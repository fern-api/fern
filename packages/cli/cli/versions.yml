- changelogEntry:
  - summary: |
<<<<<<< HEAD
      Fix a bug where the CLI upgrade message was written to stdout. This made it difficult to write shell
      scripts that act upon the output of the CLI. The upgrade message is now written to stderr.
=======
      Support application/octet-stream content type requests in the OpenAPI parser.
    type: fix
  irVersion: 57
  version: 0.61.4

- changelogEntry:
  - summary: |
      Fix a bug where streaming response examples would not be rendered correctly in the API Reference.
    type: fix
  irVersion: 57
  version: 0.61.3

- changelogEntry: 
  - summary: |
      Improve the naming for nested primitive types in union schemas.
>>>>>>> b68fa6cd
    type: fix
  irVersion: 57
  version: 0.61.2

- changelogEntry: 
  - summary: |
      Fix a bug where unknown identifiers in the API Reference layout would not be resolved correctly.
    type: fix
  irVersion: 57
  version: 0.61.1

- changelogEntry:
  - summary: |
      Implement the first iteration of the `fern diff` command, which can be used
      to verify backwards compatibility between API changes.
    type: feat
  irVersion: 57
  version: 0.61.0

- changelogEntry: 
  - summary: |
      Various bugfixes and improvements to the v3 parser.
    type: fix
  irVersion: 57
  version: 0.60.31

- changelogEntry: 
  - summary: |
      Add support for products and versioned products in the docs config file.
    type: feat
  irVersion: 57
  version: 0.60.30

- changelogEntry: 
  - summary: |
      Add support for `propertyAccess` in the IR -> FDR SDK conversion.
    type: feat
  irVersion: 57
  version: 0.60.29

- changelogEntry: 
  - summary: |
      Fixed an issue where local generation could produce invalid build files (like pyproject.toml) when 
      GitHub configuration was missing a repository URL. The CLI now ensures a repository URL is always set when possible.
    type: fix
  irVersion: 57
  version: 0.60.28

- changelogEntry: 
  - summary: |
      Added support for using Podman as a container runner with `fern generate --runner podman`. 
      This allows users to run generators locally using Podman instead of Docker.
    type: fix
  irVersion: 57
  version: 0.60.27

- changelogEntry: 
  - summary: |
      The v3 parser now supports filtering endpoints by audiences.
    type: fix
  irVersion: 57
  version: 0.60.26

- changelogEntry: 
  - summary: |
      Endpoints that are referenced for oauth can now have special characters (previously the CLI would throw on this).
    type: fix
  irVersion: 57
  version: 0.60.25

- changelogEntry: 
  - summary: |
      Endpoints that are referenced for oauth can now have special characters (previously the CLI would throw on this).
    type: fix
  irVersion: 57
  version: 0.60.24

- changelogEntry: 
  - summary: |
      Auto-detect the `expires_in` property if it exists in the OAuth response.
    type: chore
  irVersion: 57
  version: 0.60.23

- changelogEntry: 
  - summary: |
      Parse and render errors in the OpenAPI V3 parser.
    type: chore
  irVersion: 57
  version: 0.60.22

- changelogEntry: 
  - summary: |
      OpenAPI V3 parser handles converting converting schemas that have a singular non-object `allOf`.
    type: chore
  irVersion: 57
  version: 0.60.21

- changelogEntry: 
  - summary: |
      Move subset of customers off of legacy docs development pin and onto latest. 
    type: chore
  irVersion: 57
  version: 0.60.20

- changelogEntry: 
  - summary: |
      Update subpackage naming to achieve parity with the v1 parser; update docs resolver to support both camelcased and lower-cased subpackage names.
    type: feat
  irVersion: 57
  version: 0.60.19

- changelogEntry: 
  - summary: |
      If a local directory is not specified, generate the SDK in the workspace path. 
    type: feat
  irVersion: 57
  version: 0.60.18

- changelogEntry: 
  - summary: |
      Add `--local` flag to `fern check` command to reduce RPC calls when validating workspaces locally.
    type: feat
  irVersion: 57
  version: 0.60.17

- changelogEntry: 
  - summary: |
      Support environment variable substitution in self-hosted mode for GitHub configurations.
    type: feat
  irVersion: 57
  version: 0.60.16

- changelogEntry: 
  - summary: |
      Correctly support `readOnly` and `writeOnly` object properties during request and response example generation.
    type: feat
  irVersion: 57
  version: 0.60.15

- changelogEntry: 
  - summary: |
      Dont clear tmp dir with generated code in self hosted mode.
    type: fix
  irVersion: 57
  version: 0.60.14

- changelogEntry: 
  - summary: |
      Set snippet output filepath in generated SDKs. 
    type: fix
  irVersion: 57
  version: 0.60.13

- changelogEntry: 
  - summary: |
      Rerelease the Fern CLI. 
    type: fix
  irVersion: 57
  version: 0.60.12
  
- changelogEntry: 
  - summary: |
      Fix `fern generate --local` to ask for `FERN_TOKEN` if trying to output to GitHub Enterprise.
    type: fix
  irVersion: 57
  version: 0.60.11

- changelogEntry: 
  - summary: |
      Local development mode no longer depends on `pnpm` being pre-installed.
    type: fix
  irVersion: 57
  version: 0.60.10

- changelogEntry: 
  - summary: |
      Bump Java generator to use v57 of IR. 
    type: feat
  irVersion: 57
  version: 0.60.10-rc1

- changelogEntry: 
  - summary: |
      Adding alpha support for SDK generation to GitHub Enterprise (self hosted). 
    type: feat
  irVersion: 57
  version: 0.60.10-rc0

- changelogEntry: 
  - summary: |
      Prettify `ir` output in the `fern ir` command; correctly extract error schemas from converted error responses.
    type: feat
  irVersion: 57
  version: 0.60.9

- changelogEntry: 
  - summary: |
      Add support for environment and auth overrides from generators.yml in the OpenAPI parser. When importing OpenAPI specifications, 
      the parser now checks for environment and auth configurations in the generators.yml file and uses these settings to override 
      the environments and authentication schemes defined in the OpenAPI document. This enhancement provides more flexibility in 
      customizing imported APIs without modifying the original OpenAPI specification, allowing for environment-specific configurations 
      and standardized authentication schemes across different API versions.
    type: feat
  irVersion: 57
  version: 0.60.8

- changelogEntry: 
  - summary: |
      Add support for auth descriptions in generated documentation. Auth schemes can now include descriptive text that explains authentication requirements, 
      which is properly displayed in the generated documentation. This enhancement improves API usability by providing clearer guidance on authentication 
      methods directly within the documentation.
    type: feat
  irVersion: 57
  version: 0.60.7

- changelogEntry: 
  - summary: |
      Enable v2 example injection for multipart form upload endpoints.
    type: feat
  irVersion: 57
  version: 0.60.6

- changelogEntry: 
  - summary: |
      Several improvements to AsyncAPI package and channel generation. Add support for 2.x specific extensions.
    type: feat
  irVersion: 57
  version: 0.60.5

- changelogEntry: 
  - summary: |
      Add support for custom parameters in OpenRPC through the `x-fern-parameters` extension. This extension allows OpenRPC 
      definitions to specify path parameters, query parameters, and headers that aren't natively supported in the OpenRPC 
      specification. Parameters defined with this extension are properly converted to the Fern IR format and included in 
      endpoint definitions, enabling more complete API representations when importing from OpenRPC sources.
    type: feat
  irVersion: 57
  version: 0.60.4

- changelogEntry: 
  - summary: |
      Query parameter and path parameter generation in the new OpenAPI parser now respects the skipOptionalProperties flag. This ensures that optional
      parameters are properly handled during example generation, resulting in cleaner and more accurate examples that better reflect real-world API usage.
    type: feat
  irVersion: 57
  version: 0.60.3

- changelogEntry: 
  - summary: |
      Fix OpenAPI parser to avoid recreating endpoint headers that clash with auth headers. Previously, the parser would 
      generate duplicate header definitions when an endpoint used the same header that was already defined as an auth header. 
      This could lead to conflicts in the generated SDKs. The parser now properly checks for existing auth headers and 
      avoids creating duplicates, resulting in cleaner and more consistent API definitions.
    type: feat
  irVersion: 57
  version: 0.60.2    

- changelogEntry:
  - summary: |
      Fix a bug where the v3 parser would throw an error upon receiving an object property schema that is not an object.
    type: fix
  irVersion: 57
  version: 0.60.2

- changelogEntry:
  - summary: |
      Fix an issue where example generation would not correctly merge allOf schemas with parent object schemas.
    type: fix
  irVersion: 57
  version: 0.60.1

- changelogEntry:
  - summary: |
      Promotes `fern docs dev --beta` to `fern docs dev`; local development now better reflects the production version of docs. To use the legacy version, use the `--legacy` flag.
    type: feat
  irVersion: 57
  version: 0.60.0

- changelogEntry:
  - summary: |
      Add support for local SDK generation with a Fern token. When a valid Fern token is provided, 
      users can now generate complete SDKs locally using Docker, without requiring remote generation. 
      This enhancement improves the development workflow by allowing for faster iteration and testing 
      of SDK changes in local environments.
    type: fix
  irVersion: 57
  version: 0.59.6

- changelogEntry:
  - summary: |
      Enhance OpenAPI -> IR conversion to properly handle default values in schemas. The converter now correctly extracts 
      and preserves default values from OpenAPI schemas, ensuring they are properly represented in the generated SDKs. 
      This improvement allows API providers to specify meaningful defaults that will be respected in client implementations.
    type: fix
  irVersion: 57
  version: 0.59.4

- changelogEntry:
  - summary: |
      Improve OpenRPC importer to generate more unique schema IDs for request parameters by combining method name, 
      "Param" keyword, and parameter name. This prevents naming conflicts when different methods have parameters 
      with the same name, resulting in more reliable and consistent type generation in the SDKs.
    type: fix
  irVersion: 57
  version: 0.59.3

- changelogEntry:
  - summary: |
      Add ping/pong to keep websocket connection alive in local development mode.
    type: fix
  irVersion: 57
  version: 0.59.2

- changelogEntry:
  - summary: |
      Enhance OpenAPI -> IR parser to better handle inlined oneOf schemas. The parser now uses the schema ID when 
      generating names for oneOf variants, resulting in more predictable and consistent type names in the generated SDKs.
    type: feat
  irVersion: 57
  version: 0.59.1

- changelogEntry:
  - summary: |
      Add the `fern sdk version` command to generate the next semantic version based on your API changes.
      This command is in-development; changes are expected.
    type: feat
  irVersion: 57
  version: 0.59.0

- changelogEntry:
  - summary: |
      Add support for schema conversion in OpenRPC importer. The importer now properly converts schemas defined in the 
      OpenRPC document's components section into Fern types, enabling full type definitions for request and response 
      objects. This enhancement allows for more complete and accurate SDK generation from OpenRPC specifications.
    type: feat
  irVersion: 57
  version: 0.58.6

- changelogEntry:
  - summary: |
      Local development is now available in beta for all machines.
    type: feat
  irVersion: 57
  version: 0.58.5
  
- changelogEntry:
  - summary: |
      Add support for external $ref's to OpenAPI converter. Publicly-available external references hosted over HTTP(S)
      can now be used to define request/response bodies, headers, parameters, schemas, and more.
    type: feat
  irVersion: 57
  version: 0.58.4

- changelogEntry:
  - summary: |
      Enhance OpenAPI security scheme handling in the parser to support both global and endpoint-level security requirements. 
      The parser now properly converts security schemes from OpenAPI's `securitySchemes` component into appropriate authentication 
      headers, supporting bearer tokens, basic auth, and custom API key headers. Global security requirements defined at the 
      document level are applied to all endpoints, while endpoint-specific security requirements override or supplement the 
      global configuration, ensuring accurate authentication representation in generated SDKs.
    type: feat
  irVersion: 57
  version: 0.58.3

- changelogEntry:
  - summary: |
      Enhance example generation to consider default values when generating examples for primitive types. 
      When a string primitive type has a default value specified, the example generator now uses this 
      default value instead of a generic example. This produces more realistic and contextually 
      appropriate examples in generated SDKs and documentation.
    type: feat
  irVersion: 57
  version: 0.58.2
  
- changelogEntry:
  - summary: |
      Local development now supports adjusting the backend server to use open ports.
    type: feat
  irVersion: 57
  version: 0.58.4
  
- changelogEntry:
  - summary: |
      Local development is now available for all machines using `fern-dev`. 
    type: feat
  irVersion: 57
  version: 0.58.4-rc0

- changelogEntry:
  - summary: |
      Add support for OpenRPC example parsing and rendering realistic requests and responses.
    type: fix
  irVersion: 57
  version: 0.58.1

- changelogEntry:
  - summary: |
      Add support for the `x-fern-sdk-namespace` extension, which allows users to define schemas
      with the same name across different namespaces. This is particularly relevant if you have
      multiple API Definitions that have overlapping schema names or operation names.
    type: feat
  - summary: |
      Fix an issue where custom Content-Type headers were not respected for file upload endpoints.
    type: fix
  irVersion: 57
  version: 0.58.0

- changelogEntry:
  - summary: |
      Improve OpenRPC request example generation by not wrapping request payloads in JSON-RPC 2.0 format. 
      This ensures generated request examples match the expected format for the API's method parameters 
      without the additional JSON-RPC envelope.
    type: feat
  irVersion: 57
  version: 0.57.37

- changelogEntry:
  - summary: |
      Improve OpenAPI response handling for 204 status codes by respecting schema definitions. 
      When a 204 (No Content) response includes a schema, the importer now properly processes 
      and preserves this schema information, ensuring accurate API documentation and SDK generation 
      even for endpoints that don't return content in successful responses.
    type: feat
  irVersion: 57
  version: 0.57.35

- changelogEntry:
  - summary: |
      Objects use property schema examples when generating examples; request and response examples are generated with
      optional properties included.

      Single element type arrays will resolve to the single element in the example.
    type: feat
  irVersion: 57
  version: 0.57.34

- changelogEntry:
  - summary: |
      Improve OpenRPC response example generation by wrapping example payloads in JSON-RPC 2.0 format with metadata 
      (jsonrpc version and request id). This ensures generated examples match the actual JSON-RPC response format.
    type: feat
  irVersion: 57
  version: 0.57.33

- changelogEntry:
  - summary: |
      Improve server handling in OpenAPI imports by exploding servers with enum variables into multiple servers, 
      one for each enum value. For example, a server with URL "https://{region}.example.com" where region 
      is an enum ["us", "eu"] will be exploded into two servers: "https://us.example.com" and "https://eu.example.com".
    type: feat
  irVersion: 57
  version: 0.57.32

- changelogEntry:
  - summary: |
      Enable the `--from-openapi` flag for `fdr generate` to generate a FDR API definition from an OpenAPI spec.
    type: feat
  irVersion: 57
  version: 0.57.31

- changelogEntry:
  - summary: |
      Attempt to treat non-array examples as single-element arrays in the v3 ExampleConverter.
    type: feat
  irVersion: 57
  version: 0.57.30

- changelogEntry:
  - summary: |
      The V3 OpenAPI parser now supports rendering user specified and autogenerated examples in Docs.
    type: feat
  irVersion: 57
  version: 0.57.29

- changelogEntry:
  - summary: |
      Support OpenRPC specs as first class APIs in generators.yml and in the `apis` folder. 
    type: fix
  irVersion: 57
  version: 0.57.28

- changelogEntry:
  - summary: |
      Fix an issue where deeply wrapped file request properties were not being parsed correctly.
    type: fix
  irVersion: 57
  version: 0.57.27

- changelogEntry:
  - summary: |
      Correctly parse non-string enum values; remove dependency on Fern Definition for v3 Parser.
    type: fix
  irVersion: 57
  version: 0.57.26
  
- changelogEntry:
  - summary: |
      Local development mode for app router is available in alpha for `fern`. 
    type: feat
  irVersion: 57
  version: 0.58.0-rc1
  
- changelogEntry:
  - summary: |
      Local development mode for app router is available in alpha for `fern-dev`. 
    type: feat
  irVersion: 57
  version: 0.58.0-rc0

- changelogEntry:
  - summary: |
      Parse schema-level examples in the v3 OpenAPI parser.
    type: fix
  irVersion: 57
  version: 0.57.25

- changelogEntry:
  - summary: |
      Fix an issue in the OpenAPI importer where discriminated unions with literal discriminant values in the variants would render the discriminant property twice. 
      The importer now correctly checks if union variants contain the discriminant property as a literal value and handles them appropriately.
    type: fix
  irVersion: 57
  version: 0.57.24

- changelogEntry:
  - summary: |
      Correctly package webhooks in the `webhooks` section into IR groups.
    type: fix
  irVersion: 57
  version: 0.57.23

- changelogEntry:
  - summary: |
      Parse `anyOf` and `oneOf` schemas with "null" in a first class manner in the v3 OpenAPI parser.
    type: fix
  irVersion: 57
  version: 0.57.22

- changelogEntry:
  - summary: |
      Correctly parse schema-valued additionalProperties in the v3 OpenAPI parser.
    type: fix
  irVersion: 57
  version: 0.57.21

- changelogEntry:
  - summary: |
      Correctly parse primitive type arrays in the v3 OpenAPI parser.
    type: fix
  irVersion: 57
  version: 0.57.20

- changelogEntry:
  - summary: |
      Fix an issue in the OpenAPI parser where array references were not being properly resolved. The parser now correctly resolves references 
      within array schemas, ensuring that arrays of referenced types are properly handled throughout the API definition.
    type: fix
  irVersion: 57
  version: 0.57.19

- changelogEntry:
  - summary: |
      Improve the ReadMe migrator to respect the original navigation structure when creating the file hierarchy. Previously, nested navigation groups were 
      flattened, but now the file structure will mirror the navigation hierarchy, preserving the original organization of documentation.
    type: fix
  irVersion: 57

  version: 0.57.18

- changelogEntry:
  - summary: |
      Prevent combinatorial explosion of oneOf types when provided a nullable type array in the OpenAPI parser.
    type: fix
  irVersion: 57
  version: 0.57.17

- changelogEntry:
  - summary: |
      Fix an issue where environment URLs would be incorrectly remapped during the merge IR step.
    type: fix
  irVersion: 57
  version: 0.57.16

- changelogEntry:
  - summary: |
      Add support for handling nullable and optional references in the OpenAPI parser. When a reference is marked with `nullable: true` or is not included in the required properties list, the parser now correctly wraps the referenced type in a nullable or optional container. This ensures that references respect the same nullability and optionality rules as inline schemas.
    type: fix
  irVersion: 57
  version: 0.57.15

- changelogEntry:
  - summary: |
      Adds support for the `command-a` model in AI chat, while removing support for the `command-r-plus` model.
    type: chore
  irVersion: 57
  version: 0.57.14

- changelogEntry:
  - summary: |
      Updates parameter parsing in asyncapi-to-ir to correctly handle enum parameters, along with native support for the x-fern-optional and x-fern-type extensions
    type: chore
  irVersion: 57
  version: 0.57.13

- changelogEntry:
  - summary: |
      Add `additional-properties-defaults-to` setting for OpenAPI specs in generators.yml.
      This setting lets you change the default value for the `additionalProperties` field in the generated IR.
    type: feat
  irVersion: 57
  version: 0.57.12

- changelogEntry:
  - summary: |
      Improve parameter parsing in v3 AsyncAPI specs to enable broader support for OpenAPI extensions.
    type: fix
  irVersion: 57
  version: 0.57.11

- changelogEntry:
  - summary: |
      Add support for `respect-forward-compatible-enums` configuration option to specify whether to respect forward compatible enums in OpenAPI specifications.
    type: fix
  irVersion: 57
  version: 0.57.11

- changelogEntry:
  - summary: |
      Add support for handling integer types without a specified format in the new OpenAPI parser. When a schema defines a property with `type: integer` but doesn't specify a format (like int32, int64, etc.), the parser now defaults to treating it as a standard integer type. This ensures consistent behavior for integer fields regardless of whether a format is explicitly provided.
    type: fix
  irVersion: 57
  version: 0.57.10

- changelogEntry:
  - summary: |
      Add support for reading common properties across all oneOf variants in the new OpenAPI parser. When a schema uses `oneOf` with a discriminator, the parser now correctly extracts and includes properties defined at the root level of the schema as base properties of the discriminated union. This ensures that common fields shared by all variants are properly represented in the generated IR.
    type: fix
  irVersion: 57
  version: 0.57.9

- changelogEntry:
  - summary: |
      Bump undici timeouts to make sure docs sites get published. This addresses an issue where large documentation sites were timing out during the publishing process. By increasing the timeout values for the undici HTTP client, we ensure that even complex documentation sites have enough time to complete the publishing process.

    type: fix
  irVersion: 57
  version: 0.57.8

- changelogEntry:
  - summary: |
      Add support for `anyOf` in the new OpenAPI parser. This allows for undiscriminated unions in the OpenAPI schema, where a type can be one of several possible types without a discriminator field. The parser now handles both `oneOf` and `anyOf` schemas in the same way, converting them to undiscriminated unions in the IR.

    type: fix
  irVersion: 57
  version: 0.57.7

- changelogEntry:
  - summary: |
      Reduce CLI output from the legacy OpenAPI parser when using the experimental `openapiParserV3` option. This makes the logs cleaner and more focused on relevant information when using the newer parser.

    type: fix
  irVersion: 57
  version: 0.57.6

- changelogEntry:
  - summary: |
      Fix an issue where endpoint ids were not globally unique because they didn't take into account namespaces. This only affects
      the new OpenAPI -> IR parser.

    type: fix
  irVersion: 57
  version: 0.57.5

- changelogEntry:
  - summary: |
      Add support for namespaces in OpenAPI imports. This allows for organizing multiple OpenAPI specs into different namespaces within a single API definition. Example:

      ```yml
      api:
        specs:
          - namespace: petsV1
            openapi: ./openapi-v1.json
          - namespace: petsV2
            openapi: ./openapi-v2.json
      ```

      Each namespace creates a separate package in the generated IR, allowing for clear separation between different versions or components of your API.

    type: feat
  irVersion: 57
  version: 0.57.4

- changelogEntry:
  - summary: |
      Add support for Cohere's Command R+ model in AI chat - model ID: command-r-plus
    type: feat
  irVersion: 57
  version: 0.57.3

- changelogEntry:
  - summary: |
      Add support for parsing `type: enum` in OpenAPI schemas. This allows for proper conversion of enum types that use the
      non-standard `type: enum` format instead of the standard `type: string` with `enum` values.

    type: feat
  irVersion: 57
  version: 0.57.2

- changelogEntry:
  - summary: |
      Add AI chat config block to docs.yml for model/system prompt customization. Example:

      ai-chat:
        model: Claude 3.5
        system prompt: |
        You are an AI assistant.
        Only respond to questions using information from the documents.
        Include markdown footnotes to the sources of your information.

    type: feat
  irVersion: 57
  version: 0.57.1

- changelogEntry:
  - summary: |
      Add `use-bytes-for-binary-response` configuration option to specify whether to use the `bytes` type for binary responses.
    type: feat
  irVersion: 57
  version: 0.57.0

- changelogEntry:
  - summary: |
      Parse inlined websocket message properties during Fern Definition -> IR.
    type: fix
  irVersion: 57
  version: 0.56.35

- changelogEntry:
  - summary: |
      Fix websocket session example generation for 3.x specs.
    type: fix
  irVersion: 57
  version: 0.56.34

- changelogEntry:
  - summary: |
      Refactor out schema converter nodes into the `v2-importer-commons` package.
    type: fix
  irVersion: 57
  version: 0.56.33

- changelogEntry:
  - summary: |
      Improvements to channel parsing for v3 AsyncAPI specs.
    type: feat
  irVersion: 57
  version: 0.56.32

- changelogEntry:
  - summary: |
      Added support for default values in example generation to prevent SDK generation failures due to corrupted OpenAPI examples.
    type: feat
  irVersion: 57
  version: 0.56.31

- changelogEntry:
  - summary: |
      The default behavior of `fern generate` now excludes broken link checking by default.
      This can be overridden by passing `--broken-links` or `--strict-broken-links`.
    type: feat
  irVersion: 57
  version: 0.56.30

- changelogEntry:
  - summary: |
      Fix an edge case in the OpenAPI converter where unused types were being incorrectly added to the Fern definition.
    type: fix
  irVersion: 57
  version: 0.56.29

- changelogEntry:
  - summary: |
      Remove Fern definition generation warnings when openapi-parser-v3 is enabled for docs dev.
    type: fix
  irVersion: 57
  version: 0.56.28

- changelogEntry:
  - summary: |
      This update includes minor improvements and bugfixes to the v2 AsyncAPI parser.
    type: feat
  irVersion: 57
  version: 0.56.27

- changelogEntry:
  - summary: |
      The V2 Parser now handles environment merging across multiple OpenAPI specs.
    type: feat
  irVersion: 57
  version: 0.56.26

- changelogEntry:
  - summary: |
      The CLI now recognizes that the latest Python SDK uses IRv57.
    type: internal
  irVersion: 57
  version: 0.56.25

- changelogEntry:
  - summary: |
      Minor cleanup to simple type schema constructions.
    type: chore
  irVersion: 57
  version: 0.56.24

- changelogEntry:
  - summary: |
      CLI now passes validation from OpenAPI to Fern Definition.
    type: fix
  irVersion: 57
  version: 0.56.23

- changelogEntry:
  - summary: |
      The `fern init --openapi` command now references the OpenAPI file in
      place using the new `specs` syntax in generators.yml instead of copying the file into the
      Fern directory. This makes it easier to maintain the source OpenAPI file separately from the Fern configuration.
    type: fix
  irVersion: 57
  version: 0.56.22

- changelogEntry:
  - summary: |
      Correctly evaluate SDK groupName for AsyncAPI channels.
    type: fix
  irVersion: 57
  version: 0.56.21

- changelogEntry:
  - summary: |
      Include examples by default for dynamic IR generation (replace dynamic-ir --include-examples option with --disable-examples).
    type: internal
  irVersion: 57
  version: 0.56.20

- changelogEntry:
  - summary: |
      The CLI now recognizes that the latest Go SDK uses IRv57.
    type: internal
  irVersion: 57
  version: 0.56.19

- changelogEntry:
  - summary: |
      Minor v3 parser bugfixes pertaining to document importing and message parsing.
    type: fix
  irVersion: 57
  version: 0.56.18

- changelogEntry:
  - summary: |
      The v3 parser now supports parsing and merging AsyncAPI specs.
    type: feat
  irVersion: 57
  version: 0.56.17

- changelogEntry:
  - summary: |
      Revert only construct an enum when all parameter subtypes are literal string values.
    type: fix
  irVersion: 57
  version: 0.56.16

- changelogEntry:
  - summary: |
      Only construct an enum when all parameter subtypes are literal string values.
    type: fix
  irVersion: 57
  version: 0.56.15

- changelogEntry:
  - summary: |
      Correctly assign a versioned slug to the landing page when applicable.
    type: fix
  irVersion: 57
  version: 0.56.14

- changelogEntry:
  - summary: |
      Correctly parse channel descriptions in AsyncAPI v2 and v3 specs.
    type: fix
  irVersion: 57
  version: 0.56.13

- changelogEntry:
  - summary: |
      Updated the OpenAPI parser to:
      - Support parsing references that point to external files (e.g. https://github.com/...)
      - Enable merging Intermediate Representations (IRs) when APIs have multiple OpenAPI specs
      - Skip legacy parsers when openapi-parser-v3 is enabled for cleaner CLI logging
    type: fix
  irVersion: 57
  version: 0.56.12

- changelogEntry:
  - summary: |
      Add `x-fern-address` extension for AsyncAPI v2.x.x specs to specify the channel address.
    type: fix
  irVersion: 57
  version: 0.56.11

- changelogEntry:
  - summary: |
      Enable correct environment generation when only provided an AsyncAPI spec.
    type: fix
  irVersion: 57
  version: 0.56.10

- changelogEntry:
  - summary: |
      Fix an issue where default values for query parameters would occasionally be omitted during parsing.
    type: fix
  irVersion: 57
  version: 0.56.9

- changelogEntry:
  - summary: |
      OpenAPI file properties can now support descriptions.
    type: feat
  irVersion: 57
  version: 0.56.8

- changelogEntry:
  - summary: |
      The CLI now recognizes that the latest C# SDK uses IRv57.
    type: internal
  irVersion: 57
  version: 0.56.7

- changelogEntry:
  - summary: |
      The CLI now recognizes that the latest PHP SDK uses IRv57.
    type: internal
  irVersion: 57
  version: 0.56.6

- changelogEntry:
  - summary: |
      Updated the CLI to gracefully handle unsupported security schemes (e.g. cookie-based auth) by skipping them
      instead of throwing an error. This allows the CLI to continue processing the rest of the API definition even when
      it encounters security schemes it cannot convert.
    type: fix
  irVersion: 56
  version: 0.56.5

- changelogEntry:
  - summary: |
      Re-releasing the Fern CLI to fix an issue with the published package.
    type: fix
  irVersion: 56
  version: 0.56.4

- changelogEntry:
  - summary: |
      Make the latest C# SDK generator consume IR v56.
    type: internal
  irVersion: 56
  version: 0.56.3

- changelogEntry:
  - summary: |
      Re-releasing the Fern CLI to fix an issue with the published package.
    type: fix
  irVersion: 56
  version: 0.56.2

- changelogEntry:
  - summary: |
      Re-releasing the Fern CLI to fix an issue with the published package.
    type: fix
  irVersion: 56
  version: 0.56.1

- changelogEntry:
  - summary: |
      Fixed several issues with broken link detection in docs:
      - Fixed handling of redirects to ensure broken links aren't reported when valid redirects exist
      - Added proper handling of relative paths from different slugs
      - Improved URL validation and error messages

      Running `fern docs broken-links` will now scan your docs site and log any broken internal links.
    type: fix
  irVersion: 56
  version: 0.56.0

- changelogEntry:
  - summary: |
      Hidden sections are now removed from the docs sitemap.
    type: fix
  irVersion: 56
  version: 0.56.0-rc6

- changelogEntry:
  - summary: |
      Fixed duplicate validation messages in docs validation by deduplicating violations
      that have the same message, node path, file path, and severity.

      This prevents showing the same broken link error multiple times.
    type: fix
  irVersion: 56
  version: 0.56.0-rc5

- changelogEntry:
  - summary: |
      If experimental.openapi-parser-v3 is enabled in docs.yml, OpenAPI documents will now be
      converted directly to IR, bypassing the intermediate Fern Definition step.

      This makes sure that the old code path is completely ignored if the flag is enabled.
    type: feat
  irVersion: 56
  version: 0.56.0-rc4

- changelogEntry:
  - summary: |
      The new OpenAPI parser now shares example generation with the Fern Definition -> IR pipeline,
      ensuring consistent example generation across both input formats. This reuse of example
      generation logic helps maintain parity between OpenAPI and Fern Definition inputs.
    type: feat
  irVersion: 56
  version: 0.56.0-rc3

- changelogEntry:
  - summary: |
      You can now specify custom pagination on your API and endpoints.
      This lets you implement your own pagination strategy in the generated SDKs.
    type: feat
  irVersion: 56
  version: 0.56.0-rc3

- changelogEntry:
  - summary: |
      Fix an issue where channel binding parameters with complex schemas were generated with conflicting names.
    type: fix
  irVersion: 55
  version: 0.56.0-rc2

- changelogEntry:
  - summary: |
      Add support for a new option `--from-openapi` to the `fern ir` command. This command
      will allow you to test early versions of the new OpenAPI parser which goes directly from
      OpenAPI to IR.

      ```bash
      fern ir ir.json --from-openapi
      ```
    type: internal
  irVersion: 55
  version: 0.56.0-rc1

- changelogEntry:
  - summary: |
      Improve the `fern docs broken-links` output to make it easier to
      understand. Logged violations now include clickable links to the
      affected source files (in supported terminals).

      Added a `--broken-links` flag to the `fern check` and `fern docs dev`
      commands. If set, broken links will be logged.
    type: feat
  irVersion: 55
  version: 0.56.0-rc0

- changelogEntry:
    - summary: The Conjure Importer now correctly handles the `auth` property in endpoint definitions.
      type: fix
  irVersion: 55
  version: 0.55.1

- changelogEntry:
  - summary: The Fern definition now supports specifying object properties as `read-only` or `write-only`.
    type: feat
  irVersion: 55
  version: 0.55.0

- changelogEntry:
    - summary: Add support for the `x-fern-enum` extension in the AsyncAPI v3 parser.
      type: feat
  irVersion: 55
  version: 0.54.1

- changelogEntry:
    - summary: Add support for specifying C# snippets in the `generators.yml` file.
      type: feat
  irVersion: 55
  version: 0.54.0-rc12

- changelogEntry:
    - summary: Improve error logging in AsyncAPI v3 parser when parsing location headers.
      type: fix
  irVersion: 55
  version: 0.54.0-rc11

- changelogEntry:
    - summary: Migrate generators.yml without any specs.
      type: chore
  irVersion: 55
  version: 0.54.0-rc10

- changelogEntry:
    - summary: Detect swagger as OpenAPI files when migrating to specs configuration in generators.yml.
      type: chore
  irVersion: 55
  version: 0.54.0-rc9

- changelogEntry:
    - summary: Migration to specs configuration handles yaml/json files and checks for file existence.
      type: chore
  irVersion: 55
  version: 0.54.0-rc8

- changelogEntry:
    - summary: Add Java generator versions to migrations file from v55 to v54
      type: chore
  irVersion: 55
  version: 0.54.0-rc7

- changelogEntry:
    - summary: Improve generators.yml migration to `api.specs` syntax.
      type: fix
  irVersion: 55
  version: 0.54.0-rc6

- changelogEntry:
    - summary: |
        Bump `docs-resolvers` to `0.0.64` to fix an issue with endpoint-level server parsing.
      type: feat
  irVersion: 55
  version: 0.54.0-rc5

- changelogEntry:
    - summary: |
        Handle comments that include '*/' literal values. This previously caused any generator that uses c-style comments to fail.
      type: fix
  irVersion: 55
  version: 0.54.0-rc4

- changelogEntry:
    - summary: |
        Modify the `x-fern-examples` extension to support Websocket session examples for AsyncAPI v3 specs.
      type: feat
  irVersion: 55
  version: 0.54.0-rc3

- changelogEntry:
    - summary: |
        Add the `x-fern-optional` extension to the AsyncAPI v3 parser to allow for optional channel parameters.
      type: feat
    - summary: |
        Improve the violations summary displayed by `fern check` and include elapsed time when available.
      type: chore
  irVersion: 55
  version: 0.54.0-rc2

- changelogEntry:
    - summary: |
        Update CLI-side markdown parsing to detect more hrefs and src's (where src files are automatically uploaded),
        enabling the <Download src="./path/to/file.pdf">Download me</Download> pattern to work.
      type: fix
    - summary: |
        Update `fern docs broken-links` to handle links within the current directory.
      type: fix
  irVersion: 55
  version: 0.54.0-rc1

- changelogEntry:
    - summary: |
        Fix issue where the CLI would not parse asyncapi specs within the `api.specs` array in generators.yml.
      type: fix
    - summary: |
        Migrate old spec configuration in generators.yml to the `api.specs[]` format.
      type: feat
    - summary: |
        Log warnings when old generators.yml syntax is used during parsing.
      type: feat
  irVersion: 55
  version: 0.54.0-rc0

- changelogEntry:
    - summary: |
        Fix an issue where de-conflicting message names in AsyncAPI v3 parser would only update subsequent message names,
        but not the first occurrence.
      type: fix
  irVersion: 55
  version: 0.53.18

- changelogEntry:
    - summary: |
        Fix an issue with the OpenAPI v2 parser where recursive subpackage slugs would not generate correctly.
      type: fix
  irVersion: 55
  version: 0.53.17

- changelogEntry:
    - summary: |
        Enable `x-fern-sdk-group-name` extension in AsyncAPI v3 parser.
      type: fix
  irVersion: 55
  version: 0.53.16

- changelogEntry:
    - summary: |
        Disable broken link checker until it is ready to release.
      type: fix
  irVersion: 55
  version: 0.53.15

- changelogEntry:
    - summary: |
        Fixes an issue with the OpenAPI v2 parser where docs configs with no navigation structure would generate incorrect slugs.
      type: fix
  irVersion: 55
  version: 0.53.14

- changelogEntry:
    - summary: |
        Resolve error where `fern docs dev` failed in Windows environments.
      type: fix
  irVersion: 55
  version: 0.53.13

- changelogEntry:
    - summary: |
        Dynamically deconflict AsyncAPI message names when generating Fern Definition Types to preserve original naming
        wherever possible.
      type: fix
  irVersion: 55
  version: 0.53.12

- changelogEntry:
    - summary: |
        Fix an issue with the OpenAPI v2 parser where schemas with single value arrays were being incorrectly parsed.
      type: fix
  irVersion: 55
  version: 0.53.11

- changelogEntry:
    - summary: |
        Support differentiated server URLs in WebSocket channels and correctly generate multi-url environments.
      type: fix
  irVersion: 55
  version: 0.53.10

- changelogEntry:
    - summary: |
        Fix an issue with the OpenAPI v2 parser where incorrect slugs were being generated.
      type: fix
  irVersion: 55
  version: 0.53.9

- changelogEntry:
    - summary: |
        Fix noindex behavior for section overview pages.
      type: fix
  irVersion: 55
  version: 0.53.8

- changelogEntry:
    - summary: |
        Regenerate changelog.
      type: fix
  irVersion: 55
  version: 0.53.7

- changelogEntry:
    - summary: |
        Correctly parse out channel address for v3 AsyncAPI specs.
      type: fix
  irVersion: 55
  version: 0.53.6

- changelogEntry:
    - summary: |
        Support validation schemas in detailed Union types.
      type: fix
  irVersion: 55
  version: 0.53.5

- changelogEntry:
    - summary: |
        Improve error logging on `downloadLocalDocsBundle` failure.
      type: fix
  irVersion: 55
  version: 0.53.4

- changelogEntry:
    - summary: |
        `noindex` property in the frontmatter of a page is now implemented for site navigation + `llms.txt`.
      type: fix
  irVersion: 55
  version: 0.53.3

- changelogEntry:
    - summary: |
        The OpenAPI parser now prefers the `source` extension set in the OpenAPI spec, and only writes
        it if it is not already set.
      type: fix
  irVersion: 55
  version: 0.53.2

- changelogEntry:
    - summary: |
        The OpenAPI v2 parser now parses Server specifications with variables.
      type: fix
  irVersion: 55
  version: 0.53.1

- changelogEntry:
    - summary: |
        Users can now specify the `idiomatic-request-names` option in the `generators.yml` to adapt the behavior of the
        autogenerated request names. The verb is now in front of the noun (e.g. `UsersListRequest` becomes `ListUsersRequest`).

        This is disabled by default (for backwards compatibility), and can be enabled with the following:

        ```yaml
        # generators.yml
        api:
          specs:
            - openapi: ./openapi/openapi.json
              settings:
                idiomatic-request-names: true
        ```
      type: feat
  irVersion: 55
  version: 0.53.0

- changelogEntry:
    - summary: |
        Introduce the AsyncAPI 3.0.0 parser, which enables conditional parsing of both 2.x and 3.x AsyncAPI specs.
      type: fix
  irVersion: 55
  version: 0.52.0

- changelogEntry:
    - summary: |
        The OpenAPI v2 parser now respects object properties as optional, generates display names for undiscriminated union object
        types, and fixes minor issues with docs dev when using specific navigation locators in docs.yml specification.
      type: fix
  irVersion: 55
  version: 0.51.39

- changelogEntry:
    - summary: |
        The OpenAPI v2 parser now ignores optional parameters when generating requests. It also improves upon generation with
        better fallback logic for sparse requests.
      type: fix
  irVersion: 55
  version: 0.51.38

- changelogEntry:
    - summary: |
        Fixed handling of Windows filepaths in the docs generator by ensuring consistent path separators and proper absolute path handling.
      type: fix
  irVersion: 55
  version: 0.51.37

- changelogEntry:
    - summary: |
        Type reference example generation now handles extends and base properties correctly, as well as in-lined Alias types.
      type: fix
  irVersion: 55
  version: 0.51.36

- changelogEntry:
    - summary: |
        The cli will now respect examples with `null` values in OpenAPI specs. This will allow for null properties to show up when using
        OpenAPI parser v2.
      type: fix
  irVersion: 55
  version: 0.51.35

- changelogEntry:
    - summary: |
        The IR generator now correctly handles exploded form parameters in the docs, ensuring that curl code snippets
        accurately reflect the expected request format. Previously, exploded parameters were not properly formatted in the documentation, which
        could lead to incorrect API usage. This fix ensures that array parameters marked as "exploded" are properly expanded in the generated curl examples.
      type: fix
  irVersion: 55
  version: 0.51.34

- changelogEntry:
    - summary: |
        The OpenAPI parser v2 now handles `null` values in examples, parses request and response bodies as unions if multiple, handles required
        properties for global headers and improves upon example generation for APIs.
      type: fix
  irVersion: 55
  version: 0.51.33

- changelogEntry:
    - summary: |
        The Conjure Importer now handles replacing 'rid' types more safely by checking if an import alias starts with 'rid'.
        Previously, it would replace any 'rid' text with 'string', which could incorrectly modify import aliases that happened to start with 'rid'.
        Now it only replaces 'rid' when it appears as a standalone type or generic parameter.
      type: fix
  irVersion: 55
  version: 0.51.32

- changelogEntry:
    - summary: |
        The IR migrator now recognizes that the PHP SDK generator requires IR version 55.
      type: internal
  irVersion: 55
  version: 0.51.31

- changelogEntry:
    - summary: |
        The OpenAPI v2 parser now provides better naming and more robust payloads for examples.
      type: fix
  irVersion: 55
  version: 0.51.30

- changelogEntry:
    - summary: |
        The images will be rendered to browser in the format of image ID that matches FileV2.
        It ensure images will be displayed properly in dev environment.
      type: fix
  irVersion: 55
  version: 0.51.29

- changelogEntry:
    - summary: |
        The IR generator now optimizes SDK generation by skipping automatic example generation when manual examples are provided.
        Previously, it would generate additional examples even when manual examples were specified for an operation.
        This change improves generation performance by avoiding unnecessary example generation work.
      type: fix
  irVersion: 55
  version: 0.51.28

- changelogEntry:
    - summary: |
        The OpenAPI parser now optimizes discriminated union example generation by using the first successful variant.
        Previously, it would continue trying other variants even after finding a valid one. Now it stops after finding
        the first valid variant, making example generation more efficient.
      type: fix
  irVersion: 55
  version: 0.51.27

- changelogEntry:
    - summary: |
        The OpenAPI parser now correctly generates examples for discriminated unions where a variant may itself be a union.
        Previously, if a discriminated union variant was itself a union (e.g. `{ type: "foo", value: { type: "bar" } }`),
        the example generation would skip. Now it recursively handles nested unions to generate valid examples.
      type: fix
  irVersion: 55
  version: 0.51.26

- changelogEntry:
    - summary: |
        Literal property values are now accepted as deep object query parameters. Previously, if a query parameter was a deep object
        with a literal property value (e.g. `{ type: "foo" }`), the CLI would reject it as too complex. Now literal values are
        allowed since they can be safely serialized.
      type: fix
  irVersion: 55
  version: 0.51.25

- changelogEntry:
    - summary: |
        The OpenAPI parser now parses path parameters that are present in the URL but not explicitly declared in the OpenAPI spec.
        Previously, if a path parameter was used in the URL (e.g. `/users/{userId}`) but not declared in the `parameters` section,
        the parser would fail. Now it automatically adds these path parameters as required string parameters.
      type: fix
  irVersion: 55
  version: 0.51.24

- changelogEntry:
    - summary: |
        The CLI now considers `false` and `true` as keywords for the Java generators.
      type: fix
  irVersion: 55
  version: 0.51.23

- changelogEntry:
    - summary: |
        The OpenAPI parser now ignores request bodies on `GET` requests since Fern does not support that.
        This is not a breaking change, since previously the `fern check` would just fail.
      type: fix
  irVersion: 55
  version: 0.51.22

- changelogEntry:
    - summary: |
        The `fern init` command now respects JSON formatting when parsing from an external URL.
      type: fix
  irVersion: 55
  version: 0.51.21

- changelogEntry:
    - summary: |
        The OpenRPC parser now supports generating code snippets in the API Explorer.
      type: fix
  irVersion: 55
  version: 0.51.20

- changelogEntry:
    - summary: |
        The OpenRPC parser now supports generating code snippets in the API Explorer.
      type: fix
  irVersion: 55
  version: 0.51.19

- changelogEntry:
    - summary: |
        The docs will now display errors by default. Previously, errors were hidden by default and needed to be explicitly
        enabled with `displayErrors: true`.
      type: fix
  irVersion: 55
  version: 0.51.18

- changelogEntry:
    - summary: |
        The OpenRPC parser now handles displaying parameters as object examples.
      type: fix
  irVersion: 55
  version: 0.51.17

- changelogEntry:
    - summary: |
        The OpenRPC parser now handles displaying optional parameters in the request.
      type: fix
  irVersion: 55
  version: 0.51.15

- changelogEntry:
    - summary: |
        Updates `whatwg` so that users eliminate punycode deprecation warning.
      type: fix
  irVersion: 55
  version: 0.51.14

- changelogEntry:
    - summary: |
        OpenAPI overrides now support resolving file references from the location of the
        OpenAPI overrides file itself. Previously, relative paths were only resolved from
        the OpenAPI source file.

        Most users will experience no change, but this will enable a wider set of file
        directory layouts depending on the user's preference.
      type: fix
  irVersion: 55
  version: 0.51.13

- changelogEntry:
    - summary: |
        The Fern Definition now allows you to declare status codes for the response without having a type.
        This is useful for `204` response status codes.

        ```yml users.yml
        service:
          auth: false
          base-path: /users
          endpoints:
            update:
              path: ""
              response:
                status-code: 204
        ```
      type: fix
  irVersion: 55
  version: 0.51.12

- changelogEntry:
    - summary: |
        The OpenAPI parser generates response examples that are `{}` for 204 response types.
      type: fix
  irVersion: 55
  version: 0.51.11

- changelogEntry:
    - summary: |
        The OpenAPI parser generates response examples that are `{}` for 204 response types.
      type: fix
  irVersion: 55
  version: 0.51.10

- changelogEntry:
    - summary: |
        Fixed OpenAPI importer to properly handle response status codes in documentation by propagating
        the status code from the OpenAPI spec through the IR and FDR layers.
      type: fix
  irVersion: 55
  version: 0.51.9

- changelogEntry:
    - summary: |
        Fixed OpenAPI importer to properly handle response status codes in documentation by propagating
        the status code from the OpenAPI spec through the IR and FDR layers.
      type: fix
  irVersion: 55
  version: 0.51.8

- changelogEntry:
    - summary: |
        Added better error messages when markdown files reference non-existent MDX files, showing the relative path
        to the missing file rather than just indicating an invalid reference.
      type: fix
  irVersion: 55
  version: 0.51.7

- changelogEntry:
    - summary: |
        Fixed OpenAPI importer to properly handle string enums that are specified as integers by coercing them to strings.
      type: fix
  irVersion: 55
  version: 0.51.6

- changelogEntry:
    - summary: |
        Added a new rule to validate frontmatter parsing across markdown files, ensuring frontmatter
        is properly formatted and can be parsed without errors.
      type: fix
  irVersion: 55
  version: 0.51.5

- changelogEntry:
    - summary: |
        Various improvements to the Mintlify and Readme importers, including better default styling
        and spec imports for Mintlify migrations.
      type: fix
  irVersion: 55
  version: 0.51.4

- changelogEntry:
    - summary: |
        The OpenAPI parser now prefers the JSON Content-Type variant over
        others (e.g. application/x-www-form-urlencoded).
      type: fix
  irVersion: 55
  version: 0.51.3

- changelogEntry:
    - summary: |
        Improved error messages when docs.yml doesn't match schema by showing more specific
        validation errors and including the path where the error occurred.
      type: fix
  irVersion: 55
  version: 0.51.2

- changelogEntry:
    - summary: |
        Fixed x-fern-resolutions to properly handle escaped forward slashes ("~1") in schema references,
        correctly converting them to "/" when resolving references.
      type: fix
  irVersion: 55
  version: 0.51.1

- changelogEntry:
    - summary: |
        The CLI now supports a --readme flag pointing to the URL of a Readme generated docs site and
        migrates existing documentation to a fern-compatible repository.

        To use this feature:
        ```bash
        fern init --readme https://url-to-readme-docs.com
        ```
      type: feat
  irVersion: 55
  version: 0.51.0

- changelogEntry:
    - summary: |
        Improve performance of `fern docs dev` by only reloading the markdown content when
        only markdown files are changed, avoiding unnecessary recompilation of the full docs.

      type: fix
  irVersion: 55
  version: 0.50.17

- changelogEntry:
    - summary: |
        Improve performance of `fern docs dev` by debouncing across edits to multiple files,
        reducing unnecessary recomputation.
      type: fix
  irVersion: 55
  version: 0.50.16

- changelogEntry:
    - summary: |
        This PR improves the performance of `fern docs dev`:
          - Fern does not generate examples if the user has provided them to us
          - Temporarily comment out broken link checker until we make it faster
      type: fix
  irVersion: 55
  version: 0.50.16

- changelogEntry:
    - summary: |
        Move example generation failure logs to trace level since they are not relevant
        for users and add noise to debug logs.
      type: fix
  irVersion: 55
  version: 0.50.15

- changelogEntry:
    - summary: |
        Fixes a bug where duplicate types in undiscriminated unions (`oneOf` in OpenAPI)
        were not being deduped, which could lead to invalid generated code.
      type: fix
  irVersion: 55
  version: 0.50.14

- changelogEntry:
    - summary: |
        Fixes a bug where `--log-level debug` does not include trace logs.
      type: fix
  irVersion: 55
  version: 0.50.13

- changelogEntry:
    - summary: |
        Increase undici timeouts to make sure that `fern generate --docs` completes.
      type: fix
  irVersion: 55
  version: 0.50.12

- changelogEntry:
    - summary: |
        The CLI now supports a `--log-level trace` option to filter out noise from the
        debug log level.
      type: fix
  irVersion: 55
  version: 0.50.11

- changelogEntry:
    - summary: An addition to the broken link checker to further reduce false positives.
      type: fix
  irVersion: 55
  version: 0.50.10

- changelogEntry:
    - summary: |
        The Fern CLI no longer logs the full API request when finishing docs registration,
        reducing unnecessary log output.
      type: fix
  irVersion: 55
  version: 0.50.9

- changelogEntry:
    - summary: |
        An additional fix to the OpenRPC parser for respecting tags when
        organizing methods in the API Reference.
      type: fix
  irVersion: 55
  version: 0.50.8

- changelogEntry:
    - summary: |
        The OpenRPC parser now respects method names as well as tags for
        organization the navigation.
      type: fix
  irVersion: 55
  version: 0.50.7

- changelogEntry:
    - summary: |
        The broken link checker is updated to reduce false positives.
      type: fix
  irVersion: 55
  version: 0.50.6

- changelogEntry:
    - summary: |
        The Fern CLI is updated to create the organization if it doesn't exist when `fern token` is called.
      type: fix
  irVersion: 55
  version: 0.50.5

- changelogEntry:
    - summary: |
        The preview server is updated such that local previews of both OpenRPC and OpenAPI (legacy parser)
        are now possible.
      type: fix
  irVersion: 55
  version: 0.50.4

- changelogEntry:
    - summary: |
        The docs.yml now supports a separate configuration for `feature-flags` which allows Fern to render
        pieces of content depending on whether or not certain feature flags are enabled for particular user.

        This feature is in alpha stage; please contact support@buildwithfern.com to learn more!

        ```yml docs.yml
        navigation:
          - page: Page 1
            feature-flag: my-feature-flag-a # single boolean flag
          - page: Page 2
            feature: # multiple boolean flags
              - flag: my-feature-flag-a
              - flag: my-feature-flag-b
          - section: Section Title
            viewers: role-a
            feature-flag: # configurable match
              flag: my-feature-flag-a
              fallback-value: "ga"
              match: "beta"
            layout: []
        ```
      type: internal
  irVersion: 55
  version: 0.50.4

- changelogEntry:
    - summary: |
        Fixes an issue where optional, nullable properties resulted in a double optional in the
        IRv55 -> IRv54 migration.
      type: internal
  irVersion: 55
  version: 0.50.3

- changelogEntry:
    - summary: |
        The docs now includes alpha support for parsing openrpc specs. To leverage this feature,
        simply define an API section in your docs.yml and point at an openrpc spec.

        ```yml docs.yml
        navigation:
          - api: API Reference
            openrpc: <path to openrpc file>
        ```
      type: fix
  irVersion: 55
  version: 0.50.2

- changelogEntry:
    - summary: |
        Fixes an issue where nullable schemas were not coerced into optional values.
      type: fix
    - summary: |
        Fixes an issue where `fern check` would fail for optional, nullable properties.
      type: fix
  irVersion: 55
  version: 0.50.1

- changelogEntry:
    - summary: |
        The CLI is capable of migrating the latest TypeScript generator to IRv55.
      type: internal
  irVersion: 55
  version: 0.50.0

- changelogEntry:
    - summary: |
        The OpenAPI v2 parser now supports `x-fern-global-headers` and fixes an issue with generating webhook content.
      type: fix
  irVersion: 55
  version: 0.49.1

- changelogEntry:
    - summary: |
        The OpenAPI importer now supports respecting nullable properties in schemas. When enabled, nullable properties will
        be preserved in the generated SDK. By default (without this setting), nullable properties are treated as `optional`.
        To enable this, configure the setting in your `generators.yml`:

        ```yml
        api:
         specs:
           - openapi: ./path/to/openapi.yml
             settings:
               respect-nullable-schemas: true
        ```
      type: feat
  irVersion: 55
  version: 0.49.0

- changelogEntry:
    - summary: |
        The Mintlify docs importer now correctly generates the proper display-name key in the docs.yml file.
      type: fix
  irVersion: 54
  version: 0.48.1

- changelogEntry:
    - summary: |
        Adds support for nullable types in the Fern definition, such as the following:

        ```yaml
        types:
          User:
            properties:
              name: string
              email: nullable<string>
        ```
      type: feat
  irVersion: 55
  version: 0.48.0

- changelogEntry:
    - summary: |
        The IR now pulls in additional request properties from the OAuth getToken endpoint to support custom OAuth schemas.
      type: feat
  irVersion: 54
  version: 0.47.6

- changelogEntry:
    - summary: |
        Fixes an issue with broken link checking in the OpenAPI v2 parser.
      type: feat
  irVersion: 53
  version: 0.47.5

- changelogEntry:
    - summary: |
        Allows for creating nullable types and pass formats on strings using the OpenAPI v2 parser.
      type: feat
  irVersion: 53
  version: 0.47.4

- changelogEntry:
    - summary: |
        Add the JSON schema to the generators.yml file for validation and autocomplete.
      type: feat
  irVersion: 53
  version: 0.47.3

- changelogEntry:
    - summary: |
        The CLI now supports checking for broken links in your docs. You will see warnings in `fern check` if your docs link to any
        page that can't be resolved, and the `--strict-broken-links` option will cause the command to fail (exit with a non-zero exit code) if
        any broken links are found. You can also run the new command `fern docs broken-links` to only check for broken links (ignoring
        other possible errors), with the `--strict` option to cause the command to fail if any broken links are found.
      type: feat
  irVersion: 53
  version: 0.47.2

- changelogEntry:
    - summary: |
        Fixes a bug where the OpenAPI parser stopped respecting the =`unions: v1` setting in your `generators.yml` which configures the parser to generate more
        idiomatic discriminated unions.
        ```yml
        api:
          specs:
            - openapi: ./path/to/openapi.yml
              settings:
                unions: v1
        ```
      type: feat
  irVersion: 53
  version: 0.47.1

- changelogEntry:
    - summary: |
        The CLI now supports publishing docs using the improved OpenAPI v2 parser. You can set `openapi-parser-v2: true`
        in your `docs.yml` to use the new parser.
      type: feat
  irVersion: 53
  version: 0.47.0

- changelogEntry:
    - summary: |
        The CLI now validates that method and group name overrides in OpenAPI settings are not duplicated.
      type: feat
  irVersion: 53
  version: 0.46.23

- changelogEntry:
    - summary: |
        Support configuration of Google Analytics and Google Tag Manager in API Docs.
      type: feat
  irVersion: 53
  version: 0.46.22

- changelogEntry:
    - summary: |
        The CLI now supports the `prefer-undiscriminated-unions-with-literals` setting in OpenAPI settings.
      type: fix
  irVersion: 53
  version: 0.46.21

- changelogEntry:
    - summary: |
        The `fern init` command now supports a `--mintlify` option. You can pass in
        the path to your `mint.json` and the Fern CLI will generate a fern documentation
        website.
      type: feat
  irVersion: 53
  version: 0.46.20

- changelogEntry:
    - summary: |
        If a schema in OpenAPI or AsyncAPI has `additionalProperties: true` then the Fern CLI will now respect bringing in
        example properties that are not defined in the schema. Previously, the CLI would skip them.
      type: fix
  irVersion: 53
  version: 0.46.19

- changelogEntry:
    - summary: |
        If an object or request is annotated with `extra-properties: true` then the user can provide an example that includes
        extra properties that are no longer in the schema.

        For example, check out this fern definition

        ```yml service.yml
        types:
          Item:
            extra-properties: true
            properties:
              id: string


        service:
          auth: false
          base-path: ""
          endpoints:
            create:
              method: POST
              path: /item
              request:
                name: CreateItemRequest
                body:
                  extra-properties: true
                  properties:
                    id: string
              response:
                type: Item
              examples:
                - name: "Item"
                  request:
                    id: "123"
                    foo: "bar" # extra property in the example
                  response:
                    body:
                      id: "123"
                      foo: "bar" # extra property in the example
        ```
      type: fix
  irVersion: 53
  version: 0.46.18

- changelogEntry:
    - summary: |
        Support parsing string values for boolean defaults in OpenAPI schemas.
        * String values like "true" and "false" are now correctly parsed as boolean defaults.
      type: fix
  irVersion: 53
  version: 0.46.17

- changelogEntry:
    - summary: |
        Improve parsing of OpenAPI schemas with an array in the `type` property.
        * If the array contains `"null"`, it is interpreted as nullable, and removed from the array.
        * If there is only a single item in the array (after removing "null"), it previously defaulted to `unknown`, but now the specified type is used.
      type: fix
  irVersion: 53
  version: 0.46.16

- changelogEntry:
    - summary: |
        Fixed issue where user specified examples would be omitted in favor of autogenerated examples.
      type: fix
  irVersion: 53
  version: 0.46.15

- changelogEntry:
    - summary: |
        Boolean default values are now propagated from the Fern Definition through to docs generation.
      type: fix
  irVersion: 53
  version: 0.46.14

- changelogEntry:
    - summary: |
        The CLI now supports both `generators.yml` and `generators.yaml` file extensions for generator configuration.
      type: fix
  irVersion: 53
  version: 0.46.13

- changelogEntry:
    - summary: |
        Correctly omits readOnly query parameters during openapi to fern definition generation.
      type: fix
  irVersion: 53
  version: 0.46.13

- changelogEntry:
    - summary: |
        The CLI now handles parsing service level path parameters with descriptions.
        This fixes a regression introduced in the CLI since versions 0.45.x.
      type: fix
  irVersion: 53
  version: 0.46.12

- changelogEntry:
    - summary: |
        Allow for configuring the depth of example generation in API Docs. For example,
        if you want to generate optional properties that are 5 levels deep, you can add
        the following configuration in your `generators.yml`

        ```yml generators.yml
        api:
          specs:
            - openapi: ./openapi.json
              settings:
                example-generation:
                  response:
                    max-depth: 10
        ```
      type: fix
  irVersion: 53
  version: 0.46.11

- changelogEntry:
    - summary: |
        Correctly support AdditionalProperties on object schemas.
      type: fix
  irVersion: 53
  version: 0.46.10

- changelogEntry:
    - summary: |
        SDK generation no longer hard-fails on single example generation errors.
      type: fix
  irVersion: 53
  version: 0.46.9

- changelogEntry:
    - summary: |
        The CLI now auto generates SSE and JSON Streaming examples even if those are
        not provided in the OpenAPI Spec or Fern Definition.
      type: fix
  irVersion: 53
  version: 0.46.8

- changelogEntry:
    - summary: |
        The generated Fern Definition now properly supports default values for query parameters.
      type: fix
  irVersion: 53
  version: 0.46.7

- changelogEntry:
    - summary: |
        The audiences property on WebSocket channels is now respected when filtering
        the IR graph based on configured audiences.
      type: fix
  irVersion: 53
  version: 0.46.6

- changelogEntry:
    - summary: |
        Previously, when the CLI failed to validate the fern definition yaml file against a JSON Schema,
        we would log `Failed to parse` without a schema path. Now we grab a relevant schema path.
      type: fix
  irVersion: 53
  version: 0.46.5

- changelogEntry:
    - summary: |
        The OpenAPI parser now deduplicates headers that appear in both security schemes and
        operation-level headers to avoid duplicate header declarations.
      type: fix
  irVersion: 53
  version: 0.46.5

- changelogEntry:
    - summary: |
        The generated SSE examples always have `data` and `event` keys so that they are correct.
      type: fix
  irVersion: 53
  version: 0.46.4

- changelogEntry:
    - summary: |
        The Fern CLI now supports generating examples for streaming SSE (server-sent-event)
        endpoints.
      type: fix
  irVersion: 53
  version: 0.46.3

- changelogEntry:
    - summary: |
        The Fern CLI now supports parsing a `logo` option from your frontmatter. If
        you would like to override logo on a specific page you can do so by adding
        the following:

        ```markdown intro.mdx
        ---
        logo: /path/to/my/logo
        ---
        ```

        or

        ```markdown intro.mdx
        ---
        logo:
          light: /path/to/my/light/logo
          dark: /path/to/my/dark/logo
        ---
        ```

      type: feat
  irVersion: 53
  version: 0.46.2

- changelogEntry:
    - summary: |
        Add support for setting the `User-Agent` header value for Go generators.
      type: fix
  irVersion: 53
  version: 0.46.1

- changelogEntry:
    - summary: |
        No changes; promote `0.46.0-rc1` release candidate to minor version.
      type: internal
  irVersion: 53
  version: 0.46.0

- changelogEntry:
    - summary: |
        * Set `inline: true` for inline enums imported from OpenAPI.
        * Set `inline: true` for maps generated from OpenAPI additionalProperties.
      type: fix
  irVersion: 53
  version: 0.46.0-rc1

- changelogEntry:
    - summary: |
        The Fern Definition now supports `bytes` as a response type.

        ```yml service.yml
          endpoints:
            download:
              response: bytes
        ```
      type: feat
  irVersion: 53
  version: 0.46.0-rc0

- changelogEntry:
    - summary: |
        Defaults are no longer set on datetimes when converting to docs shapes.
      type: fix
  irVersion: 53
  version: 0.45.4

- changelogEntry:
    - summary: |
        Unknown schemas are no longer incorrectly marked as `additionalProperties: true`.
      type: chore
  irVersion: 53
  version: 0.45.4-rc1

- changelogEntry:
    - summary: |
        The CLI prompts the user to confirm output directory overwrites on fern generate.
      type: fix
  irVersion: 53
  version: 0.45.4-rc0

- changelogEntry:
    - summary: |
        Unknown schemas are no longer incorrectly marked as `additionalProperties: true`.
      type: fix
  irVersion: 53
  version: 0.45.3

- changelogEntry:
    - summary: |
        Example generation now respects read-only schemas when generating request examples.
      type: fix
  irVersion: 53
  version: 0.45.2

- changelogEntry:
    - summary: |
        Generate valid examples using spec validation information; respect `null` entries during example generation.
      type: fix
  irVersion: 53
  version: 0.45.1-rc0

- changelogEntry:
    - summary: |
        Add `inline` field to type declarations in the Fern definition and IR.
        Add support for importing inline types from OpenAPI into Fern definition and IR.
      type: internal
  irVersion: 53
  version: 0.45.1

- changelogEntry:
    - summary: |
        Several improvements to docs, conjure importer, and the cli.
      type: internal
  irVersion: 53
  version: 0.45.0

- changelogEntry:
    - summary: |
        Docs generation now preserves original model schema names.
      type: internal
  irVersion: 53
  version: 0.45.0-rc55

- changelogEntry:
    - summary: |
        Removes errant minimum and maximums for 'float' types for docs.
      type: internal
  irVersion: 53
  version: 0.45.0-rc54

- changelogEntry:
    - summary: |
        Add support for the `smart-casing` flags in the IR commands.
      type: internal
  irVersion: 53
  version: 0.45.0-rc53

- changelogEntry:
    - summary: |
        Fix bug where max length validation for strings were incorrectly plumbed.
      type: fix
  irVersion: 53
  version: 0.45.0-rc52

- changelogEntry:
    - summary: |
        Add support for the `inline-path-parameters` setting in the OpenAPI
        importer.
      type: feat
  irVersion: 53
  version: 0.45.0-rc51

- changelogEntry:
    - summary: |
        Increase max recursive depth allowed for example validation.
      type: fix
  irVersion: 53
  version: 0.45.0-rc50

- changelogEntry:
    - summary: |
        Add 'list' to reserved keywords for use in PHP generator.
      type: fix
  irVersion: 53
  version: 0.45.0-rc49

- changelogEntry:
    - summary: |
        OAuth Client Credential Auth Scheme now supports the ability to optionally
        set token header and prefix fields for use with docs playground.

        ```yml api.yml
        auth-schemes:
          OAuth:
            scheme: oauth
            type: client-credentials
            token-header: Fern-Authorization
            token-prefix: Fern-Bearer
            ...
        ```
      type: feat
  irVersion: 53
  version: 0.45.0-rc48

- changelogEntry:
    - summary: |
        Support SDK generation provided comma-delineated content-type values in OpenAPI specs.
      type: fix
  irVersion: 53
  version: 0.45.0-rc47

- changelogEntry:
    - summary: |
        The IR handles converting example unions that are aliases.
      type: fix
  irVersion: 53
  version: 0.45.0-rc46

- changelogEntry:
    - summary: |
        Update the IR's `ServiceTypeReferenceInfo` to include all transitive types
        referenced by a service.
      type: fix
  irVersion: 53
  version: 0.45.0-rc44

- changelogEntry:
    - summary: |
        Support non-standard HTTP code 498; Validate `x-fern-examples` during schema parsing.
      type: fix
  irVersion: 53
  version: 0.45.0-rc43

- changelogEntry:
    - summary: |
        Log error message logging when encountering doc errors during preview server initiation.
      type: fix
  irVersion: 53
  version: 0.45.0-rc42

- changelogEntry:
    - summary: Fixes bug introduced in 0.45.0-rc33 where version slugs were not being generated correctly.
      type: fix
  irVersion: 53
  version: 0.45.0-rc41

- changelogEntry:
    - summary: |
        Fixed bug in the Conjure importer where query parameters were overwritten during endpoint parameter parsing.
      type: fix
  irVersion: 53
  version: 0.45.0-rc40

- changelogEntry:
    - summary: |
        The OpenAPI importer now supports correlating request and response examples by name. When an example name is shared
        between a request body and response, they will be paired together in the generated Fern definition.
      type: fix
  irVersion: 53
  version: 0.45.0-rc39

- changelogEntry:
    - summary: |
        The OpenAPI importer now supports respecting readonly properties in schemas. When enabled, readonly properties will be excluded from request bodies for
        POST/PUT/PATCH endpoints. To enable this, configure the setting in your `generators.yml`:

        ```yml
        api:
         specs:
           - openapi: ./path/to/openapi.yml
             settings:
               respect-readonly-schemas: true
        ```
      type: fix
  irVersion: 53
  version: 0.45.0-rc38

- changelogEntry:
    - summary: Support parsing alpha and beta version numbers of Fern generators
      type: internal
  irVersion: 53
  version: 0.45.0-rc37

- changelogEntry:
    - summary: |
        The OpenAPI importer now supports importing deep object query parameters. To do this, you will
        need to configure a setting in your `generators.yml`

        ```yml
        api:
         specs:
           - openapi: ./path/to/openapi.yml
             settings:
               object-query-paramaters: true
        ```
      type: fix
  irVersion: 53
  version: 0.45.0-rc36

- changelogEntry:
    - summary: |
        The CLI now recognizes the versions of the Go generator that require IRv53.
      type: internal
  irVersion: 53
  version: 0.45.0-rc34

- changelogEntry:
    - summary: |
        The Fern CLI now supports roles and viewers in your docs configuration, if you are on the enterprise plan for docs:

        ```yml docs.ym
        roles:
          - internal
          - beta-users
          - enterprise-users

        navigation:
          - section: Internal Section
            viewers:
              - internal
            contents:
              - page: Internal Page
                path: ./internal/page.mdx
        ```
      type: feat
  irVersion: 53
  version: 0.45.0-rc33

- changelogEntry:
    - summary: |
        The OpenAPI importer now supports reading endpoints that have application/x-www-form-urlencoded requests
      type: fix
  irVersion: 53
  version: 0.45.0-rc32

- changelogEntry:
    - summary: |
        The OpenAPI importer now parses webhook examples and generates examples for webhooks when none are provided.
      type: fix
  irVersion: 53
  version: 0.45.0-rc31

- changelogEntry:
    - summary: |
        The OpenAPI importer now parses the `examples` field for primitive schema types like `string`, `number`, `array` and `boolean`.
      type: fix
  irVersion: 53
  version: 0.45.0-rc30

- changelogEntry:
    - summary: |
        The OpenAPI importer now parses the `examples` field that may be present on OpenAPI 3.1 schemas.
      type: feat
  irVersion: 53
  version: 0.45.0-rc29

- changelogEntry:
    - summary: |
        The OpenAPI importer now skips headers in a case-insensitive way (e.g. both "Content-Type" and "content-type" are skipped).
      type: feat
  irVersion: 53
  version: 0.45.0-rc28

- changelogEntry:
    - summary: |
        The Conjure importer now brings in endpoint level descriptions.
      type: feat
  irVersion: 53
  version: 0.45.0-rc27

- changelogEntry:
    - summary: |
        `fern check` handles validating unions that contain base properties.
      type: feat
  irVersion: 53
  version: 0.45.0-rc26

- changelogEntry:
    - summary: |
        The Fern CLI temporarily does not support RBAC/Audiences (they will be added in again shortly).
      type: internal
  irVersion: 53
  version: 0.45.0-rc25

- changelogEntry:
    - summary: |
        `fern docs dev` now runs in Node 16 - Node 22 environments.
      type: fix
  irVersion: 53
  version: 0.45.0-rc24

- changelogEntry:
    - summary: |
        The docs dev server now correctly handles base paths.
      type: fix
  irVersion: 53
  version: 0.45.0-rc23

- changelogEntry:
    - summary: |
        Fixes bug introduced in 0.45.0-rc20 where section children were dropped from the docs definition.
      type: fix
  irVersion: 53
  version: 0.45.0-rc22

- changelogEntry:
    - summary: |
        The Fern CLI now supports orphaned pages in your docs configuration.
      type: feat
    - summary: |
        The RBAC config model is now renamed to `roles` and `viewers`:

        ```yml docs.yml
        roles:
          - internal

        navigation:
          - section: Internal Section
            viewers:
              - internal
            contents:
              - page: Internal Page
                path: ./internal/page.mdx
        ```

      type: fix
  irVersion: 53
  version: 0.45.0-rc21

- changelogEntry:
    - summary: |
        The Fern CLI now supports audiences in your docs configuration:

        ```yml docs.yml
        # all audiences must be declared at the top level
        audiences:
          - internal

        navigation:
          - section: Internal Section
            audience: internal # audience is optional
            contents:
              - page: Internal Page
                path: ./internal/page.mdx
        ```
      type: feat
  irVersion: 53
  version: 0.45.0-rc20

- changelogEntry:
    - summary: |
        - Respect `x-fern-ignore` extension in OpenAPI parameters.
      type: fix
  irVersion: 53
  version: 0.45.0-rc19

- changelogEntry:
    - summary: |
        - Add additional debug logging to the CLI when downloading docs preview bundle
      type: fix
  irVersion: 53
  version: 0.45.0-rc18

- changelogEntry:
    - summary: |
        - Improved union example generation by increasing depth for better handling of recursive structures.
        - Updated Conjure importer to represent binary types as bytes for requests and file for responses in Fern.
        - Added detailed error messages when 'fern docs dev' fails, accessible with --log-level debug.
      type: fix
  irVersion: 53
  version: 0.45.0-rc17

- changelogEntry:
    - summary: |
        The Conjure importer now correctly keys the union subvariant by the property of the discriminant.

        ```conjure
        union:
          discriminant: type
          union:
            square: Square
            circle: Circle
        ```

        is equal to the following Fern Definition:

        ```yml fern
        union:
          discriminant: type
          types:
            square:
              type: Square
              key: square
            circle:
              type: Circle
              key: circle
        ```

      type: fix
  irVersion: 53
  version: 0.45.0-rc16

- changelogEntry:
    - summary: |
        The Conjure importer now correctly imports base-path and docs from your conjure definition.
      type: fix
  irVersion: 53
  version: 0.45.0-rc15

- changelogEntry:
    - summary: |
        The Fern CLI now uses a longer timeout to make HTTP requests, which should fix some flakyness with the docs registration process.
      type: fix
  irVersion: 53
  version: 0.45.0-rc14

- changelogEntry:
    - summary: |
        The Fern CLI now uses a longer timeout to make HTTP requests, which should fix some flakyness with the docs registration process.
      type: fix
  irVersion: 53
  version: 0.45.0-rc13

- changelogEntry:
    - summary: |
        Undiscriminated unions are now represented using `anyOf` in the generated JSON Schema
        Nullable properties are now correctly propagated to the JSON Schema
      type: fix
  irVersion: 53
  version: 0.45.0-rc12

- changelogEntry:
    - summary: |
        Improved JSON Schema generation for object inheritance:
        - Removed the use of `allOf` for representing object extensions
        - Properties from parent objects are now directly added to the child object in the JSON Schema
      type: fix
  irVersion: 53
  version: 0.45.0-rc11

- changelogEntry:
    - summary: |
        Added support for `additionalProperties` on export to JSON Schema.
      type: fix
  irVersion: 53
  version: 0.45.0-rc10

- changelogEntry:
    - summary: |
        Improved JSON Schema generation for object extensions and const values:
        - Object extensions are now properly represented using `allOf` in the JSON Schema
        - Literal values (string and boolean) are now correctly represented using `const` in the JSON Schema
      type: fix
  irVersion: 53
  version: 0.45.0-rc9

- changelogEntry:
    - summary: |
        Add `#!/usr/bin/env node` to the CLI to prevent runtime errors.
      type: internal
  irVersion: 53
  version: 0.45.0-rc8

- changelogEntry:
    - summary: |
        Stop minifying the CLI to prevent javascript runtime errors.
      type: internal
  irVersion: 53
  version: 0.45.0-rc7

- changelogEntry:
    - summary: |
        Update the CLI package.json to include the correct files.
      type: fix
  irVersion: 53
  version: 0.45.0-rc6

- changelogEntry:
    - summary: |
        Introduce a new command `fern jsonschema <output-file> --type <type-name>`
        that outputs the JSON Schema for a given type in your Fern Definition.

        ```sh
        fern jsonschema ./schema.json --type MyType
        ```
      type: feat
  irVersion: 53
  version: 0.45.0-rc5

- changelogEntry:
    - summary: |
        SCIM has been added as a common initialism.
      type: chore
  irVersion: 53
  version: 0.45.0-rc4

- changelogEntry:
    - summary: |
        Numerous fixes to the Conjure API Importer such as reading in request bodies and query parameters.
      type: fix
  irVersion: 53
  version: 0.45.0-rc3

- changelogEntry:
    - summary: |
        The CLI now generates endpoint examples for undiscriminated unions that are recursive.
      type: fix
  irVersion: 53
  version: 0.45.0-rc2

- changelogEntry:
    - summary: |
        The OpenAPI importer now generates streaming examples based on OpenAPI examples.
      type: fix
  irVersion: 53
  version: 0.45.0-rc1

- changelogEntry:
    - summary: |
        The Docs now support rendering `additionalProperties` in the API Playground so that users can send out arbitrary key,value pairs.
      type: fix
  irVersion: 53
  version: 0.45.0-rc0

- changelogEntry:
    - summary: Several improvements to the conjure importer.
      type: fix
  irVersion: 53
  version: 0.44.11

- changelogEntry:
    - summary: |
        API update now supports consuming the API origin from spec V2 configurations.
      type: fix
  irVersion: 53
  version: 0.44.10

- changelogEntry:
    - summary: |
        The fern definition now supports descriptions supplied on request and response bodies.
        You can enable this by simply supplying `docs` in your fern definition, or `description`
        in your OpenAPI spec.
      type: feat
  irVersion: 53
  version: 0.44.9

- changelogEntry:
    - summary: |
        API Configuration V2 schema now takes in `origin` as well, allowing `fern api update` to function as expected in the new config.
      type: fix
  irVersion: 53
  version: 0.44.8

- changelogEntry:
    - summary: |
        The Fern CLI command `fern generator list` now accepts filters for the output mode, for example, you may now specify `fern generator list --excluded-modes local-file-system`
        in order to filter any generators from the list that are outputting locally.
      type: internal
  irVersion: 53
  version: 0.44.7

- changelogEntry:
    - summary: |
        The Fern Definition respects endpoint level base-path overrides when validating examples.
      type: fix
  irVersion: 53
  version: 0.44.6

- changelogEntry:
    - summary: |
        The Fern Definition now supports overriding `base-path` at the endpoint level.
        This is useful if you have subset of endpoints that do not live at the
        configured base-path.

        ```yml imdb.yml
        service:
          endpoints:
            getMovie:
              method: POST
              base-path: "latest/" # overrides the base-path configured in api.yml
              path: "movies/{movieId}"
        ```
      type: feat
  irVersion: 53
  version: 0.44.5

- changelogEntry:
    - summary: |
        Fern's OpenAPI importer will now handle generating examples for declared
        errors so that they show up in the generated documentation.
      type: fix
  irVersion: 53
  version: 0.44.4

- changelogEntry:
    - summary: |
        Fern's OpenAPI importer can now handle `readOnly` properties in the top level
        request schema. Note that Fern does not handle nested `readOnly` properties
        just yet; please file a GitHub issue if this is important!
      type: feat
  irVersion: 53
  version: 0.44.3

- changelogEntry:
    - summary: |
        Fern's OpenAPI importer can now handle multiple error schemas for the
        same status code.
      type: fix
  irVersion: 53
  version: 0.44.2

- changelogEntry:
    - summary: |
        The OpenAPI importer used to try and coerce all enums into a literals.
        In some cases this is not desirable, so we now expose an option called
        `coerce-enums-to-literals` in your generators.yml.

        ```yml generators.yml
        api:
          specs:
            - openapi: ../openapi.json
              overrides: ../openapi-overrides.yml
              settings:
                title-as-schema-name: false
                coerce-enums-to-literals: false
        ```
      type: feat
  irVersion: 53
  version: 0.44.1

- changelogEntry:
    - summary: |
        The Fern CLI now supports parsing [Conjure](https://github.com/palantir/conjure), Palantir's
        home-grown API Definition format.

        If you know a company that is using Conjure that wants API Docs + SDKs, send them our way!
      type: feat
  irVersion: 53
  version: 0.44.0-rc0

- changelogEntry:
    - summary: |
        Any markdown files that have custom components are also pushed up to the Fern Docs
        platform.
      type: fix
  irVersion: 53
  version: 0.43.8

- changelogEntry:
    - summary: |
        The `valid-markdown` rule has been updated to try and parse the markdown file into a
        valid AST. If the file fails to parse, `fern check` will log an error as well
        as the path to the markdown.
      type: fix
  irVersion: 53
  version: 0.43.7

- changelogEntry:
    - summary: |
        The OpenAPI importer now appropriately brings in responses that are under the `text/event-stream`
        Content-Type if your endpoint is annotated with `x-fern-streaming`.
        If your endpoint is not annotated with `x-fern-streaming`, then the response will be ignored.
      type: fix
  irVersion: 53
  version: 0.43.6

- changelogEntry:
    - summary: |
        If you use the `x-fern-streaming` extension and want to provide different descriptions
        for the streaming endpoint, then you can now specify `streaming-description`.

        ```yml openapi.yml
        x-fern-streaming:
          stream-condition: $request.stream
          stream-description: The streaming version of this endpoint returns a series of chunks ...
          response:
            $ref: #/components/schemas/Response
          stream-response:
            $ref: #/components/schemas/ResponseChunk
        ```
      type: fix
  irVersion: 53
  version: 0.43.5

- changelogEntry:
    - summary: |
        The OpenAPI parser now respects the content type in your OpenAPI spec, instead of always sending
        `application/json`. With this upgrade, your SDKs will also start to send the correct content type.
      type: fix
  irVersion: 53
  version: 0.43.4

- changelogEntry:
    - summary: |
        The CLI now passes in the API definition ID once again, this is necessary so that generated snippet templates
        may reference schemas within the API. This was a regression that was recently introduced.
      type: chore
  irVersion: 53
  version: 0.43.3

- changelogEntry:
    - summary: |
        The CLI now prints which API cannot be registered if `fern generate --docs` fails.
      type: fix
  irVersion: 53
  version: 0.43.2

- changelogEntry:
    - summary: |
        The CLI now supports running OpenAPI generator 0.1.0 with IR version 53.
      type: feat
  irVersion: 53
  version: 0.43.1

- changelogEntry:
    - summary: |
        The CLI now recognizes the fern-php-sdk generator.
      type: feat
  irVersion: 53
  version: 0.43.0

- changelogEntry:
    - summary: |
        The documentation resolver now appropriately creates a unique identifier for changelog sections. Previously, if you had multiple
        changelogs within the same section, despite their title and slug being different, they would be treated as the same section since the ID
        only took into account the parents' slug, appended the word "changelog" and that was all.

        As a result previously all changelogs within the same section would get highlighted when one was selected, now only the selected changelog
        is highlighted.
      type: internal
  irVersion: 53
  version: 0.42.15

- changelogEntry:
    - summary: |
        The OpenAPI importer now correctly propagates the title field on `oneof` schemas.
      type: fix
  irVersion: 53
  version: 0.42.14

- changelogEntry:
    - summary: |
        Example generation now intelligently truncates container examples, for example if the depth limit will be reached on a list of objects,
        the list will be returned as an empty list, as opposed the previous behavior where an unknown object would be created.
      type: fix
  irVersion: 53
  version: 0.42.13

- changelogEntry:
    - summary: |
        Previously, deploying docs from Windows machines led to bad asset paths.
        Now, the CLI respects Windows paths during run and web paths for retrieving
        assets.
      type: fix
  irVersion: 53
  version: 0.42.12

- changelogEntry:
    - summary: |
        The API V2 configuration now supports disabling using titles as schema
        names. You may want to disable this flag if your OpenAPI adds the same
        title to multiple schemas.

        ```
        api:
          specs:
            - openapi: /path/to/openapi
              settings:
                use-title-as-schema-name: false
        ```
      type: fix
  irVersion: 53
  version: 0.42.11

- changelogEntry:
    - summary: |
        Previously, the OpenAPI converter would bring over `title` on every
        single property. This field is extraneous, so now we ignore it.
      type: fix
  irVersion: 53
  version: 0.42.10

- changelogEntry:
    - summary: |
        Previously, the OpenAPI importer would ignore skip parsing arbitrary
        content types "*/*". Now it treats this content type as application/json.

        ```json openapi.json
        "responses": {
          "200": {
            "description": "Success reply",
            "content": {
              "*/*": {
        ```
      type: fix
  irVersion: 53
  version: 0.42.9

- changelogEntry:
    - summary: |
        The API V2 configuration (in beta) now supports global header overrides.
        This fixes a bug where those header overrides were getting dropped in
        certain cases.

        ```yml generators.yml
        api:
          headers:
            X-API-VERSION: string
          specs:
            - openapi: /path/to/openapi
              overrides: /path/to/overrides
        ```
      type: fix
  irVersion: 53
  version: 0.42.8

- changelogEntry:
    - summary: |
        The API V2 configuration (in beta) now supports global header
        overrides. To specify global headers that are not in your
        OpenAPI spec, simply add the following block in your `generators.yml`:

        ```yml generators.yml
        api:
          headers:
            X-API-VERSION: string
          specs:
            - openapi: /path/to/openapi
              overrides: /path/to/overrides
        ```
      type: feat
  irVersion: 53
  version: 0.42.7

- changelogEntry:
    - summary: Removes extraneous conditional error within namespacing configuration
      type: fix
  irVersion: 53
  version: 0.42.6

- changelogEntry:
    - summary: Adds additional metadata retrievable by `fern generator get` so you can now get the language and the target repo.
      type: feat
  irVersion: 53
  version: 0.42.5

- changelogEntry:
    - summary: |
        Namespaced APIs now:
          - No longer contain duplicative nesting of some endpoint within another package of the same name as the namespace
          - Respect the `x-fern-sdk-group-name` annotation for endpoints
      type: fix
  irVersion: 53
  version: 0.42.4

- changelogEntry:
    - summary: |
        The OpenAPI importer now supports handling encoding on multipart requests.
        Previously, the generators would not respect the `contentType` field for
        each form input. But, now they do.
        ```yml
        requestBody:
          content:
            multipart/form-data:
              schema:
                type: object
                properties:
                  file:
                    type: string
                    format: binary
                    description: The file to upload
              encoding:
                file:
                  contentType: "application/octet-stream"
        ```
      type: fix
    - summary: |
        The OpenAPI importer now correctly parses descriptions of multipart
        form requests. Previously these descriptions would be ignored.

        For example, previously the description `The file to upload` would be
        ignored in the example below.
        ```yml
        requestBody:
          content:
            multipart/form-data:
              schema:
                type: object
                properties:
                  file:
                    type: string
                    format: binary
                    description: The file to upload
        ```
      type: fix

  irVersion: 53
  version: 0.42.3

- changelogEntry:
    - summary: Error bodies are now appropriately namespaced as well!
      type: fix
  irVersion: 53
  version: 0.42.2

- changelogEntry:
    - summary: |
        Make sure to check for optionality when parsing stdout and stderr in CLI. This
        removes the error: `Cannot read properties of undefined (reading 'includes')`.
      type: fix
  irVersion: 53
  version: 0.42.1

- changelogEntry:
    - summary: |
        If you merge multiple OpenAPI specs with namespaces, `fern check` will no longer
        complain about duplicate schema names across namespaces.
        In the example below, both OpenAPI specs can have duplicative schema names and
        that is okay.
        ```yml
        api:
          specs:
            - openapi: openapi-bar.yml
              namespace: bar
            - openapi: openapi-foo.yml
              namespace: foo
        ```
      type: fix
  irVersion: 53
  version: 0.42.0

- changelogEntry:
    - summary: |
        Previously the OpenAPI converter would incorrectly mark
        the values of `additionalProperties` as optional. Now, we have
        introduced a feature flag to turn this behavior off.

        The feature flag can be configured in generators.yml:
        ```yml
        api:
          specs:
            - openapi: /path/to/openapi
              settings:
                optional-additional-properties: false
        ```
      type: fix
  irVersion: 53
  version: 0.41.16

- changelogEntry:
    - summary: |
        Performance improvements for stringifiying large Intermediate Representations. If
        you have a large OpenAPI spec or Fern Definition, this can potentially shave off
        minutes from `fern generate`.
      type: internal
  irVersion: 53
  version: 0.41.15

- changelogEntry:
    - summary: |
        The Fern Definition now supports `conten-type` on multipart request properties.
        For example, to specify an `application/octet-stream` and `application/json`
        contnet types, use the snippet below:

        ```ts
        service:
          endpoints:
            upload:
              request:
                body:
                  properties:
                    file:
                      type: file
                      content-type: application/octet-stream
                    metadata:
                      type: unknown
                      content-type: application/json
        ```
      type: feat
  irVersion: 53
  version: 0.42.0-rc0

- changelogEntry:
    - summary: Remove bang operator and fix eslint warning in `compatible-ir-versions.ts`.
      type: internal
  irVersion: 53
  version: 0.41.14-rc2

- changelogEntry:
    - summary: |
        Running `fern check` will now check to confirm that the generator versions you are running are compatible with your Fern CLI version.

        Each version of SDK generators depends on a version of a library that is exported by the Fern CLI, and as a result, each generator has a minimum
        compatible version of the Fern CLI. As an example, if you were to run `fern check` while leveraging `fernapi/fern-python-sdk` version `2.0.0`, on CLI version `0.1.3`, you'd receive the following error:

        `The generator fernapi/fern-python-sdk requires CLI version 0.23.0-rc4 or later (current version: 0.1.3-rc0).`

        Indicating that you must upgrade your CLI in order to leverage the current generator.
      added:
        - Running `fern check` will now check to confirm that the generator versions you are running are compatible with your Fern CLI version.
        - Fern commands now print out generator upgrades, in addition to CLI upgrades.
      type: feat
  irVersion: 53
  version: 0.41.14-rc1

- changelogEntry:
    - summary: |
        The Fern CLI now safely handles a npx file exists error by retrying the command on failure.
        This error typically happens when two or more instances of the Fern CLI are running `npx`
        at the same time.
      type: fix
  irVersion: 53
  version: 0.41.14-rc0

- changelogEntry:
    - summary: |
        `fern generate --local` no longer crashes on large API Definitions because we
        stream the JSON to file instead of calling `JSON.stringify`. See [PR 4640](https://github.com/fern-api/fern/pull/4640).
      type: fix
  irVersion: 53
  version: 0.41.13

- changelogEntry:
    - summary: |
        Adds availability to inlined properties for HTTP Requests, Webhooks, and WebSockets for Fern Definition and OpenAPI.
        You can add availability like so:

        Fern Definition:

        ```yml
        Request:
          name: InlineRequest
          properties:
            random:
              type: string
              availability: pre-release
        ```

        OpenAPI:

        ```yml
        requestBody:
        content:
          application/json:
            schema:
              type: object
              properties:
                random:
                  type: string
                  x-fern-availability: beta
        ```
      type: feat
  irVersion: 53
  version: 0.41.12

- changelogEntry:
    - summary: |
        Adds availability and display-names to discriminated union values. Now, in your docs, you can mark your union values
        with custom names and show their availability. You can do so by adding the following to your API definition:
        ```yml
        MyUnionType:
          union:
            UnionValue1:
              docs: The first union value
              type: string
              display-name: Union Value One
              availability: beta
            UnionValue2:
              docs: The second union value
              type: integer
              display-name: Union Value Two
              availability: deprecated
        ```
      type: feat
  irVersion: 53
  version: 0.41.11

- changelogEntry:
    - summary: |
        Adds availability and display-names to discriminated union values. Now, in your docs, you can mark your union values
        with custom names and show their availability. You can do so by adding the following to your API definition:
        ```yml
        MyUnionType:
          union:
            UnionValue1:
              docs: The first union value
              type: string
              display-name: Union Value One
              availability: beta
            UnionValue2:
              docs: The second union value
              type: integer
              display-name: Union Value Two
              availability: deprecated
        ```
      type: feat
  irVersion: 53
  version: 0.41.10

- changelogEntry:
    - summary: |
        Adds a `bundle-path` hidden parameter for `fern docs dev` for use with `fern-platform` testing. You can pass the
        path on the command line as an optional parameter.
      type: internal
  irVersion: 53
  version: 0.41.9

- changelogEntry:
    - summary: |
        The Fern generators.yml configuration now supports a new format for namespacing APIs for additional flexibility:

        ```yml
        api:
          specs:
            - openapi: path/to/v1/openapi
              overrides: path/to/v1/overrides
              namespace: v1
            - openapi: path/to/v2/openapi
              overrides: path/to/v2/overrides
              namespace: v2
        ```

        Through namespacing your API, you can have multiple objects and endpoints with the same name across different namespaces. You can think of them
        as the equivalent to Python modules or TypeScript packages.
      type: feat
  irVersion: 53
  version: 0.41.8

- changelogEntry:
    - summary: |
        Previously we weren't always awaiting PostHog API calls directly. Now the CLI
        awaits these calls so that we can ensure that events are sent.
      type: fix
  createdAt: "2024-09-08"
  irVersion: 53
  version: 0.41.7

- changelogEntry:
    - summary: |
        The Fern Docs CLI now supports OAuth 2.0 Client Credentials injection in API playgrounds.
        To enable this feature, you can define the OAuth Authorization Scheme in your API configuration,
        and enable the feature in your docs configuration.

        API configuration:
        ```yml
        api:
          auth-schemes:
            OAuth:
              scheme: oauth
              type: client-credentials
              get-token:
                endpoint: endpoint.authorization
        ```
        [More Information](https://buildwithfern.com/learn/api-definition/fern/authentication#oauth-client-credentials)

        Docs configuration:
        ```yml
        navigation:
          section: API Reference
            playground:
              oauth: true
        ```
        [More Information](https://buildwithfern.com/learn/docs/api-references/customize-api-playground)
      type: feat
  createdAt: "2024-09-07"
  irVersion: 53
  version: 0.41.6

- changelogEntry:
    - summary: |
        Fix an issue with non-deterministic file ordering when OpenAPI is used as input.
      type: fix
  createdAt: "2024-09-06"
  irVersion: 53
  version: 0.41.5

- changelogEntry:
    - summary: |
        The Fern OpenAPI importer now handles importing an array for the `type` key.

        ```
        User:
          properties:
            name:
              type: ["string"]
            id:
              type: ["string", "number"]
        ```
      type: feat
  createdAt: "2024-09-06"
  irVersion: 53
  version: 0.41.4

- changelogEntry:
    - summary: |
        Allow referencing by method and path. For example, when configuring an
        oauth scheme you can now do:

        ```oauth.yml
        auth-schemes:
          OAuth:
            scheme: oauth
            type: client-credentials
            get-token:
              endpoint: POST /oauth/token
        api:
          auth: OAuth
        ```
      type: feat
  createdAt: "2024-09-06"
  irVersion: 53
  version: 0.41.3

- changelogEntry:
    - summary: |
        Fixes an issue introduced in `0.41.1` that ignored server urls for docs generation.
      type: fix
    - summary: |
        Adds a `auth-schemes` and `auth` block where you can override auth for an existing spec.
        See below:

        ```generators.yml
        auth-schemes:
          Oauth:
            scheme: oauth
            type: client-credentials
            get-token:
              endpoint: auth.get-token
        api:
          auth: Oauth # overrides auth scheme
          specs:
            - openapi: path/to/openapi
        ```
      type: feat
  createdAt: "2024-09-05"
  irVersion: 53
  version: 0.41.2

- changelogEntry:
    - summary: |
        Adds a V2 configuration for the `api` block that is more flexible and allows
        OpenAPI users to consume Fern Definition features.

        For example, now you can override environments directly in the api configuration:
        ```yml
        api:
          environments:
            Production: https://prod.com
            Staging: https://staging.com
          specs:
            - openapi: path/to/openapi
              overrides: path/to/overrides
        ```

        If you want to define, multi-url environments, those can be done by configuring the following generators.yml:
        ```yml
        api:
          environments:
            Production:
              urls:
                api: https://api.com
                auth: https://auth.com
            Staging:
                api: https://stagingapi.com
                auth: https://stagingauth.com
          specs:
            - openapi: path/to/openapi
              overrides: path/to/overrides
        ```

        Note that you will need to use the `x-fern-server-name` annotation on each endpoint to assign it to a relevant server. For example,

        ```yml
        paths:
          /api/users/:
            get:
              x-fern-server-name: api
          /token:
            post:
              x-fern-server-name: auth
        ```
      type: feat
  createdAt: "2024-09-04"
  irVersion: 53
  version: 0.41.1

- changelogEntry:
    - summary: |
        Adds generic object declarations to the fern definition. Now we can define generics and
        use them in alias declarations to minimize code duplication:

        ```yml
        types:
          GenericTest<T>:
            properties:
              value: T
              other-value: string

          GenericApplication:
            type: GenericTest<string>
        ```

        More information can be found here: https://buildwithfern.com/learn/api-definition/fern/types#generics.
      type: feat
  createdAt: "2024-09-04"
  irVersion: 53
  version: 0.41.0

- changelogEntry:
    - summary: |
        Fix an issue where some postman environment variables (e.g. API key) were not substituted
        when running fern generate.
      type: fix
  createdAt: "2024-09-03"
  irVersion: 53
  version: 0.41.0-rc1

- changelogEntry:
    - summary: |
        Every fern folder that is using OpenAPI must configure an explicit location to the
        OpenAPI spec. The location can be configured in your `generators.yml`:

        ```yml
        api:
          path: path/to/openapi.yml
        ```

        If you run **fern upgrade**, the CLI will automatically run a migration for you to
        ensure that you are compliant!
      type: break
  createdAt: "2024-09-02"
  irVersion: 53
  version: 0.41.0-rc0

- changelogEntry:
    - summary: |
        `fern check` allows the service base-path to be a slash. For example, the following
        would be valid:

        ```yml
        service:
          base-path: "/"
        ```
      type: fix
  createdAt: "2024-09-02"
  irVersion: 53
  version: 0.40.4

- changelogEntry:
    - summary: Now `fern generator upgrade` respects  the `--group` flag and only upgrades generators within a particular group.
      type: fix
  createdAt: "2024-09-02"
  irVersion: 53
  version: 0.40.3

- changelogEntry:
    - summary: Release IR v53.9.0 which includes a publishing configuration.
      type: internal
  createdAt: "2024-08-28"
  irVersion: 53
  version: 0.40.2

- changelogEntry:
    - summary: Enable specifying whether redirect in docs.yml is permanent or temporary.
      type: feat
  createdAt: "2024-08-28"
  irVersion: 53
  version: 0.40.1

- changelogEntry:
    - summary: Update the `fern generator upgrade` command to leverage the Generator registry API as opposed to Docker and dockerode.
      type: feat
  createdAt: "2024-08-28"
  irVersion: 53
  version: 0.40.0

- changelogEntry:
    - summary: The OpenAPI importer now appropriately generates examples for circular `oneOf` schemas.
      type: fix
      fixed:
        - The OpenAPI importer now handles generating examples for referenced `oneOf` schemas. Previously, examples generation would fail.
        - |
          The OpenAPI importer now handles generating examples for circular `oneOf` schemas. Previously, the
          the converter would only default to generating examples for the first `oneOf` schema. If the first variant,
          circularly referenced itself, this would make terminating the example impossible.
          Now, the example generator tries every schema in order, guaranteeing that a termination condition will be
          reached.
  createdAt: "2024-08-25"
  irVersion: 53
  version: 0.39.19

- changelogEntry:
    - summary: Produce IR v53.8.0 with raw datetime examples.
      type: fix
      fixed:
        - Produce IR v53.8.0 with raw datetime examples. The raw datetime examples help  when generating test fixtures to assert conditions about the original datetime.
  createdAt: "2024-08-23"
  irVersion: 53
  version: 0.39.18

- changelogEntry:
    - summary: object declarations with extends and no properties now has examples propagating in the Docs and SDKs
      type: fix
      fixed:
        - |
          Previously, object declarations with extends and no properties did not have examples
          propagating in the Docs and SDKs. The core issue was in IR generation which has now
          been resolved.

          The following will now work as expected:

          ```yaml
          types:

            ObjectWithNoProperties:
              extends:
                - ParentA
                - ParentB
              examples:
                - name: Default
                  value:
                    propertyFromParentA: foo
                    propertyFromParentB: bar
          ```
  createdAt: "2024-08-23"
  irVersion: 53
  version: 0.39.17

- changelogEntry:
    - summary: Support running 0.2.x versions of the Postman Generator with IR V53 or above.
      type: chore
  createdAt: "2024-08-22"
  irVersion: 53
  version: 0.39.16

- changelogEntry:
    - summary: Introduce `generator list` and `organization` commands to facilitate actions taken by `fern-bot`
      type: internal
  createdAt: "2024-08-21"
  irVersion: 53
  version: 0.39.15

- changelogEntry:
    - summary: Format validation is enforced on `date` fields that are specified in examples specified in an api defintion.
      type: fix
  createdAt: "2024-08-21"
  irVersion: 53
  version: 0.39.14

- changelogEntry:
    - summary: Generated examples in the Intermediate Representation not respect root level path parameter examples.
      type: fix
      fixed:
        - Generated examples in the Intermediate Representation not respect root level path parameter examples. Previously, when ignored, this would result in invalid cURL examples in documentation.
  createdAt: "2024-08-21"
  irVersion: 53
  version: 0.39.13

- changelogEntry:
    - summary: The mock folder now includes source files, and the CLI no longer hard fails if it cannot resolve source files that are of OpenAPI type.
      type: fix
  createdAt: "2024-08-20"
  irVersion: 53
  version: 0.39.12

- changelogEntry:
    - summary: The Fern CLI now handles parsing `x-fern-parameter-name` on path parameters in an OpenAPI spec.
      type: fix
      fixed:
        - |
          Fix: The Fern CLI now handles parsing `x-fern-parameter-name` on path parameters in an OpenAPI spec. For example,
          if you want to rename a path parameter in the generated SDK, you can now do:

          ```yml
          paths:
            "/user":
                get:
                operationId: list_user
                parameters:
                    - in: header
                    name: X-API-Version
                    x-fern-parameter-name: version
                    schema:
                        type: string
                    required: true
          ```

          For more information, please check out the [docs](https://buildwithfern.com/learn/api-definition/openapi/extensions/parameter-names).
  createdAt: "2024-08-20"
  irVersion: 53
  version: 0.39.11

- changelogEntry:
    - summary: Release 0.39.10
      type: chore
  createdAt: "2024-08-19"
  irVersion: 53
  version: 0.39.10
- changelogEntry:
    - summary: Release 0.39.9
      type: chore
  createdAt: "2024-08-19"
  irVersion: 53
  version: 0.39.9
- changelogEntry:
    - summary: "## What's Changed\r\n* (feature, csharp): Generate well-known types\
        \ by @amckinney in https://github.com/fern-api/fern/pull/4319\r\n* fix: fix\
        \ seed, move unit test to right CoreUtility by @RohinBhargava in https://github.com/fern-api/fern/pull/4324\r\
        \n* fix(openapi): generate examples with latest schemas by @dsinghvi in https://github.com/fern-api/fern/pull/4329\r\
        \n\r\n\r\n**Full Changelog**: https://github.com/fern-api/fern/compare/0.39.6...0.39.7"
      type: chore
  createdAt: "2024-08-18"
  irVersion: 53
  version: 0.39.7
- changelogEntry:
    - summary: "## What's Changed\r\n* fix (ir): upgrade pydantic generator by @dsinghvi\
        \ in https://github.com/fern-api/fern/pull/4320\r\n* fix(ir): autogenerate ir\
        \ sdks on version bump by @dsinghvi in https://github.com/fern-api/fern/pull/4321\r\
        \n* fix(python): upgrade ir sdk to handle null unknown types by @dsinghvi in\
        \ https://github.com/fern-api/fern/pull/4322\r\n* fix: add names to form data\
        \ files by @RohinBhargava in https://github.com/fern-api/fern/pull/4323\r\n\
        * fix(docs): global path parameter examples are respected by @dsinghvi in https://github.com/fern-api/fern/pull/4325\r\
        \n\r\n\r\n**Full Changelog**: https://github.com/fern-api/fern/compare/0.39.5...0.39.6"
      type: chore
  createdAt: "2024-08-16"
  irVersion: 53
  version: 0.39.6
- changelogEntry:
    - summary: "## What's Changed\r\n* (fix): add docs for webhook inlining by @dsinghvi\
        \ in https://github.com/fern-api/fern/pull/4314\r\n* (chore): add any-auth test\
        \ definition by @dsinghvi in https://github.com/fern-api/fern/pull/4297\r\n\
        * (docs): hide a page from sidebar nav and search by @dannysheridan in https://github.com/fern-api/fern/pull/4312\r\
        \n* (fix): fdr test update snapshots by @dsinghvi in https://github.com/fern-api/fern/pull/4318\r\
        \n* feat: add schema definitions for popular analytics providers to the docs\
        \ generator config by @pujitm in https://github.com/fern-api/fern/pull/4291\r\
        \n\r\n\r\n**Full Changelog**: https://github.com/fern-api/fern/compare/0.39.4...0.39.5"
      type: chore
  createdAt: "2024-08-15"
  irVersion: 53
  version: 0.39.5
- changelogEntry:
    - summary: "## What's Changed\r\n* (fix): update ete test snapshots by @dsinghvi\
        \ in https://github.com/fern-api/fern/pull/4311\r\n* bump Python generator versions\
        \ by @armandobelardo in https://github.com/fern-api/fern/pull/4308\r\n* fix:\
        \ add in asyncapi tagging with namespaces by @armandobelardo in https://github.com/fern-api/fern/pull/4313\r\
        \n\r\n\r\n**Full Changelog**: https://github.com/fern-api/fern/compare/0.39.3...0.39.4"
      type: chore
  createdAt: "2024-08-15"
  irVersion: 53
  version: 0.39.4
- changelogEntry:
    - summary: "## What's Changed\r\n* (fix, docs): docs now respect ir base path by\
        \ @dsinghvi in https://github.com/fern-api/fern/pull/4310\r\n\r\n\r\n**Full\
        \ Changelog**: https://github.com/fern-api/fern/compare/0.39.2...0.39.3"
      type: chore
  createdAt: "2024-08-14"
  irVersion: 53
  version: 0.39.3
- changelogEntry:
    - summary: "## What's Changed\r\n* feat: allow namespacing an API from generators.yml\
        \ by @armandobelardo in https://github.com/fern-api/fern/pull/4290\r\n* fix:\
        \ unions with utils re-force update refs by @armandobelardo in https://github.com/fern-api/fern/pull/4296\r\
        \n* (feature, csharp): Generate gRPC core utilities by @amckinney in https://github.com/fern-api/fern/pull/4298\r\
        \n* Update publish-docs command post-migration by @armandobelardo in https://github.com/fern-api/fern/pull/4300\r\
        \n* Run publish-docs.yml if it's updated by @armandobelardo in https://github.com/fern-api/fern/pull/4301\r\
        \n* document redirects by @chdeskur in https://github.com/fern-api/fern/pull/4299\r\
        \n* (docs): add to our Welcome page that this docs site is built with Fern by\
        \ @dannysheridan in https://github.com/fern-api/fern/pull/4307\r\n* add information\
        \ on regex redirects by @chdeskur in https://github.com/fern-api/fern/pull/4306\r\
        \n* fix: read templated env vars in the docs generator config by @pujitm in\
        \ https://github.com/fern-api/fern/pull/4287\r\n* improvement: improve `.dict`\
        \ speed by limiting dict calls by @armandobelardo in https://github.com/fern-api/fern/pull/4302\r\
        \n* improvement: python handles arrays of deep object query parameters by @armandobelardo\
        \ in https://github.com/fern-api/fern/pull/4304\r\n* (fix): docs take into account\
        \ global path params and now we add tests by @dsinghvi in https://github.com/fern-api/fern/pull/4309\r\
        \n\r\n## New Contributors\r\n* @pujitm made their first contribution in https://github.com/fern-api/fern/pull/4287\r\
        \n\r\n**Full Changelog**: https://github.com/fern-api/fern/compare/0.39.1...0.39.2"
      type: chore
  createdAt: "2024-08-14"
  irVersion: 53
  version: 0.39.2
- changelogEntry:
    - summary: "## What's Changed\r\n* chore: update fern logo by @dannysheridan in\
        \ https://github.com/fern-api/fern/pull/4295\r\n* fix (mock server): make date\
        \ comparison against true dates as opposed to string comp by @armandobelardo\
        \ in https://github.com/fern-api/fern/pull/4278\r\n\r\n\r\n**Full Changelog**:\
        \ https://github.com/fern-api/fern/compare/0.38.1...0.39.1"
      type: chore
  createdAt: "2024-08-13"
  irVersion: 53
  version: 0.39.1
- changelogEntry:
    - summary: "## What's Changed\r\n* (feat, docs): add docs on `api.yml` and environment\
        \ audiences by @dsinghvi in https://github.com/fern-api/fern/pull/4292\r\n*\
        \ (fix): ir generation respects disable examples by @dsinghvi in https://github.com/fern-api/fern/pull/4293\r\
        \n* (fix, python): check autogenerated examples before indexing by @dsinghvi\
        \ in https://github.com/fern-api/fern/pull/4294\r\n\r\n\r\n**Full Changelog**:\
        \ https://github.com/fern-api/fern/compare/0.38.0...0.38.1"
      type: chore
  createdAt: "2024-08-13"
  irVersion: 53
  version: 0.38.1
- changelogEntry:
    - summary: "## What's Changed\r\n* (fix): retrigger typescript sdk publishing by\
        \ @dsinghvi in https://github.com/fern-api/fern/pull/4289\r\n\r\n\r\n**Full\
        \ Changelog**: https://github.com/fern-api/fern/compare/0.38.0-rc1...0.38.0"
      type: chore
  createdAt: "2024-08-12"
  irVersion: 53
  version: 0.38.0
- changelogEntry:
    - summary: "## What's Changed\r\n* (feat, typescript): support `hasNextPage`  property\
        \ for offset pagination by @dsinghvi in https://github.com/fern-api/fern/pull/4288\r\
        \n* (feature, cli): Upload source files to S3 by @amckinney in https://github.com/fern-api/fern/pull/4286\r\
        \n\r\n\r\n**Full Changelog**: https://github.com/fern-api/fern/compare/0.38.0-rc0...0.38.0-rc1"
      type: chore
  createdAt: "2024-08-12"
  irVersion: 53
  version: 0.38.0-rc1
- changelogEntry:
    - summary: "## What's Changed\r\n* (feat, python): move to ruff for formatting by\
        \ @dsinghvi in https://github.com/fern-api/fern/pull/4219\r\n* improvement:\
        \ improve discriminated union object naming by @armandobelardo in https://github.com/fern-api/fern/pull/4243\r\
        \n* (feature): Add encoding and source nodes by @amckinney in https://github.com/fern-api/fern/pull/4240\r\
        \n* (feat, cli): add `has-next-page` property to IR by @dsinghvi in https://github.com/fern-api/fern/pull/4241\r\
        \n* feat (wip): add playground settings for API playground by @RohinBhargava\
        \ in https://github.com/fern-api/fern/pull/4245\r\n* fix: remove wraps from\
        \ fastapi validators by @armandobelardo in https://github.com/fern-api/fern/pull/4246\r\
        \n* fix: make model_validator take kwargs by @armandobelardo in https://github.com/fern-api/fern/pull/4247\r\
        \n* (feat): refactor how pagination properties are checked in `fern check` by\
        \ @dsinghvi in https://github.com/fern-api/fern/pull/4250\r\n* (feature): Add\
        \ support for x-fern-encoding by @amckinney in https://github.com/fern-api/fern/pull/4249\r\
        \n* (chore): Remove fhir.json by @amckinney in https://github.com/fern-api/fern/pull/4253\r\
        \n* c#, improvements: small improvements including marking files `internal`\
        \ + client classes `partial` by @dcb6 in https://github.com/fern-api/fern/pull/4248\r\
        \n* c#, improvement: Use `FluentAssertions` in unit tests by @dcb6 in https://github.com/fern-api/fern/pull/4254\r\
        \n* (feat): wire through api workspaces to docs validator by @dsinghvi in https://github.com/fern-api/fern/pull/4255\r\
        \n* (feat): upgrade to yarn v4 by @dsinghvi in https://github.com/fern-api/fern/pull/4257\r\
        \n* c#, improvements: breaking change with several small improvements by @dcb6\
        \ in https://github.com/fern-api/fern/pull/4260\r\n* feat, python: add in true\
        \ forward compat enums by @armandobelardo in https://github.com/fern-api/fern/pull/4262\r\
        \n* (feature): Copy source files in seed tests by @amckinney in https://github.com/fern-api/fern/pull/4258\r\
        \n* c#, improvement: use string response directly in generic exception by @dcb6\
        \ in https://github.com/fern-api/fern/pull/4264\r\n* (internal): `pnpm` migration\
        \ by @dsinghvi in https://github.com/fern-api/fern/pull/4261\r\n* Remove old\
        \ documentation references from README by @armandobelardo in https://github.com/fern-api/fern/pull/4265\r\
        \n* Fix typo in pr-preview.mdx by @zachkirsch in https://github.com/fern-api/fern/pull/4235\r\
        \n* (chore): Update pnpm-lock.yaml by @amckinney in https://github.com/fern-api/fern/pull/4266\r\
        \n* (fix): run compile on every PR by @dsinghvi in https://github.com/fern-api/fern/pull/4267\r\
        \n* (fix): live tests continue to work in the pnpm era by @dsinghvi in https://github.com/fern-api/fern/pull/4268\r\
        \n* (chore): Remove all yarn files by @amckinney in https://github.com/fern-api/fern/pull/4269\r\
        \n* (chore, ir): Use latest TypeScript generator by @amckinney in https://github.com/fern-api/fern/pull/4271\r\
        \n* (chore, ruby): Remove ir-sdk from generator-commons by @amckinney in https://github.com/fern-api/fern/pull/4272\r\
        \n* (fix): bump to 53.6.x by @dsinghvi in https://github.com/fern-api/fern/pull/4273\r\
        \n* (fix): get seed working by deleting yarn ref by @dsinghvi in https://github.com/fern-api/fern/pull/4274\r\
        \n* (feature, csharp): Write Protobuf dependencies in .csproj by @amckinney\
        \ in https://github.com/fern-api/fern/pull/4270\r\n* c#, fix: fix type conflicts\
        \ by @dcb6 in https://github.com/fern-api/fern/pull/4244\r\n* (fix): ir generation\
        \ for examples is stable so that ete tests work by @dsinghvi in https://github.com/fern-api/fern/pull/4276\r\
        \n* fix: add validation around selectable environments for playground settings\
        \ by @RohinBhargava in https://github.com/fern-api/fern/pull/4252\r\n* (chore,\
        \ csharp): Release 1.2.1 by @amckinney in https://github.com/fern-api/fern/pull/4284\r\
        \n* (followup): add tests for playground validation messages by @dsinghvi in\
        \ https://github.com/fern-api/fern/pull/4283\r\n* ir: add `shape` to `ExampleQueryParameter`\
        \ by @dcb6 in https://github.com/fern-api/fern/pull/4222\r\n* (fix): eslint\
        \ is now a required check and will pass by @dsinghvi in https://github.com/fern-api/fern/pull/4285\r\
        \n\r\n\r\n**Full Changelog**: https://github.com/fern-api/fern/compare/0.37.16...0.38.0-rc0"
      type: chore
  createdAt: "2024-08-12"
  irVersion: 53
  version: 0.38.0-rc0
- changelogEntry:
    - summary: "## What's Changed\r\n* fix, python: make circular references more robust\
        \ by @armandobelardo in https://github.com/fern-api/fern/pull/4216\r\n* improvement:\
        \ allow naming for asyncapi messages to pull message name by @armandobelardo\
        \ in https://github.com/fern-api/fern/pull/4228\r\n* c#, fix: class names +\
        \ namespace conflicts by @dcb6 in https://github.com/fern-api/fern/pull/4229\r\
        \n* Add support for anonymous usage of the generate CLI by @antoniomdk in https://github.com/fern-api/fern/pull/4239\r\
        \n* (fix, docs): filter referenced subpackages appropriately by @dsinghvi in\
        \ https://github.com/fern-api/fern/pull/4242\r\n\r\n## New Contributors\r\n\
        * @antoniomdk made their first contribution in https://github.com/fern-api/fern/pull/4239\r\
        \n\r\n**Full Changelog**: https://github.com/fern-api/fern/compare/0.37.15...0.37.16"
      type: chore
  createdAt: "2024-08-09"
  irVersion: 53
  version: 0.37.16
- changelogEntry:
    - summary: "## What's Changed\r\n* improvement: respect returning nested properties\
        \ in python by @armandobelardo in https://github.com/fern-api/fern/pull/4236\r\
        \n* (feature): Add support for `.proto` inputs by @amckinney in https://github.com/fern-api/fern/pull/4223\r\
        \n* custom segment write key by @abarrell in https://github.com/fern-api/fern/pull/4238\r\
        \n\r\n\r\n**Full Changelog**: https://github.com/fern-api/fern/compare/0.37.14...0.37.15"
      type: chore
  createdAt: "2024-08-08"
  irVersion: 53
  version: 0.37.15
- changelogEntry:
    - summary: "## What's Changed\r\n* fix: address TS UT fetcher flakiness by @RohinBhargava\
        \ in https://github.com/fern-api/fern/pull/4226\r\n* chore: bump ir sdk to new\
        \ Python generator by @armandobelardo in https://github.com/fern-api/fern/pull/4214\r\
        \n* feat: hide TOC on docs home page by @zachkirsch in https://github.com/fern-api/fern/pull/4230\r\
        \n* (fix, go): Required properties don't specify omitempty by @amckinney in\
        \ https://github.com/fern-api/fern/pull/4231\r\n* (feat, in progress): ir supports\
        \ user agent headers by @dsinghvi in https://github.com/fern-api/fern/pull/4232\r\
        \n* (fix): LaTeX by @abvthecity in https://github.com/fern-api/fern/pull/4233\r\
        \n* (feat, typescript): send user agent header `<package>/<version>` by @dsinghvi\
        \ in https://github.com/fern-api/fern/pull/4234\r\n\r\n\r\n**Full Changelog**:\
        \ https://github.com/fern-api/fern/compare/0.37.13...0.37.14"
      type: chore
  createdAt: "2024-08-08"
  irVersion: 53
  version: 0.37.14
- changelogEntry:
    - summary: "## What's Changed\r\n* fix: address TS UT fetcher flakiness by @RohinBhargava\
        \ in https://github.com/fern-api/fern/pull/4226\r\n* chore: bump ir sdk to new\
        \ Python generator by @armandobelardo in https://github.com/fern-api/fern/pull/4214\r\
        \n* feat: hide TOC on docs home page by @zachkirsch in https://github.com/fern-api/fern/pull/4230\r\
        \n* (fix, go): Required properties don't specify omitempty by @amckinney in\
        \ https://github.com/fern-api/fern/pull/4231\r\n* (feat, in progress): ir supports\
        \ user agent headers by @dsinghvi in https://github.com/fern-api/fern/pull/4232\r\
        \n* (fix): LaTeX by @abvthecity in https://github.com/fern-api/fern/pull/4233\r\
        \n\r\n\r\n**Full Changelog**: https://github.com/fern-api/fern/compare/0.37.13...0.37.14-rc0"
      type: chore
  createdAt: "2024-08-08"
  irVersion: 53
  version: 0.37.14-rc0
- changelogEntry:
    - summary: "## What's Changed\r\n* (fix): reload docs preview server on specs outside\
        \ of the fern folder by @dsinghvi in https://github.com/fern-api/fern/pull/4227\r\
        \n\r\n\r\n**Full Changelog**: https://github.com/fern-api/fern/compare/0.37.12...0.37.13"
      type: chore
  createdAt: "2024-08-07"
  irVersion: 53
  version: 0.37.13
- changelogEntry:
    - summary: "## What's Changed\r\n* update cli to use default language by @abarrell\
        \ in https://github.com/fern-api/fern/pull/4218\r\n* (fix, openapi parser):\
        \ generated fern definitions respect OpenAPI tag casing by @dsinghvi in https://github.com/fern-api/fern/pull/4225\r\
        \n\r\n\r\n**Full Changelog**: https://github.com/fern-api/fern/compare/0.37.11...0.37.12"
      type: chore
  createdAt: "2024-08-07"
  irVersion: 53
  version: 0.37.12
- changelogEntry:
    - summary: "## What's Changed\r\n* Fix issue where misconfigured directory could\
        \ cause unhelpful error message by @abarrell in https://github.com/fern-api/fern/pull/4206\r\
        \n\r\n## New Contributors\r\n* @abarrell made their first contribution in https://github.com/fern-api/fern/pull/4206\r\
        \n\r\n**Full Changelog**: https://github.com/fern-api/fern/compare/0.37.10...0.37.11"
      type: chore
  createdAt: "2024-08-07"
  irVersion: 53
  version: 0.37.11
- changelogEntry:
    - summary: "## What's Changed\r\n* fix: if audience is filtering and no audiences\
        \ exist on environments, add all environments by @RohinBhargava in https://github.com/fern-api/fern/pull/4220\r\
        \n\r\n\r\n**Full Changelog**: https://github.com/fern-api/fern/compare/0.37.9...0.37.10"
      type: chore
  createdAt: "2024-08-06"
  irVersion: 53
  version: 0.37.10
- changelogEntry:
    - summary: "## What's Changed\r\n* (fix): support base properties when filtering\
        \ for audiences by @dsinghvi in https://github.com/fern-api/fern/pull/4221\r\
        \n\r\n\r\n**Full Changelog**: https://github.com/fern-api/fern/compare/0.37.8...0.37.9"
      type: chore
  createdAt: "2024-08-06"
  irVersion: 53
  version: 0.37.9
- changelogEntry:
    - summary: "## What's Changed\r\n* (feat): cli caches api dependencies by @dsinghvi\
        \ in https://github.com/fern-api/fern/pull/4201\r\n\r\n\r\n**Full Changelog**:\
        \ https://github.com/fern-api/fern/compare/0.37.7...0.37.8"
      type: chore
  createdAt: "2024-08-06"
  irVersion: 53
  version: 0.37.8
- changelogEntry:
    - summary: "## What's Changed\r\n* fix: python readme generation regression by @armandobelardo\
        \ in https://github.com/fern-api/fern/pull/4193\r\n* fix, python: allow extending\
        \ alias types by @armandobelardo in https://github.com/fern-api/fern/pull/4190\r\
        \n* (internal): setup flamegraph generation for python generator by @dsinghvi\
        \ in https://github.com/fern-api/fern/pull/4196\r\n* fix, python: Optional and\
        \ aliased literals are populated in snippets by @armandobelardo in https://github.com/fern-api/fern/pull/4184\r\
        \n* (feat, python): upgrade python generator to pydantic v2 by @dsinghvi in\
        \ https://github.com/fern-api/fern/pull/4197\r\n* fix: add async iterable symbol\
        \ to Stream Wrapper implementations by @RohinBhargava in https://github.com/fern-api/fern/pull/4195\r\
        \n* feat: environment filter by audience by @RohinBhargava in https://github.com/fern-api/fern/pull/4187\r\
        \n* (feat, python): use ruff for formatting by @dsinghvi in https://github.com/fern-api/fern/pull/4199\r\
        \n* Revert \"(feat, python): use ruff for formatting\" by @dsinghvi in https://github.com/fern-api/fern/pull/4200\r\
        \n* fix, python + ts: additional template bugs by @armandobelardo in https://github.com/fern-api/fern/pull/4198\r\
        \n* fix: remove reserved properties from function signatures by @armandobelardo\
        \ in https://github.com/fern-api/fern/pull/4205\r\n* fix, ir-generation: put\
        \ fully substituted path in `url` field of auto-generated `EndpointExampleCall`s\
        \ by @dcb6 in https://github.com/fern-api/fern/pull/4211\r\n* fix, python: allow\
        \ typing any to be wrapped in optional to match Pydantic v2 by @armandobelardo\
        \ in https://github.com/fern-api/fern/pull/4203\r\n* improvement: bring back\
        \ wrapped aliases and custom root validators in\u2026 by @armandobelardo in\
        \ https://github.com/fern-api/fern/pull/4204\r\n* fix: typehinting on unions\
        \ with visitors has been corrected by @armandobelardo in https://github.com/fern-api/fern/pull/4213\r\
        \n* Update speakeasy.mdx by @dannysheridan in https://github.com/fern-api/fern/pull/4215\r\
        \n* improvement: allow pydantic generator to specify package name by @armandobelardo\
        \ in https://github.com/fern-api/fern/pull/4217\r\n* (feature): Add Protobuf\
        \ mapper types by @amckinney in https://github.com/fern-api/fern/pull/4210\r\
        \n\r\n\r\n**Full Changelog**: https://github.com/fern-api/fern/compare/0.37.6...0.37.7"
      type: chore
  createdAt: "2024-08-06"
  irVersion: 53
  version: 0.37.7
- changelogEntry:
    - summary: "## What's Changed\r\n* fix: add literal properties back to typeddict\
        \ snippets by @armandobelardo in https://github.com/fern-api/fern/pull/4173\r\
        \n* (fix, typescript): wire `noScripts` into a PersistedProject and introduce\
        \ a test by @dsinghvi in https://github.com/fern-api/fern/pull/4185\r\n* (feat,\
        \ fastapi): introduce endpoint specific async handlers in fastapi by @dsinghvi\
        \ in https://github.com/fern-api/fern/pull/4188\r\n* fix: python readme references\
        \ request options correctly by @armandobelardo in https://github.com/fern-api/fern/pull/4189\r\
        \n* fix: replace referenced markdown by @abvthecity in https://github.com/fern-api/fern/pull/4191\r\
        \n\r\n\r\n**Full Changelog**: https://github.com/fern-api/fern/compare/0.37.5...0.37.6"
      type: chore
  createdAt: "2024-08-02"
  irVersion: 53
  version: 0.37.6
- changelogEntry:
    - summary: "## What's Changed\r\n* chore, ts: generate union v2 templates by @armandobelardo\
        \ in https://github.com/fern-api/fern/pull/4169\r\n* (feature, csharp): Add\
        \ customizable exception class names by @amckinney in https://github.com/fern-api/fern/pull/4181\r\
        \n* (fix, typescript): introduce no scripts option by @dsinghvi in https://github.com/fern-api/fern/pull/4179\r\
        \n\r\n\r\n**Full Changelog**: https://github.com/fern-api/fern/compare/0.37.4...0.37.5"
      type: chore
  createdAt: "2024-08-01"
  irVersion: 53
  version: 0.37.5
- changelogEntry:
    - summary: "## What's Changed\r\n* (fix, docs): validate api workspaces as in addition\
        \ to docs workspaces by @dsinghvi in https://github.com/fern-api/fern/pull/4178\r\
        \n\r\n\r\n**Full Changelog**: https://github.com/fern-api/fern/compare/0.37.3...0.37.4"
      type: chore
  createdAt: "2024-08-01"
  irVersion: 53
  version: 0.37.4
- changelogEntry:
    - summary: "## What's Changed\r\n* (fix): handle loggable fern cli error by @dsinghvi\
        \ in https://github.com/fern-api/fern/pull/4175\r\n* (fix): add tests for alias\
        \ extends by @dsinghvi in https://github.com/fern-api/fern/pull/4176\r\n* (fix):\
        \ docs preview server falls back to previous bundle by @dsinghvi in https://github.com/fern-api/fern/pull/4177\r\
        \n\r\n\r\n**Full Changelog**: https://github.com/fern-api/fern/compare/0.37.2...0.37.3"
      type: chore
  createdAt: "2024-08-01"
  irVersion: 53
  version: 0.37.3
- changelogEntry:
    - summary: "## What's Changed\r\n* (feature, csharp): Add RequestOptions by @amckinney\
        \ in https://github.com/fern-api/fern/pull/4166\r\n* c#, improvement: error\
        \ parsing  by @dcb6 in https://github.com/fern-api/fern/pull/4168\r\n* (fix):\
        \ introduce extended properties into the IR by @dsinghvi in https://github.com/fern-api/fern/pull/4171\r\
        \n* fix: OSS workspace settings propogate to APIs with dependencies by @armandobelardo\
        \ in https://github.com/fern-api/fern/pull/4147\r\n* chore, python: generate\
        \ union v2 templates by @armandobelardo in https://github.com/fern-api/fern/pull/4167\r\
        \n* c# improvement: text responses + inlined request body inheritance by @dcb6\
        \ in https://github.com/fern-api/fern/pull/4172\r\n\r\n\r\n**Full Changelog**:\
        \ https://github.com/fern-api/fern/compare/0.37.1...0.37.2"
      type: chore
  createdAt: "2024-08-01"
  irVersion: 53
  version: 0.37.2
- changelogEntry:
    - summary: "## What's Changed\r\n* make @dcb6 codeowner for java + csharp by @dcb6\
        \ in https://github.com/fern-api/fern/pull/4163\r\n* (beta, typescript): feature\
        \ flag test generation that actually works by @dsinghvi in https://github.com/fern-api/fern/pull/4164\r\
        \n* fix: add images from frontmatter as well by @RohinBhargava in https://github.com/fern-api/fern/pull/4156\r\
        \n* (fix, docs): ir to fdr converter sends global headers by @dsinghvi in https://github.com/fern-api/fern/pull/4170\r\
        \n\r\n\r\n**Full Changelog**: https://github.com/fern-api/fern/compare/0.37.0...0.37.1"
      type: chore
  createdAt: "2024-07-31"
  irVersion: 53
  version: 0.37.1
- changelogEntry:
    - summary: "## What's Changed\r\n* chore: bump typescript version and changelog\
        \ by @RohinBhargava in https://github.com/fern-api/fern/pull/4143\r\n* feat:\
        \ introduce typeddicts for request objects by @armandobelardo in https://github.com/fern-api/fern/pull/4113\r\
        \n* fix, python: get api error through external import by @armandobelardo in\
        \ https://github.com/fern-api/fern/pull/4145\r\n* fix: Fix unit test path and\
        \ add CI check for this by @RohinBhargava in https://github.com/fern-api/fern/pull/4148\r\
        \n* [c#, improvement]: add explicit namespaces to custom config by @dcb6 in\
        \ https://github.com/fern-api/fern/pull/4144\r\n* c#, improvement: `set` instead\
        \ of `init` field accessors in types by @dcb6 in https://github.com/fern-api/fern/pull/4151\r\
        \n* (feature): Add IRv53; float type by @amckinney in https://github.com/fern-api/fern/pull/4146\r\
        \n* c#, improvement: make datetime deserialization more lenient + include millis\
        \ in datetime serialization by @dcb6 in https://github.com/fern-api/fern/pull/4149\r\
        \n* chore: ci workflow gating on ts-sdk changes by @RohinBhargava in https://github.com/fern-api/fern/pull/4152\r\
        \n* (fix, csharp): `map<string, unknown>` values are nullable by @amckinney in\
        \ https://github.com/fern-api/fern/pull/4153\r\n* fix: incorrect code block\
        \ indentation in api-yml.mdx by @abvthecity in https://github.com/fern-api/fern/pull/4158\r\
        \n* (feature, csharp): Add support for allow-multiple query params by @amckinney\
        \ in https://github.com/fern-api/fern/pull/4157\r\n* internal: update IR to\
        \ have the FDR API definition ID by @armandobelardo in https://github.com/fern-api/fern/pull/4161\r\
        \n* (feature, csharp): Support uint, ulong, and float by @amckinney in https://github.com/fern-api/fern/pull/4160\r\
        \n\r\n**Full Changelog**: https://github.com/fern-api/fern/compare/0.36.0...0.37.0"
      type: chore
  createdAt: "2024-07-31"
  irVersion: 53
  version: 0.37.0
- changelogEntry:
    - summary: "## What's Changed\r\n* improvement, python: export the root client from\
        \ the root init file by @armandobelardo in https://github.com/fern-api/fern/pull/4111\r\
        \n* (feat): support multi url environments in C# by @dsinghvi in https://github.com/fern-api/fern/pull/4120\r\
        \n* (fix, csharp): MultiUrl environments now compile by @dsinghvi in https://github.com/fern-api/fern/pull/4121\r\
        \n* c#, improvement: Add header suppliers to `RawClient` constructor parameters\
        \ by @dcb6 in https://github.com/fern-api/fern/pull/4119\r\n* (fix, csharp):\
        \ uuids are now generated as strings by @dsinghvi in https://github.com/fern-api/fern/pull/4122\r\
        \n* (fix): regenerate c# model snapshots by @dsinghvi in https://github.com/fern-api/fern/pull/4123\r\
        \n* feat: header tabs by @abvthecity in https://github.com/fern-api/fern/pull/4124\r\
        \n* java, fix: match java local config to publish config by @dcb6 in https://github.com/fern-api/fern/pull/4127\r\
        \n* follow up: release java sdk 1.0.5 by @dcb6 in https://github.com/fern-api/fern/pull/4129\r\
        \n* fix: Add Stream Wrappers for use with various environments by @RohinBhargava\
        \ in https://github.com/fern-api/fern/pull/4118\r\n* chore: add changelog and\
        \ version for stream wrapper polyfill by @RohinBhargava in https://github.com/fern-api/fern/pull/4130\r\
        \n* feat: enable arbitrary code snippets in docs by @abvthecity in https://github.com/fern-api/fern/pull/4131\r\
        \n* fix: add start stream on pipe by @RohinBhargava in https://github.com/fern-api/fern/pull/4132\r\
        \n* GH Workflow for Checking Generator Version Consistency by @dcb6 in https://github.com/fern-api/fern/pull/4133\r\
        \n* fix: updated stream wrapper test paths by @RohinBhargava in https://github.com/fern-api/fern/pull/4134\r\
        \n* fix: SSE Streaming Bifurcation by @RohinBhargava in https://github.com/fern-api/fern/pull/4136\r\
        \n* (fix): global headers case insensitive comparison by @dsinghvi in https://github.com/fern-api/fern/pull/4137\r\
        \n\r\n\r\n**Full Changelog**: https://github.com/fern-api/fern/compare/0.35.0...0.36.0"
      type: chore
  createdAt: "2024-07-29"
  irVersion: 52
  version: 0.36.0
- changelogEntry:
    - summary: "## What's Changed\r\n* java, fix: match java local config to publish\
        \ config by @dcb6 in https://github.com/fern-api/fern/pull/4127\r\n* follow\
        \ up: release java sdk 1.0.5 by @dcb6 in https://github.com/fern-api/fern/pull/4129\r\
        \n* fix: Add Stream Wrappers for use with various environments by @RohinBhargava\
        \ in https://github.com/fern-api/fern/pull/4118\r\n* chore: add changelog and\
        \ version for stream wrapper polyfill by @RohinBhargava in https://github.com/fern-api/fern/pull/4130\r\
        \n* feat: enable arbitrary code snippets in docs by @abvthecity in https://github.com/fern-api/fern/pull/4131\r\
        \n* fix: add start stream on pipe by @RohinBhargava in https://github.com/fern-api/fern/pull/4132\r\
        \n\r\n\r\n**Full Changelog**: https://github.com/fern-api/fern/compare/0.36.0-rc0...0.36.0-rc1"
      type: chore
  createdAt: "2024-07-26"
  irVersion: 52
  version: 0.36.0-rc1
- changelogEntry:
    - summary: "## What's Changed\r\n* improvement, python: export the root client from\
        \ the root init file by @armandobelardo in https://github.com/fern-api/fern/pull/4111\r\
        \n* (feat): support multi url environments in C# by @dsinghvi in https://github.com/fern-api/fern/pull/4120\r\
        \n* (fix, csharp): MultiUrl environments now compile by @dsinghvi in https://github.com/fern-api/fern/pull/4121\r\
        \n* c#, improvement: Add header suppliers to `RawClient` constructor parameters\
        \ by @dcb6 in https://github.com/fern-api/fern/pull/4119\r\n* (fix, csharp):\
        \ uuids are now generated as strings by @dsinghvi in https://github.com/fern-api/fern/pull/4122\r\
        \n* (fix): regenerate c# model snapshots by @dsinghvi in https://github.com/fern-api/fern/pull/4123\r\
        \n* feat: header tabs by @abvthecity in https://github.com/fern-api/fern/pull/4124\r\
        \n\r\n\r\n**Full Changelog**: https://github.com/fern-api/fern/compare/0.35.0...0.36.0-rc0"
      type: chore
  createdAt: "2024-07-26"
  irVersion: 52
  version: 0.36.0-rc0
- changelogEntry:
    - summary: "## What's Changed\r\n* (feat): support `default-url`  and  url override\
        \ on imports by @dsinghvi in https://github.com/fern-api/fern/pull/4116\r\n\
        * (fix, openapi): set unauthed appropriately in openapi parser by @dsinghvi\
        \ in https://github.com/fern-api/fern/pull/4117\r\n\r\n\r\n**Full Changelog**:\
        \ https://github.com/fern-api/fern/compare/0.34.0...0.35.0"
      type: chore
  createdAt: "2024-07-25"
  irVersion: 52
  version: 0.35.0
- changelogEntry:
    - summary: "## What's Changed\r\n* (feat): support `default-url`  and  url override\
        \ on imports by @dsinghvi in https://github.com/fern-api/fern/pull/4116\r\n\r\
        \n\r\n**Full Changelog**: https://github.com/fern-api/fern/compare/0.34.0...0.35.0-rc0"
      type: chore
  createdAt: "2024-07-24"
  irVersion: 52
  version: 0.35.0-rc0
- changelogEntry:
    - summary: "## What's Changed\r\n* (chore): add SEO frontmatter section by @chdeskur\
        \ in https://github.com/fern-api/fern/pull/4101\r\n* fix: update typing of `expected_types`\
        \ to tuple to satisfy mypy by @armandobelardo in https://github.com/fern-api/fern/pull/4100\r\
        \n* (chore): document nuget api key by @chdeskur in https://github.com/fern-api/fern/pull/4103\r\
        \n* (chore): pypi styling update by @chdeskur in https://github.com/fern-api/fern/pull/4105\r\
        \n* c#, improvement: datetime serialization by @dcb6 in https://github.com/fern-api/fern/pull/4106\r\
        \n* feat: disable batch/stream toggle by @abvthecity in https://github.com/fern-api/fern/pull/4108\r\
        \n* fix: update forward refs continues to be silent by @armandobelardo in https://github.com/fern-api/fern/pull/4110\r\
        \n* java, improvement: allow builder methods for optional fields to accept null\
        \ by @dcb6 in https://github.com/fern-api/fern/pull/4107\r\n* [FER-2381] CLI\
        \ Forbidden Error Message Improvement by @RohinBhargava in https://github.com/fern-api/fern/pull/4109\r\
        \n* (feat, typescript): copy over `zurg` unit tests to the generated SDK  by\
        \ @williamluer in https://github.com/fern-api/fern/pull/4045\r\n* java, fix:\
        \ don't prematurely close okhttp response by @dcb6 in https://github.com/fern-api/fern/pull/4112\r\
        \n* (feat, typescript): generate tests for `auth` and `fetcher` utilities  by\
        \ @dsinghvi in https://github.com/fern-api/fern/pull/4115\r\n* (feature): Add\
        \ IRv52: uint and enum default values by @amckinney in https://github.com/fern-api/fern/pull/4102\r\
        \n\r\n\r\n**Full Changelog**: https://github.com/fern-api/fern/compare/0.33.5...0.34.0"
      type: chore
  createdAt: "2024-07-24"
  irVersion: 52
  version: 0.34.0
- changelogEntry:
    - summary: "## What's Changed\r\n* (chore): add SEO frontmatter section by @chdeskur\
        \ in https://github.com/fern-api/fern/pull/4101\r\n* fix: update typing of `expected_types`\
        \ to tuple to satisfy mypy by @armandobelardo in https://github.com/fern-api/fern/pull/4100\r\
        \n* (chore): document nuget api key by @chdeskur in https://github.com/fern-api/fern/pull/4103\r\
        \n* (chore): pypi styling update by @chdeskur in https://github.com/fern-api/fern/pull/4105\r\
        \n* c#, improvement: datetime serialization by @dcb6 in https://github.com/fern-api/fern/pull/4106\r\
        \n* feat: disable batch/stream toggle by @abvthecity in https://github.com/fern-api/fern/pull/4108\r\
        \n\r\n\r\n**Full Changelog**: https://github.com/fern-api/fern/compare/0.33.5...0.33.6-rc0"
      type: chore
  createdAt: "2024-07-24"
  irVersion: 51
  version: 0.33.6-rc0
- changelogEntry:
    - summary: "## What's Changed\r\n* (fix, go): Fix error handling for property-name\
        \ error discrimination by @amckinney in https://github.com/fern-api/fern/pull/4098\r\
        \n* improvement: support pydantic v2 outright by @armandobelardo in https://github.com/fern-api/fern/pull/3805\r\
        \n* fix: int64 format is correctly parsed to long by @armandobelardo in https://github.com/fern-api/fern/pull/4099\r\
        \n* c#, fix: fix datetime serialization, stop generating empty serialization\
        \ unit tests by @dcb6 in https://github.com/fern-api/fern/pull/4097\r\n* [FER-2339]\
        \ Pass OpenAPI request parameter examples through Fern IR Schema examples by\
        \ @RohinBhargava in https://github.com/fern-api/fern/pull/4095\r\n\r\n\r\n**Full\
        \ Changelog**: https://github.com/fern-api/fern/compare/0.33.4...0.33.5"
      type: chore
  createdAt: "2024-07-23"
  irVersion: 51
  version: 0.33.5
- changelogEntry:
    - summary: "## What's Changed\r\n* adding readme alternative page by @chdeskur in\
        \ https://github.com/fern-api/fern/pull/4091\r\n* fix: the ruby SDK now returns\
        \ the parsed json instead of openstruct if no JSON serializer is specified by\
        \ @armandobelardo in https://github.com/fern-api/fern/pull/4092\r\n* (fix):\
        \ OpenAPI parser handles generating examples when no request or response required\
        \ by @dsinghvi in https://github.com/fern-api/fern/pull/4096\r\n\r\n\r\n**Full\
        \ Changelog**: https://github.com/fern-api/fern/compare/0.33.3...0.33.4"
      type: chore
  createdAt: "2024-07-22"
  irVersion: 51
  version: 0.33.4
- changelogEntry:
    - summary: "## What's Changed\r\n* feat, csharp: Unit Test Generation + IR Bump\
        \  by @dcb6 in https://github.com/fern-api/fern/pull/4047\r\n* (fix): remove\
        \ `jest-specific-snapshot` by @dsinghvi in https://github.com/fern-api/fern/pull/4088\r\
        \n\r\n\r\n**Full Changelog**: https://github.com/fern-api/fern/compare/0.33.2...0.33.3"
      type: chore
  createdAt: "2024-07-21"
  irVersion: 51
  version: 0.33.3
- changelogEntry:
    - summary: "## What's Changed\r\n* fix, python: only check the oauth expiry if there\
        \ is a specified field by @armandobelardo in https://github.com/fern-api/fern/pull/4077\r\
        \n* fix: python now requires an environment be specified if a default is not\
        \ provided by @armandobelardo in https://github.com/fern-api/fern/pull/4078\r\
        \n* (feat): support `fs.CreateReadStream` on Node 19+ form data uploads by @dsinghvi\
        \ in https://github.com/fern-api/fern/pull/4073\r\n* (fix): support audiences\
        \ on query parameters by @dsinghvi in https://github.com/fern-api/fern/pull/4067\r\
        \n* (feat, cli): Add \"-\", \"/\", \"|\" to supported non-alphanumeric generated\
        \ names for Enums by @dsinghvi in https://github.com/fern-api/fern/pull/4084\r\
        \n* improvement: update 'any object' examples to be flatter by @armandobelardo\
        \ in https://github.com/fern-api/fern/pull/4083\r\n* improvement: global headers\
        \ are not extracted out for docs by @armandobelardo in https://github.com/fern-api/fern/pull/4085\r\
        \n* chore: implement stream-parameter IR change by @armandobelardo in https://github.com/fern-api/fern/pull/4072\r\
        \n* (chore, csharp): Generate latest test snapshots by @amckinney in https://github.com/fern-api/fern/pull/4087\r\
        \n* improvement: Add Availability to OpenApi Parser and OpenApi IR to Fern IR\
        \ by @armandobelardo in https://github.com/fern-api/fern/pull/4086\r\n\r\n\r\
        \n**Full Changelog**: https://github.com/fern-api/fern/compare/0.33.1...0.33.2"
      type: chore
  createdAt: "2024-07-19"
  irVersion: 51
  version: 0.33.2
- changelogEntry:
    - summary: "## What's Changed\r\n* fix, python: only check the oauth expiry if there\
        \ is a specified field by @armandobelardo in https://github.com/fern-api/fern/pull/4077\r\
        \n* fix: python now requires an environment be specified if a default is not\
        \ provided by @armandobelardo in https://github.com/fern-api/fern/pull/4078\r\
        \n* (feat): support `fs.CreateReadStream` on Node 19+ form data uploads by @dsinghvi\
        \ in https://github.com/fern-api/fern/pull/4073\r\n* (fix): support audiences\
        \ on query parameters by @dsinghvi in https://github.com/fern-api/fern/pull/4067\r\
        \n\r\n\r\n**Full Changelog**: https://github.com/fern-api/fern/compare/0.33.1...0.33.2-rc0"
      type: chore
  createdAt: "2024-07-19"
  irVersion: 51
  version: 0.33.2-rc0
- changelogEntry:
    - summary: "## What's Changed\r\n* :improvement: update seed's script runner to\
        \ fail if any of the commands exit 1 by @armandobelardo in https://github.com/fern-api/fern/pull/4075\r\
        \n* (fix, openapi): Deduplicate API version scheme header by @amckinney in https://github.com/fern-api/fern/pull/4076\r\
        \n\r\n\r\n**Full Changelog**: https://github.com/fern-api/fern/compare/0.33.0...0.33.1"
      type: chore
  createdAt: "2024-07-17"
  irVersion: 51
  version: 0.33.1
- changelogEntry:
    - summary: "## What's Changed\r\n* fix: python sdk serializes bytes within JSON\
        \ by @armandobelardo in https://github.com/fern-api/fern/pull/4070\r\n* (fix,\
        \ typescript): multipart form upload on Node 19+ by @dsinghvi in https://github.com/fern-api/fern/pull/4056\r\
        \n* (feat): `ir` now adds a `TypeReference` for container types that makes it\
        \ easier to generate snippets + autogenerated type examples by @dsinghvi in\
        \ https://github.com/fern-api/fern/pull/4038\r\n* (fix): fix `ir-sdk-latest`\
        \ `generators.yml` by @dcb6 in https://github.com/fern-api/fern/pull/4074\r\n\
        * (feature, typescript): Generarte API version scheme by @amckinney in https://github.com/fern-api/fern/pull/4071\r\
        \n\r\n\r\n**Full Changelog**: https://github.com/fern-api/fern/compare/0.32.0...0.33.0"
      type: chore
  createdAt: "2024-07-17"
  irVersion: 51
  version: 0.33.0
- changelogEntry:
    - summary: "## What's Changed\r\n* (fix, openapi): Resolve 'refs' specified in overrides\
        \ by @amckinney in https://github.com/fern-api/fern/pull/4049\r\n* Initial Swift\
        \ Codegen by @armandobelardo in https://github.com/fern-api/fern/pull/4035\r\
        \n* (fix): Swift generator and template by @amckinney in https://github.com/fern-api/fern/pull/4050\r\
        \n* fix: ignore data urls in parseImagePaths by @abvthecity in https://github.com/fern-api/fern/pull/4053\r\
        \n* (feature, typescript): Add omitUndefined option by @amckinney in https://github.com/fern-api/fern/pull/4052\r\
        \n* docs: Inspiration from Conjure, Smithy, and Stripe Docs by @dannysheridan\
        \ in https://github.com/fern-api/fern/pull/4054\r\n* feature: add Penguin AI\
        \ and Koala to our docs website by @dannysheridan in https://github.com/fern-api/fern/pull/3962\r\
        \n* (fix): eslint works by @dsinghvi in https://github.com/fern-api/fern/pull/4055\r\
        \n* fix: python snippet and template recursion errors by @armandobelardo in\
        \ https://github.com/fern-api/fern/pull/4057\r\n* (feature, typescript): Use\
        \ generator-cli to generate reference.md by @amckinney in https://github.com/fern-api/fern/pull/4062\r\
        \n* fix: analytics scripts by @abvthecity in https://github.com/fern-api/fern/pull/4063\r\
        \n* fix analytics 2 by @abvthecity in https://github.com/fern-api/fern/pull/4064\r\
        \n* fix: fern docs publishing by @abvthecity in https://github.com/fern-api/fern/pull/4065\r\
        \n* feature: add tracking via rb2b by @dannysheridan in https://github.com/fern-api/fern/pull/4061\r\
        \n* chore: add back x-readme code samples by @armandobelardo in https://github.com/fern-api/fern/pull/4060\r\
        \n* (feature): Add ApiVersionSchema type by @amckinney in https://github.com/fern-api/fern/pull/4068\r\
        \n\r\n\r\n**Full Changelog**: https://github.com/fern-api/fern/compare/0.31.24...0.32.0"
      type: chore
  createdAt: "2024-07-16"
  irVersion: 50
  version: 0.32.0
- changelogEntry:
    - summary: "## What's Changed\r\n* fix: ignore data urls in parseImagePaths by @abvthecity\
        \ in https://github.com/fern-api/fern/pull/4053\r\n\r\n\r\n**Full Changelog**:\
        \ https://github.com/fern-api/fern/compare/0.31.25-rc0...0.31.25-rc1"
      type: chore
  createdAt: "2024-07-12"
  irVersion: 50
  version: 0.31.25-rc1
- changelogEntry:
    - summary: "## What's Changed\r\n* (fix, openapi): Resolve 'refs' specified in overrides\
        \ by @amckinney in https://github.com/fern-api/fern/pull/4049\r\n* Initial Swift\
        \ Codegen by @armandobelardo in https://github.com/fern-api/fern/pull/4035\r\
        \n* (fix): Swift generator and template by @amckinney in https://github.com/fern-api/fern/pull/4050\r\
        \n\r\n**Full Changelog**: https://github.com/fern-api/fern/compare/0.31.24...0.31.25-rc0"
      type: chore
  createdAt: "2024-07-12"
  irVersion: 50
  version: 0.31.25-rc0
- changelogEntry:
    - summary: Release 0.31.24
      type: chore
  createdAt: "2024-07-12"
  irVersion: 50
  version: 0.31.24
- changelogEntry:
    - summary: "## What's Changed\r\n* (feature, typescript): Add setObjectProperty\
        \ core utility by @amckinney in https://github.com/fern-api/fern/pull/4032\r\
        \n* c#, fix: increase supported union size + handle double optionals by @dcb6\
        \ in https://github.com/fern-api/fern/pull/4033\r\n* (fix): Handle circular\
        \ references in serialization layer by @amckinney in https://github.com/fern-api/fern/pull/4036\r\
        \n* fix: fastapi generation does not duplicate descriptions anymore by @armandobelardo\
        \ in https://github.com/fern-api/fern/pull/4037\r\n* Move use_str_enums to base\
        \ by @jochs in https://github.com/fern-api/fern/pull/4040\r\n* (chore): remove\
        \ generator upgrade docs by @chdeskur in https://github.com/fern-api/fern/pull/4043\r\
        \n* (feature, openapi): Add support for x-fern-property-name on request body\
        \ by @amckinney in https://github.com/fern-api/fern/pull/4042\r\n* (feat, typescript):\
        \ refactor `Fetcher` and add unit tests by @williamluer in https://github.com/fern-api/fern/pull/3977\r\
        \n\r\n## New Contributors\r\n* @jochs made their first contribution in https://github.com/fern-api/fern/pull/4040\r\
        \n\r\n**Full Changelog**: https://github.com/fern-api/fern/compare/0.31.22...0.31.23"
      type: chore
  createdAt: "2024-07-11"
  irVersion: 50
  version: 0.31.23
- changelogEntry:
    - summary: "## What's Changed\r\n* (feature, typescript): Add setObjectProperty\
        \ core utility by @amckinney in https://github.com/fern-api/fern/pull/4032\r\
        \n* c#, fix: increase supported union size + handle double optionals by @dcb6\
        \ in https://github.com/fern-api/fern/pull/4033\r\n* (fix): Handle circular\
        \ references in serialization layer by @amckinney in https://github.com/fern-api/fern/pull/4036\r\
        \n* fix: fastapi generation does not duplicate descriptions anymore by @armandobelardo\
        \ in https://github.com/fern-api/fern/pull/4037\r\n* (feat): ir now adds a TypeReference\
        \ for container types that makes it easier to generate snippets by @dcb6 in\
        \ https://github.com/fern-api/fern/pull/4038\r\n\r\n\r\n**Full Changelog**:\
        \ https://github.com/fern-api/fern/compare/0.31.22...0.31.23-rc0"
      type: chore
  createdAt: "2024-07-11"
  irVersion: 50
  version: 0.31.23-rc0
- changelogEntry:
    - summary: "## What's Changed\r\n* Revert \"Revert \"feat: landing page in docs\"\
        \" by @abvthecity in https://github.com/fern-api/fern/pull/4023\r\n* Fix core-utilities\
        \ typescript tests by @williamluer in https://github.com/fern-api/fern/pull/4022\r\
        \n* experimental: scan files to include react in mdx by @abvthecity in https://github.com/fern-api/fern/pull/4015\r\
        \n* (feat, typescript): make `zurg` completely synchronous by @dsinghvi in https://github.com/fern-api/fern/pull/4024\r\
        \n* (chore): add xml type by @chdeskur in https://github.com/fern-api/fern/pull/4025\r\
        \n* fix: (regression) parseDocsConfiguration accidentally calls loadAllPages\
        \ with absolutePathToDocsConfig by @abvthecity in https://github.com/fern-api/fern/pull/4026\r\
        \n* (feature, typescript): Add offset step pagination with IRv48 by @amckinney\
        \ in https://github.com/fern-api/fern/pull/4028\r\n* csharp, fix, feature, improvement:\
        \ Target .NET Standard + Framework, fix various bugs, many small improvements\
        \ by @dcb6 in https://github.com/fern-api/fern/pull/4030\r\n* fix: update unchecked\
        \ base model to not coerce none by @armandobelardo in https://github.com/fern-api/fern/pull/4029\r\
        \n* fix: unreserve `set` name for python methods by @armandobelardo in https://github.com/fern-api/fern/pull/4031\r\
        \n* add in swift to seed runner by @armandobelardo in https://github.com/fern-api/fern/pull/4034\r\
        \n\r\n\r\n**Full Changelog**: https://github.com/fern-api/fern/compare/0.31.21...0.31.22"
      type: chore
  createdAt: "2024-07-10"
  irVersion: 50
  version: 0.31.22
- changelogEntry:
    - summary: "## What's Changed\r\n* Fix core-utilities typescript tests by @williamluer\
        \ in https://github.com/fern-api/fern/pull/4022\r\n* experimental: scan files\
        \ to include react in mdx by @abvthecity in https://github.com/fern-api/fern/pull/4015\r\
        \n\r\n\r\n**Full Changelog**: https://github.com/fern-api/fern/compare/0.31.22-rc0...0.31.22-rc1"
      type: chore
  createdAt: "2024-07-09"
  irVersion: 50
  version: 0.31.22-rc1
- changelogEntry:
    - summary: "## What's Changed\r\n* (feat, typescript): make `zurg` completely synchronous\
        \ by @dsinghvi in https://github.com/fern-api/fern/pull/4024\r\n* (chore): add\
        \ xml type by @chdeskur in https://github.com/fern-api/fern/pull/4025\r\n* fix:\
        \ (regression) parseDocsConfiguration accidentally calls loadAllPages with absolutePathToDocsConfig\
        \ by @abvthecity in https://github.com/fern-api/fern/pull/4026\r\n* (feature,\
        \ typescript): Add offset step pagination with IRv48 by @amckinney in https://github.com/fern-api/fern/pull/4028\r\
        \n\r\n\r\n**Full Changelog**: https://github.com/fern-api/fern/compare/0.31.22-rc1...0.31.22-rc2"
      type: chore
  createdAt: "2024-07-09"
  irVersion: 50
  version: 0.31.22-rc2
- changelogEntry:
    - summary: "## What's Changed\r\n* Revert \"Revert \"feat: landing page in docs\"\
        \" by @abvthecity in https://github.com/fern-api/fern/pull/4023\r\n\r\n\r\n\
        **Full Changelog**: https://github.com/fern-api/fern/compare/0.31.21...0.31.22-rc0"
      type: chore
  createdAt: "2024-07-09"
  irVersion: 50
  version: 0.31.22-rc0
- changelogEntry:
    - summary: "## What's Changed\r\n* (chore, typescript): Release 0.28.0-rc0 by @amckinney\
        \ in https://github.com/fern-api/fern/pull/4019\r\n* Revert \"feat: landing\
        \ page in docs\" by @dsinghvi in https://github.com/fern-api/fern/pull/4021\r\
        \n\r\n\r\n**Full Changelog**: https://github.com/fern-api/fern/compare/0.31.20...0.31.21"
      type: chore
  createdAt: "2024-07-09"
  irVersion: 50
  version: 0.31.21
- changelogEntry:
    - summary: "## What's Changed\r\n* (feature, typescript): Add offset pagination\
        \ by @amckinney in https://github.com/fern-api/fern/pull/4008\r\n* (fix, internal):\
        \ `template/codegen` repo plays nicely with mrlint by @dsinghvi in https://github.com/fern-api/fern/pull/4018\r\
        \n* (fix): CI is green by @amckinney in https://github.com/fern-api/fern/pull/4017\r\
        \n\r\n\r\n**Full Changelog**: https://github.com/fern-api/fern/compare/0.31.19...0.31.20"
      type: chore
  createdAt: "2024-07-09"
  irVersion: 50
  version: 0.31.20
- changelogEntry:
    - summary: "## What's Changed\r\n* (fix): Pagination works with imported type references\
        \ by @amckinney in https://github.com/fern-api/fern/pull/4014\r\n* Template\
        \ for creating a new SDK generator by @mikemilla in https://github.com/fern-api/fern/pull/4010\r\
        \n\r\n## New Contributors\r\n* @mikemilla made their first contribution in https://github.com/fern-api/fern/pull/4010\r\
        \n\r\n**Full Changelog**: https://github.com/fern-api/fern/compare/0.31.18...0.31.19"
      type: chore
  createdAt: "2024-07-09"
  irVersion: 50
  version: 0.31.19
- changelogEntry:
    - summary: "## What's Changed\r\n* feat: landing page in docs by @abvthecity in\
        \ https://github.com/fern-api/fern/pull/3999\r\n* (feature, typescript): Add\
        \ support for alpha/beta dist tags by @amckinney in https://github.com/fern-api/fern/pull/4000\r\
        \n* fix: allowed text encodings by @abvthecity in https://github.com/fern-api/fern/pull/4005\r\
        \n* (internal): get ci to green by @dsinghvi in https://github.com/fern-api/fern/pull/4009\r\
        \n* (feat, typescript): support jsr publish by @dsinghvi in https://github.com/fern-api/fern/pull/4007\r\
        \n* (chore, python): Update README.md snapshots by @amckinney in https://github.com/fern-api/fern/pull/4012\r\
        \n* (chore, check): Add pagination test cases by @amckinney in https://github.com/fern-api/fern/pull/4011\r\
        \n* (fix, typescript): readme correctly displays advanced sections by @dsinghvi\
        \ in https://github.com/fern-api/fern/pull/4013\r\n\r\n\r\n**Full Changelog**:\
        \ https://github.com/fern-api/fern/compare/0.31.17...0.31.18-rc0"
      type: chore
  createdAt: "2024-07-09"
  irVersion: 50
  version: 0.31.18
- changelogEntry:
    - summary: "## What's Changed\r\n* (chore): Replace CircleCI with GitHub workflows\
        \ by @amckinney in https://github.com/fern-api/fern/pull/3991\r\n* (fix): Update\
        \ NPM token environment variable by @amckinney in https://github.com/fern-api/fern/pull/3992\r\
        \n* (fix): Update git-version.sh script by @amckinney in https://github.com/fern-api/fern/pull/3993\r\
        \n* (fix): Use github.ref_name by @amckinney in https://github.com/fern-api/fern/pull/3996\r\
        \n* (fix): Add POSTHOG_API_KEY to live-test job by @amckinney in https://github.com/fern-api/fern/pull/3998\r\
        \n\r\n**Full Changelog**: https://github.com/fern-api/fern/compare/0.31.15...0.31.17"
      type: chore
  createdAt: "2024-07-05"
  irVersion: 50
  version: 0.31.17
- changelogEntry:
    - summary: "## What's Changed\r\n* (fix): Add POSTHOG_API_KEY to live-test job by\
        \ @amckinney in https://github.com/fern-api/fern/pull/3998\r\n\r\n**Full Changelog**:\
        \ https://github.com/fern-api/fern/compare/0.31.17-rc1...0.31.17-rc2"
      type: chore
  createdAt: "2024-07-05"
  irVersion: 50
  version: 0.31.17-rc2
- changelogEntry:
    - summary:
        "## What's Changed\r\n* (fix): Use github.ref_name by @amckinney in https://github.com/fern-api/fern/pull/3996\r\
        \n\r\n**Full Changelog**: https://github.com/fern-api/fern/compare/0.31.17-rc0...0.31.17-rc1"
      type: chore
  createdAt: "2024-07-05"
  irVersion: 50
  version: 0.31.17-rc1
- changelogEntry:
    - summary: "## What's Changed\r\n* (chore): Replace CircleCI with GitHub workflows\
        \ by @amckinney in https://github.com/fern-api/fern/pull/3991\r\n* (fix): Update\
        \ NPM token environment variable by @amckinney in https://github.com/fern-api/fern/pull/3992\r\
        \n* (fix): Update git-version.sh script by @amckinney in https://github.com/fern-api/fern/pull/3993\r\
        \n\r\n**Full Changelog**: https://github.com/fern-api/fern/compare/0.31.15...0.31.17-rc0"
      type: chore
  createdAt: "2024-07-05"
  irVersion: 50
  version: 0.31.17-rc0
- changelogEntry:
    - summary: "## What's Changed\r\n* (chore): update availability.mdx by @chdeskur\
        \ in https://github.com/fern-api/fern/pull/3989\r\n* (fix, openapi): Fix allOf\
        \ object filtering by @amckinney in https://github.com/fern-api/fern/pull/3990\r\
        \n\r\n\r\n**Full Changelog**: https://github.com/fern-api/fern/compare/0.31.14...0.31.16"
      type: chore
  createdAt: "2024-07-05"
  irVersion: 50
  version: 0.31.16
- changelogEntry:
    - summary: "## What's Changed\r\n* (chore): update availability.mdx by @chdeskur\
        \ in https://github.com/fern-api/fern/pull/3989\r\n* (fix, openapi): Fix allOf\
        \ object filtering by @amckinney in https://github.com/fern-api/fern/pull/3990\r\
        \n\r\n\r\n**Full Changelog**: https://github.com/fern-api/fern/compare/0.31.14...0.31.15"
      type: chore
  createdAt: "2024-07-05"
  irVersion: 50
  version: 0.31.15
- changelogEntry:
    - summary: "## What's Changed\r\n* (fix, go): Don't send 'null' for nil request\
        \ body by @amckinney in https://github.com/fern-api/fern/pull/3987\r\n* (fix):\
        \ fern generate --preview doesn't check for env variables by @dsinghvi in https://github.com/fern-api/fern/pull/3988\r\
        \n\r\n\r\n**Full Changelog**: https://github.com/fern-api/fern/compare/0.31.13...0.31.14"
      type: chore
  createdAt: "2024-07-04"
  irVersion: 50
  version: 0.31.14
- changelogEntry:
    - summary: "## What's Changed\r\n* (fix): allow ISO-8859-1 encoded files by @dsinghvi\
        \ in https://github.com/fern-api/fern/pull/3986\r\n\r\n\r\n**Full Changelog**:\
        \ https://github.com/fern-api/fern/compare/0.31.12...0.31.13"
      type: chore
  createdAt: "2024-07-04"
  irVersion: 50
  version: 0.31.13
- changelogEntry:
    - summary: "## What's Changed\r\n* (fix, cli): Remove default value checks for boolean,\
        \ long, and bigint by @amckinney in https://github.com/fern-api/fern/pull/3985\r\
        \n\r\n\r\n**Full Changelog**: https://github.com/fern-api/fern/compare/0.31.11...0.31.12"
      type: chore
  createdAt: "2024-07-04"
  irVersion: 50
  version: 0.31.12
- changelogEntry:
    - summary: "## What's Changed\r\n* fix: ruby snippets for dates have correct quotes\
        \ by @armandobelardo in https://github.com/fern-api/fern/pull/3983\r\n* improvement:\
        \ python respects ir50, inserts defaults by @armandobelardo in https://github.com/fern-api/fern/pull/3982\r\
        \n* (fix, openapi): Prefer security schemes in order by @amckinney in https://github.com/fern-api/fern/pull/3984\r\
        \n\r\n\r\n**Full Changelog**: https://github.com/fern-api/fern/compare/0.31.10...0.31.11"
      type: chore
  createdAt: "2024-07-04"
  irVersion: 50
  version: 0.31.11
- changelogEntry:
    - summary: "## What's Changed\r\n* improvement: add advanced section to python readme\
        \ by @armandobelardo in https://github.com/fern-api/fern/pull/3970\r\n* (feat):\
        \ customize status code for typescript express generator  by @dsinghvi in https://github.com/fern-api/fern/pull/3971\r\
        \n* fix, python: allow offsets to start at 0 by @armandobelardo in https://github.com/fern-api/fern/pull/3972\r\
        \n* fix: python pagination helper types now share generic type by @armandobelardo\
        \ in https://github.com/fern-api/fern/pull/3973\r\n* chore: update python seed\
        \ after generator-cli update by @armandobelardo in https://github.com/fern-api/fern/pull/3974\r\
        \n* (csharp, fix): Empty Root Client Methods + `.Core` namespace issue by @dcb6\
        \ in https://github.com/fern-api/fern/pull/3975\r\n* (java, improvement): change\
        \ default `JsonInclude` behavior  by @dcb6 in https://github.com/fern-api/fern/pull/3978\r\
        \n* (csharp, fix): base client requests not generated by @dcb6 in https://github.com/fern-api/fern/pull/3976\r\
        \n* chore: plumb through ruby snippets config to FDR by @armandobelardo in https://github.com/fern-api/fern/pull/3980\r\
        \n* improvement: allow boolean defaults within IR by @armandobelardo in https://github.com/fern-api/fern/pull/3981\r\
        \n\r\n\r\n**Full Changelog**: https://github.com/fern-api/fern/compare/0.31.9...0.31.10"
      type: chore
  createdAt: "2024-07-03"
  irVersion: 50
  version: 0.31.10
- changelogEntry:
    - summary: "## What's Changed\r\n* improvement: python async snippets now leverage\
        \ asyncio run by @armandobelardo in https://github.com/fern-api/fern/pull/3961\r\
        \n* improvement: allow adding extra dependencies to Ruby SDK by @armandobelardo\
        \ in https://github.com/fern-api/fern/pull/3960\r\n* fix: Mark CSS files as\
        \ 'will not be uploaded' by @trevorblades in https://github.com/fern-api/fern/pull/3964\r\
        \n* (fix, cli): make sure `js` file checking works by @dsinghvi in https://github.com/fern-api/fern/pull/3963\r\
        \n\r\n\r\n**Full Changelog**: https://github.com/fern-api/fern/compare/0.31.8...0.31.9"
      type: chore
  createdAt: "2024-07-01"
  irVersion: 49
  version: 0.31.9
- changelogEntry:
    - summary: "## What's Changed\r\n* fix: generator upgrade cli upgrades in place\
        \ by @armandobelardo in https://github.com/fern-api/fern/pull/3951\r\n* feat:\
        \ add reviewers blocks to generators.yml by @armandobelardo in https://github.com/fern-api/fern/pull/3952\r\
        \n* Use all FormData headers and don't stringify stream.Readable by @williamluer\
        \ in https://github.com/fern-api/fern/pull/3956\r\n* (feat, csharp): support\
        \ extra dependencies  by @dsinghvi in https://github.com/fern-api/fern/pull/3957\r\
        \n* improvement: allow specifying if taking major in flag by @armandobelardo\
        \ in https://github.com/fern-api/fern/pull/3958\r\n* fix: include css alongside\
        \ js when validating UTF8 files by @abvthecity in https://github.com/fern-api/fern/pull/3959\r\
        \n\r\n## New Contributors\r\n* @williamluer made their first contribution in\
        \ https://github.com/fern-api/fern/pull/3956\r\n\r\n**Full Changelog**: https://github.com/fern-api/fern/compare/0.31.7...0.31.8"
      type: chore
  createdAt: "2024-07-01"
  irVersion: 49
  version: 0.31.8
- changelogEntry:
    - summary: "## What's Changed\r\n* fix: validate files to be uploaded by @trevorblades\
        \ in https://github.com/fern-api/fern/pull/3917\r\n* fix: python list allowlist\
        \ is now case insensitive by @armandobelardo in https://github.com/fern-api/fern/pull/3950\r\
        \n* improvement: add x-fern-base-path to asyncapi extensions by @armandobelardo\
        \ in https://github.com/fern-api/fern/pull/3953\r\n\r\n\r\n**Full Changelog**:\
        \ https://github.com/fern-api/fern/compare/0.31.6...0.31.7"
      type: chore
  createdAt: "2024-06-28"
  irVersion: 49
  version: 0.31.7
- changelogEntry:
    - summary: "## What's Changed\r\n* (improvement, typescript): support overriding\
        \ global headers by @dsinghvi in https://github.com/fern-api/fern/pull/3945\r\
        \n* feat, python: introduce `reference.md` generation by @armandobelardo in\
        \ https://github.com/fern-api/fern/pull/3946\r\n* (fix, csharp): json serialize\
        \ enums before sending over the wire by @dsinghvi in https://github.com/fern-api/fern/pull/3947\r\
        \n* (fix, cli): remove out of range number validations in `openapi-ir-to-fern`\
        \ + remove husky by @dcb6 in https://github.com/fern-api/fern/pull/3948\r\n\r\
        \n\r\n**Full Changelog**: https://github.com/fern-api/fern/compare/0.31.5...0.31.6"
      type: chore
  createdAt: "2024-06-27"
  irVersion: 49
  version: 0.31.6
- changelogEntry:
    - summary: "## What's Changed\r\n* fix: api update command now works with unioned\
        \ + nested APIs by @armandobelardo in https://github.com/fern-api/fern/pull/3944\r\
        \n\r\n\r\n**Full Changelog**: https://github.com/fern-api/fern/compare/0.31.4...0.31.5"
      type: chore
  createdAt: "2024-06-27"
  irVersion: 49
  version: 0.31.5
- changelogEntry:
    - summary: "## What's Changed\r\n* (feat, typescript): support automatic cursor\
        \ based pagination by @dsinghvi in https://github.com/fern-api/fern/pull/3941\r\
        \n* (fix, typescript): auto pagination handles optional results arrays by @dsinghvi\
        \ in https://github.com/fern-api/fern/pull/3942\r\n* (fix, openapi):  `x-fern-global-headers`\
        \ works with predefined types by @dsinghvi in https://github.com/fern-api/fern/pull/3943\r\
        \n\r\n\r\n**Full Changelog**: https://github.com/fern-api/fern/compare/0.31.3...0.31.4"
      type: chore
  createdAt: "2024-06-27"
  irVersion: 49
  version: 0.31.4
- changelogEntry:
    - summary: "## What's Changed\r\n* fix: the python sdk sends additional properties\
        \ to the correct request\u2026 by @armandobelardo in https://github.com/fern-api/fern/pull/3936\r\
        \n* java, improvement: improve java exception naming by @dcb6 in https://github.com/fern-api/fern/pull/3938\r\
        \n* Bump golang.org/x/tools from 0.21.0 to 0.22.0 in /generators/go by @dependabot\
        \ in https://github.com/fern-api/fern/pull/3823\r\n* (fix): make sure that `exclusiveMaximum`\
        \ and `exclusiveMinimum` are always booleans by @dsinghvi in https://github.com/fern-api/fern/pull/3940\r\
        \n\r\n\r\n**Full Changelog**: https://github.com/fern-api/fern/compare/0.31.2...0.31.3"
      type: chore
  createdAt: "2024-06-26"
  irVersion: 49
  version: 0.31.3
- changelogEntry:
    - summary: "## What's Changed\r\n* (fix): openapi parser gets boolean values safely\
        \ by @dsinghvi in https://github.com/fern-api/fern/pull/3937\r\n\r\n\r\n**Full\
        \ Changelog**: https://github.com/fern-api/fern/compare/0.31.1...0.31.2"
      type: chore
  createdAt: "2024-06-26"
  irVersion: 49
  version: 0.31.2
- changelogEntry:
    - summary: "## What's Changed\r\n* fix: ruby RC respects header prefixes again by\
        \ @armandobelardo in https://github.com/fern-api/fern/pull/3927\r\n* (feat,\
        \ cli): add support for `--mode pull-request` in the CLI when running `fern\
        \ generate` by @dsinghvi in https://github.com/fern-api/fern/pull/3928\r\n*\
        \ fix, ruby: add one missed prefix fix by @armandobelardo in https://github.com/fern-api/fern/pull/3929\r\
        \n* docs: add java example for oauth by @dcb6 in https://github.com/fern-api/fern/pull/3930\r\
        \n* (improvement, python): add in root client templates for python snippets\
        \ by @armandobelardo in https://github.com/fern-api/fern/pull/3931\r\n* Update\
        \ generate-api-ref.mdx by @dannysheridan in https://github.com/fern-api/fern/pull/3933\r\
        \n* improvement: add streaming and pagination sections to generated readme by\
        \ @armandobelardo in https://github.com/fern-api/fern/pull/3932\r\n* java: make\
        \ base api error class name configurable by @dcb6 in https://github.com/fern-api/fern/pull/3934\r\
        \n* (chore, internal): upgrade python generator to use ir v49 by @dsinghvi in\
        \ https://github.com/fern-api/fern/pull/3915\r\n* build(deps-dev): bump @types/jest-specific-snapshot\
        \ from 0.5.7 to 0.5.9 by @dependabot in https://github.com/fern-api/fern/pull/3925\r\
        \n* build(deps-dev): bump jsonc-parser from 2.2.1 to 3.3.0 by @dependabot in\
        \ https://github.com/fern-api/fern/pull/3924\r\n* build(deps-dev): bump @types/is-ci\
        \ from 3.0.2 to 3.0.4 by @dependabot in https://github.com/fern-api/fern/pull/3922\r\
        \n* (fix, typescript): upgrade generators to `v46.2.0` by @dsinghvi in https://github.com/fern-api/fern/pull/3935\r\
        \n\r\n\r\n**Full Changelog**: https://github.com/fern-api/fern/compare/0.31.0...0.31.1"
      type: chore
  createdAt: "2024-06-26"
  irVersion: 49
  version: 0.31.1
- changelogEntry:
    - summary: "**Full Changelog**: https://github.com/fern-api/fern/compare/0.31.0-rc5...0.31.0"
      type: chore
  createdAt: "2024-06-24"
  irVersion: 49
  version: 0.31.0
- changelogEntry:
    - summary: "## What's Changed\r\n* (fix): set  when uploading a mock server definition\
        \ by @dsinghvi in https://github.com/fern-api/fern/pull/3926\r\n\r\n\r\n**Full\
        \ Changelog**: https://github.com/fern-api/fern/compare/0.31.0-rc4...0.31.0-rc5"
      type: chore
  createdAt: "2024-06-24"
  irVersion: 49
  version: 0.31.0-rc5
- changelogEntry:
    - summary: "## What's Changed\r\n* (feat, IR): support streaming code generation\
        \ with the parameter by @dsinghvi in https://github.com/fern-api/fern/pull/3914\r\
        \n* (feat): update frontmatter docs by @chdeskur in https://github.com/fern-api/fern/pull/3916\r\
        \n* (fix, cli): examples don't print out where the missing property is by @dsinghvi\
        \ in https://github.com/fern-api/fern/pull/3919\r\n* (fix): don't error if required\
        \ literal parameters are unspecified by @dsinghvi in https://github.com/fern-api/fern/pull/3921\r\
        \n\r\n\r\n**Full Changelog**: https://github.com/fern-api/fern/compare/0.31.0-rc3...0.31.0-rc4"
      type: chore
  createdAt: "2024-06-24"
  irVersion: 49
  version: 0.31.0-rc4
- changelogEntry:
    - summary: "## What's Changed\r\n* (fix, python): SDK doesn't leak `JSONDecodeError`\
        \ to users by @dsinghvi in https://github.com/fern-api/fern/pull/3908\r\n* (fix,\
        \ python): python sdk generator handles stream termination like `[[DONE]]` by\
        \ @dsinghvi in https://github.com/fern-api/fern/pull/3909\r\n* (feature, readme):\
        \ Add support for configurable introduction by @amckinney in https://github.com/fern-api/fern/pull/3898\r\
        \n* build(deps): bump ws from 8.17.0 to 8.17.1 by @dependabot in https://github.com/fern-api/fern/pull/3866\r\
        \n* (internal, refactor): make `OSSWorkspace` and `FernWorkspace` classes by\
        \ @dsinghvi in https://github.com/fern-api/fern/pull/3910\r\n* (refactor, internal):\
        \ generate fern workspace before calling generate by @dsinghvi in https://github.com/fern-api/fern/pull/3911\r\
        \n* (refactor, internal): clean up how OpenAPI parser deals with settings by\
        \ @dsinghvi in https://github.com/fern-api/fern/pull/3912\r\n* (feat, cli):\
        \ support customizing api settings per generator by @dsinghvi in https://github.com/fern-api/fern/pull/3913\r\
        \n\r\n\r\n**Full Changelog**: https://github.com/fern-api/fern/compare/0.31.0-rc2...0.31.0-rc3"
      type: chore
  createdAt: "2024-06-24"
  irVersion: 48
  version: 0.31.0-rc3
- changelogEntry:
    - summary: "## What's Changed\r\n* (fix, csharp): concatenate `baseURL` and endpoint\
        \ path together by @dsinghvi in https://github.com/fern-api/fern/pull/3906\r\
        \n* (fix, cli): literal examples are generated correctly in the IR by @dsinghvi\
        \ in https://github.com/fern-api/fern/pull/3907\r\n\r\n\r\n**Full Changelog**:\
        \ https://github.com/fern-api/fern/compare/0.31.0-rc1...0.31.0-rc2"
      type: chore
  createdAt: "2024-06-22"
  irVersion: 48
  version: 0.31.0-rc2
- changelogEntry:
    - summary: "## What's Changed\r\n* fix, ruby: leverage a types module by @armandobelardo\
        \ in https://github.com/fern-api/fern/pull/3893\r\n* (fix, typescript): generate\
        \ streaming endpoint snippets by @dsinghvi in https://github.com/fern-api/fern/pull/3895\r\
        \n* fix: new ruby generator config matches class reference and class decl\u2026\
        \ by @armandobelardo in https://github.com/fern-api/fern/pull/3896\r\n* fix,\
        \ python: readme is not specified in pyproject if not made by @armandobelardo\
        \ in https://github.com/fern-api/fern/pull/3894\r\n* (fix, csharp): query params\
        \ for datetimes index `Value` by @dsinghvi in https://github.com/fern-api/fern/pull/3892\r\
        \n* (feature, python): Generate better README.md by @amckinney in https://github.com/fern-api/fern/pull/3897\r\
        \n* (fix, typescript): remove fs dependency in browser runtimes by @dsinghvi\
        \ in https://github.com/fern-api/fern/pull/3899\r\n* (fix, csharp): sdk respects\
        \ service level path and path parameters by @dsinghvi in https://github.com/fern-api/fern/pull/3900\r\
        \n* fix: validate files to be uploaded by @trevorblades in https://github.com/fern-api/fern/pull/3872\r\
        \n* (feat, csharp): support sending bytes requests by @dsinghvi in https://github.com/fern-api/fern/pull/3901\r\
        \n* (fix, csharp): safe join url and base path by @dsinghvi in https://github.com/fern-api/fern/pull/3902\r\
        \n* Revert \"fix: validate files to be uploaded\" by @abvthecity in https://github.com/fern-api/fern/pull/3904\r\
        \n* feat: changelog on tabs and sections by @abvthecity in https://github.com/fern-api/fern/pull/3903\r\
        \n\r\n## New Contributors\r\n* @trevorblades made their first contribution in\
        \ https://github.com/fern-api/fern/pull/3872\r\n\r\n**Full Changelog**: https://github.com/fern-api/fern/compare/0.31.0-rc0...0.31.0-rc1"
      type: chore
  createdAt: "2024-06-22"
  irVersion: 48
  version: 0.31.0-rc1
- changelogEntry:
    - summary: "## What's Changed\r\n* (fix, csharp): revert to .NET 6+ compatibility\
        \ by @dsinghvi in https://github.com/fern-api/fern/pull/3882\r\n* (fix, ts):\
        \ Fix environment import in snippets by @amckinney in https://github.com/fern-api/fern/pull/3885\r\
        \n* (feat, internal): setup csharp seed scripts by @dsinghvi in https://github.com/fern-api/fern/pull/3884\r\
        \n* (feature, ts): Merge README.md files by @amckinney in https://github.com/fern-api/fern/pull/3881\r\
        \n* (fix, csharp): ToString() Datetimes must be explicitly iso encoded by @dsinghvi\
        \ in https://github.com/fern-api/fern/pull/3886\r\n* (feat, internal): run seed\
        \ with audiences  by @dsinghvi in https://github.com/fern-api/fern/pull/3887\r\
        \n* (fix, csharp): handle discriminated unions + header literal parameters by\
        \ @dsinghvi in https://github.com/fern-api/fern/pull/3888\r\n* (fix, csharp):\
        \ handle optional datetime encoding by @dsinghvi in https://github.com/fern-api/fern/pull/3889\r\
        \n* (fix): add seed test case for optional datetime query parameters by @dsinghvi\
        \ in https://github.com/fern-api/fern/pull/3890\r\n* (fix): remove sdk language\
        \ toggle for new unions by @dsinghvi in https://github.com/fern-api/fern/pull/3891\r\
        \n\r\n\r\n**Full Changelog**: https://github.com/fern-api/fern/compare/0.30.10...0.31.0-rc0"
      type: chore
  createdAt: "2024-06-20"
  irVersion: 48
  version: 0.31.0-rc0
- changelogEntry:
    - summary: "## What's Changed\r\n* (chore, python): Upgrade to IRv46 by @amckinney\
        \ in https://github.com/fern-api/fern/pull/3880\r\n* feat: add basepath to preview\
        \ generation by @abvthecity in https://github.com/fern-api/fern/pull/3877\r\n\
        \r\n\r\n**Full Changelog**: https://github.com/fern-api/fern/compare/0.30.9...0.30.10"
      type: chore
  createdAt: "2024-06-19"
  irVersion: 48
  version: 0.30.10
- changelogEntry:
    - summary: "## What's Changed\r\n* fix: bold text on \u201Ccomparison with openapi\u201D\
        \ docs by @zachkirsch in https://github.com/fern-api/fern/pull/3876\r\n* (fix,\
        \ typescript): snippet templates include client import by @dsinghvi in https://github.com/fern-api/fern/pull/3878\r\
        \n* (fix, ts): Update README.md snippets to call nested methods by @amckinney\
        \ in https://github.com/fern-api/fern/pull/3873\r\n* fix: python and ts generators\
        \ only add publish block if they have cre\u2026 by @armandobelardo in https://github.com/fern-api/fern/pull/3871\r\
        \n* (fix, openapi): generate examples for discriminated unions by @dsinghvi\
        \ in https://github.com/fern-api/fern/pull/3879\r\n\r\n\r\n**Full Changelog**:\
        \ https://github.com/fern-api/fern/compare/0.30.8...0.30.9"
      type: chore
  createdAt: "2024-06-19"
  irVersion: 48
  version: 0.30.9
- changelogEntry:
    - summary:
        "## What's Changed\r\n* java, feature: pagination by @dcb6 in https://github.com/fern-api/fern/pull/3845\r\
        \n* (fix): handle code samples without accompanying examples by @dsinghvi in\
        \ https://github.com/fern-api/fern/pull/3849\r\n* (fix, ts): Add environment\
        \ property to snippets by @amckinney in https://github.com/fern-api/fern/pull/3850\r\
        \n* feat: api navigation reorder by @abvthecity in https://github.com/fern-api/fern/pull/3841\r\
        \n* (fix, webhooks): support audiences for webhooks and payload properties by\
        \ @dsinghvi in https://github.com/fern-api/fern/pull/3851\r\n* fix: merge and\
        \ filter children within non-visited subpackage by @abvthecity in https://github.com/fern-api/fern/pull/3854\r\
        \n* (fix, docs): Update OAuth section by @amckinney in https://github.com/fern-api/fern/pull/3856\r\
        \n* build(deps): bump idna from 3.6 to 3.7 in /generators/python by @dependabot\
        \ in https://github.com/fern-api/fern/pull/3364\r\n* (fix, ts): Snippets and\
        \ GitHub publish workflow by @amckinney in https://github.com/fern-api/fern/pull/3858\r\
        \n* docs: fix broken links to cli commands by @atwooddc in https://github.com/fern-api/fern/pull/3782\r\
        \n* docs: add openapi and asyncapi overrides by @dannysheridan in https://github.com/fern-api/fern/pull/3863\r\
        \n* build(deps): bump @fern-fern/ir-v1-model from 0.0.1 to 0.0.2 by @dependabot\
        \ in https://github.com/fern-api/fern/pull/3861\r\n* build(deps): bump @fern-fern/ir-v16-model\
        \ from 0.0.1 to 0.0.4 by @dependabot in https://github.com/fern-api/fern/pull/3860\r\
        \n* feat, ruby: enable oauth client generation by @armandobelardo in https://github.com/fern-api/fern/pull/3842\r\
        \n* docs: add fern definition display-name property by @chdeskur in https://github.com/fern-api/fern/pull/3864\r\
        \n* (feature, IRv48): Add offset pagination step by @amckinney in https://github.com/fern-api/fern/pull/3865\r\
        \n* bump ir to account for ruby upgrade by @armandobelardo in https://github.com/fern-api/fern/pull/3868\r\
        \n* [FER-1985] Adds support for templatized Client Generation parameters in\
        \ Dynamic Snippets by @ppod1991 in https://github.com/fern-api/fern/pull/3848\r\
        \n* fix, ruby: deeply nested from_json functions now respect whether to call\
        \ to_json or not by @armandobelardo in https://github.com/fern-api/fern/pull/3870\r\
        \n* fix: subpackages should recursively expand its children by @abvthecity in\
        \ https://github.com/fern-api/fern/pull/3875\r\n* docs: update how to specify\
        \ servers with FastAPI by @minaelee in https://github.com/fern-api/fern/pull/3874\r\
        \n\r\n\r\n**Full Changelog**: https://github.com/fern-api/fern/compare/0.30.7...0.30.8"
      type: chore
  createdAt: "2024-06-18"
  irVersion: 48
  version: 0.30.8
- changelogEntry:
    - summary: "## What's Changed\r\n* fix: merge and filter children within non-visited\
        \ subpackage by @abvthecity in https://github.com/fern-api/fern/pull/3854\r\n\
        * (fix, docs): Update OAuth section by @amckinney in https://github.com/fern-api/fern/pull/3856\r\
        \n* build(deps): bump idna from 3.6 to 3.7 in /generators/python by @dependabot\
        \ in https://github.com/fern-api/fern/pull/3364\r\n* (fix, ts): Snippets and\
        \ GitHub publish workflow by @amckinney in https://github.com/fern-api/fern/pull/3858\r\
        \n* docs: fix broken links to cli commands by @atwooddc in https://github.com/fern-api/fern/pull/3782\r\
        \n* docs: add openapi and asyncapi overrides by @dannysheridan in https://github.com/fern-api/fern/pull/3863\r\
        \n* build(deps): bump @fern-fern/ir-v1-model from 0.0.1 to 0.0.2 by @dependabot\
        \ in https://github.com/fern-api/fern/pull/3861\r\n* build(deps): bump @fern-fern/ir-v16-model\
        \ from 0.0.1 to 0.0.4 by @dependabot in https://github.com/fern-api/fern/pull/3860\r\
        \n* feat, ruby: enable oauth client generation by @armandobelardo in https://github.com/fern-api/fern/pull/3842\r\
        \n* docs: add fern definition display-name property by @chdeskur in https://github.com/fern-api/fern/pull/3864\r\
        \n* (feature, IRv48): Add offset pagination step by @amckinney in https://github.com/fern-api/fern/pull/3865\r\
        \n* bump ir to account for ruby upgrade by @armandobelardo in https://github.com/fern-api/fern/pull/3868\r\
        \n\r\n\r\n**Full Changelog**: https://github.com/fern-api/fern/compare/0.30.8-rc6...0.30.8-rc7"
      type: chore
  createdAt: "2024-06-18"
  irVersion: 48
  version: 0.30.8-rc7
- changelogEntry:
    - summary: "## What's Changed\r\n* feat: api navigation reorder by @abvthecity in\
        \ https://github.com/fern-api/fern/pull/3841\r\n* (fix, webhooks): support audiences\
        \ for webhooks and payload properties by @dsinghvi in https://github.com/fern-api/fern/pull/3851\r\
        \n\r\n\r\n**Full Changelog**: https://github.com/fern-api/fern/compare/0.30.8-rc2...0.30.8-rc6"
      type: chore
  createdAt: "2024-06-14"
  irVersion: 47
  version: 0.30.8-rc6
- changelogEntry:
    - summary: "**Full Changelog**: https://github.com/fern-api/fern/compare/0.30.8-rc4...0.30.8-rc5"
      type: chore
  createdAt: "2024-06-14"
  irVersion: 47
  version: 0.30.8-rc5
- changelogEntry:
    - summary: "**Full Changelog**: https://github.com/fern-api/fern/compare/0.30.8-rc3...0.30.8-rc4"
      type: chore
  createdAt: "2024-06-14"
  irVersion: 47
  version: 0.30.8-rc4
- changelogEntry:
    - summary: "## What's Changed\r\n* (fix): handle code samples without accompanying\
        \ examples by @dsinghvi in https://github.com/fern-api/fern/pull/3849\r\n* (fix,\
        \ ts): Add environment property to snippets by @amckinney in https://github.com/fern-api/fern/pull/3850\r\
        \n\r\n\r\n**Full Changelog**: https://github.com/fern-api/fern/compare/0.30.8-rc1...0.30.8-rc3"
      type: chore
  createdAt: "2024-06-14"
  irVersion: 47
  version: 0.30.8-rc3
- changelogEntry:
    - summary:
        "## What's Changed\r\n* java, feature: pagination by @dcb6 in https://github.com/fern-api/fern/pull/3845\r\
        \n* (fix): handle code samples without accompanying examples by @dsinghvi in\
        \ https://github.com/fern-api/fern/pull/3849\r\n* (fix, ts): Add environment\
        \ property to snippets by @amckinney in https://github.com/fern-api/fern/pull/3850\r\
        \n\r\n\r\n**Full Changelog**: https://github.com/fern-api/fern/compare/0.30.7...0.30.8-rc2"
      type: chore
  createdAt: "2024-06-14"
  irVersion: 47
  version: 0.30.8-rc2
- changelogEntry:
    - summary: "**Full Changelog**: https://github.com/fern-api/fern/compare/0.30.8-rc0...0.30.8-rc1"
      type: chore
  createdAt: "2024-06-14"
  irVersion: 46
  version: 0.30.8-rc1
- changelogEntry:
    - summary:
        "## What's Changed\r\n* java, feature: pagination by @dcb6 in https://github.com/fern-api/fern/pull/3845\r\
        \n\r\n\r\n**Full Changelog**: https://github.com/fern-api/fern/compare/0.30.7...0.30.8-rc0"
      type: chore
  createdAt: "2024-06-14"
  irVersion: 46
  version: 0.30.8-rc0
- changelogEntry:
    - summary: "## What's Changed\r\n* fix: after parsing the paths, replace the image\
        \ paths with file ids by @abvthecity in https://github.com/fern-api/fern/pull/3847\r\
        \n\r\n\r\n**Full Changelog**: https://github.com/fern-api/fern/compare/0.30.6...0.30.7"
      type: chore
  createdAt: "2024-06-13"
  irVersion: 46
  version: 0.30.7
- changelogEntry:
    - summary: "## What's Changed\r\n* (feature, openapi): Add better support for OpenAPI\
        \ webhooks by @amckinney in https://github.com/fern-api/fern/pull/3846\r\n\r\
        \n\r\n**Full Changelog**: https://github.com/fern-api/fern/compare/0.30.5...0.30.6"
      type: chore
  createdAt: "2024-06-13"
  irVersion: 46
  version: 0.30.6
- changelogEntry:
    - summary: "## What's Changed\r\n* (fix, go): Handle deepObject query parameter\
        \ arrays by @amckinney in https://github.com/fern-api/fern/pull/3836\r\n* [FER-1986]\
        \ Fix two DiscriminatedUnion bugs in dynamic Typescript snippets by @ppod1991\
        \ in https://github.com/fern-api/fern/pull/3833\r\n* added custom package json\
        \ config by @jmedway614 in https://github.com/fern-api/fern/pull/3832\r\n* (release,\
        \ typescript): version `0.23.0-rc1` by @dsinghvi in https://github.com/fern-api/fern/pull/3838\r\
        \n* (fix, ts): Support README.md generation in local mode by @amckinney in https://github.com/fern-api/fern/pull/3839\r\
        \n* Chdeskur/streamline audiences by @chdeskur in https://github.com/fern-api/fern/pull/3815\r\
        \n* Bump boxen from 7.0.0 to 7.1.1 by @dependabot in https://github.com/fern-api/fern/pull/3827\r\
        \n* Bump inquirer and @types/inquirer by @dependabot in https://github.com/fern-api/fern/pull/3828\r\
        \n* Bump braces from 3.0.2 to 3.0.3 by @dependabot in https://github.com/fern-api/fern/pull/3837\r\
        \n* Bump github.com/fern-api/generator-exec-go from 0.0.874 to 0.0.877 in /generators/go\
        \ by @dependabot in https://github.com/fern-api/fern/pull/3825\r\n* Bump golang.org/x/mod\
        \ from 0.17.0 to 0.18.0 in /generators/go by @dependabot in https://github.com/fern-api/fern/pull/3824\r\
        \n* integration docs by @chdeskur in https://github.com/fern-api/fern/pull/3795\r\
        \n* fix, python: the unchecked base model stops special casing pydantic v2 by\
        \ @armandobelardo in https://github.com/fern-api/fern/pull/3840\r\n* (fix, ts):\
        \ Handle undiscriminated union map key examples by @amckinney in https://github.com/fern-api/fern/pull/3844\r\
        \n* java: upgrade to IR 46 + BigInteger support by @dcb6 in https://github.com/fern-api/fern/pull/3814\r\
        \n* fix: image path parsing from markdown considers MDX children by @abvthecity\
        \ in https://github.com/fern-api/fern/pull/3843\r\n\r\n## New Contributors\r\
        \n* @ppod1991 made their first contribution in https://github.com/fern-api/fern/pull/3833\r\
        \n\r\n**Full Changelog**: https://github.com/fern-api/fern/compare/0.30.4...0.30.5"
      type: chore
  createdAt: "2024-06-13"
  irVersion: 46
  version: 0.30.5
- changelogEntry:
    - summary: "## What's Changed\r\n* fix: pagination is 1-based not 0 by @armandobelardo\
        \ in https://github.com/fern-api/fern/pull/3835\r\n* (fix, openapi): fall back\
        \ to default status code if none provided by @dsinghvi in https://github.com/fern-api/fern/pull/3834\r\
        \n\r\n\r\n**Full Changelog**: https://github.com/fern-api/fern/compare/0.30.3...0.30.4"
      type: chore
  createdAt: "2024-06-11"
  irVersion: 46
  version: 0.30.4
- changelogEntry:
    - summary: "## What's Changed\r\n* (feature, ts): Add generator-cli client to generate\
        \ README.md by @amckinney in https://github.com/fern-api/fern/pull/3817\r\n\
        * (fix, python): Unions with single element and/or no properties by @amckinney\
        \ in https://github.com/fern-api/fern/pull/3822\r\n* (fix, openapi): Handle\
        \ more `allow-multiple` oneOf cases by @amckinney in https://github.com/fern-api/fern/pull/3830\r\
        \n\r\n\r\n**Full Changelog**: https://github.com/fern-api/fern/compare/0.30.2...0.30.3"
      type: chore
  createdAt: "2024-06-10"
  irVersion: 46
  version: 0.30.3
- changelogEntry:
    - summary: "## What's Changed\r\n* (fix): snippet templates for discriminated unions\
        \ specify `template_inputs` by @dsinghvi in https://github.com/fern-api/fern/pull/3808\r\
        \n* fix python seed by @dsinghvi in https://github.com/fern-api/fern/pull/3809\r\
        \n* (feature): Write ReameConfig in IR by @amckinney in https://github.com/fern-api/fern/pull/3786\r\
        \n* python: improve seed setup script by @dcb6 in https://github.com/fern-api/fern/pull/3810\r\
        \n* (fix): fern definition overview repetition by @chdeskur in https://github.com/fern-api/fern/pull/3812\r\
        \n* fix: unchecked base model respects dicts as well as objects by @armandobelardo\
        \ in https://github.com/fern-api/fern/pull/3813\r\n* (feat): C# is `.NET 4`\
        \ compatible by @dsinghvi in https://github.com/fern-api/fern/pull/3816\r\n\
        * add query encoder tests for value and for None by @jmedway614 in https://github.com/fern-api/fern/pull/3818\r\
        \n* (internal, python): python generator uses python 3.9 and pins mypy by @dsinghvi\
        \ in https://github.com/fern-api/fern/pull/3819\r\n* (internal, ir-sdk): generate\
        \ ir sdk with pydantic v1 by @dsinghvi in https://github.com/fern-api/fern/pull/3820\r\
        \n* (chore, ts): Pin IRv46 TypeScript migrator versions by @amckinney in https://github.com/fern-api/fern/pull/3821\r\
        \n\r\n\r\n**Full Changelog**: https://github.com/fern-api/fern/compare/0.30.1...0.30.2"
      type: chore
  createdAt: "2024-06-10"
  irVersion: 46
  version: 0.30.2
- changelogEntry:
    - summary: "## What's Changed\r\n* fix, python: update timeout parameter docs by\
        \ @armandobelardo in https://github.com/fern-api/fern/pull/3771\r\n* fix, python:\
        \ mypy variance check by @armandobelardo in https://github.com/fern-api/fern/pull/3772\r\
        \n* java: make sure oauth gated properly by @dcb6 in https://github.com/fern-api/fern/pull/3757\r\
        \n* Bump validate-npm-package-name from 4.0.0 to 5.0.1 by @dependabot in https://github.com/fern-api/fern/pull/3765\r\
        \n* Bump jwks-rsa from 3.0.0 to 3.1.0 by @dependabot in https://github.com/fern-api/fern/pull/3767\r\
        \n* clean up step text by @chdeskur in https://github.com/fern-api/fern/pull/3774\r\
        \n* Bump qs and @types/qs by @dependabot in https://github.com/fern-api/fern/pull/3768\r\
        \n* feat: skip-slug in tabs by @abvthecity in https://github.com/fern-api/fern/pull/3780\r\
        \n* (docs): Add Go and Ruby snippet sections by @amckinney in https://github.com/fern-api/fern/pull/3775\r\
        \n* (feature): Add ReadmeConfig IR and generators.yml schema by @amckinney in\
        \ https://github.com/fern-api/fern/pull/3781\r\n* improvement, python: unit\
        \ tests are now run in CI if configured by @armandobelardo in https://github.com/fern-api/fern/pull/3783\r\
        \n* java, improvement: error types by @dcb6 in https://github.com/fern-api/fern/pull/3779\r\
        \n* java, feat: support response properties in sdk by @dcb6 in https://github.com/fern-api/fern/pull/3785\r\
        \n* fix, python: the new client ensures there's a slash on the base path by\
        \ @armandobelardo in https://github.com/fern-api/fern/pull/3787\r\n* (fix, python):\
        \ generated python snippets respect trailing slashes by @dsinghvi in https://github.com/fern-api/fern/pull/3789\r\
        \n* (chore, ts): Upgrade to IRv46 by @amckinney in https://github.com/fern-api/fern/pull/3788\r\
        \n* (feat): run mypy on non integration tests by @dsinghvi in https://github.com/fern-api/fern/pull/3794\r\
        \n* fix, python: regressions with client clean up by @armandobelardo in https://github.com/fern-api/fern/pull/3797\r\
        \n* fix: address a number of unit test issues by @armandobelardo in https://github.com/fern-api/fern/pull/3800\r\
        \n* java, fix: use `@java.lang.Override` in all generated code by @dcb6 in https://github.com/fern-api/fern/pull/3799\r\
        \n* (eslint): check for `no-misused-promises` by @dsinghvi in https://github.com/fern-api/fern/pull/3801\r\
        \n* upgrade: fdr-sdk by @abvthecity in https://github.com/fern-api/fern/pull/3792\r\
        \n* improvement: add local configuration for python by @armandobelardo in https://github.com/fern-api/fern/pull/3803\r\
        \n* (fix): Publish ir-types-latest by @amckinney in https://github.com/fern-api/fern/pull/3806\r\
        \n* Add Extra Field Support for FastAPI by @jmedway614 in https://github.com/fern-api/fern/pull/3804\r\
        \n* java, fix: initialize `RequestOptions` `timeout` field correctly to `Optional.empty()`\
        \ by @dcb6 in https://github.com/fern-api/fern/pull/3807\r\n* (fix, typescript):\
        \ prefer `TextDecoder` when deserializing stream data by @dsinghvi in https://github.com/fern-api/fern/pull/3791\r\
        \n\r\n## New Contributors\r\n* @jmedway614 made their first contribution in\
        \ https://github.com/fern-api/fern/pull/3804\r\n\r\n**Full Changelog**: https://github.com/fern-api/fern/compare/0.30.0...0.30.1"
      type: chore
  createdAt: "2024-06-07"
  irVersion: 46
  version: 0.30.1
- changelogEntry:
    - summary: "## What's Changed\r\n* fix, python: update timeout parameter docs by\
        \ @armandobelardo in https://github.com/fern-api/fern/pull/3771\r\n* fix, python:\
        \ mypy variance check by @armandobelardo in https://github.com/fern-api/fern/pull/3772\r\
        \n* java: make sure oauth gated properly by @dcb6 in https://github.com/fern-api/fern/pull/3757\r\
        \n* Bump validate-npm-package-name from 4.0.0 to 5.0.1 by @dependabot in https://github.com/fern-api/fern/pull/3765\r\
        \n* Bump jwks-rsa from 3.0.0 to 3.1.0 by @dependabot in https://github.com/fern-api/fern/pull/3767\r\
        \n* clean up step text by @chdeskur in https://github.com/fern-api/fern/pull/3774\r\
        \n* Bump qs and @types/qs by @dependabot in https://github.com/fern-api/fern/pull/3768\r\
        \n* feat: skip-slug in tabs by @abvthecity in https://github.com/fern-api/fern/pull/3780\r\
        \n* (docs): Add Go and Ruby snippet sections by @amckinney in https://github.com/fern-api/fern/pull/3775\r\
        \n* (feature): Add ReadmeConfig IR and generators.yml schema by @amckinney in\
        \ https://github.com/fern-api/fern/pull/3781\r\n* improvement, python: unit\
        \ tests are now run in CI if configured by @armandobelardo in https://github.com/fern-api/fern/pull/3783\r\
        \n* java, improvement: error types by @dcb6 in https://github.com/fern-api/fern/pull/3779\r\
        \n* java, feat: support response properties in sdk by @dcb6 in https://github.com/fern-api/fern/pull/3785\r\
        \n* fix, python: the new client ensures there's a slash on the base path by\
        \ @armandobelardo in https://github.com/fern-api/fern/pull/3787\r\n* (fix, python):\
        \ generated python snippets respect trailing slashes by @dsinghvi in https://github.com/fern-api/fern/pull/3789\r\
        \n* (chore, ts): Upgrade to IRv46 by @amckinney in https://github.com/fern-api/fern/pull/3788\r\
        \n* (feat): run mypy on non integration tests by @dsinghvi in https://github.com/fern-api/fern/pull/3794\r\
        \n* fix, python: regressions with client clean up by @armandobelardo in https://github.com/fern-api/fern/pull/3797\r\
        \n* fix: address a number of unit test issues by @armandobelardo in https://github.com/fern-api/fern/pull/3800\r\
        \n* java, fix: use `@java.lang.Override` in all generated code by @dcb6 in https://github.com/fern-api/fern/pull/3799\r\
        \n* (eslint): check for `no-misused-promises` by @dsinghvi in https://github.com/fern-api/fern/pull/3801\r\
        \n* upgrade: fdr-sdk by @abvthecity in https://github.com/fern-api/fern/pull/3792\r\
        \n\r\n\r\n**Full Changelog**: https://github.com/fern-api/fern/compare/0.30.0...0.30.1-rc1"
      type: chore
  createdAt: "2024-06-06"
  irVersion: 46
  version: 0.30.1-rc1
- changelogEntry:
    - summary: "## What's Changed\r\n* fix: address a number of papercuts in the mock\
        \ server and python unit tests by @armandobelardo in https://github.com/fern-api/fern/pull/3749\r\
        \n* (fix, ts): Simplify OAuth error handling by @amckinney in https://github.com/fern-api/fern/pull/3752\r\
        \n* docs: add java examples by @dcb6 in https://github.com/fern-api/fern/pull/3755\r\
        \n* (feat, python): write out example ids in generated snippets by @dsinghvi\
        \ in https://github.com/fern-api/fern/pull/3750\r\n* docs: remove maxHeight\
        \ prop by @chdeskur in https://github.com/fern-api/fern/pull/3734\r\n* (fix,\
        \ typescript): peer dependencies are always persisted by @dsinghvi in https://github.com/fern-api/fern/pull/3758\r\
        \n* docs: added custom css & js page by @atwooddc in https://github.com/fern-api/fern/pull/3753\r\
        \n* (fix, typescript): example identifiers are added to generated snippets by\
        \ @dsinghvi in https://github.com/fern-api/fern/pull/3759\r\n* improvement,\
        \ python: clean up endpoint functions by centralizing logic by @armandobelardo\
        \ in https://github.com/fern-api/fern/pull/3761\r\n* improvement: add literal\
        \ example type and add id to example by @armandobelardo in https://github.com/fern-api/fern/pull/3756\r\
        \n* improvement: filter out nulls after merging API specs by @armandobelardo\
        \ in https://github.com/fern-api/fern/pull/3710\r\n* (docs): Add discriminated\
        \ union section by @amckinney in https://github.com/fern-api/fern/pull/3763\r\
        \n* improvement: add a flag to allow python to generate discriminated unions\
        \ as undiscriminated unions by @armandobelardo in https://github.com/fern-api/fern/pull/3740\r\
        \n* (feature): Add keywords configuration by @amckinney in https://github.com/fern-api/fern/pull/3769\r\
        \n\r\n\r\n**Full Changelog**: https://github.com/fern-api/fern/compare/0.29.5...0.30.0"
      type: chore
  createdAt: "2024-06-03"
  irVersion: 46
  version: 0.30.0
- changelogEntry:
    - summary: "## What's Changed\r\n* fix: address a number of papercuts in the mock\
        \ server and python unit tests by @armandobelardo in https://github.com/fern-api/fern/pull/3749\r\
        \n* (fix, ts): Simplify OAuth error handling by @amckinney in https://github.com/fern-api/fern/pull/3752\r\
        \n* docs: add java examples by @dcb6 in https://github.com/fern-api/fern/pull/3755\r\
        \n* (feat, python): write out example ids in generated snippets by @dsinghvi\
        \ in https://github.com/fern-api/fern/pull/3750\r\n* docs: remove maxHeight\
        \ prop by @chdeskur in https://github.com/fern-api/fern/pull/3734\r\n* (fix,\
        \ typescript): peer dependencies are always persisted by @dsinghvi in https://github.com/fern-api/fern/pull/3758\r\
        \n* docs: added custom css & js page by @atwooddc in https://github.com/fern-api/fern/pull/3753\r\
        \n* (fix, typescript): example identifiers are added to generated snippets by\
        \ @dsinghvi in https://github.com/fern-api/fern/pull/3759\r\n* improvement,\
        \ python: clean up endpoint functions by centralizing logic by @armandobelardo\
        \ in https://github.com/fern-api/fern/pull/3761\r\n* improvement: add literal\
        \ example type and add id to example by @armandobelardo in https://github.com/fern-api/fern/pull/3756\r\
        \n* improvement: filter out nulls after merging API specs by @armandobelardo\
        \ in https://github.com/fern-api/fern/pull/3710\r\n* (docs): Add discriminated\
        \ union section by @amckinney in https://github.com/fern-api/fern/pull/3763\r\
        \n* improvement: add a flag to allow python to generate discriminated unions\
        \ as undiscriminated unions by @armandobelardo in https://github.com/fern-api/fern/pull/3740\r\
        \n\r\n\r\n**Full Changelog**: https://github.com/fern-api/fern/compare/0.29.5...0.30.0-rc0"
      type: chore
  createdAt: "2024-06-03"
  irVersion: 46
  version: 0.30.0-rc0
- changelogEntry:
    - summary: "**Full Changelog**: https://github.com/fern-api/fern/compare/0.29.5...0.29.6"
      type: chore
  createdAt: "2024-05-31"
  irVersion: 45
  version: 0.29.6
- changelogEntry:
    - summary: "## What's Changed\r\n* (fix, ts): Throw an error upon OAuth refresh\
        \ failure by @amckinney in https://github.com/fern-api/fern/pull/3737\r\n* (fix,\
        \ openapi): Preserve descriptions in anyOf by @amckinney in https://github.com/fern-api/fern/pull/3748\r\
        \n\r\n\r\n**Full Changelog**: https://github.com/fern-api/fern/compare/0.29.4...0.29.5"
      type: chore
  createdAt: "2024-05-31"
  irVersion: 45
  version: 0.29.5
- changelogEntry:
    - summary: "## What's Changed\r\n* (fix, typescript): disable integration test generation\
        \ by @dsinghvi in https://github.com/fern-api/fern/pull/3731\r\n* (fix, typescript):\
        \ generated GitHub workflows do not assume `fern` present by @dsinghvi in https://github.com/fern-api/fern/pull/3732\r\
        \n* fix, python: add type annotations to test vars by @armandobelardo in https://github.com/fern-api/fern/pull/3733\r\
        \n* (feature, typescript): support `extraPeerDependencies` and `extraPeerDependenciesMeta`\
        \ in custom config by @dsinghvi in https://github.com/fern-api/fern/pull/3739\r\
        \n* docs: add note on GFM support by @chdeskur in https://github.com/fern-api/fern/pull/3738\r\
        \n* Bump eslint-plugin-jest from 27.0.4 to 27.9.0 by @dependabot in https://github.com/fern-api/fern/pull/3539\r\
        \n* Bump golang.org/x/tools from 0.20.0 to 0.21.0 in /generators/go by @dependabot\
        \ in https://github.com/fern-api/fern/pull/3538\r\n* (feat, python): support\
        \ optional python deps + extras by @dsinghvi in https://github.com/fern-api/fern/pull/3742\r\
        \n* java, improvement: run seed faster using local mode by @dcb6 in https://github.com/fern-api/fern/pull/3741\r\
        \n* java, fix: generate builders even when types have no fields by @dcb6 in\
        \ https://github.com/fern-api/fern/pull/3744\r\n* (fix, csharp): support `List<OneOf>`\
        \ deserialization by @dsinghvi in https://github.com/fern-api/fern/pull/3745\r\
        \n* (feat, openapi): add support for `x-fern-idempotency-headers` by @dsinghvi\
        \ in https://github.com/fern-api/fern/pull/3746\r\n\r\n## New Contributors\r\
        \n* @chdeskur made their first contribution in https://github.com/fern-api/fern/pull/3738\r\
        \n\r\n**Full Changelog**: https://github.com/fern-api/fern/compare/0.29.3...0.29.4"
      type: chore
  createdAt: "2024-05-31"
  irVersion: 45
  version: 0.29.4
- changelogEntry:
    - summary: "## What's Changed\r\n* (fix): write mock definition by @dsinghvi in\
        \ https://github.com/fern-api/fern/pull/3730\r\n\r\n\r\n**Full Changelog**:\
        \ https://github.com/fern-api/fern/compare/0.29.2...0.29.3"
      type: chore
  createdAt: "2024-05-30"
  irVersion: 45
  version: 0.29.3
- changelogEntry:
    - summary: "## What's Changed\r\n* docs: fix broken links and anchor text by @atwooddc\
        \ in https://github.com/fern-api/fern/pull/3718\r\n* docs: nested tabs auto\
        \ pagination page bug by @atwooddc in https://github.com/fern-api/fern/pull/3717\r\
        \n* (fix, internal): do deploys of fern docs to dev by @dsinghvi in https://github.com/fern-api/fern/pull/3529\r\
        \n* fix, python: flatten optional pagination return types by @armandobelardo\
        \ in https://github.com/fern-api/fern/pull/3721\r\n* java, fix: de-conflict\
        \ undiscriminated unions by @dcb6 in https://github.com/fern-api/fern/pull/3719\r\
        \n* improvement, python: literal fields are now defaulted by @armandobelardo\
        \ in https://github.com/fern-api/fern/pull/3724\r\n* (fix, csharp): enum deserialization\
        \ by @armandobelardo in https://github.com/fern-api/fern/pull/3725\r\n* docs:\
        \ added subtitle documentation on frontmatter page by @atwooddc in https://github.com/fern-api/fern/pull/3723\r\
        \n* docs: added api reference summary by @atwooddc in https://github.com/fern-api/fern/pull/3716\r\
        \n* docs: fixed broken links and updated openapi generator info by @atwooddc\
        \ in https://github.com/fern-api/fern/pull/3700\r\n* (fix, seed): Fix snapshots\
        \ by @dcb6 in https://github.com/fern-api/fern/pull/3726\r\n* (fix, csharp):\
        \ streamline enum + union serde by @dsinghvi in https://github.com/fern-api/fern/pull/3727\r\
        \n* (fix, typescript): remove `node:stream` import to play nicely with webpack\
        \ by @dsinghvi in https://github.com/fern-api/fern/pull/3728\r\n* (fix, ts):\
        \ Support OAuth for SDKs that set neverThrowErrors by @amckinney in https://github.com/fern-api/fern/pull/3729\r\
        \n\r\n\r\n**Full Changelog**: https://github.com/fern-api/fern/compare/0.29.1...0.29.2"
      type: chore
  createdAt: "2024-05-29"
  irVersion: 45
  version: 0.29.2
- changelogEntry:
    - summary: "## What's Changed\r\n* fix, python: do not manually specify custom license\
        \ file by @armandobelardo in https://github.com/fern-api/fern/pull/3697\r\n\
        * build(deps): bump github.com/fern-api/generator-exec-go from 0.0.817 to 0.0.823\
        \ in /generators/go by @dependabot in https://github.com/fern-api/fern/pull/3653\r\
        \n* fix, fastapi: fixes path prefixes and construction by @armandobelardo in\
        \ https://github.com/fern-api/fern/pull/3699\r\n* (docs) Add Building Your Docs\
        \ section by @dannysheridan in https://github.com/fern-api/fern/pull/3698\r\n\
        * docs: individualized title tags by @atwooddc in https://github.com/fern-api/fern/pull/3704\r\
        \n* docs: add img alt attributes by @atwooddc in https://github.com/fern-api/fern/pull/3703\r\
        \n* docs fixed tabs meta description typo by @atwooddc in https://github.com/fern-api/fern/pull/3702\r\
        \n* (docs) Add custom subdomain and subpath instructions by @dannysheridan in\
        \ https://github.com/fern-api/fern/pull/3705\r\n* (fix, docs): add missing dashes\
        \ for \u201C--instance\u201D in CLI docs by @zachkirsch in https://github.com/fern-api/fern/pull/3709\r\
        \n* build(deps): bump github.com/fern-api/generator-exec-go from 0.0.823 to\
        \ 0.0.874 in /generators/go by @dependabot in https://github.com/fern-api/fern/pull/3707\r\
        \n* fix: ruby snippets now respect the full module path of the function call\
        \ by @armandobelardo in https://github.com/fern-api/fern/pull/3706\r\n* (fix,\
        \ csharp): make C# sdk .NET 6 compatible by @dsinghvi in https://github.com/fern-api/fern/pull/3711\r\
        \n* (fix, csharp): generated GitHub workflows use `.NET` 8.x by @dsinghvi in\
        \ https://github.com/fern-api/fern/pull/3712\r\n* fix: fastapi now has all pydantic\
        \ utilities it needs by @armandobelardo in https://github.com/fern-api/fern/pull/3713\r\
        \n* fix, python: add typing lib for dateutils by @armandobelardo in https://github.com/fern-api/fern/pull/3714\r\
        \n* Docs remove redirect links by @atwooddc in https://github.com/fern-api/fern/pull/3701\r\
        \n* (fix): `x-fern-base-path` impacts endpoint paths instead of `api.yml` base\
        \ path by @dsinghvi in https://github.com/fern-api/fern/pull/3720\r\n\r\n\r\n\
        **Full Changelog**: https://github.com/fern-api/fern/compare/0.29.1-rc0...0.29.2"
      type: chore
  createdAt: "2024-05-28"
  irVersion: 45
  version: 0.29.1
- changelogEntry:
    - summary: "## What's Changed\r\n* (feat, csharp): generate `Environments.cs` and\
        \ populate default `BaseURL` by @dsinghvi in https://github.com/fern-api/fern/pull/3677\r\
        \n* (fix, csharp): package in LICENSE in `.csproj` by @dsinghvi in https://github.com/fern-api/fern/pull/3678\r\
        \n* (fix, python): re-add python unit tests by @armandobelardo in https://github.com/fern-api/fern/pull/3609\r\
        \n* (chore, python): fix typo in generated comments by @armandobelardo in https://github.com/fern-api/fern/pull/3680\r\
        \n* fix, python: do not run `fern test` in CI yet by @armandobelardo in https://github.com/fern-api/fern/pull/3683\r\
        \n* docs changed trivial anchor text by @atwooddc in https://github.com/fern-api/fern/pull/3687\r\
        \n* docs: unbolded sections for seo by @atwooddc in https://github.com/fern-api/fern/pull/3686\r\
        \n* docs: api definition docs and mdx descriptions for seo by @atwooddc in https://github.com/fern-api/fern/pull/3685\r\
        \n* (fix, csharp): scan `EnumMember` annotations when serializing to string\
        \ by @dsinghvi in https://github.com/fern-api/fern/pull/3688\r\n* fix, python:\
        \ request bodies respect literals again by @armandobelardo in https://github.com/fern-api/fern/pull/3689\r\
        \n* (fix, python): support  endpoint method names by @dsinghvi in https://github.com/fern-api/fern/pull/3690\r\
        \n* (fix, csharp): inlined requests that are 1:1 with HTTP bodies now have JSON\
        \ annotations by @dsinghvi in https://github.com/fern-api/fern/pull/3691\r\n\
        * docs cli UI changed to Accordion Group by @atwooddc in https://github.com/fern-api/fern/pull/3681\r\
        \n* docs: fixing broken links by @atwooddc in https://github.com/fern-api/fern/pull/3667\r\
        \n* Update extensions.mdx by @dannysheridan in https://github.com/fern-api/fern/pull/3658\r\
        \n* feat: markdown-in-markdown - load markdown from another markdown file. by\
        \ @abvthecity in https://github.com/fern-api/fern/pull/3693\r\n* java: oauth\
        \ improvements including token refresh by @dcb6 in https://github.com/fern-api/fern/pull/3682\r\
        \n* (feat, typescript): accept abort signals as request options by @dsinghvi\
        \ in https://github.com/fern-api/fern/pull/3694\r\n* (fix, typescript): pass\
        \ abort signal to SSE/JSON streams by @dsinghvi in https://github.com/fern-api/fern/pull/3695\r\
        \n* (feat, express): pass `next` into express handlers by @dsinghvi in https://github.com/fern-api/fern/pull/3696\r\
        \n\r\n\r\n**Full Changelog**: https://github.com/fern-api/fern/compare/0.29.0...0.29.1-rc0"
      type: chore
  createdAt: "2024-05-24"
  irVersion: 45
  version: 0.29.1-rc0
- changelogEntry:
    - summary: "## What's Changed\r\n* (fix, python): fix naming conflicts with inlined\
        \ body parameters by @armandobelardo in https://github.com/fern-api/fern/pull/3673\r\
        \n* (fix, python): correct snippets for optional referenced requests when\u2026\
        \ by @armandobelardo in https://github.com/fern-api/fern/pull/3676\r\n* fix,\
        \ java: make java compatible with java 8 by @dcb6 in https://github.com/fern-api/fern/pull/3671\r\
        \n* (fix, python): use safe names wherever there's no string concat by @armandobelardo\
        \ in https://github.com/fern-api/fern/pull/3674\r\n* (feature, openapi): Map\
        \ additionalProperties to extra-properties by @amckinney in https://github.com/fern-api/fern/pull/3675\r\
        \n\r\n\r\n**Full Changelog**: https://github.com/fern-api/fern/compare/0.28.0...0.29.0"
      type: chore
  createdAt: "2024-05-22"
  irVersion: 45
  version: 0.29.0
- changelogEntry:
    - summary: "## What's Changed\r\n* (feature): Add support for default values and\
        \ validation rules by @amckinney in https://github.com/fern-api/fern/pull/3640\r\
        \n* improvement: add in config to enrich pypi metadata by @armandobelardo in\
        \ https://github.com/fern-api/fern/pull/3660\r\n* (fix, csharp): `.csproj` generation\
        \ includes license, version, and github url by @dsinghvi in https://github.com/fern-api/fern/pull/3659\r\
        \n* feat: allow users to configure pypi details by @armandobelardo in https://github.com/fern-api/fern/pull/3662\r\
        \n* (fix, python): include project URLs in generated pyproject toml by @armandobelardo\
        \ in https://github.com/fern-api/fern/pull/3663\r\n* (fix, python): change author\
        \ format and fix query encoder by @armandobelardo in https://github.com/fern-api/fern/pull/3664\r\
        \n* chore: update docs on using overrides.yml by @armandobelardo in https://github.com/fern-api/fern/pull/3666\r\
        \n* (feature, ts): Add inlineFileProperties configuration by @amckinney in https://github.com/fern-api/fern/pull/3661\r\
        \n* (chore, readme): add csharp sdk generator by @dannysheridan in https://github.com/fern-api/fern/pull/3665\r\
        \n* docs fixed typos by @atwooddc in https://github.com/fern-api/fern/pull/3668\r\
        \n* (feature, go): Expose extra response properties by @amckinney in https://github.com/fern-api/fern/pull/3669\r\
        \n* (feature): Add SAML and SSO to common initialisms by @amckinney in https://github.com/fern-api/fern/pull/3670\r\
        \n\r\n\r\n**Full Changelog**: https://github.com/fern-api/fern/compare/0.27.0...0.28.0"
      type: chore
  createdAt: "2024-05-21"
  irVersion: 45
  version: 0.28.0
- changelogEntry:
    - summary: "## What's Changed\r\n* (feature): Add support for default values and\
        \ validation rules by @amckinney in https://github.com/fern-api/fern/pull/3640\r\
        \n* improvement: add in config to enrich pypi metadata by @armandobelardo in\
        \ https://github.com/fern-api/fern/pull/3660\r\n* (fix, csharp): `.csproj` generation\
        \ includes license, version, and github url by @dsinghvi in https://github.com/fern-api/fern/pull/3659\r\
        \n\r\n\r\n**Full Changelog**: https://github.com/fern-api/fern/compare/0.27.0...0.27.1-rc0"
      type: chore
  createdAt: "2024-05-21"
  irVersion: 45
  version: 0.27.1-rc0
- changelogEntry:
    - summary: "## What's Changed\r\n- (feature): support local preview of docs via\
        \ `fern docs dev`\r\n\r\n\r\n**Full Changelog**: https://github.com/fern-api/fern/compare/0.26.11...0.27.0"
      type: chore
  createdAt: "2024-05-20"
  irVersion: 45
  version: 0.27.0
- changelogEntry:
    - summary: "## What's Changed\r\n* (feat, docs): document local previews by @dsinghvi\
        \ in https://github.com/fern-api/fern/pull/3649\r\n* chore: add identifier override\
        \ to further specify snippets by @armandobelardo in https://github.com/fern-api/fern/pull/3642\r\
        \n* fixed broken internal links on docs site by @atwooddc in https://github.com/fern-api/fern/pull/3656\r\
        \n* chore: add v1 websocket events in local docs preview by @abvthecity in https://github.com/fern-api/fern/pull/3655\r\
        \n* fix, python: deconflict parameter names when inlining request parameters\
        \ by @armandobelardo in https://github.com/fern-api/fern/pull/3650\r\n* (fix):\
        \ support running docs dev server on a port by @dsinghvi in https://github.com/fern-api/fern/pull/3657\r\
        \n\r\n## New Contributors\r\n* @atwooddc made their first contribution in https://github.com/fern-api/fern/pull/3656\r\
        \n\r\n**Full Changelog**: https://github.com/fern-api/fern/compare/0.26.10...0.26.11"
      type: chore
  createdAt: "2024-05-20"
  irVersion: 45
  version: 0.26.11
- changelogEntry:
    - summary: "## What's Changed\r\n* (fix): `fern docs preview` -> `fern docs dev`\
        \ by @dsinghvi in https://github.com/fern-api/fern/pull/3647\r\n* (fix): docs\
        \ preview server is fault tolerant to invalid `docs.yml` files by @dsinghvi\
        \ in https://github.com/fern-api/fern/pull/3648\r\n\r\n\r\n**Full Changelog**:\
        \ https://github.com/fern-api/fern/compare/0.26.10-rc2...0.26.10"
      type: chore
  createdAt: "2024-05-19"
  irVersion: 45
  version: 0.26.10
- changelogEntry:
    - summary: "## What's Changed\r\n* (fix): improve local preview responsiveness by\
        \ @dsinghvi in https://github.com/fern-api/fern/pull/3646\r\n\r\n\r\n**Full\
        \ Changelog**: https://github.com/fern-api/fern/compare/0.26.10-rc1...0.26.10-rc2"
      type: chore
  createdAt: "2024-05-19"
  irVersion: 45
  version: 0.26.10-rc2
- changelogEntry:
    - summary: "## What's Changed\r\n* chore: document auto-pagination configuration\
        \ by @armandobelardo in https://github.com/fern-api/fern/pull/3644\r\n* Tidy\
        \ up python generator docs by @fabubaker in https://github.com/fern-api/fern/pull/3645\r\
        \n* (feat, local preview): setup dynamic local preview by @dsinghvi in https://github.com/fern-api/fern/pull/3634\r\
        \n* refactor: share common logic between publishDocs and previewDocs by @abvthecity\
        \ in https://github.com/fern-api/fern/pull/3639\r\n\r\n## New Contributors\r\
        \n* @fabubaker made their first contribution in https://github.com/fern-api/fern/pull/3645\r\
        \n\r\n**Full Changelog**: https://github.com/fern-api/fern/compare/0.26.10-rc0...0.26.10-rc1"
      type: chore
  createdAt: "2024-05-19"
  irVersion: 45
  version: 0.26.10-rc1
- changelogEntry:
    - summary: "## What's Changed\r\n* chore: clean up some nuget references by @armandobelardo\
        \ in https://github.com/fern-api/fern/pull/3627\r\n* (fix, ts): OAuth provides\
        \ an optional token by @amckinney in https://github.com/fern-api/fern/pull/3633\r\
        \n* improvement, java: stop generating extra semicolon by @dcb6 in https://github.com/fern-api/fern/pull/3631\r\
        \n* chore, python: improve snippets for streaming by @armandobelardo in https://github.com/fern-api/fern/pull/3630\r\
        \n* improvement: python now respects deep object query parameters by @armandobelardo\
        \ in https://github.com/fern-api/fern/pull/3629\r\n* fix: fern cli now appropriately\
        \ awaits docker pull by @armandobelardo in https://github.com/fern-api/fern/pull/3636\r\
        \n* (docs, improvement): add guide on how to publish public sdks by @dsinghvi\
        \ in https://github.com/fern-api/fern/pull/3638\r\n* (feat): Add default values,\
        \ validation rules, and big integer to primitives by @dsinghvi in https://github.com/fern-api/fern/pull/3625\r\
        \n* feat: add seo and metadata configuration in docs.yml by @abvthecity in https://github.com/fern-api/fern/pull/3635\r\
        \n* Update welcome.mdx by @dannysheridan in https://github.com/fern-api/fern/pull/3637\r\
        \n* fix formatting of our own java code by @dcb6 in https://github.com/fern-api/fern/pull/3641\r\
        \n\r\n\r\n**Full Changelog**: https://github.com/fern-api/fern/compare/0.26.9...0.26.10-rc0"
      type: chore
  createdAt: "2024-05-17"
  irVersion: 45
  version: 0.26.10-rc0
- changelogEntry:
    - summary: "## What's Changed\r\n* (fix, ts): Client credentials are optional with\
        \ env vars by @amckinney in https://github.com/fern-api/fern/pull/3617\r\n*\
        \ fix: upload images in changelogs by @abvthecity in https://github.com/fern-api/fern/pull/3623\r\
        \n* fix: batch image and file upload by @abvthecity in https://github.com/fern-api/fern/pull/3624\r\
        \n* chore: add nuget config for csharp sdks by @armandobelardo in https://github.com/fern-api/fern/pull/3621\r\
        \n* (feat): add java oauth generation by @dcb6 in https://github.com/fern-api/fern/pull/3614\r\
        \n* (fix): generate unknown examples as primitive by @dsinghvi in https://github.com/fern-api/fern/pull/3626\r\
        \n\r\n\r\n**Full Changelog**: https://github.com/fern-api/fern/compare/0.26.8...0.26.9"
      type: chore
  createdAt: "2024-05-15"
  irVersion: 44
  version: 0.26.9
- changelogEntry:
    - summary: Release 0.26.9-rc2
      type: chore
  createdAt: "2024-05-15"
  irVersion: 44
  version: 0.26.9-rc2
- changelogEntry:
    - summary: "## What's Changed\r\n* fix: batch image and file upload by @abvthecity\
        \ in https://github.com/fern-api/fern/pull/3624\r\n\r\n\r\n**Full Changelog**:\
        \ https://github.com/fern-api/fern/compare/0.26.9-rc0...0.26.9-rc1"
      type: chore
  createdAt: "2024-05-15"
  irVersion: 44
  version: 0.26.9-rc1
- changelogEntry:
    - summary: "## What's Changed\r\n* (fix, ts): Client credentials are optional with\
        \ env vars by @amckinney in https://github.com/fern-api/fern/pull/3617\r\n*\
        \ fix: upload images in changelogs by @abvthecity in https://github.com/fern-api/fern/pull/3623\r\
        \n\r\n\r\n**Full Changelog**: https://github.com/fern-api/fern/compare/0.26.8...0.26.9\r\
        \n"
      type: chore
  createdAt: "2024-05-15"
  irVersion: 44
  version: 0.26.9-rc0
- changelogEntry:
    - summary: "## What's Changed\r\n* (fix, openapi): Fix nameOverride resolution by\
        \ @amckinney in https://github.com/fern-api/fern/pull/3622\r\n* (docs): Add\
        \ OAuth SDK docs by @amckinney in https://github.com/fern-api/fern/pull/3615\r\
        \n\r\n\r\n**Full Changelog**: https://github.com/fern-api/fern/compare/0.26.7...0.26.8"
      type: chore
  createdAt: "2024-05-14"
  irVersion: 44
  version: 0.26.8
- changelogEntry:
    - summary: "## What's Changed\r\n* [WIP] Upgrade Java Generator to IR 42 by @dcb6\
        \ in https://github.com/fern-api/fern/pull/3608\r\n* (improvement, fern): Add\
        \ better error for invalid generators.yml by @amckinney in https://github.com/fern-api/fern/pull/3521\r\
        \n* fix: fern-aware pydantic models now effectively 'exclude_optional' in\u2026\
        \ by @armandobelardo in https://github.com/fern-api/fern/pull/3618\r\n* feat:\
        \ introduce pagination to python by @armandobelardo in https://github.com/fern-api/fern/pull/3604\r\
        \n* (fix, ir): Fix undiscriminated union examples by @amckinney in https://github.com/fern-api/fern/pull/3619\r\
        \n\r\n\r\n**Full Changelog**: https://github.com/fern-api/fern/compare/0.26.6...0.26.7"
      type: chore
  createdAt: "2024-05-14"
  irVersion: 44
  version: 0.26.7
- changelogEntry:
    - summary: "## What's Changed\r\n* (fix, openapi): Consolidate enums into discriminants\
        \ by @amckinney in https://github.com/fern-api/fern/pull/3607\r\n* (feature,\
        \ ts): Support oauth client credentials flow by @amckinney in https://github.com/fern-api/fern/pull/3578\r\
        \n* (fix, openapi): OpenAPI importer now parses list examples that are specific\
        \ to a field by @dsinghvi in https://github.com/fern-api/fern/pull/3613\r\n\r\
        \n\r\n**Full Changelog**: https://github.com/fern-api/fern/compare/0.26.5...0.26.6"
      type: chore
  createdAt: "2024-05-14"
  irVersion: 44
  version: 0.26.6
- changelogEntry:
    - summary:
        "## What's Changed\r\n* (fix): eslint passes by @dsinghvi in https://github.com/fern-api/fern/pull/3603\r\
        \n* (fix, typescript): ensure formdata utils work cross-runtime by @armandobelardo\
        \ in https://github.com/fern-api/fern/pull/3601\r\n* (improvement, yaml): Update\
        \ default OAuth configuration by @amckinney in https://github.com/fern-api/fern/pull/3573\r\
        \n* (feature): support `skipResponseValidation` in express handlers by @dsinghvi\
        \ in https://github.com/fern-api/fern/pull/3611\r\n* (fix, changelog): relativize\
        \ changelog paths, and properly handle in tabbed docs by @abvthecity in https://github.com/fern-api/fern/pull/3610\r\
        \n\r\n\r\n**Full Changelog**: https://github.com/fern-api/fern/compare/0.26.4...0.26.5"
      type: chore
  createdAt: "2024-05-13"
  irVersion: 44
  version: 0.26.5
- changelogEntry:
    - summary: "## What's Changed\r\n* (docs) Add intro section by @dannysheridan in\
        \ https://github.com/fern-api/fern/pull/3547\r\n* (chore, fastapi, ruby sdk)\
        \ release versions by @dannysheridan in https://github.com/fern-api/fern/pull/3587\r\
        \n* (chore, pydantic): Release 0.9.0 by @dannysheridan in https://github.com/fern-api/fern/pull/3586\r\
        \n* (document) reusable code snippets by @dannysheridan in https://github.com/fern-api/fern/pull/3524\r\
        \n* remove page that does not exist from docs by @armandobelardo in https://github.com/fern-api/fern/pull/3589\r\
        \n* improvement: add  `extra_dev_dependencies` to python generator by @armandobelardo\
        \ in https://github.com/fern-api/fern/pull/3585\r\n* feat: support Stream and\
        \ SSE in ExampleResponseSchema by @abvthecity in https://github.com/fern-api/fern/pull/3577\r\
        \n* improvement: also run fetch latest version on `fern init` by @armandobelardo\
        \ in https://github.com/fern-api/fern/pull/3588\r\n* improvement: allow a break\
        \ the glass override of the min-python version by @armandobelardo in https://github.com/fern-api/fern/pull/3591\r\
        \n* feat: allow overriding api reference slug in docs by @abvthecity in https://github.com/fern-api/fern/pull/3575\r\
        \n* break: release python 2.x by @armandobelardo in https://github.com/fern-api/fern/pull/3590\r\
        \n* fix: treat multipart form as form by @abvthecity in https://github.com/fern-api/fern/pull/3553\r\
        \n* (feat, csharp): several fixes including arbitrary nested subpackage clients\
        \ by @dsinghvi in https://github.com/fern-api/fern/pull/3593\r\n* (fix, csharp):\
        \ support sending inlined requests that are entirely bodies by @dsinghvi in\
        \ https://github.com/fern-api/fern/pull/3594\r\n* chore: document naming and\
        \ env overrides for basic and bearer auth in\u2026 by @armandobelardo in https://github.com/fern-api/fern/pull/3596\r\
        \n* feat: streaming and sse examples by @abvthecity in https://github.com/fern-api/fern/pull/3592\r\
        \n* fix issue#3566 by @last-developer in https://github.com/fern-api/fern/pull/3597\r\
        \n* (fix, docs) webhook indentation by @dannysheridan in https://github.com/fern-api/fern/pull/3600\r\
        \n* (fix):`ir.json` are not out of date for seed by @dsinghvi in https://github.com/fern-api/fern/pull/3598\r\
        \n* (fix): `fern add` with a new `--group` works by @dsinghvi in https://github.com/fern-api/fern/pull/3602\r\
        \n\r\n## New Contributors\r\n* @last-developer made their first contribution\
        \ in https://github.com/fern-api/fern/pull/3597\r\n\r\n**Full Changelog**: https://github.com/fern-api/fern/compare/0.26.3...0.26.4"
      type: chore
  createdAt: "2024-05-13"
  irVersion: 44
  version: 0.26.4
- changelogEntry:
    - summary: "## What's Changed\r\n* fix: upgrade gen version now pulls image correctly\
        \ by @armandobelardo in https://github.com/fern-api/fern/pull/3584\r\n\r\n\r\
        \n**Full Changelog**: https://github.com/fern-api/fern/compare/0.26.2...0.26.3"
      type: chore
  createdAt: "2024-05-09"
  irVersion: 43
  version: 0.26.3
- changelogEntry:
    - summary: "## What's Changed\r\n* feat, cli: add `fern generator upgrade` command\
        \ by @armandobelardo in https://github.com/fern-api/fern/pull/3535\r\n* (fix,\
        \ internal): typescript generators depend on latest ir by @dsinghvi in https://github.com/fern-api/fern/pull/3583\r\
        \n\r\n\r\n**Full Changelog**: https://github.com/fern-api/fern/compare/0.26.1...0.26.2"
      type: chore
  createdAt: "2024-05-09"
  irVersion: 43
  version: 0.26.2
- changelogEntry:
    - summary: "## What's Changed\r\n* (feat, docs): send status code to fdr by @dsinghvi\
        \ in https://github.com/fern-api/fern/pull/3582\r\n\r\n\r\n**Full Changelog**:\
        \ https://github.com/fern-api/fern/compare/0.26.0...0.26.1"
      type: chore
  createdAt: "2024-05-09"
  irVersion: 43
  version: 0.26.1
- changelogEntry:
    - summary: "## What's Changed\r\n* (feat, definition): support response status codes\
        \ by @dsinghvi in https://github.com/fern-api/fern/pull/3580\r\n\r\n\r\n**Full\
        \ Changelog**: https://github.com/fern-api/fern/compare/0.25.0...0.26.0"
      type: chore
  createdAt: "2024-05-09"
  irVersion: 43
  version: 0.26.0
- changelogEntry:
    - summary: "## What's Changed\r\n* feat: add origin and ability to update API spec\
        \ via CLI by @armandobelardo in https://github.com/fern-api/fern/pull/3533\r\
        \n* internal: add in tags and labels for docker images for use in upgrade\u2026\
        \ by @armandobelardo in https://github.com/fern-api/fern/pull/3542\r\n* Bump\
        \ @fern-api/fdr-sdk from 0.82.1-32d571a0d to 0.82.1-6020e1266 by @dependabot\
        \ in https://github.com/fern-api/fern/pull/3540\r\n* (improvement, express):\
        \ Remove unnecessary console.error by @amckinney in https://github.com/fern-api/fern/pull/3541\r\
        \n* fix: update docker cli usage for ts sdks by @armandobelardo in https://github.com/fern-api/fern/pull/3544\r\
        \n* (feat, cli): introduce error examples in the fern definition by @dsinghvi\
        \ in https://github.com/fern-api/fern/pull/3546\r\n* (feat, ir): add example\
        \ errors to ir and fdr by @dsinghvi in https://github.com/fern-api/fern/pull/3548\r\
        \n* (feature, ts): Support upload endpoints with file arrays by @amckinney in\
        \ https://github.com/fern-api/fern/pull/3543\r\n* (fix): ete tests are green\
        \ by @dsinghvi in https://github.com/fern-api/fern/pull/3550\r\n* (fix): openapi\
        \ ir to fern carries through error examples by @dsinghvi in https://github.com/fern-api/fern/pull/3551\r\
        \n* (fix): pass in example.value to error converter by @dsinghvi in https://github.com/fern-api/fern/pull/3554\r\
        \n* (fix, openapi): Recursively visit nested anyOf schemas by @amckinney in\
        \ https://github.com/fern-api/fern/pull/3536\r\n* (express): Release 0.12.0-rc2\
        \ by @amckinney in https://github.com/fern-api/fern/pull/3555\r\n* fix, java:\
        \ do not require non-auth headers if auth is mandatory by @armandobelardo in\
        \ https://github.com/fern-api/fern/pull/3549\r\n* (fix): add `node-gyp` to make\
        \ yarn installs faster by @dsinghvi in https://github.com/fern-api/fern/pull/3552\r\
        \n* Revert \"(fix): add `node-gyp` to make yarn installs faster\" by @dsinghvi\
        \ in https://github.com/fern-api/fern/pull/3558\r\n* (fix): OpenAPI converter\
        \ only adds unique error examples by @dsinghvi in https://github.com/fern-api/fern/pull/3556\r\
        \n* (fix, go): Disable url tags for in-lined body properties by @amckinney in\
        \ https://github.com/fern-api/fern/pull/3557\r\n* (feat, express): add `skipRequestValidation`\
        \ configuration to the express generator by @dsinghvi in https://github.com/fern-api/fern/pull/3560\r\
        \n* (fix) [wip] java empty response body instead of null by @dcb6 in https://github.com/fern-api/fern/pull/3545\r\
        \n* Document new `background` prop for `Frame` component by @KenzoBenzo in https://github.com/fern-api/fern/pull/3559\r\
        \n* (improvement, ir): Improve OAuth IR customizability by @amckinney in https://github.com/fern-api/fern/pull/3563\r\
        \n* (docs) consolidate code snippets and code block markdown pages by @abvthecity\
        \ in https://github.com/fern-api/fern/pull/3562\r\n* fix: deduplicate image\
        \ filepaths to upload by @abvthecity in https://github.com/fern-api/fern/pull/3564\r\
        \n* (fix, internal): seed exits when docker fails to build by @dsinghvi in https://github.com/fern-api/fern/pull/3568\r\
        \n* (internal, fix): rewrite inputs and run seed on ir changes by @dsinghvi\
        \ in https://github.com/fern-api/fern/pull/3569\r\n* fix: do not add header\
        \ to java map unless not null by @armandobelardo in https://github.com/fern-api/fern/pull/3567\r\
        \n* (fix, docs): improve docs on augmenting generators with customization by\
        \ @dsinghvi in https://github.com/fern-api/fern/pull/3570\r\n* docs: sidebar\
        \ icons by @abvthecity in https://github.com/fern-api/fern/pull/3574\r\n* fix:\
        \ perform the correct null check on headers by @armandobelardo in https://github.com/fern-api/fern/pull/3571\r\
        \n* fix, ir: fall back to the generated name when creating schemas if the\u2026\
        \ by @armandobelardo in https://github.com/fern-api/fern/pull/3572\r\n\r\n##\
        \ New Contributors\r\n* @dcb6 made their first contribution in https://github.com/fern-api/fern/pull/3545\r\
        \n* @KenzoBenzo made their first contribution in https://github.com/fern-api/fern/pull/3559\r\
        \n\r\n**Full Changelog**: https://github.com/fern-api/fern/compare/0.24.0...0.25.0"
      type: chore
  createdAt: "2024-05-08"
  irVersion: 42
  version: 0.25.0
- changelogEntry:
    - summary: "## What's Changed\r\n* (express): Release 0.12.0-rc2 by @amckinney in\
        \ https://github.com/fern-api/fern/pull/3555\r\n* fix, java: do not require\
        \ non-auth headers if auth is mandatory by @armandobelardo in https://github.com/fern-api/fern/pull/3549\r\
        \n* (fix): OpenAPI converter only adds unique error examples by @dsinghvi in\
        \ https://github.com/fern-api/fern/pull/3556\r\n\r\n\r\n**Full Changelog**:\
        \ https://github.com/fern-api/fern/compare/0.25.0-rc2...0.25.0-rc3"
      type: chore
  createdAt: "2024-05-07"
  irVersion: 41
  version: 0.25.0-rc3
- changelogEntry:
    - summary: "## What's Changed\r\n* feat: add origin and ability to update API spec\
        \ via CLI by @armandobelardo in https://github.com/fern-api/fern/pull/3533\r\
        \n* internal: add in tags and labels for docker images for use in upgrade\u2026\
        \ by @armandobelardo in https://github.com/fern-api/fern/pull/3542\r\n* Bump\
        \ @fern-api/fdr-sdk from 0.82.1-32d571a0d to 0.82.1-6020e1266 by @dependabot\
        \ in https://github.com/fern-api/fern/pull/3540\r\n* (improvement, express):\
        \ Remove unnecessary console.error by @amckinney in https://github.com/fern-api/fern/pull/3541\r\
        \n* fix: update docker cli usage for ts sdks by @armandobelardo in https://github.com/fern-api/fern/pull/3544\r\
        \n* (feat, cli): introduce error examples in the fern definition by @dsinghvi\
        \ in https://github.com/fern-api/fern/pull/3546\r\n* (feat, ir): add example\
        \ errors to ir and fdr by @dsinghvi in https://github.com/fern-api/fern/pull/3548\r\
        \n* (feature, ts): Support upload endpoints with file arrays by @amckinney in\
        \ https://github.com/fern-api/fern/pull/3543\r\n* (fix): ete tests are green\
        \ by @dsinghvi in https://github.com/fern-api/fern/pull/3550\r\n* (fix): openapi\
        \ ir to fern carries through error examples by @dsinghvi in https://github.com/fern-api/fern/pull/3551\r\
        \n* (fix): pass in example.value to error converter by @dsinghvi in https://github.com/fern-api/fern/pull/3554\r\
        \n* (fix, openapi): Recursively visit nested anyOf schemas by @amckinney in\
        \ https://github.com/fern-api/fern/pull/3536\r\n\r\n\r\n**Full Changelog**:\
        \ https://github.com/fern-api/fern/compare/0.24.0...0.25.0-rc2"
      type: chore
  createdAt: "2024-05-07"
  irVersion: 41
  version: 0.25.0-rc2
- changelogEntry:
    - summary: "## What's Changed\r\n* feat: add origin and ability to update API spec\
        \ via CLI by @armandobelardo in https://github.com/fern-api/fern/pull/3533\r\
        \n* internal: add in tags and labels for docker images for use in upgrade\u2026\
        \ by @armandobelardo in https://github.com/fern-api/fern/pull/3542\r\n* Bump\
        \ @fern-api/fdr-sdk from 0.82.1-32d571a0d to 0.82.1-6020e1266 by @dependabot\
        \ in https://github.com/fern-api/fern/pull/3540\r\n* (improvement, express):\
        \ Remove unnecessary console.error by @amckinney in https://github.com/fern-api/fern/pull/3541\r\
        \n* fix: update docker cli usage for ts sdks by @armandobelardo in https://github.com/fern-api/fern/pull/3544\r\
        \n* (feat, cli): introduce error examples in the fern definition by @dsinghvi\
        \ in https://github.com/fern-api/fern/pull/3546\r\n* (feat, ir): add example\
        \ errors to ir and fdr by @dsinghvi in https://github.com/fern-api/fern/pull/3548\r\
        \n* (feature, ts): Support upload endpoints with file arrays by @amckinney in\
        \ https://github.com/fern-api/fern/pull/3543\r\n* (fix): ete tests are green\
        \ by @dsinghvi in https://github.com/fern-api/fern/pull/3550\r\n* (fix): openapi\
        \ ir to fern carries through error examples by @dsinghvi in https://github.com/fern-api/fern/pull/3551\r\
        \n* (fix): pass in example.value to error converter by @dsinghvi in https://github.com/fern-api/fern/pull/3554\r\
        \n\r\n\r\n**Full Changelog**: https://github.com/fern-api/fern/compare/0.24.0...0.25.0-rc1"
      type: chore
  createdAt: "2024-05-07"
  irVersion: 41
  version: 0.25.0-rc1
- changelogEntry:
    - summary: "## What's Changed\r\n* feat: add origin and ability to update API spec\
        \ via CLI by @armandobelardo in https://github.com/fern-api/fern/pull/3533\r\
        \n* internal: add in tags and labels for docker images for use in upgrade\u2026\
        \ by @armandobelardo in https://github.com/fern-api/fern/pull/3542\r\n* Bump\
        \ @fern-api/fdr-sdk from 0.82.1-32d571a0d to 0.82.1-6020e1266 by @dependabot\
        \ in https://github.com/fern-api/fern/pull/3540\r\n* (improvement, express):\
        \ Remove unnecessary console.error by @amckinney in https://github.com/fern-api/fern/pull/3541\r\
        \n* fix: update docker cli usage for ts sdks by @armandobelardo in https://github.com/fern-api/fern/pull/3544\r\
        \n* (feat, cli): introduce error examples in the fern definition by @dsinghvi\
        \ in https://github.com/fern-api/fern/pull/3546\r\n* (feat, ir): add example\
        \ errors to ir and fdr by @dsinghvi in https://github.com/fern-api/fern/pull/3548\r\
        \n* (feature, ts): Support upload endpoints with file arrays by @amckinney in\
        \ https://github.com/fern-api/fern/pull/3543\r\n* (fix): ete tests are green\
        \ by @dsinghvi in https://github.com/fern-api/fern/pull/3550\r\n* (fix): openapi\
        \ ir to fern carries through error examples by @dsinghvi in https://github.com/fern-api/fern/pull/3551\r\
        \n\r\n\r\n**Full Changelog**: https://github.com/fern-api/fern/compare/0.24.0...0.25.0-rc0"
      type: chore
  createdAt: "2024-05-07"
  irVersion: 41
  version: 0.25.0-rc0
- changelogEntry:
    - summary: "## What's Changed\r\n* (fix): remove `api.yml` not found error when\
        \ the openapi folder is present by @dsinghvi in https://github.com/fern-api/fern/pull/3519\r\
        \n* add example snippet syntax by @abvthecity in https://github.com/fern-api/fern/pull/3523\r\
        \n* (fix, internal):  fix preview docs and move props to left side in docs by\
        \ @dsinghvi in https://github.com/fern-api/fern/pull/3525\r\n* fix, python:\
        \ check for nulls before dereferencing in unchecked base m\u2026 by @armandobelardo\
        \ in https://github.com/fern-api/fern/pull/3528\r\n* (feature, openapi): Add\
        \ x-fern-base-path extension by @amckinney in https://github.com/fern-api/fern/pull/3530\r\
        \n\r\n\r\n**Full Changelog**: https://github.com/fern-api/fern/compare/0.23.7...0.24.0"
      type: chore
  createdAt: "2024-05-06"
  irVersion: 40
  version: 0.24.0
- changelogEntry:
    - summary: "## What's Changed\r\n* fix: The vanilla pydantic base model now respects\
        \ the by @armandobelardo in https://github.com/fern-api/fern/pull/3504\r\n*\
        \ (fix): support parsing path parameters in asyncapi v2 by @dsinghvi in https://github.com/fern-api/fern/pull/3505\r\
        \n* (internal, test): Stop testing IR generation snapshots by @dsinghvi in https://github.com/fern-api/fern/pull/3508\r\
        \n* fix, python: pipe through the whole kit and caboodle for inlined unions\
        \ by @armandobelardo in https://github.com/fern-api/fern/pull/3507\r\n* fix,\
        \ python: the SDK generator now generates discriminated unions correctly by\
        \ @armandobelardo in https://github.com/fern-api/fern/pull/3509\r\n* internal:\
        \ release python generator RC by @armandobelardo in https://github.com/fern-api/fern/pull/3510\r\
        \n* fix, ts, python: snippet template paper cuts by @armandobelardo in https://github.com/fern-api/fern/pull/3511\r\
        \n* (fix, ts): Prefer user-provided examples by @amckinney in https://github.com/fern-api/fern/pull/3496\r\
        \n* (fix, ts): Add URL encoding to path parameters by @amckinney in https://github.com/fern-api/fern/pull/3494\r\
        \n* (docs) aside component by @dannysheridan in https://github.com/fern-api/fern/pull/3512\r\
        \n* internal: update public api docs by @armandobelardo in https://github.com/fern-api/fern/pull/3513\r\
        \n* (feature, ts): Add JSDoc docs to client methods by @amckinney in https://github.com/fern-api/fern/pull/3515\r\
        \n* improvement: add in sync templates for python (in addition to async) by\
        \ @armandobelardo in https://github.com/fern-api/fern/pull/3516\r\n* (chore,\
        \ python): Ignore core_utilities in mypy by @amckinney in https://github.com/fern-api/fern/pull/3517\r\
        \n* (feature): expose `x-fern-property-name` extension by @dsinghvi in https://github.com/fern-api/fern/pull/3518\r\
        \n\r\n\r\n**Full Changelog**: https://github.com/fern-api/fern/compare/0.23.6...0.23.7"
      type: chore
  createdAt: "2024-05-02"
  irVersion: 40
  version: 0.23.7
- changelogEntry:
    - summary: "## What's Changed\r\n* docs: Add services to entities with `availability`\
        \ by @jackfischer in https://github.com/fern-api/fern/pull/3500\r\n* fix typo\
        \ in docs by @rnz269 in https://github.com/fern-api/fern/pull/3502\r\n* fix:\
        \ filter allOf schemas to look for objects instead of malformed bl\u2026 by\
        \ @armandobelardo in https://github.com/fern-api/fern/pull/3503\r\n\r\n## New\
        \ Contributors\r\n* @rnz269 made their first contribution in https://github.com/fern-api/fern/pull/3502\r\
        \n\r\n**Full Changelog**: https://github.com/fern-api/fern/compare/0.23.5...0.23.6"
      type: chore
  createdAt: "2024-05-01"
  irVersion: 40
  version: 0.23.6
- changelogEntry:
    - summary: "## What's Changed\r\n* (fix): literal descriptions from OpenAPI by @dsinghvi\
        \ in https://github.com/fern-api/fern/pull/3501\r\n\r\n\r\n**Full Changelog**:\
        \ https://github.com/fern-api/fern/compare/0.23.4...0.23.5"
      type: chore
  createdAt: "2024-05-01"
  irVersion: 40
  version: 0.23.5
- changelogEntry:
    - summary: "## What's Changed\r\n* improvements, python: update docstrings to match\
        \ numpydoc convention by @armandobelardo in https://github.com/fern-api/fern/pull/3487\r\
        \n* feat, python: introduce flag to inline request params in function sig\u2026\
        \ by @armandobelardo in https://github.com/fern-api/fern/pull/3491\r\n* (fix,\
        \ go): Add URL encoding to path parameters by @amckinney in https://github.com/fern-api/fern/pull/3488\r\
        \n* (feat, internal): introduce default custom config and use in express generator\
        \ by @dsinghvi in https://github.com/fern-api/fern/pull/3493\r\n* (fix, python):\
        \ re-add inlining union properties by @armandobelardo in https://github.com/fern-api/fern/pull/3476\r\
        \n* feat: tabs with href by @abvthecity in https://github.com/fern-api/fern/pull/3497\r\
        \n* feat: in docs.yml, allow api reference to be \"flattened\" by @abvthecity\
        \ in https://github.com/fern-api/fern/pull/3498\r\n* fix, ts: remove duplicate\
        \ quotation marks from snippet templates by @armandobelardo in https://github.com/fern-api/fern/pull/3495\r\
        \n* fix: address formatting issues with python templates by @armandobelardo\
        \ in https://github.com/fern-api/fern/pull/3499\r\n\r\n\r\n**Full Changelog**:\
        \ https://github.com/fern-api/fern/compare/0.23.3...0.23.4"
      type: chore
  createdAt: "2024-05-01"
  irVersion: 40
  version: 0.23.4
- changelogEntry:
    - summary: "## What's Changed\r\n* (fix): send file arrays to fdr by @dsinghvi in\
        \ https://github.com/fern-api/fern/pull/3492\r\n\r\n\r\n**Full Changelog**:\
        \ https://github.com/fern-api/fern/compare/0.23.2...0.23.3"
      type: chore
  createdAt: "2024-04-30"
  irVersion: 40
  version: 0.23.3
- changelogEntry:
    - summary: "## What's Changed\r\n* improvement: throw a better error when an invalid\
        \ version is used by @armandobelardo in https://github.com/fern-api/fern/pull/3477\r\
        \n* (fix, go): Discriminated unions always include discriminant by @amckinney\
        \ in https://github.com/fern-api/fern/pull/3479\r\n* (internal, feat): add \
        \ mode to seed for running the generators directly from source by @dsinghvi\
        \ in https://github.com/fern-api/fern/pull/3421\r\n* (fix, docs): improve docs\
        \ overview by @dsinghvi in https://github.com/fern-api/fern/pull/3480\r\n* (docs,\
        \ quickstart): rewrite the docs quickstart by @dsinghvi in https://github.com/fern-api/fern/pull/3481\r\
        \n* docs: add pages for api reference navigation and summary markdown by @abvthecity\
        \ in https://github.com/fern-api/fern/pull/3482\r\n* (chore): parse file upload\
        \ and their descriptions by @dsinghvi in https://github.com/fern-api/fern/pull/3485\r\
        \n* (feature, go): Add cursor and offset pagination by @amckinney in https://github.com/fern-api/fern/pull/3486\r\
        \n* (fix): redo docs for accordion, accordion groups, callouts, card groups,\
        \ etc. by @dsinghvi in https://github.com/fern-api/fern/pull/3489\r\n* (fix,\
        \ docs): document frames and endpoint req/res snippets by @dsinghvi in https://github.com/fern-api/fern/pull/3490\r\
        \n\r\n\r\n**Full Changelog**: https://github.com/fern-api/fern/compare/0.23.1...0.23.2"
      type: chore
  createdAt: "2024-04-30"
  irVersion: 40
  version: 0.23.2
- changelogEntry:
    - summary: "## What's Changed\r\n* fix: run seed to get CI to green by @armandobelardo\
        \ in https://github.com/fern-api/fern/pull/3463\r\n* (feature, go): Add support\
        \ for extra properties by @amckinney in https://github.com/fern-api/fern/pull/3462\r\
        \n* fix: try ignoring the .mock folder, whos diff doesn't matter by @armandobelardo\
        \ in https://github.com/fern-api/fern/pull/3465\r\n* feat: support multiple\
        \ custom domains by @abvthecity in https://github.com/fern-api/fern/pull/3466\r\
        \n* fix: migrating docs.yml to 0.15.0-rc0 should fail if custom-domain is an\
        \ array by @abvthecity in https://github.com/fern-api/fern/pull/3467\r\n* (feat):\
        \ introduce an audiences config to load filtered OpenAPIs  by @dsinghvi in https://github.com/fern-api/fern/pull/3468\r\
        \n* add logging to ts snippet template generation by @armandobelardo in https://github.com/fern-api/fern/pull/3469\r\
        \n* fix: fix indentation level for ts templates by @armandobelardo in https://github.com/fern-api/fern/pull/3470\r\
        \n* (fix, go): Only use omitempty for nil-able types by @amckinney in https://github.com/fern-api/fern/pull/3471\r\
        \n* (fix): backfill SSE events as streaming json by @dsinghvi in https://github.com/fern-api/fern/pull/3472\r\
        \n* Add image parsing to cli by @jhpak22 in https://github.com/fern-api/fern/pull/3193\r\
        \n* (docs): add docs about defining webhooks in the fern definition by @dsinghvi\
        \ in https://github.com/fern-api/fern/pull/3473\r\n* Fix typo in forward-compatibility.mdx\
        \ by @zachkirsch in https://github.com/fern-api/fern/pull/3474\r\n* fix: broken\
        \ docs post-processor by @abvthecity in https://github.com/fern-api/fern/pull/3475\r\
        \n\r\n## New Contributors\r\n* @jhpak22 made their first contribution in https://github.com/fern-api/fern/pull/3193\r\
        \n\r\n**Full Changelog**: https://github.com/fern-api/fern/compare/0.23.0...0.23.1-rc6"
      type: chore
  createdAt: "2024-04-26"
  irVersion: 40
  version: 0.23.1-rc6
- changelogEntry:
    - summary: Release 0.23.1
      type: chore
  createdAt: "2024-04-26"
  irVersion: 40
  version: 0.23.1
- changelogEntry:
    - summary: "## What's Changed\r\n* fix: run seed to get CI to green by @armandobelardo\
        \ in https://github.com/fern-api/fern/pull/3463\r\n* (feature, go): Add support\
        \ for extra properties by @amckinney in https://github.com/fern-api/fern/pull/3462\r\
        \n* fix: try ignoring the .mock folder, whos diff doesn't matter by @armandobelardo\
        \ in https://github.com/fern-api/fern/pull/3465\r\n* feat: support multiple\
        \ custom domains by @abvthecity in https://github.com/fern-api/fern/pull/3466\r\
        \n* fix: migrating docs.yml to 0.15.0-rc0 should fail if custom-domain is an\
        \ array by @abvthecity in https://github.com/fern-api/fern/pull/3467\r\n* (feat):\
        \ introduce an audiences config to load filtered OpenAPIs  by @dsinghvi in https://github.com/fern-api/fern/pull/3468\r\
        \n* add logging to ts snippet template generation by @armandobelardo in https://github.com/fern-api/fern/pull/3469\r\
        \n* fix: fix indentation level for ts templates by @armandobelardo in https://github.com/fern-api/fern/pull/3470\r\
        \n* (fix, go): Only use omitempty for nil-able types by @amckinney in https://github.com/fern-api/fern/pull/3471\r\
        \n* (fix): backfill SSE events as streaming json by @dsinghvi in https://github.com/fern-api/fern/pull/3472\r\
        \n* Add image parsing to cli by @jhpak22 in https://github.com/fern-api/fern/pull/3193\r\
        \n* (docs): add docs about defining webhooks in the fern definition by @dsinghvi\
        \ in https://github.com/fern-api/fern/pull/3473\r\n* Fix typo in forward-compatibility.mdx\
        \ by @zachkirsch in https://github.com/fern-api/fern/pull/3474\r\n\r\n## New\
        \ Contributors\r\n* @jhpak22 made their first contribution in https://github.com/fern-api/fern/pull/3193\r\
        \n\r\n**Full Changelog**: https://github.com/fern-api/fern/compare/0.23.0...0.23.1-rc5"
      type: chore
  createdAt: "2024-04-26"
  irVersion: 40
  version: 0.23.1-rc5
- changelogEntry:
    - summary: "## What's Changed\r\n* fix: run seed to get CI to green by @armandobelardo\
        \ in https://github.com/fern-api/fern/pull/3463\r\n* (feature, go): Add support\
        \ for extra properties by @amckinney in https://github.com/fern-api/fern/pull/3462\r\
        \n* fix: try ignoring the .mock folder, whos diff doesn't matter by @armandobelardo\
        \ in https://github.com/fern-api/fern/pull/3465\r\n* feat: support multiple\
        \ custom domains by @abvthecity in https://github.com/fern-api/fern/pull/3466\r\
        \n* fix: migrating docs.yml to 0.15.0-rc0 should fail if custom-domain is an\
        \ array by @abvthecity in https://github.com/fern-api/fern/pull/3467\r\n* (feat):\
        \ introduce an audiences config to load filtered OpenAPIs  by @dsinghvi in https://github.com/fern-api/fern/pull/3468\r\
        \n* add logging to ts snippet template generation by @armandobelardo in https://github.com/fern-api/fern/pull/3469\r\
        \n* fix: fix indentation level for ts templates by @armandobelardo in https://github.com/fern-api/fern/pull/3470\r\
        \n* (fix, go): Only use omitempty for nil-able types by @amckinney in https://github.com/fern-api/fern/pull/3471\r\
        \n* (fix): backfill SSE events as streaming json by @dsinghvi in https://github.com/fern-api/fern/pull/3472\r\
        \n\r\n\r\n**Full Changelog**: https://github.com/fern-api/fern/compare/0.23.0...0.23.1-rc4"
      type: chore
  createdAt: "2024-04-26"
  irVersion: 40
  version: 0.23.1-rc4
- changelogEntry:
    - summary: "## What's Changed\r\n* fix: run seed to get CI to green by @armandobelardo\
        \ in https://github.com/fern-api/fern/pull/3463\r\n* (feature, go): Add support\
        \ for extra properties by @amckinney in https://github.com/fern-api/fern/pull/3462\r\
        \n* fix: try ignoring the .mock folder, whos diff doesn't matter by @armandobelardo\
        \ in https://github.com/fern-api/fern/pull/3465\r\n* feat: support multiple\
        \ custom domains by @abvthecity in https://github.com/fern-api/fern/pull/3466\r\
        \n\r\n\r\n**Full Changelog**: https://github.com/fern-api/fern/compare/0.23.0...0.23.1-rc1"
      type: chore
  createdAt: "2024-04-25"
  irVersion: 40
  version: 0.23.1-rc1
- changelogEntry:
    - summary: "## What's Changed\r\n* fix: run seed to get CI to green by @armandobelardo\
        \ in https://github.com/fern-api/fern/pull/3463\r\n* (feature, go): Add support\
        \ for extra properties by @amckinney in https://github.com/fern-api/fern/pull/3462\r\
        \n\r\n\r\n**Full Changelog**: https://github.com/fern-api/fern/compare/0.23.0...0.23.1-rc0"
      type: chore
  createdAt: "2024-04-25"
  irVersion: 40
  version: 0.23.1-rc0
- changelogEntry:
    - summary: "## What's Changed\r\n* (feat): add `format` to the `x-fern-streaming`\
        \ extension to support sse by @dsinghvi in https://github.com/fern-api/fern/pull/3407\r\
        \n* Revert \"(fix): inline discriminated union props\" by @dsinghvi in https://github.com/fern-api/fern/pull/3408\r\
        \n* (fix): python generator imports `json` when deserializing server sent events\
        \ by @dsinghvi in https://github.com/fern-api/fern/pull/3409\r\n* (feature):\
        \ Add OAuth to IR by @amckinney in https://github.com/fern-api/fern/pull/3410\r\
        \n* (feat, ts): support server-sent events by @dsinghvi in https://github.com/fern-api/fern/pull/3411\r\
        \n* (feat, docs): create a api definition tab before sdks and docs by @dsinghvi\
        \ in https://github.com/fern-api/fern/pull/3413\r\n* (fix): setup local cli\
        \ by @dsinghvi in https://github.com/fern-api/fern/pull/3416\r\n* (fix): fixes\
        \ trailing slash parsing in openapi-parser, updates tests by @franklinharvey\
        \ in https://github.com/fern-api/fern/pull/3418\r\n* (fix): fixes trailing slash\
        \ additional test by @franklinharvey in https://github.com/fern-api/fern/pull/3419\r\
        \n* (internal, seed): heavy rewrite of seed by @dsinghvi in https://github.com/fern-api/fern/pull/3297\r\
        \n* feat: register snippet templates by @armandobelardo in https://github.com/fern-api/fern/pull/3400\r\
        \n* (feat): release python sdk generator by @dsinghvi in https://github.com/fern-api/fern/pull/3423\r\
        \n* internal: add logging to python template generation by @armandobelardo in\
        \ https://github.com/fern-api/fern/pull/3424\r\n* fix: fix debug log in template\
        \ generator by @armandobelardo in https://github.com/fern-api/fern/pull/3426\r\
        \n* fix, internal: leverage the union factory to create the generic templ\u2026\
        \ by @armandobelardo in https://github.com/fern-api/fern/pull/3427\r\n* fix,\
        \ python: add best-case formatting to snippet templates by @armandobelardo in\
        \ https://github.com/fern-api/fern/pull/3428\r\n* (fix, typescript): respect\
        \ stream terminator by @dsinghvi in https://github.com/fern-api/fern/pull/3429\r\
        \n* fix: use relative location for containers, not it's parent's location by\
        \ @armandobelardo in https://github.com/fern-api/fern/pull/3431\r\n* fix: do\
        \ not stringify null headers by @armandobelardo in https://github.com/fern-api/fern/pull/3433\r\
        \n* fix: parse map example by @abvthecity in https://github.com/fern-api/fern/pull/3434\r\
        \n* fix: skipUrlSlug in api section by @abvthecity in https://github.com/fern-api/fern/pull/3435\r\
        \n* Fixes validation rules for path and base-path by @franklinharvey in https://github.com/fern-api/fern/pull/3420\r\
        \n* (fix): get ci to green by @dsinghvi in https://github.com/fern-api/fern/pull/3437\r\
        \n* chore, python: follow redirects by default by @armandobelardo in https://github.com/fern-api/fern/pull/3436\r\
        \n* (feature, python): Add OAuth token provider by @amckinney in https://github.com/fern-api/fern/pull/3439\r\
        \n* improvement, oas: do not require schema to be present to parse response\
        \ objects by @armandobelardo in https://github.com/fern-api/fern/pull/3438\r\
        \n* feat: show error schemas in docs by @abvthecity in https://github.com/fern-api/fern/pull/3401\r\
        \n* (fix): OAuth is migrated back to bearer by @amckinney in https://github.com/fern-api/fern/pull/3440\r\
        \n* chore: transition snippets api to monorepo by @armandobelardo in https://github.com/fern-api/fern/pull/3442\r\
        \n* Update what-is-an-api-definition.mdx by @bsinghvi in https://github.com/fern-api/fern/pull/3443\r\
        \n* (fix, python): OAuthTokenProvider initializes all private member variables\
        \ by @amckinney in https://github.com/fern-api/fern/pull/3444\r\n* (fix): seed\
        \ run with custom fixture works by @dsinghvi in https://github.com/fern-api/fern/pull/3445\r\
        \n* (feature): Add support for extra-properties by @amckinney in https://github.com/fern-api/fern/pull/3441\r\
        \n* chore: add a lot of logging and attempt to optimize rubocop config by @armandobelardo\
        \ in https://github.com/fern-api/fern/pull/3447\r\n* (fix): ts seed debugging\
        \ works by @dsinghvi in https://github.com/fern-api/fern/pull/3446\r\n* (feat):\
        \ support text responses in typescript by @dsinghvi in https://github.com/fern-api/fern/pull/3451\r\
        \n* fix: subpackage uses original name by @abvthecity in https://github.com/fern-api/fern/pull/3452\r\
        \n* (fix, python): Use kwargs for all httpx params by @amckinney in https://github.com/fern-api/fern/pull/3454\r\
        \n* fix: do not fail hard if FDR is having problems by @armandobelardo in https://github.com/fern-api/fern/pull/3455\r\
        \n* (chore): Update all seed snapshots by @amckinney in https://github.com/fern-api/fern/pull/3456\r\
        \n* (chore): Add better Python CHANGELOG.md entry by @amckinney in https://github.com/fern-api/fern/pull/3457\r\
        \n* (fix, typescript): handle empty sse events by @dsinghvi in https://github.com/fern-api/fern/pull/3458\r\
        \n* (improvement): appending type for type exports by @bsinghvi in https://github.com/fern-api/fern/pull/3405\r\
        \n* Updating TS seed generated files by @bsinghvi in https://github.com/fern-api/fern/pull/3459\r\
        \n* Fixing API First Development box link by @bsinghvi in https://github.com/fern-api/fern/pull/3460\r\
        \n* Switching product card ordering on welcome by @bsinghvi in https://github.com/fern-api/fern/pull/3461\r\
        \n* feat, ts: introduce snippet template creation by @armandobelardo in https://github.com/fern-api/fern/pull/3450\r\
        \n* (fix): openapi converter handles missing schemas by @dsinghvi in https://github.com/fern-api/fern/pull/3464\r\
        \n\r\n## New Contributors\r\n* @franklinharvey made their first contribution\
        \ in https://github.com/fern-api/fern/pull/3418\r\n\r\n**Full Changelog**: https://github.com/fern-api/fern/compare/0.22.0...0.23.0"
      type: chore
  createdAt: "2024-04-25"
  irVersion: 40
  version: 0.23.0
- changelogEntry:
    - summary: "## What's Changed\r\n* improvement, oas: do not require schema to be\
        \ present to parse response objects by @armandobelardo in https://github.com/fern-api/fern/pull/3438\r\
        \n\r\n**Full Changelog**: https://github.com/fern-api/fern/compare/0.23.0-rc5...0.23.0-rc6"
      type: chore
  createdAt: "2024-04-23"
  irVersion: 39
  version: 0.23.0-rc6
- changelogEntry:
    - summary: "## What's Changed\r\n* (feat): add `format` to the `x-fern-streaming`\
        \ extension to support sse by @dsinghvi in https://github.com/fern-api/fern/pull/3407\r\
        \n* Revert \"(fix): inline discriminated union props\" by @dsinghvi in https://github.com/fern-api/fern/pull/3408\r\
        \n* (fix): python generator imports `json` when deserializing server sent events\
        \ by @dsinghvi in https://github.com/fern-api/fern/pull/3409\r\n* (feature):\
        \ Add OAuth to IR by @amckinney in https://github.com/fern-api/fern/pull/3410\r\
        \n* (feat, ts): support server-sent events by @dsinghvi in https://github.com/fern-api/fern/pull/3411\r\
        \n* (feat, docs): create a api definition tab before sdks and docs by @dsinghvi\
        \ in https://github.com/fern-api/fern/pull/3413\r\n* (fix): setup local cli\
        \ by @dsinghvi in https://github.com/fern-api/fern/pull/3416\r\n* (fix): fixes\
        \ trailing slash parsing in openapi-parser, updates tests by @franklinharvey\
        \ in https://github.com/fern-api/fern/pull/3418\r\n* (fix): fixes trailing slash\
        \ additional test by @franklinharvey in https://github.com/fern-api/fern/pull/3419\r\
        \n* (internal, seed): heavy rewrite of seed by @dsinghvi in https://github.com/fern-api/fern/pull/3297\r\
        \n* feat: register snippet templates by @armandobelardo in https://github.com/fern-api/fern/pull/3400\r\
        \n* (feat): release python sdk generator by @dsinghvi in https://github.com/fern-api/fern/pull/3423\r\
        \n* internal: add logging to python template generation by @armandobelardo in\
        \ https://github.com/fern-api/fern/pull/3424\r\n* fix: fix debug log in template\
        \ generator by @armandobelardo in https://github.com/fern-api/fern/pull/3426\r\
        \n* fix, internal: leverage the union factory to create the generic templ\u2026\
        \ by @armandobelardo in https://github.com/fern-api/fern/pull/3427\r\n* fix,\
        \ python: add best-case formatting to snippet templates by @armandobelardo in\
        \ https://github.com/fern-api/fern/pull/3428\r\n* (fix, typescript): respect\
        \ stream terminator by @dsinghvi in https://github.com/fern-api/fern/pull/3429\r\
        \n* fix: use relative location for containers, not it's parent's location by\
        \ @armandobelardo in https://github.com/fern-api/fern/pull/3431\r\n* fix: do\
        \ not stringify null headers by @armandobelardo in https://github.com/fern-api/fern/pull/3433\r\
        \n* fix: parse map example by @abvthecity in https://github.com/fern-api/fern/pull/3434\r\
        \n* fix: skipUrlSlug in api section by @abvthecity in https://github.com/fern-api/fern/pull/3435\r\
        \n* Fixes validation rules for path and base-path by @franklinharvey in https://github.com/fern-api/fern/pull/3420\r\
        \n* (fix): get ci to green by @dsinghvi in https://github.com/fern-api/fern/pull/3437\r\
        \n* chore, python: follow redirects by default by @armandobelardo in https://github.com/fern-api/fern/pull/3436\r\
        \n* (feature, python): Add OAuth token provider by @amckinney in https://github.com/fern-api/fern/pull/3439\r\
        \n\r\n## New Contributors\r\n* @franklinharvey made their first contribution\
        \ in https://github.com/fern-api/fern/pull/3418\r\n\r\n**Full Changelog**: https://github.com/fern-api/fern/compare/0.22.0...0.23.0-rc5"
      type: chore
  createdAt: "2024-04-23"
  irVersion: 39
  version: 0.23.0-rc5
- changelogEntry:
    - summary: "## What's Changed\r\n* (feat): add `format` to the `x-fern-streaming`\
        \ extension to support sse by @dsinghvi in https://github.com/fern-api/fern/pull/3407\r\
        \n* Revert \"(fix): inline discriminated union props\" by @dsinghvi in https://github.com/fern-api/fern/pull/3408\r\
        \n* (fix): python generator imports `json` when deserializing server sent events\
        \ by @dsinghvi in https://github.com/fern-api/fern/pull/3409\r\n* (feature):\
        \ Add OAuth to IR by @amckinney in https://github.com/fern-api/fern/pull/3410\r\
        \n* (feat, ts): support server-sent events by @dsinghvi in https://github.com/fern-api/fern/pull/3411\r\
        \n* (feat, docs): create a api definition tab before sdks and docs by @dsinghvi\
        \ in https://github.com/fern-api/fern/pull/3413\r\n* (fix): setup local cli\
        \ by @dsinghvi in https://github.com/fern-api/fern/pull/3416\r\n* (fix): fixes\
        \ trailing slash parsing in openapi-parser, updates tests by @franklinharvey\
        \ in https://github.com/fern-api/fern/pull/3418\r\n* (fix): fixes trailing slash\
        \ additional test by @franklinharvey in https://github.com/fern-api/fern/pull/3419\r\
        \n* (internal, seed): heavy rewrite of seed by @dsinghvi in https://github.com/fern-api/fern/pull/3297\r\
        \n* feat: register snippet templates by @armandobelardo in https://github.com/fern-api/fern/pull/3400\r\
        \n* (feat): release python sdk generator by @dsinghvi in https://github.com/fern-api/fern/pull/3423\r\
        \n* internal: add logging to python template generation by @armandobelardo in\
        \ https://github.com/fern-api/fern/pull/3424\r\n* fix: fix debug log in template\
        \ generator by @armandobelardo in https://github.com/fern-api/fern/pull/3426\r\
        \n* fix, internal: leverage the union factory to create the generic templ\u2026\
        \ by @armandobelardo in https://github.com/fern-api/fern/pull/3427\r\n* fix,\
        \ python: add best-case formatting to snippet templates by @armandobelardo in\
        \ https://github.com/fern-api/fern/pull/3428\r\n* (fix, typescript): respect\
        \ stream terminator by @dsinghvi in https://github.com/fern-api/fern/pull/3429\r\
        \n* fix: use relative location for containers, not it's parent's location by\
        \ @armandobelardo in https://github.com/fern-api/fern/pull/3431\r\n* fix: do\
        \ not stringify null headers by @armandobelardo in https://github.com/fern-api/fern/pull/3433\r\
        \n* fix: parse map example by @abvthecity in https://github.com/fern-api/fern/pull/3434\r\
        \n* fix: skipUrlSlug in api section by @abvthecity in https://github.com/fern-api/fern/pull/3435\r\
        \n* Fixes validation rules for path and base-path by @franklinharvey in https://github.com/fern-api/fern/pull/3420\r\
        \n* (fix): get ci to green by @dsinghvi in https://github.com/fern-api/fern/pull/3437\r\
        \n\r\n## New Contributors\r\n* @franklinharvey made their first contribution\
        \ in https://github.com/fern-api/fern/pull/3418\r\n\r\n**Full Changelog**: https://github.com/fern-api/fern/compare/0.22.0...0.23.0-rc4"
      type: chore
  createdAt: "2024-04-23"
  irVersion: 39
  version: 0.23.0-rc4
- changelogEntry:
    - summary: "## What's Changed\r\n* (chore, docs): document automated registry publishing)\
        \ by @dsinghvi in https://github.com/fern-api/fern/pull/3379\r\n* (feature):\
        \ Add allowExtraFields configuration to TypeScript generators by @amckinney\
        \ in https://github.com/fern-api/fern/pull/3368\r\n* fix: address parsed_json\
        \ instantiation for serializable object types by @armandobelardo in https://github.com/fern-api/fern/pull/3382\r\
        \n* Fix typo in SDK docs page by @zachkirsch in https://github.com/fern-api/fern/pull/3383\r\
        \n* (chore): upgrade fern version by @dannysheridan in https://github.com/fern-api/fern/pull/3376\r\
        \n* fix: support multiple request and response examples automatically by @abvthecity\
        \ in https://github.com/fern-api/fern/pull/3384\r\n* (fix): discriminated union\
        \ schema examples don't contain discriminants by @dsinghvi in https://github.com/fern-api/fern/pull/3386\r\
        \n* (fix): make sure versioned tabbed config works by @dsinghvi in https://github.com/fern-api/fern/pull/3387\r\
        \n* (fix): Go path parameter order by @amckinney in https://github.com/fern-api/fern/pull/3385\r\
        \n* (feature): Go supports environment variable scanning by @amckinney in https://github.com/fern-api/fern/pull/3389\r\
        \n* (fix): only generate unit tests when enabled by @dsinghvi in https://github.com/fern-api/fern/pull/3390\r\
        \n* (fix): update `node-fetch` import to be dynamic by @dsinghvi in https://github.com/fern-api/fern/pull/3391\r\
        \n* (fix): Generate TS snippets for file download by @bsinghvi in https://github.com/fern-api/fern/pull/3394\r\
        \n* (feat): support sse with arbitrary terminators by @dsinghvi in https://github.com/fern-api/fern/pull/3395\r\
        \n* (improvement): add return type for getAuthorizationHeader by @bsinghvi in\
        \ https://github.com/fern-api/fern/pull/3396\r\n* (feat): make module imports\
        \ directly point to index.js by @dsinghvi in https://github.com/fern-api/fern/pull/3397\r\
        \n* (fix): generate basic tests when integration tests disabled by @dsinghvi\
        \ in https://github.com/fern-api/fern/pull/3398\r\n* (fix, typescript): do file\
        \ upload snippet generation by @dsinghvi in https://github.com/fern-api/fern/pull/3399\r\
        \n* (feature): Add OAuth YAML and validator by @amckinney in https://github.com/fern-api/fern/pull/3403\r\
        \n* (feat, python): support sse by @dsinghvi in https://github.com/fern-api/fern/pull/3402\r\
        \n* (fix): inline discriminated union props by @dsinghvi in https://github.com/fern-api/fern/pull/3404\r\
        \n\r\n## New Contributors\r\n* @bsinghvi made their first contribution in https://github.com/fern-api/fern/pull/3394\r\
        \n\r\n**Full Changelog**: https://github.com/fern-api/fern/compare/0.21.0...0.22.0"
      type: chore
  createdAt: "2024-04-19"
  irVersion: 38
  version: 0.22.0
- changelogEntry:
    - summary: "## What's Changed\r\n* improvements: misc ruby QOL changes by @armandobelardo\
        \ in https://github.com/fern-api/fern/pull/3349\r\n* fix readme links to images\
        \ that were moved from /docs/images by @harry-humanloop in https://github.com/fern-api/fern/pull/3355\r\
        \n* additional ruby fixes to the 0.5.0 overhaul by @armandobelardo in https://github.com/fern-api/fern/pull/3359\r\
        \n* (chore): setup docs landing page by @dsinghvi in https://github.com/fern-api/fern/pull/3361\r\
        \n* (feature): Implement fern generate --preview by @amckinney in https://github.com/fern-api/fern/pull/3363\r\
        \n* chore: add learn to welcome links hrefs by @dannysheridan in https://github.com/fern-api/fern/pull/3369\r\
        \n* build(deps): bump tar from 4.4.19 to 6.2.1 by @dependabot in https://github.com/fern-api/fern/pull/3348\r\
        \n* fix, ruby: call json.parse before iterating through response by @armandobelardo\
        \ in https://github.com/fern-api/fern/pull/3367\r\n* feat: introduce snippets\
        \ for Ruby SDKs by @armandobelardo in https://github.com/fern-api/fern/pull/3370\r\
        \n* (chore): fix title in front matter for docs by @dannysheridan in https://github.com/fern-api/fern/pull/3375\r\
        \n* improvement: pass snippets version to fdr to register docs with snippets\
        \ at a specific version by @armandobelardo in https://github.com/fern-api/fern/pull/3374\r\
        \n* (feat): redo SDKs documentation by @dsinghvi in https://github.com/fern-api/fern/pull/3365\r\
        \n* (feat, docs): explain registering and depending on api artifacts by @dsinghvi\
        \ in https://github.com/fern-api/fern/pull/3377\r\n* fix: update IR for the\
        \ TS SDK by @armandobelardo in https://github.com/fern-api/fern/pull/3378\r\n\
        \r\n## New Contributors\r\n* @harry-humanloop made their first contribution\
        \ in https://github.com/fern-api/fern/pull/3355\r\n\r\n**Full Changelog**: https://github.com/fern-api/fern/compare/0.20.0...0.21.0"
      type: chore
  createdAt: "2024-04-15"
  irVersion: 37
  version: 0.21.0
- changelogEntry:
    - summary: "## What's Changed\r\n* (fix): code blocks are valid by @dsinghvi in\
        \ https://github.com/fern-api/fern/pull/3337\r\n* improvement, ruby: add and\
        \ run rake to run dummy test for build errors by @armandobelardo in https://github.com/fern-api/fern/pull/3330\r\
        \n* add api origin to generators config by @armandobelardo in https://github.com/fern-api/fern/pull/3336\r\
        \n* build(deps): bump github.com/fern-api/generator-exec-go from 0.0.694 to\
        \ 0.0.702 in /generators/go by @dependabot in https://github.com/fern-api/fern/pull/3342\r\
        \n* build(deps): bump golang.org/x/mod from 0.16.0 to 0.17.0 in /generators/go\
        \ by @dependabot in https://github.com/fern-api/fern/pull/3341\r\n* build(deps):\
        \ bump golang.org/x/tools from 0.19.0 to 0.20.0 in /generators/go by @dependabot\
        \ in https://github.com/fern-api/fern/pull/3340\r\n* build(deps-dev): bump vite\
        \ from 5.1.3 to 5.2.8 by @dependabot in https://github.com/fern-api/fern/pull/3339\r\
        \n* fix: allow lists and sets to be complex query params by @armandobelardo\
        \ in https://github.com/fern-api/fern/pull/3343\r\n* Update README to point\
        \ to the latest generators by @armandobelardo in https://github.com/fern-api/fern/pull/3344\r\
        \n* fix: commit .mock in ts-sdk by @mscolnick in https://github.com/fern-api/fern/pull/3345\r\
        \n* feat: generated jest tests by @mscolnick in https://github.com/fern-api/fern/pull/3267\r\
        \n* (fix): misc edits to csharp client generation by @dsinghvi in https://github.com/fern-api/fern/pull/3335\r\
        \n* improvement: upgrade ts-sdk, ts-express to IR37 by @mscolnick in https://github.com/fern-api/fern/pull/3347\r\
        \n* feat: add api summary markdown pages by @abvthecity in https://github.com/fern-api/fern/pull/3350\r\
        \n* feat: hidden, skipurlslug, and icon by @abvthecity in https://github.com/fern-api/fern/pull/3352\r\
        \n* (feat): setup root and sub client instantiations  by @dsinghvi in https://github.com/fern-api/fern/pull/3351\r\
        \n\r\n\r\n**Full Changelog**: https://github.com/fern-api/fern/compare/0.19.31...0.20.0-rc0\r\
        \n* (chore): changelog dates are ready based on mdx title by @dsinghvi in https://github.com/fern-api/fern/pull/3354\r\
        \n\r\n\r\n**Full Changelog**: https://github.com/fern-api/fern/compare/0.19.31...0.20.0"
      type: chore
  createdAt: "2024-04-10"
  irVersion: 37
  version: 0.20.0
- changelogEntry:
    - summary: "## What's Changed\r\n* revert: python generator version 0.13.2 by @armandobelardo\
        \ in https://github.com/fern-api/fern/pull/3316\r\n* break: release python generator\
        \ 1.x by @armandobelardo in https://github.com/fern-api/fern/pull/3312\r\n*\
        \ fix: force pydantic.v1 only if pydantic v2, this is needed due to a p\u2026\
        \ by @armandobelardo in https://github.com/fern-api/fern/pull/3318\r\n* feat:\
        \ add flag to disable Pydantic validation and keep extra fields on the Pydantic\
        \ model by @armandobelardo in https://github.com/fern-api/fern/pull/3311\r\n\
        * fix: do not try to generate the version file if we're not generating \u2026\
        \ by @armandobelardo in https://github.com/fern-api/fern/pull/3320\r\n* fix:\
        \ write skipping validation code the same as before to keep new lines by @armandobelardo\
        \ in https://github.com/fern-api/fern/pull/3321\r\n* (chore): bump csharp sdk\
        \ generator version by @dsinghvi in https://github.com/fern-api/fern/pull/3322\r\
        \n* (feat, csharp): generate subclient files by @dsinghvi in https://github.com/fern-api/fern/pull/3325\r\
        \n* (fix): misc c# fixes by @dsinghvi in https://github.com/fern-api/fern/pull/3326\r\
        \n* (fix): csharp generator handles property and field level conflicts by @dsinghvi\
        \ in https://github.com/fern-api/fern/pull/3327\r\n* (fix): remove str enum\
        \ from c# by @dsinghvi in https://github.com/fern-api/fern/pull/3328\r\n* fix:\
        \ fix pydantic skip validation by @armandobelardo in https://github.com/fern-api/fern/pull/3324\r\
        \n* (feature): Generate snippets locally by @amckinney in https://github.com/fern-api/fern/pull/3323\r\
        \n* (fix): send multipart upload property descriptions when registering docs\
        \ by @dsinghvi in https://github.com/fern-api/fern/pull/3333\r\n\r\n\r\n**Full\
        \ Changelog**: https://github.com/fern-api/fern/compare/0.19.30...0.19.31-rc0"
      type: chore
  createdAt: "2024-04-05"
  irVersion: 37
  version: 0.19.31
- changelogEntry:
    - summary: "## What's Changed\r\n* (fix): send auth prefix to docs by @dsinghvi\
        \ in https://github.com/fern-api/fern/pull/3314\r\n\r\n\r\n**Full Changelog**:\
        \ https://github.com/fern-api/fern/compare/0.19.29...0.19.30"
      type: chore
  createdAt: "2024-04-03"
  irVersion: 37
  version: 0.19.30
- changelogEntry:
    - summary: "## What's Changed\r\n* (feature): Add retainOriginalCasing option to\
        \ TypeScript generators by @amckinney in https://github.com/fern-api/fern/pull/3310\r\
        \n* (feature): Implement pagination by @amckinney in https://github.com/fern-api/fern/pull/3304\r\
        \n* fix: revert to one ci file in python by @armandobelardo in https://github.com/fern-api/fern/pull/3237\r\
        \n* (fix): Authorization header schemes aren't truncated by @amckinney in https://github.com/fern-api/fern/pull/3313\r\
        \n* (fix): pass through correct maven url by @dsinghvi in https://github.com/fern-api/fern/pull/3315\r\
        \n\r\n\r\n**Full Changelog**: https://github.com/fern-api/fern/compare/0.19.28...0.19.29"
      type: chore
  createdAt: "2024-04-03"
  irVersion: 37
  version: 0.19.29
- changelogEntry:
    - summary: "**Full Changelog**: https://github.com/fern-api/fern/compare/0.19.27...0.19.28"
      type: chore
  createdAt: "2024-04-02"
  irVersion: 37
  version: 0.19.28
- changelogEntry:
    - summary:
        "## What's Changed\r\n* (chore): no icon tabs by @dsinghvi in https://github.com/fern-api/fern/pull/3309\r\
        \n* fix: allow for specifying x-fern-examples as the yaml schema, not jus\u2026\
        \ by @armandobelardo in https://github.com/fern-api/fern/pull/3308\r\n\r\n\r\
        \n**Full Changelog**: https://github.com/fern-api/fern/compare/0.19.26...0.19.27"
      type: chore
  createdAt: "2024-04-02"
  irVersion: 37
  version: 0.19.27
- changelogEntry:
    - summary: "## What's Changed\r\n* (fix): fern docs use horizontal tabs by @dsinghvi\
        \ in https://github.com/fern-api/fern/pull/3307\r\n\r\n\r\n**Full Changelog**:\
        \ https://github.com/fern-api/fern/compare/0.19.25...0.19.26"
      type: chore
  createdAt: "2024-04-01"
  irVersion: 37
  version: 0.19.26
- changelogEntry:
    - summary: "## What's Changed\r\n* improvement: allow header auth extension to specify\
        \ auth prefix by @armandobelardo in https://github.com/fern-api/fern/pull/3303\r\
        \n\r\n\r\n**Full Changelog**: https://github.com/fern-api/fern/compare/0.19.24...0.19.25"
      type: chore
  createdAt: "2024-04-01"
  irVersion: 37
  version: 0.19.25
- changelogEntry:
    - summary: "## What's Changed\r\n* (fix): allow specifying license in publish metadata\
        \ by @dsinghvi in https://github.com/fern-api/fern/pull/3292\r\n\r\n\r\n**Full\
        \ Changelog**: https://github.com/fern-api/fern/compare/0.19.22...0.19.24"
      type: chore
  createdAt: "2024-03-29"
  irVersion: 37
  version: 0.19.24
- changelogEntry:
    - summary: "**Full Changelog**: https://github.com/fern-api/fern/compare/0.19.24-rc2...0.19.24-rc3"
      type: chore
  createdAt: "2024-03-29"
  irVersion: 37
  version: 0.19.24-rc3
- changelogEntry:
    - summary: "## What's Changed\r\n* chore(docs): alphabetize docs components in the\
        \ navigation sidebar by @abvthecity in https://github.com/fern-api/fern/pull/3278\r\
        \n* fix: generate examples for multipart-form by @abvthecity in https://github.com/fern-api/fern/pull/3253\r\
        \n\r\n\r\n**Full Changelog**: https://github.com/fern-api/fern/compare/0.19.23...0.19.24-rc2"
      type: chore
  createdAt: "2024-03-29"
  irVersion: 37
  version: 0.19.24-rc2
- changelogEntry:
    - summary: "## What's Changed\r\n* [(fix): openapi importer ignores duplicate enum\
        \ names](https://github.com/fern-api/fern/commit/6473f3269e31ad896aecc70c03149094ecd9679c)\
        \ by @dsinghvi\r\n\r\n\r\n**Full Changelog**: https://github.com/fern-api/fern/compare/0.19.23...0.19.24-rc1"
      type: chore
  createdAt: "2024-03-29"
  irVersion: 37
  version: 0.19.24-rc1
- changelogEntry:
    - summary: "## What's Changed\r\n* chore(docs): alphabetize docs components in the\
        \ navigation sidebar by @abvthecity in https://github.com/fern-api/fern/pull/3278\r\
        \n* fix: generate examples for multipart-form by @abvthecity in https://github.com/fern-api/fern/pull/3253\r\
        \n\r\n\r\n**Full Changelog**: https://github.com/fern-api/fern/compare/0.19.23...0.19.24-rc0"
      type: chore
  createdAt: "2024-03-29"
  irVersion: 37
  version: 0.19.24-rc0
- changelogEntry:
    - summary: "## What's Changed\r\n* (chore): introduce  to plumb through display\
        \ name by @dsinghvi in https://github.com/fern-api/fern/pull/3290\r\n\r\n\r\n\
        **Full Changelog**: https://github.com/fern-api/fern/compare/0.19.22...0.19.23"
      type: chore
  createdAt: "2024-03-29"
  irVersion: 37
  version: 0.19.23
- changelogEntry:
    - summary: "## What's Changed\r\n* (fix): use display names for services by @dsinghvi\
        \ in https://github.com/fern-api/fern/pull/3289\r\n\r\n\r\n**Full Changelog**:\
        \ https://github.com/fern-api/fern/compare/0.19.21...0.19.22"
      type: chore
  createdAt: "2024-03-28"
  irVersion: 37
  version: 0.19.22
- changelogEntry:
    - summary: "## What's Changed\r\n* feat: API navigation overrides by @abvthecity\
        \ in https://github.com/fern-api/fern/pull/3205\r\n\r\n\r\n**Full Changelog**:\
        \ https://github.com/fern-api/fern/compare/0.19.20...0.19.21"
      type: chore
  createdAt: "2024-03-28"
  irVersion: 37
  version: 0.19.21
- changelogEntry:
    - summary: "## What's Changed\r\n* improvement, python: add __version__ variable\
        \ by @armandobelardo in https://github.com/fern-api/fern/pull/3262\r\n* (docs):\
        \ update fern cli commands docs by @minaelee in https://github.com/fern-api/fern/pull/3215\r\
        \n* build(deps-dev): bump eslint-plugin-react from 7.31.10 to 7.34.1 by @dependabot\
        \ in https://github.com/fern-api/fern/pull/3264\r\n* build(deps): bump github.com/fern-api/generator-exec-go\
        \ from 0.0.679 to 0.0.694 in /generators/go by @dependabot in https://github.com/fern-api/fern/pull/3263\r\
        \n* (docs): add requirements and installation instructions to fern CLI overview\
        \ by @minaelee in https://github.com/fern-api/fern/pull/3269\r\n* (docs): preface\
        \ all internal links with learn/ by @minaelee in https://github.com/fern-api/fern/pull/3270\r\
        \n* build(deps): bump tar and @types/tar by @dependabot in https://github.com/fern-api/fern/pull/3266\r\
        \n* build(deps-dev): bump sass from 1.71.0 to 1.72.0 by @dependabot in https://github.com/fern-api/fern/pull/3265\r\
        \n* (fix): resolve fern check failures due to invalid enum name overrides and\
        \ complex query params by @omarrida in https://github.com/fern-api/fern/pull/3268\r\
        \n* (docs): additional internal link updates by @minaelee in https://github.com/fern-api/fern/pull/3275\r\
        \n* build(deps): bump express from 4.18.2 to 4.19.2 by @dependabot in https://github.com/fern-api/fern/pull/3271\r\
        \n* (docs): start react components docs by @minaelee in https://github.com/fern-api/fern/pull/3276\r\
        \n* (docs): run vale linter on PR to fern/docs/pages/ by @minaelee in https://github.com/fern-api/fern/pull/3274\r\
        \n* fix: make map mutable for adding environment variables by @armandobelardo\
        \ in https://github.com/fern-api/fern/pull/3280\r\n* improvement: default literal\
        \ values for unions by @armandobelardo in https://github.com/fern-api/fern/pull/3283\r\
        \n* (fix): Maps are complex query params by @amckinney in https://github.com/fern-api/fern/pull/3285\r\
        \n\r\n\r\n**Full Changelog**: https://github.com/fern-api/fern/compare/0.19.19...0.19.20"
      type: chore
  createdAt: "2024-03-27"
  irVersion: 37
  version: 0.19.20
- changelogEntry:
    - summary: "## What's Changed\r\n* (fix): docs for `optionalImplementation` use\
        \ the right key by @dsinghvi in https://github.com/fern-api/fern/pull/3254\r\
        \n* (fix): support schema references in OpenAPI that aren't just Schema Ids\
        \ by @omarrida in https://github.com/fern-api/fern/pull/3259\r\n\r\n\r\n**Full\
        \ Changelog**: https://github.com/fern-api/fern/compare/0.19.18...0.19.19"
      type: chore
  createdAt: "2024-03-25"
  irVersion: 37
  version: 0.19.19
- changelogEntry:
    - summary: "## What's Changed\r\n* fix: update python defaults to be the user provided\
        \ number and not th\u2026 by @armandobelardo in https://github.com/fern-api/fern/pull/3248\r\
        \n* fix depth check to prevent max call stack exceeded issue by @omarrida in\
        \ https://github.com/fern-api/fern/pull/3247\r\n\r\n\r\n**Full Changelog**:\
        \ https://github.com/fern-api/fern/compare/0.19.17...0.19.18"
      type: chore
  createdAt: "2024-03-23"
  irVersion: 37
  version: 0.19.18
- changelogEntry:
    - summary: "## What's Changed\r\n* (fix): fix typo in writing license by @armandobelardo\
        \ in https://github.com/fern-api/fern/pull/3245\r\n* (internal): consolidate\
        \ GeneratorNotificationService implementations by @omarrida in https://github.com/fern-api/fern/pull/3235\r\
        \n* (feature): merge x-codeSamples with x-fern-examples by @abvthecity in https://github.com/fern-api/fern/pull/3246\r\
        \n\r\n\r\n**Full Changelog**: https://github.com/fern-api/fern/compare/0.19.16...0.19.17"
      type: chore
  createdAt: "2024-03-22"
  irVersion: 37
  version: 0.19.17
- changelogEntry:
    - summary: "## What's Changed\r\n* (docs): document full slug override in front\
        \ matter by @minaelee in https://github.com/fern-api/fern/pull/3219\r\n* fix:\
        \ create a pom config for publishing by @armandobelardo in https://github.com/fern-api/fern/pull/3243\r\
        \n* \U0001F926: update final sonatype reference to allow staging url by @armandobelardo\
        \ in https://github.com/fern-api/fern/pull/3244\r\n\r\n\r\n**Full Changelog**:\
        \ https://github.com/fern-api/fern/compare/0.19.16-rc0...0.19.16"
      type: chore
  createdAt: "2024-03-21"
  irVersion: 37
  version: 0.19.16
- changelogEntry:
    - summary: "## What's Changed\r\n* fix, java: make gpg publish script executable\
        \ by @armandobelardo in https://github.com/fern-api/fern/pull/3236\r\n* (docs):\
        \ update links due to recent docs changes by @minaelee in https://github.com/fern-api/fern/pull/3233\r\
        \n* fix: java publishing - wrap the multiline secret in quotes to perserv\u2026\
        \ by @armandobelardo in https://github.com/fern-api/fern/pull/3239\r\n* fix:\
        \ update to the staging sonatype url for signing by @armandobelardo in https://github.com/fern-api/fern/pull/3240\r\
        \n* fix: update java registry in cli too by @armandobelardo in https://github.com/fern-api/fern/pull/3242\r\
        \n\r\n\r\n**Full Changelog**: https://github.com/fern-api/fern/compare/0.19.14...0.19.15"
      type: chore
  createdAt: "2024-03-21"
  irVersion: 37
  version: 0.19.15
- changelogEntry:
    - summary:
        "## What's Changed\r\n* (feature): sdk endpoint by @dsinghvi in https://github.com/fern-api/fern/pull/3197\r\
        \n* feat: add in gpg signing for gradle publish by @armandobelardo in https://github.com/fern-api/fern/pull/3195\r\
        \n* FER-970: Improve performance in by reducing reliance on async behavior and\
        \ lazy dynamic imports by @omarrida in https://github.com/fern-api/fern/pull/3206\r\
        \n* (fix): ts sdk doesn't support response property by @dsinghvi in https://github.com/fern-api/fern/pull/3208\r\
        \n* (internal): `seed` runs whenever `seed.yml` config changes by @dsinghvi\
        \ in https://github.com/fern-api/fern/pull/3209\r\n* fix: fullSlug implementation\
        \ uses the wrong filepath structure by @abvthecity in https://github.com/fern-api/fern/pull/3210\r\
        \n* (docs): remove $ sign from bash codeblocks content by @minaelee in https://github.com/fern-api/fern/pull/3194\r\
        \n* add background-image docs by @minaelee in https://github.com/fern-api/fern/pull/3211\r\
        \n* build(deps-dev): bump @ts-morph/common from 0.21.0 to 0.23.0 by @dependabot\
        \ in https://github.com/fern-api/fern/pull/3202\r\n* build(deps-dev): bump eslint-plugin-tailwindcss\
        \ from 3.14.2 to 3.15.1 by @dependabot in https://github.com/fern-api/fern/pull/3201\r\
        \n* build(deps): bump github.com/fern-api/generator-exec-go from 0.0.622 to\
        \ 0.0.679 in /generators/go by @dependabot in https://github.com/fern-api/fern/pull/3199\r\
        \n* (feat): set `ir-version` override when running generators by @dsinghvi in\
        \ https://github.com/fern-api/fern/pull/3212\r\n* bump fern version by @minaelee\
        \ in https://github.com/fern-api/fern/pull/3214\r\n* improvement: allow ruby\
        \ and python to take in byte streams by @armandobelardo in https://github.com/fern-api/fern/pull/3207\r\
        \n* improvement: use AnyStr to keep intellisense for enums but allow forw\u2026\
        \ by @armandobelardo in https://github.com/fern-api/fern/pull/3216\r\n* (fix):\
        \ Handle optional multipart references by @amckinney in https://github.com/fern-api/fern/pull/3218\r\
        \n* (fix): update generator config deserialization logic in OpenAPI generator\
        \ by @omarrida in https://github.com/fern-api/fern/pull/3224\r\n* (internal):\
        \ document syntax highlighting by @abvthecity in https://github.com/fern-api/fern/pull/3220\r\
        \n* (chore): Simplify heading for `max height` in a code block by @dsinghvi\
        \ in https://github.com/fern-api/fern/pull/3225\r\n* (chore): rename `syntax\
        \ highlighting` to `code snippets` by @dsinghvi in https://github.com/fern-api/fern/pull/3226\r\
        \n* (docs): move `searchbar` to top to create more space by @dsinghvi in https://github.com/fern-api/fern/pull/3227\r\
        \n* fix: add signature to the local zod schema as well by @armandobelardo in\
        \ https://github.com/fern-api/fern/pull/3228\r\n\r\n## New Contributors\r\n\
        * @omarrida made their first contribution in https://github.com/fern-api/fern/pull/3206\r\
        \n\r\n**Full Changelog**: https://github.com/fern-api/fern/compare/0.19.13...0.19.14-rc3"
      type: chore
  createdAt: "2024-03-21"
  irVersion: 37
  version: 0.19.14
- changelogEntry:
    - summary:
        "## What's Changed\r\n* (feature): sdk endpoint by @dsinghvi in https://github.com/fern-api/fern/pull/3197\r\
        \n* feat: add in gpg signing for gradle publish by @armandobelardo in https://github.com/fern-api/fern/pull/3195\r\
        \n* FER-970: Improve performance in by reducing reliance on async behavior and\
        \ lazy dynamic imports by @omarrida in https://github.com/fern-api/fern/pull/3206\r\
        \n* (fix): ts sdk doesn't support response property by @dsinghvi in https://github.com/fern-api/fern/pull/3208\r\
        \n* (internal): `seed` runs whenever `seed.yml` config changes by @dsinghvi\
        \ in https://github.com/fern-api/fern/pull/3209\r\n* fix: fullSlug implementation\
        \ uses the wrong filepath structure by @abvthecity in https://github.com/fern-api/fern/pull/3210\r\
        \n* (docs): remove $ sign from bash codeblocks content by @minaelee in https://github.com/fern-api/fern/pull/3194\r\
        \n* add background-image docs by @minaelee in https://github.com/fern-api/fern/pull/3211\r\
        \n* build(deps-dev): bump @ts-morph/common from 0.21.0 to 0.23.0 by @dependabot\
        \ in https://github.com/fern-api/fern/pull/3202\r\n* build(deps-dev): bump eslint-plugin-tailwindcss\
        \ from 3.14.2 to 3.15.1 by @dependabot in https://github.com/fern-api/fern/pull/3201\r\
        \n* build(deps): bump github.com/fern-api/generator-exec-go from 0.0.622 to\
        \ 0.0.679 in /generators/go by @dependabot in https://github.com/fern-api/fern/pull/3199\r\
        \n\r\n## New Contributors\r\n* @omarrida made their first contribution in https://github.com/fern-api/fern/pull/3206\r\
        \n\r\n**Full Changelog**: https://github.com/fern-api/fern/compare/0.19.13...0.19.14-rc0"
      type: chore
  createdAt: "2024-03-19"
  irVersion: 37
  version: 0.19.14-rc0
- changelogEntry:
    - summary: "## What's Changed\r\n* fix: tab slug override should be passed to FDR\
        \ by @abvthecity in https://github.com/fern-api/fern/pull/3198\r\n* fix: python\
        \ retry wrapper leverages the right types by @armandobelardo in https://github.com/fern-api/fern/pull/3204\r\
        \n\r\n\r\n**Full Changelog**: https://github.com/fern-api/fern/compare/0.19.12...0.19.13"
      type: chore
  createdAt: "2024-03-18"
  irVersion: 37
  version: 0.19.13
- changelogEntry:
    - summary: "## What's Changed\r\n* (fix): unit tests for python now run successfully\
        \ by @armandobelardo in https://github.com/fern-api/fern/pull/3187\r\n* (improvement):\
        \ allow x-fern-sdk-group-name to be a list by @mscolnick in https://github.com/fern-api/fern/pull/3196\r\
        \n\r\n\r\n**Full Changelog**: https://github.com/fern-api/fern/compare/0.19.11...0.19.12"
      type: chore
  createdAt: "2024-03-18"
  irVersion: 37
  version: 0.19.12
- changelogEntry:
    - summary: "## What's Changed\r\n* chore: bump versions of public python sdk to\
        \ produce unit tests by @armandobelardo in https://github.com/fern-api/fern/pull/3179\r\
        \n* fix: small fix for python sdk gen by @armandobelardo in https://github.com/fern-api/fern/pull/3181\r\
        \n* chore: remove webpack from ts generators by @mscolnick in https://github.com/fern-api/fern/pull/3180\r\
        \n* build(deps): bump follow-redirects from 1.15.5 to 1.15.6 by @dependabot\
        \ in https://github.com/fern-api/fern/pull/3178\r\n* fix: Fix code-samples deserialization\
        \ from openapi-overrides.yml by @mscolnick in https://github.com/fern-api/fern/pull/3170\r\
        \n\r\n\r\n**Full Changelog**: https://github.com/fern-api/fern/compare/0.19.10...0.19.11"
      type: chore
  createdAt: "2024-03-15"
  irVersion: 37
  version: 0.19.11
- changelogEntry:
    - summary: "## What's Changed\r\n* fix: add in envvar scanning for more than bearer\
        \ auth by @armandobelardo in https://github.com/fern-api/fern/pull/3176\r\n\
        * fixing unit tests by @armandobelardo in https://github.com/fern-api/fern/pull/3168\r\
        \n\r\n\r\n**Full Changelog**: https://github.com/fern-api/fern/compare/0.19.9...0.19.10"
      type: chore
  createdAt: "2024-03-15"
  irVersion: 37
  version: 0.19.10
- changelogEntry:
    - summary: "## What's Changed\r\n* (fix): make sure that deep object query params\
        \ are reverse migrated t\u2026 by @dsinghvi in https://github.com/fern-api/fern/pull/3172\r\
        \n\r\n\r\n**Full Changelog**: https://github.com/fern-api/fern/compare/0.19.8...0.19.9"
      type: chore
  createdAt: "2024-03-13"
  irVersion: 37
  version: 0.19.9
- changelogEntry:
    - summary: "## What's Changed\r\n* fix: run seed for ruby-seed by @armandobelardo\
        \ in https://github.com/fern-api/fern/pull/3167\r\n* (fix): getReferencedMarkdownFiles\
        \ should ignore http/https links by @abvthecity in https://github.com/fern-api/fern/pull/3169\r\
        \n\r\n\r\n**Full Changelog**: https://github.com/fern-api/fern/compare/0.19.7...0.19.8"
      type: chore
  createdAt: "2024-03-13"
  irVersion: 37
  version: 0.19.8
- changelogEntry:
    - summary: "## What's Changed\r\n* feat: init c# playground by @armandobelardo in\
        \ https://github.com/fern-api/fern/pull/3142\r\n* build(deps-dev): bump eslint-plugin-tailwindcss\
        \ from 3.13.0 to 3.13.1 by @dependabot in https://github.com/fern-api/fern/pull/2946\r\
        \n* (chore): consolidate configuration into single package by @dsinghvi in https://github.com/fern-api/fern/pull/3141\r\
        \n* (feature): fern check catches invalid mdx files in docs by @dsinghvi in\
        \ https://github.com/fern-api/fern/pull/3145\r\n* (feature): convert markdown\
        \ references to slug if possible by @dsinghvi in https://github.com/fern-api/fern/pull/3146\r\
        \n* fix: do not add auto-example if one exists by @armandobelardo in https://github.com/fern-api/fern/pull/3147\r\
        \n* (fix): migration depends on published coordinate by @dsinghvi in https://github.com/fern-api/fern/pull/3143\r\
        \n* import float as unknown from openapi spec by @buie in https://github.com/fern-api/fern/pull/3144\r\
        \n* chore: add polling to feature spec by @armandobelardo in https://github.com/fern-api/fern/pull/3068\r\
        \n* build(deps): bump golang.org/x/tools from 0.18.0 to 0.19.0 in /generators/go\
        \ by @dependabot in https://github.com/fern-api/fern/pull/3151\r\n* build(deps):\
        \ bump github.com/fern-api/generator-exec-go from 0.0.609 to 0.0.622 in /generators/go\
        \ by @dependabot in https://github.com/fern-api/fern/pull/3150\r\n* (feature):\
        \ implement fileUpload and bytes type conversion to FDR by @abvthecity in https://github.com/fern-api/fern/pull/3158\r\
        \n* feat, python: add snippet-based testing to Python SDKs by @armandobelardo\
        \ in https://github.com/fern-api/fern/pull/3102\r\n* (fix): enable SSO on preview\
        \ URLs by @abvthecity in https://github.com/fern-api/fern/pull/3160\r\n* (fix):\
        \ Go snippets handle unknown examples by @amckinney in https://github.com/fern-api/fern/pull/3163\r\
        \n* (fix): update IR migration gates for Python SDK by @dsinghvi in https://github.com/fern-api/fern/pull/3164\r\
        \n\r\n## New Contributors\r\n* @buie made their first contribution in https://github.com/fern-api/fern/pull/3144\r\
        \n\r\n**Full Changelog**: https://github.com/fern-api/fern/compare/0.19.6...0.19.7-rc0"
      type: chore
  createdAt: "2024-03-13"
  irVersion: 37
  version: 0.19.7
- changelogEntry:
    - summary: "## What's Changed\r\n* (fix): parse frontmatter before registering docs\
        \ by @dsinghvi in https://github.com/fern-api/fern/pull/3140\r\n\r\n\r\n**Full\
        \ Changelog**: https://github.com/fern-api/fern/compare/0.19.5...0.19.6"
      type: chore
  createdAt: "2024-03-10"
  irVersion: 37
  version: 0.19.6
- changelogEntry:
    - summary: "## What's Changed\r\n* (feat, cli): add autogenerated examples for the\
        \ fern definition by @armandobelardo in https://github.com/fern-api/fern/pull/3114\r\
        \n* (fix, cli): don't require a schema to exist under `application/octet-stream`\
        \ by @armandobelardo in https://github.com/fern-api/fern/pull/3137\r\n\r\n\r\
        \n**Full Changelog**: https://github.com/fern-api/fern/compare/0.19.4...0.19.5"
      type: chore
  createdAt: "2024-03-10"
  irVersion: 37
  version: 0.19.5
- changelogEntry:
    - summary: "## What's Changed\r\n* feat, python: allow extra fields not specified\
        \ in model to come through by @armandobelardo in https://github.com/fern-api/fern/pull/3131\r\
        \n* (fix): `x-fern-streaming` wont duplicate referenced requests causing collision\
        \ by @dsinghvi in https://github.com/fern-api/fern/pull/3136\r\n\r\n\r\n**Full\
        \ Changelog**: https://github.com/fern-api/fern/compare/0.19.3...0.19.4"
      type: chore
  createdAt: "2024-03-09"
  irVersion: 36
  version: 0.19.4
- changelogEntry:
    - summary: "## What's Changed\r\n* (fix, typescript): SDK generator appropriately\
        \ imports `node-fetch` by @dsinghvi in https://github.com/fern-api/fern/pull/3130\r\
        \n* fix: accent-primary regression (and move color validation to fern check)\
        \ by @abvthecity in https://github.com/fern-api/fern/pull/3132\r\n\r\n\r\n**Full\
        \ Changelog**: https://github.com/fern-api/fern/compare/0.19.2...0.19.3"
      type: chore
  createdAt: "2024-03-08"
  irVersion: 36
  version: 0.19.3
- changelogEntry:
    - summary: "## What's Changed\r\n* (fix): OpenAPI importer reads `deprecated: true`\
        \ on operation objects by @dsinghvi in https://github.com/fern-api/fern/pull/3129\r\
        \n\r\n\r\n**Full Changelog**: https://github.com/fern-api/fern/compare/0.19.1...0.19.2"
      type: chore
  createdAt: "2024-03-08"
  irVersion: 36
  version: 0.19.2
- changelogEntry:
    - summary: "## What's Changed\r\n* (fix): detect file object in OpenAPI and ignore\
        \ content type by @dsinghvi in https://github.com/fern-api/fern/pull/3128\r\n\
        \r\n\r\n**Full Changelog**: https://github.com/fern-api/fern/compare/0.19.0...0.19.1"
      type: chore
  createdAt: "2024-03-08"
  irVersion: 36
  version: 0.19.1
- changelogEntry:
    - summary: "## What's Changed\r\n* (fix, typescript): serialize optional deep object\
        \ query params correctly in the TypeScript SDK  by @dsinghvi in https://github.com/fern-api/fern/pull/3071\r\
        \n* fix, ruby: Ensure the name passed into the `X-Fern-SDK-Name` header is the\
        \ name of the gem, not the client class by @armandobelardo in https://github.com/fern-api/fern/pull/3073\r\
        \n* (fix, typescript): sdk code snippets don't render empty dicts for parameters\
        \ with default values by @dsinghvi in https://github.com/fern-api/fern/pull/3074\r\
        \n* (chore): Refactor Pagination IR to support offset by @amckinney in https://github.com/fern-api/fern/pull/3072\r\
        \n* (chore, internal): move `docs-config` to use local typescript sdk gen by\
        \ @abvthecity in https://github.com/fern-api/fern/pull/3047\r\n* (feature, beta):\
        \ support reading `changelog` dir from api directory by @dsinghvi in https://github.com/fern-api/fern/pull/3075\r\
        \n* docs: multiple site layout and page updates by @minaelee in https://github.com/fern-api/fern/pull/3052\r\
        \n* docs: overview diagram newer version by @dannysheridan in https://github.com/fern-api/fern/pull/3076\r\
        \n* docs: use new overview diagram image  by @dannysheridan in https://github.com/fern-api/fern/pull/3077\r\
        \n* docs: add info on new icon component by @minaelee in https://github.com/fern-api/fern/pull/3079\r\
        \n* docs: update availability documentation by @minaelee in https://github.com/fern-api/fern/pull/3078\r\
        \n* (feature): leverage OpenAPI extension `x-tags` for schemas by @dsinghvi\
        \ in https://github.com/fern-api/fern/pull/3081\r\n* fix: make express generator\
        \ respect it's version while publishing by @armandobelardo in https://github.com/fern-api/fern/pull/3084\r\
        \n* fix, nit: update the name of the GH workflow step to match by @armandobelardo\
        \ in https://github.com/fern-api/fern/pull/3085\r\n* fix: address recursive\
        \ loop in example gen with a max depth and lookback by @armandobelardo in https://github.com/fern-api/fern/pull/3086\r\
        \n* (internal): stop running eslint by @dsinghvi in https://github.com/fern-api/fern/pull/3087\r\
        \n* (chore): upgrade mrlint and reenable eslint by @dsinghvi in https://github.com/fern-api/fern/pull/3088\r\
        \n* fix: add missing ruby dependencies to ensure rubocop can install by @armandobelardo\
        \ in https://github.com/fern-api/fern/pull/3090\r\n* fix, ts: leverage the full\
        \ package path for `reference.md` by @armandobelardo in https://github.com/fern-api/fern/pull/3083\r\
        \n* (feature): Add option to disable OpenAPI example generation by @amckinney\
        \ in https://github.com/fern-api/fern/pull/3091\r\n* (ts, feature): introduce\
        \ custom config for `tolerateRepublish` to re publish npm versions by @dsinghvi\
        \ in https://github.com/fern-api/fern/pull/3093\r\n* improvement, python: swap\
        \ to literals instead of enums by @armandobelardo in https://github.com/fern-api/fern/pull/3082\r\
        \n* docs: add new sdks quickstarts and update docs.yml by @minaelee in https://github.com/fern-api/fern/pull/3095\r\
        \n* docs: update feb 2024 changelog by @minaelee in https://github.com/fern-api/fern/pull/3092\r\
        \n* (fix): republish python seed container by @dsinghvi in https://github.com/fern-api/fern/pull/3098\r\
        \n* (fix): support generating correct code snippets when extending base client\
        \ in python by @dsinghvi in https://github.com/fern-api/fern/pull/3097\r\n*\
        \ (fix): Importer handles adding imports from api.yml  by @dsinghvi in https://github.com/fern-api/fern/pull/3100\r\
        \n* fix: build seed docker multiplatform by @armandobelardo in https://github.com/fern-api/fern/pull/3099\r\
        \n* (feature): allow overriding type for global headers by @dsinghvi in https://github.com/fern-api/fern/pull/3101\r\
        \n* feat, python: add in max_retries with exponential backoff by @armandobelardo\
        \ in https://github.com/fern-api/fern/pull/3096\r\n* fix, python: use docstrings\
        \ instead of descriptions by @armandobelardo in https://github.com/fern-api/fern/pull/3108\r\
        \n* chore: cache docker builds in github actions by @mscolnick in https://github.com/fern-api/fern/pull/3104\r\
        \n* chore: migrate to Vitest by @mscolnick in https://github.com/fern-api/fern/pull/3103\r\
        \n* (feature): Go supports simpler unions by @amckinney in https://github.com/fern-api/fern/pull/3111\r\
        \n* fix: strip trailing slash from environments list by @abvthecity in https://github.com/fern-api/fern/pull/3109\r\
        \n* chore: stop checking equality when merging files by @armandobelardo in https://github.com/fern-api/fern/pull/3112\r\
        \n* improvement: add additional reserved words to python by @armandobelardo\
        \ in https://github.com/fern-api/fern/pull/3116\r\n* docs: add titles and descs\
        \ by @minaelee in https://github.com/fern-api/fern/pull/3113\r\n* Revert \"\
        chore: migrate to Vitest\" by @dsinghvi in https://github.com/fern-api/fern/pull/3118\r\
        \n* (chore): fix our tests by @dsinghvi in https://github.com/fern-api/fern/pull/3119\r\
        \n* (fix): `fern generate --docs` doesn't reupload duplicate files preventing\
        \ 503s by @dsinghvi in https://github.com/fern-api/fern/pull/3120\r\n* (feature):\
        \ introduce more layout options for docs configuration by @abvthecity in https://github.com/fern-api/fern/pull/3115\r\
        \n* docs: update components docs by @minaelee in https://github.com/fern-api/fern/pull/3117\r\
        \n* (beta): introduce new api configuration in generators.yml by @dsinghvi in\
        \ https://github.com/fern-api/fern/pull/3121\r\n* (fix): `mergeWith` actually\
        \ merges with incoming spec by @dsinghvi in https://github.com/fern-api/fern/pull/3124\r\
        \n* build(deps): bump jose from 4.11.2 to 4.15.5 by @dependabot in https://github.com/fern-api/fern/pull/3123\r\
        \n\r\n## New Contributors\r\n* @mscolnick made their first contribution in https://github.com/fern-api/fern/pull/3104\r\
        \n\r\n**Full Changelog**: https://github.com/fern-api/fern/compare/0.18.5...0.19.0"
      type: chore
  createdAt: "2024-03-07"
  irVersion: 36
  version: 0.19.0
- changelogEntry:
    - summary: "## What's Changed\r\n* (fix): `mergeWith` actually merges with incoming\
        \ spec by @dsinghvi in https://github.com/fern-api/fern/pull/3124\r\n\r\n\r\n\
        **Full Changelog**: https://github.com/fern-api/fern/compare/0.19.0-rc8...0.19.0-rc9"
      type: chore
  createdAt: "2024-03-07"
  irVersion: 36
  version: 0.19.0-rc9
- changelogEntry:
    - summary: "## What's Changed\r\n* (improvement, python): add additional reserved\
        \ words to python by @armandobelardo in https://github.com/fern-api/fern/pull/3116\r\
        \n* (chore): fix our tests by @dsinghvi in https://github.com/fern-api/fern/pull/3119\r\
        \n* (fix): `fern generate --docs` doesn't reupload duplicate files preventing\
        \ 503s by @dsinghvi in https://github.com/fern-api/fern/pull/3120\r\n* (feature):\
        \ introduce more layout options for docs configuration by @abvthecity in https://github.com/fern-api/fern/pull/3115\r\
        \n* (beta): introduce new api configuration in generators.yml by @dsinghvi in\
        \ https://github.com/fern-api/fern/pull/3121\r\n\r\n\r\n**Full Changelog**:\
        \ https://github.com/fern-api/fern/compare/0.19.0-rc7...0.19.0-rc8"
      type: chore
  createdAt: "2024-03-07"
  irVersion: 36
  version: 0.19.0-rc8
- changelogEntry:
    - summary: "## What's Changed\r\n* chore: stop checking equality when merging files\
        \ by @armandobelardo in https://github.com/fern-api/fern/pull/3112\r\n\r\n\r\
        \n**Full Changelog**: https://github.com/fern-api/fern/compare/0.19.0-rc6...0.19.0-rc7"
      type: chore
  createdAt: "2024-03-05"
  irVersion: 36
  version: 0.19.0-rc7
- changelogEntry:
    - summary: "## What's Changed\r\n* (fix, python): use docstrings instead of descriptions\
        \ by @armandobelardo in https://github.com/fern-api/fern/pull/3108\r\n* (feature,\
        \ go): Supports simpler unions by @amckinney in https://github.com/fern-api/fern/pull/3111\r\
        \n* (fix, cli): strip trailing slash from environments list by @abvthecity in\
        \ https://github.com/fern-api/fern/pull/3109\r\n* (feature): allow overriding\
        \ type for global headers by @dsinghvi in https://github.com/fern-api/fern/pull/3101\r\
        \n* (feat, python): add in max_retries with exponential backoff by @armandobelardo\
        \ in https://github.com/fern-api/fern/pull/3096\r\n* (ts, feature): introduce\
        \ custom config for `tolerateRepublish` to re publish npm versions by @dsinghvi\
        \ in https://github.com/fern-api/fern/pull/3093\r\n* (improvement, python):\
        \ swap to literals instead of enums by @armandobelardo in https://github.com/fern-api/fern/pull/3082\r\
        \n* (fix, python): support generating correct code snippets when extending base\
        \ client in python by @dsinghvi in https://github.com/fern-api/fern/pull/3097\r\
        \n* (fix): Importer handles adding imports from api.yml  by @dsinghvi in https://github.com/fern-api/fern/pull/3100\r\
        \n* (fix, ruby): add missing ruby dependencies to ensure rubocop can install\
        \ by @armandobelardo in https://github.com/fern-api/fern/pull/3090\r\n* (fix,\
        \ ts): leverage the full package path for `reference.md` by @armandobelardo\
        \ in https://github.com/fern-api/fern/pull/3083\r\n* (feature): Add option to\
        \ disable OpenAPI example generation by @amckinney in https://github.com/fern-api/fern/pull/3091\r\
        \n* (feature): leverage OpenAPI extension `x-tags` for schemas by @dsinghvi\
        \ in https://github.com/fern-api/fern/pull/3081\r\n* (fix, typescript): serialize\
        \ optional deep object query params correctly in the TypeScript SDK  by @dsinghvi\
        \ in https://github.com/fern-api/fern/pull/3071\r\n* (fix, ruby): Ensure the\
        \ name passed into the `X-Fern-SDK-Name` header is the name of the gem, not\
        \ the client class by @armandobelardo in https://github.com/fern-api/fern/pull/3073\r\
        \n* (fix, typescript): sdk code snippets don't render empty dicts for parameters\
        \ with default values by @dsinghvi in https://github.com/fern-api/fern/pull/3074\r\
        \n* (chore): Refactor Pagination IR to support offset by @amckinney in https://github.com/fern-api/fern/pull/3072\r\
        \n* (chore, internal): move `docs-config` to use local typescript sdk gen by\
        \ @abvthecity in https://github.com/fern-api/fern/pull/3047\r\n* (feature, beta):\
        \ support reading `changelog` dir from api directory by @dsinghvi in https://github.com/fern-api/fern/pull/3075\r\
        \n* (fix, express): make express generator respect it's version while publishing\
        \ by @armandobelardo in https://github.com/fern-api/fern/pull/3084\r\n* (fix):\
        \ address recursive loop in example gen with a max depth and lookback by @armandobelardo\
        \ in https://github.com/fern-api/fern/pull/3086\r\n\r\n\r\n**Full Changelog**:\
        \ https://github.com/fern-api/fern/compare/0.19.0-rc3...0.18.5\r\n\r\n\r\n**Full\
        \ Changelog**: https://github.com/fern-api/fern/compare/0.19.0-rc4...0.19.0-rc5\r\
        \n\r\n## New Contributors\r\n* @mscolnick made their first contribution in https://github.com/fern-api/fern/pull/3104\r\
        \n\r\n**Full Changelog**: https://github.com/fern-api/fern/compare/0.19.0-rc5...0.19.0-rc6"
      type: chore
  createdAt: "2024-03-05"
  irVersion: 36
  version: 0.19.0-rc6
- changelogEntry:
    - summary: "## What's Changed\r\n* (chore, go): Release fern-go-sdk 0.17.0 by @amckinney\
        \ in https://github.com/fern-api/fern/pull/3066\r\n* (feature, go): supports\
        \ multiple files in upload by @amckinney in https://github.com/fern-api/fern/pull/3070\r\
        \n* (feature, ts): deep object query parameter serialization  by @dsinghvi in\
        \ https://github.com/fern-api/fern/pull/3060\r\n* (chore): CLI supports providing\
        \ IR v33 to TypeScript generators  by @dsinghvi in https://github.com/fern-api/fern/pull/3060\r\
        \n\r\n\r\n**Full Changelog**: https://github.com/fern-api/fern/compare/0.18.4...0.18.5"
      type: chore
  createdAt: "2024-02-27"
  irVersion: 36
  version: 0.18.5
- changelogEntry:
    - summary: "## What's Changed\r\n* (fix): OpenAPI/AsyncAPI importer handles invalid\
        \ datetime examples by @dsinghvi in https://github.com/fern-api/fern/pull/3056\r\
        \n* (fix): ensure we apply audience-based filtering to examples as well by @armandobelardo\
        \ in https://github.com/fern-api/fern/pull/3043\r\n* (feat, fern): allow headers\
        \ to specify their envvar as well by @armandobelardo in https://github.com/fern-api/fern/pull/3061\r\
        \n* (feat, python): support envvar scanning for headers by @armandobelardo in\
        \ https://github.com/fern-api/fern/pull/3064\r\n\r\n## New Contributors\r\n\
        * @Danwakeem made their first contribution in https://github.com/fern-api/fern/pull/3057\r\
        \n\r\n**Full Changelog**: https://github.com/fern-api/fern/compare/0.18.3...0.18.4"
      type: chore
  createdAt: "2024-02-26"
  irVersion: 36
  version: 0.18.4
- changelogEntry:
    - summary: "## What's Changed\r\n*  (fix, java): leverage callTimeout instead of\
        \ readTimeout for RequestOptions timeout configuration by @armandobelardo in\
        \ https://github.com/fern-api/fern/pull/3031\r\n* (fix, java): Address NPE for\
        \ RequestOptions with new timeout feature by @armandobelardo in https://github.com/fern-api/fern/pull/3053\r\
        \n* (fix, go): Snippets for optional primitive aliases are accurate by @amckinney\
        \ in https://github.com/fern-api/fern/pull/3050\r\n* (fix, python): move from\
        \ lists to sequences when using lists in function signatures by @armandobelardo\
        \ in https://github.com/fern-api/fern/pull/3040\r\n* (fix, java) Use safe name\
        \ to generate discriminator wrapper class by @kikones34 in https://github.com/fern-api/fern/pull/2961\r\
        \n* (fix, python): just use jsonable_encoder and remove .value from enum references\
        \ by @armandobelardo in https://github.com/fern-api/fern/pull/3044\r\n* (fix,\
        \ python): fix envvars scanning by updating the ApiError usage by @armandobelardo\
        \ in https://github.com/fern-api/fern/pull/3046\r\n* (feature): OpenAPI importer\
        \ attempts to use tag order to render endpoints if possible by @dsinghvi in\
        \ https://github.com/fern-##\r\n* (improvement, python): make optional fields\
        \ not required by default by @armandobelardo in https://github.com/fern-api/fern/pull/3041\r\
        \n* (feature): Add pagination (IRv35) by @amckinney in https://github.com/fern-api/fern/pull/2985\r\
        \n* (feature): support asyncapi examples via `x-fern-examples` by @dsinghvi\
        \ in https://github.com/fern-api/fern/pull/3042\r\n* (feature): generate default\
        \ examples for WebSocket Sessions by @dsinghvi in https://github.com/fern-api/fern/pull/3039\r\
        \n* (fix): fern check no longer throws when an undiscriminated union is a list\
        \ of primitives by @dsinghvi in https://github.com/fern-api/fern/pull/3055\r\
        \n\r\n\r\n**Full Changelog**: https://github.com/fern-api/fern/compare/0.18.2...0.18.3-rc0\r\
        \n\r\n## New Contributors\r\n* @kikones34 made their first contribution in https://github.com/fern-api/fern/pull/2961\r\
        \n\r\n**Full Changelog**: https://github.com/fern-api/fern/compare/0.18.3-rc1...0.18.3-rc2"
      type: chore
  createdAt: "2024-02-26"
  irVersion: 35
  version: 0.18.3
- changelogEntry:
    - summary: "## What's Changed\r\n* (feature, python): introduce feature flag to\
        \ simplify imports in python and remove the nested `resources` directory by\
        \ @dsinghvi in https://github.com/fern-api/fern/pull/3029\r\n* (chore, internal):\
        \ move `openapi-ir` to use local typescript sdk codegen by @dsinghvi in https://github.com/fern-api/fern/pull/3033\r\
        \n* (docs): external sidebar links, filled navbar button, tab slug overrides\
        \ by @abvthecity in https://github.com/fern-api/fern/pull/3034\r\n* (feature):\
        \ Add Go snippet generation by @amckinney in https://github.com/fern-api/fern/pull/3035\r\
        \n* (feature): Importer brings in Websocket Channels from `AsyncAPI`  by @dsinghvi\
        \ in https://github.com/fern-api/fern/pull/3037\r\n\r\n\r\n**Full Changelog**:\
        \ https://github.com/fern-api/fern/compare/0.18.1...0.18.2"
      type: chore
  createdAt: "2024-02-22"
  irVersion: 34
  version: 0.18.2
- changelogEntry:
    - summary: "## What's Changed\r\n* docs: define fern as a toolkit by @dannysheridan\
        \ in https://github.com/fern-api/fern/pull/2974\r\n* (feature): introduce websocket\
        \ channel into fern definition by @dsinghvi in https://github.com/fern-api/fern/pull/2975\r\
        \n* (fix): `fern write-overrides` uses summary to generate method name if no\
        \ operation id and tag are present by @dsinghvi in https://github.com/fern-api/fern/pull/2976\r\
        \n* (python, feat): add in request options to python by @armandobelardo in https://github.com/fern-api/fern/pull/2926\r\
        \n* (fix):  postman collection is published appropriately by @dsinghvi in https://github.com/fern-api/fern/pull/2978\r\
        \n* (internal): add websocket to IR by @dsinghvi in https://github.com/fern-api/fern/pull/2981\r\
        \n* (internal): register websocket schemas with fdr by @dsinghvi in https://github.com/fern-api/fern/pull/2983\r\
        \n* python, fix: revert regressions in writing circular references by @armandobelardo\
        \ in https://github.com/fern-api/fern/pull/2988\r\n* (typescript): always use\
        \ `node-fetch` when in Node.js by @dsinghvi in https://github.com/fern-api/fern/pull/2989\r\
        \n* (typescript): Fetcher supports sending bytes in request body in `0.11.4`\
        \ by @dsinghvi in https://github.com/fern-api/fern/pull/2991\r\n* (feature):\
        \ make sure casing overrides take affect by @dsinghvi in https://github.com/fern-api/fern/pull/2992\r\
        \n* (fix): IR generation respects casing overrides by @dsinghvi in https://github.com/fern-api/fern/pull/2994\r\
        \n* chore, ruby: release the ruby generators to include IR compatibility fix\
        \ by @armandobelardo in https://github.com/fern-api/fern/pull/2995\r\n* (fix):\
        \ `x-fern-webhook` respects sdk method and group name by @dsinghvi in https://github.com/fern-api/fern/pull/2996\r\
        \n* (feat, openapi): add global header aliasing by @armandobelardo in https://github.com/fern-api/fern/pull/2990\r\
        \n* feat, ts: add in a reference generator class by @armandobelardo in https://github.com/fern-api/fern/pull/2998\r\
        \n* improvement: tweaks to how we write references by @armandobelardo in https://github.com/fern-api/fern/pull/3001\r\
        \n* (feat, java): add timeout to request options by @armandobelardo in https://github.com/fern-api/fern/pull/2973\r\
        \n* chore: nest Go changelog within ./go/sdk by @dannysheridan in https://github.com/fern-api/fern/pull/3004\r\
        \n* docs: delete unused pages by @minaelee in https://github.com/fern-api/fern/pull/3008\r\
        \n* docs: fix broken link  by @minaelee in https://github.com/fern-api/fern/pull/3007\r\
        \n* (chore, internal): speed up seed tests by using custom runner by @dsinghvi\
        \ in https://github.com/fern-api/fern/pull/3005\r\n* (chore, internal): introduce\
        \ telemetry for seed CLI by @dsinghvi in https://github.com/fern-api/fern/pull/3009\r\
        \n* (fix): optional enum body parameters now pass check by @dsinghvi in https://github.com/fern-api/fern/pull/2914\r\
        \n* (fix, python): literals are properly accepted as `query`, `path`, `header`,\
        \ inlined body and referenced body parameters by @dsinghvi in https://github.com/fern-api/fern/pull/3012\r\
        \n* improvement: allow files to be arrays within the IR by @armandobelardo in\
        \ https://github.com/fern-api/fern/pull/2993\r\n* (fix, typescript): core.Stream\
        \ is browser compatible by @dsinghvi in https://github.com/fern-api/fern/pull/3017\r\
        \n* (chore, internal): setup browser playground for ts generator by @dsinghvi\
        \ in https://github.com/fern-api/fern/pull/3019\r\n* build(deps): bump golang.org/x/tools\
        \ from 0.17.0 to 0.18.0 in /generators/go by @dependabot in https://github.com/fern-api/fern/pull/3015\r\
        \n* (typescript, release): release browser compatible streaming in `0.11.5`\
        \ by @dsinghvi in https://github.com/fern-api/fern/pull/3022\r\n* (internal)\
        \ rename Websocket to WebSocket and bump fdr by @abvthecity in https://github.com/fern-api/fern/pull/3018\r\
        \n* feats, ruby: add in idempotency headers and improve enum and union implementations\
        \ by @armandobelardo in https://github.com/fern-api/fern/pull/3020\r\n* improvement,\
        \ python: update python file type to be more reflective or HTTPX types and allow\
        \ lists of files by @armandobelardo in https://github.com/fern-api/fern/pull/3010\r\
        \n* build(deps): bump axios from 0.27.2 to 0.28.0 by @dependabot in https://github.com/fern-api/fern/pull/3024\r\
        \n* fix: websocket inline jsonExample and ir-to-fdr path by @abvthecity in https://github.com/fern-api/fern/pull/3026\r\
        \n* improvement, seed: reduce size of seed containers and speed up python and\
        \ java tests by @armandobelardo in https://github.com/fern-api/fern/pull/3011\r\
        \n* feature, python: allow for users to define custom exports from __init__.py\
        \ by @armandobelardo in https://github.com/fern-api/fern/pull/3025\r\n* build(deps):\
        \ bump github.com/fern-api/generator-exec-go from 0.0.574 to 0.0.600 in /generators/go\
        \ by @dependabot in https://github.com/fern-api/fern/pull/3021\r\n* (java, fix):\
        \ file upload endpoints compile when determining mime type by @dsinghvi in https://github.com/fern-api/fern/pull/3027\r\
        \n* (fix): a single enum with x-fern-enum is not turned into a literal by @dsinghvi\
        \ in https://github.com/fern-api/fern/pull/3028\r\n\r\n\r\n**Full Changelog**:\
        \ https://github.com/fern-api/fern/compare/0.18.0...0.18.1"
      type: chore
  createdAt: "2024-02-21"
  irVersion: 34
  version: 0.18.1
- changelogEntry:
    - summary: "## What's Changed\r\n* (chore, ruby): release the ruby generators to\
        \ include IR compatibility fix by @armandobelardo in https://github.com/fern-api/fern/pull/2995\r\
        \n* (cli, fix): `x-fern-webhook` respects sdk method and group name by @dsinghvi\
        \ in https://github.com/fern-api/fern/pull/2996\r\n* (cli, feature): IR generation\
        \ respects casing overrides by @dsinghvi in https://github.com/fern-api/fern/pull/2994\r\
        \n* (python, feat): add in request options to python by @armandobelardo in https://github.com/fern-api/fern/pull/2926\r\
        \n* (typescript): always use `node-fetch` when in Node.js by @dsinghvi in https://github.com/fern-api/fern/pull/2989\r\
        \n* (typescript): Fetcher supports sending bytes in request body in `0.11.4`\
        \ by @dsinghvi in https://github.com/fern-api/fern/pull/2991\r\n\r\n\r\n**Full\
        \ Changelog**: https://github.com/fern-api/fern/compare/0.18.0...0.18.0-rc0\r\
        \n\r\n\r\n**Full Changelog**: https://github.com/fern-api/fern/compare/0.18.1-rc1...0.18.1-rc2"
      type: chore
  createdAt: "2024-02-16"
  irVersion: 33
  version: 0.18.1-rc2
- changelogEntry:
    - summary: "## What's Changed\r\n* (fix): handle `optional` multipart file upload\
        \ parameters by @armandobelardo in https://github.com/fern-api/fern/pull/2964\r\
        \n* (break): sever base paths are no longer pre-pended to endpoint URLs in OpenAPI\
        \ Parser by @dsinghvi in https://github.com/fern-api/fern/pull/2972\r\n\r\n\r\
        \n**Full Changelog**: https://github.com/fern-api/fern/compare/0.17.10...0.18.0"
      type: chore
  createdAt: "2024-02-14"
  irVersion: 33
  version: 0.18.0
- changelogEntry:
    - summary: "## What's Changed\r\n* (typescript): typescript generator forwards runtime\
        \ information via `X-Fern-Runtime` header by @dsinghvi in https://github.com/fern-api/fern/pull/2962\r\
        \n* (python): Remove literals from the function signature by @armandobelardo\
        \ in https://github.com/fern-api/fern/pull/2952\r\n* (fix): TypeScript SDK generator\
        \ no longer enables `noUnusedParameters` in tsconfg.json by @dsinghvi in https://github.com/fern-api/fern/pull/2968\r\
        \n* (python): Remove support for Python 3.7  by @armandobelardo in https://github.com/fern-api/fern/pull/2967\r\
        \n* (fix): OpenAPI importer appropriately handles custom json content types\
        \ by @dsinghvi in https://github.com/fern-api/fern/pull/2971\r\n\r\n\r\n**Full\
        \ Changelog**: https://github.com/fern-api/fern/compare/0.17.9...0.17.10"
      type: chore
  createdAt: "2024-02-13"
  irVersion: 33
  version: 0.17.10
- changelogEntry:
    - summary: "## What's Changed\r\n* (internal): initialize csharp AST by @dsinghvi\
        \ in https://github.com/fern-api/fern/pull/2938\r\n* (feature): go generator\
        \ supports whitelabelling by @dsinghvi in https://github.com/fern-api/fern/pull/2953\r\
        \n* (feature): OpenAPI importer handles extending undiscriminated unions if\
        \ they are objects by @dsinghvi in https://github.com/fern-api/fern/pull/2956\r\
        \n\r\n\r\n**Full Changelog**: https://github.com/fern-api/fern/compare/0.17.8...0.17.9"
      type: chore
  createdAt: "2024-02-13"
  irVersion: 33
  version: 0.17.9
- changelogEntry:
    - summary: "## What's Changed\r\n* (feature): support whitelabeling SDKs  by @dsinghvi\
        \ in https://github.com/fern-api/fern/pull/2928\r\n* (feature): css + js + measure\
        \ img size by @abvthecity in https://github.com/fern-api/fern/pull/2872api/fern/pull/2937\r\
        \n\r\n\r\n**Full Changelog**: https://github.com/fern-api/fern/compare/0.17.7...0.17.8"
      type: chore
  createdAt: "2024-02-11"
  irVersion: 33
  version: 0.17.8
- changelogEntry:
    - summary: "## What's Changed\r\n* (fix): read nuget output mode\r\n\r\n\r\n**Full\
        \ Changelog**: https://github.com/fern-api/fern/compare/0.17.3...0.17.5"
      type: chore
  createdAt: "2024-02-09"
  irVersion: 33
  version: 0.17.7
- changelogEntry:
    - summary: "## What's Changed\r\n* (fix): only opt in go and ruby to capitalize\
        \ initialisms by @dsinghvi in https://github.com/fern-api/fern/pull/2925\r\n\
        \r\n\r\n**Full Changelog**: https://github.com/fern-api/fern/compare/0.17.3...0.17.4"
      type: chore
  createdAt: "2024-02-09"
  irVersion: 33
  version: 0.17.4
- changelogEntry:
    - summary: "## What's Changed\r\n* improvement: add better numbering support for\
        \ snakecasing when smartCasing is enabled by @armandobelardo in https://github.com/fern-api/fern/pull/2921\r\
        \n\r\n\r\n**Full Changelog**: https://github.com/fern-api/fern/compare/0.17.1...0.17.3"
      type: chore
  createdAt: "2024-02-09"
  irVersion: 33
  version: 0.17.3
- changelogEntry:
    - summary: "## What's Changed\r\n* (fix): misc improvements to OpenAPI example generation\
        \ by @dsinghvi in https://github.com/fern-api/fern/pull/2916\r\n\r\n\r\n**Full\
        \ Changelog**: https://github.com/fern-api/fern/compare/0.17.1...0.17.2"
      type: chore
  createdAt: "2024-02-08"
  irVersion: 33
  version: 0.17.2
- changelogEntry:
    - summary: "## What's Changed\r\n* (fix): OpenAPI overrides replaces list of primitives\
        \ but merges list of objects by @dsinghvi in https://github.com/fern-api/fern/pull/2910\r\
        \n* (fix): OpenAPI overrides replaces list of primitives but merges list of\
        \ objects by @dsinghvi in https://github.com/fern-api/fern/pull/2910\r\n* (fix):\
        \ use brightness not luminance to flip the color theme by @abvthecity in https://github.com/fern-api/fern/pull/2912\r\
        \napi/fern/pull/2915\r\n\r\n\r\n**Full Changelog**: https://github.com/fern-api/fern/compare/0.17.0...0.17.1"
      type: chore
  createdAt: "2024-02-07"
  irVersion: 33
  version: 0.17.1
- changelogEntry:
    - summary: "- **break**: The OpenAPI importer now considers the `title` field when\
        \ generating a schema name. It only considers this field if there is no whitespace\
        \ and only contains alphabetic characters. We're constantly trying to improve\
        \ Fern to generate as idiomatic code as possible and naming schemas correctly\
        \ is a huge part of that. \r\n \r\n   By upgrading the Fern CLI to a `0.17.x`\
        \ version, any SDKs with the following OpenAPI would receive compile breaks\
        \ b/c the object would be renamed as `Bar`.\r\n   ```yaml\r\n   Foo: \r\n  \
        \   title: Bar\r\n     type: object\r\n   ```\r\n"
      type: chore
  createdAt: "2024-02-07"
  irVersion: 33
  version: 0.17.0
- changelogEntry:
    - summary: "## What's Changed\r\n* (feature): additional layout options for docs\
        \ by @abvthecity in https://github.com/fern-api/fern/pull/2781\r\n* (feature):\
        \ `x-fern-examples` extension in OpenAPI operation by @abvthecity in https://github.com/fern-api/fern/pull/2856\r\
        \n**Full Changelog**: https://github.com/fern-api/fern/compare/0.16.43...0.16.44-rc0\r\
        \n* (java): java sdk, model and spring generators now support boolean literals\
        \ by @dsinghvi in https://github.com/fern-api/fern/pull/2887\r\n* fixes: \U0001F48E\
        \ Ruby: Fix typos, imports and several other papercuts within SDK generation\
        \ by @armandobelardo in https://github.com/fern-api/fern/pull/2868\r\n* fix:\
        \ Ruby: fix version header and file write location by @armandobelardo in https://github.com/fern-api/fern/pull/2889\r\
        \n* fix: ruby: support deeply nested objects correctly by @armandobelardo in\
        \ https://github.com/fern-api/fern/pull/2895\r\n* chore: allow releasing RCs\
        \ through Actions by @armandobelardo in https://github.com/fern-api/fern/pull/2896\r\
        \n* fix: update the dev release workflow to leverage full commit history by\
        \ @armandobelardo in https://github.com/fern-api/fern/pull/2897\r\n* additional\
        \ config options by @abvthecity in https://github.com/fern-api/fern/pull/2781\r\
        \n* improvement: update readme to expose fastapi configs by @armandobelardo\
        \ in https://github.com/fern-api/fern/pull/2901\r\n* fix: ruby: address potential\
        \ naming conflicts within SDK by @armandobelardo in https://github.com/fern-api/fern/pull/2902\r\
        \n* fix: Ruby: ensure services always have a name by @armandobelardo in https://github.com/fern-api/fern/pull/2903\r\
        \n* fix: improve handling color config for dark vs light themes by @abvthecity\
        \ in https://github.com/fern-api/fern/pull/2904\r\n\r\n\r\n**Full Changelog**:\
        \ https://github.com/fern-api/fern/compare/0.16.43...0.16.44-rc1"
      type: chore
  createdAt: "2024-02-06"
  irVersion: 32
  version: 0.16.44-rc1
- changelogEntry:
    - summary:
        "## What's Changed\r\n* (ruby): 0.0.1 Release by @armandobelardo in https://github.com/fern-api/fern/pull/2858\r\
        \n* (java): java sdk generator supports idempotency headers by @dsinghvi in\
        \ https://github.com/fern-api/fern/pull/2884\r\n* (cli): `x-fern-streaming`\
        \ respects extensions on stream property by @dsinghvi in https://github.com/fern-api/fern/pull/2853\r\
        \n* (cli): list overrides win over OpenAPI and do not get combined by @dsinghvi\
        \ in https://github.com/fern-api/fern/pull/2854\r\n\r\n**Full Changelog**: https://github.com/fern-api/fern/compare/0.16.43-rc0...0.16.43-rc1\r\
        \n\r\n\r\n**Full Changelog**: https://github.com/fern-api/fern/compare/0.16.43-rc1...0.16.43-rc2"
      type: chore
  createdAt: "2024-02-04"
  irVersion: 32
  version: 0.16.43
- changelogEntry:
    - summary: "## What's Changed\r\n* improvement: TypeScript SDK steps in quickstart\
        \ by @dannysheridan in https://github.com/fern-api/fern/pull/2829\r\n* fix:\
        \ increase python generator recursion depth to allow for deeply nested examples\
        \ by @armandobelardo  in https://github.com/fern-api/fern/pull/2825\r\n* fix:\
        \ OpenAPI importer respects `x-examples` key by @dsinghvi in https://github.com/fern-api/fern/pull/2845\r\
        \n* (fix): Add support for custom code samples by @abvthecity in https://github.com/fern-api/fern/pull/2842\r\
        \n* (fix): OpenAPI importer brings in example names by @dsinghvi in https://github.com/fern-api/fern/pull/2847\r\
        \n* (fix): `fern write-definition` does not remove markdown formatting by @dsinghvi\
        \ in https://github.com/fern-api/fern/pull/2849\r\n* (feature): introduce `x-fern-resolutions`\
        \ extension by @dsinghvi in https://github.com/fern-api/fern/pull/2844\r\n\r\
        \n## New Contributors\r\n* @abvthecity made their first contribution in https://github.com/fern-api/fern/pull/2842\r\
        \n\r\n**Full Changelog**: https://github.com/fern-api/fern/compare/0.16.41...0.16.42"
      type: chore
  createdAt: "2024-02-01"
  irVersion: 32
  version: 0.16.42
- changelogEntry:
    - summary: "## What's Changed\r\n* (feature): OpenAPI importer supports format `json-string`\
        \ by @dsinghvi in https://github.com/fern-api/fern/pull/2827\r\n  ```yaml\r\n\
        \  MySchema: \r\n    type: string\r\n    format: json-string # <---- OpenAPI\
        \ importer handles this\r\n  ```\r\n\r\n\r\n**Full Changelog**: https://github.com/fern-api/fern/compare/0.16.40...0.16.41"
      type: chore
  createdAt: "2024-01-29"
  irVersion: 32
  version: 0.16.41
- changelogEntry:
    - summary: "## What's Changed\r\n* (fix): add a `disable-example` flag for generators\
        \ by @dsinghvi in https://github.com/fern-api/fern/pull/2826\r\n  ```yaml\r\n\
        \  generators: \r\n    - name: ...\r\n       version: ...\r\n       disable-examples:\
        \ true # A temporary workaround while we iron out example deserialization bugs\
        \ in python\r\n  ```\r\n\r\n\r\n**Full Changelog**: https://github.com/fern-api/fern/compare/0.16.39...0.16.40"
      type: chore
  createdAt: "2024-01-29"
  irVersion: 32
  version: 0.16.40
- changelogEntry:
    - summary: "## What's Changed\r\n* (release): support scanning env variable for\
        \ auth in python sdk generator 0.8.1  by @dsinghvi in https://github.com/fern-api/fern/pull/2811\r\
        \n* (feature): introduce nuget output location by @dsinghvi in https://github.com/fern-api/fern/pull/2812\r\
        \n\r\n\r\n**Full Changelog**: https://github.com/fern-api/fern/compare/0.16.38...0.16.39"
      type: chore
  createdAt: "2024-01-26"
  irVersion: 32
  version: 0.16.39
- changelogEntry:
    - summary: "## What's Changed\r\n* (fix): OpenAPI importer uses the `value` field\
        \ when looking at `examples` by @dsinghvi in https://github.com/fern-api/fern/pull/2803\r\
        \n\r\n\r\n**Full Changelog**: https://github.com/fern-api/fern/compare/0.16.37...0.16.38"
      type: chore
  createdAt: "2024-01-26"
  irVersion: 32
  version: 0.16.38
- changelogEntry:
    - summary: "## What's Changed\r\n* (fix): Allow Ruby generator to work on IRv32\
        \ by @armandobelardo in https://github.com/fern-api/fern/pull/2668\r\n* (chore):\
        \ Go generators use IRv32 by @amckinney in https://github.com/fern-api/fern/pull/2672\r\
        \n* (fix): python sdk sends enum value for inlined requests by @dsinghvi in\
        \ https://github.com/fern-api/fern/pull/2793\r\n* (release): 0.8.0 of python-sdk\
        \ generator by @dsinghvi in https://github.com/fern-api/fern/pull/2795\r\n*\
        \ (fix): OpenAPI importer query parameters always generate valid names by @dsinghvi\
        \ in https://github.com/fern-api/fern/pull/2801\r\n* (fix): OpenAPI importer\
        \ example generation skips object query params by @dsinghvi in https://github.com/fern-api/fern/pull/2800\r\
        \n\r\n## New Contributors\r\n* @SK-Sam made their first contribution in https://github.com/fern-api/fern/pull/2687\r\
        \n\r\n**Full Changelog**: https://github.com/fern-api/fern/compare/0.16.36...0.16.37"
      type: chore
  createdAt: "2024-01-25"
  irVersion: 32
  version: 0.16.37
- changelogEntry:
    - summary: "## What's Changed\r\n* feature: CLI supports running Ruby sdk + model\
        \ generator by @armandobelardo in https://github.com/fern-api/fern/pull/2570\r\
        \n* fix: OpenAPI importer adds variables accordingly by @dsinghvi in https://github.com/fern-api/fern/pull/2667\r\
        \n\r\n\r\n**Full Changelog**: https://github.com/fern-api/fern/compare/0.16.35...0.16.36"
      type: chore
  createdAt: "2024-01-19"
  irVersion: 32
  version: 0.16.36
- changelogEntry:
    - summary: "## What's Changed\r\n* fix: OpenAPI importer supports union examples\
        \  by @dsinghvi in https://github.com/fern-api/fern/pull/2653\r\n\r\n\r\n**Full\
        \ Changelog**: https://github.com/fern-api/fern/compare/0.16.34...0.16.35"
      type: chore
  createdAt: "2024-01-18"
  irVersion: 32
  version: 0.16.35
- changelogEntry:
    - summary: "## What's Changed\r\n* fix: OpenAPI importer supports generating examples\
        \ for `unknown` by @dsinghvi in https://github.com/fern-api/fern/pull/2624\r\
        \n* fix: auto generation of primitive examples by @dsinghvi in https://github.com/fern-api/fern/pull/2625\r\
        \n* fix: misc fixes to OpenAPI example generation by @dsinghvi in https://github.com/fern-api/fern/pull/2630\r\
        \n* fix: `getAllProperties` visits references by @dsinghvi in https://github.com/fern-api/fern/pull/2631\r\
        \n* fix: OpenAPI importer uses generated names for aliases by @dsinghvi in https://github.com/fern-api/fern/pull/2632\r\
        \n* fix: inlined component schemas are added to __package__.yml by @dsinghvi\
        \ in https://github.com/fern-api/fern/pull/2633\r\n* fix: OpenAPI importer handles\
        \ property conflicts from grandparents by @dsinghvi in https://github.com/fern-api/fern/pull/2637\r\
        \n* fix: OpenAPI importer replaces schemas that start with numbers with alphabetic\
        \ notation by @dsinghvi in https://github.com/fern-api/fern/pull/2638\r\n* fix:\
        \ upgrade fiddle sdk to `0.0.386` so that license generation works by @dsinghvi\
        \ in https://github.com/fern-api/fern/pull/2643\r\n* fix: OpenAPI importer removes\
        \ redundant path from environment by @dsinghvi in https://github.com/fern-api/fern/pull/2650\r\
        \n* fix: OpenAPI importer doesn't extend aliased schemas that have a property\
        \ conflict by @dsinghvi in https://github.com/fern-api/fern/pull/2651\r\n* fix:\
        \ OpenAPI importer doesn't set name override for nested key value pair by @dsinghvi\
        \ in https://github.com/fern-api/fern/pull/2652\r\n\r\n\r\n**Full Changelog**:\
        \ https://github.com/fern-api/fern/compare/0.16.33...0.16.34"
      type: chore
  createdAt: "2024-01-17"
  irVersion: 32
  version: 0.16.34
- changelogEntry:
    - summary: "## What's Changed\r\n* feature: add `fern mock` command by @amckinney\
        \ in https://github.com/fern-api/fern/pull/2618\r\n* feature: OpenAPI importer\
        \ looks at `examples` property by @dsinghvi in https://github.com/fern-api/fern/pull/2621\r\
        \n\r\n\r\n**Full Changelog**: https://github.com/fern-api/fern/compare/0.16.32...0.16.33"
      type: chore
  createdAt: "2024-01-15"
  irVersion: 32
  version: 0.16.33
- changelogEntry:
    - summary: "## What's Changed\r\n* fix: OpenAPI importer handles converting boolean\
        \ enums  @dsinghvi in https://github.com/fern-api/fern/pull/2616\r\n\r\n\r\n\
        **Full Changelog**: https://github.com/fern-api/fern/compare/0.16.31...0.16.32"
      type: chore
  createdAt: "2024-01-13"
  irVersion: 32
  version: 0.16.32
- changelogEntry:
    - summary: "## What's Changed\r\n* fix: OpenAPI importer visits nested `allOf` when\
        \ inlined by @dsinghvi in https://github.com/fern-api/fern/pull/2615\r\n\r\n\
        \r\n**Full Changelog**: https://github.com/fern-api/fern/compare/0.16.30...0.16.31"
      type: chore
  createdAt: "2024-01-12"
  irVersion: 32
  version: 0.16.31
- changelogEntry:
    - summary: "## What's Changed\r\n* feature: allow specifying OpenAPI overrides in\
        \ generators.yml by @dsinghvi in https://github.com/fern-api/fern/pull/2613\r\
        \n  ```yaml\r\n  # generators.yml \r\n  openapi: <path to openapi> \r\n  openapi-overrides:\
        \ <path to openapi overrides> \r\n  ```\r\n\r\n\r\n**Full Changelog**: https://github.com/fern-api/fern/compare/0.16.29...0.16.30"
      type: chore
  createdAt: "2024-01-12"
  irVersion: 32
  version: 0.16.30
- changelogEntry:
    - summary: "## What's Changed\r\n* fix: OpenAPI importer supports reading `x-fern-sdk-return-value`\
        \ by @dsinghvi in https://github.com/fern-api/fern/pull/2610\r\n\r\n\r\n**Full\
        \ Changelog**: https://github.com/fern-api/fern/compare/0.16.28...0.16.29"
      type: chore
  createdAt: "2024-01-12"
  irVersion: 32
  version: 0.16.29
- changelogEntry:
    - summary: "## What's Changed\r\n* fix: OpenAPI importer adds common server path\
        \ to endpoint path by @dsinghvi in https://github.com/fern-api/fern/pull/2603\r\
        \n\r\n\r\n**Full Changelog**: https://github.com/fern-api/fern/compare/0.16.27...0.16.28"
      type: chore
  createdAt: "2024-01-11"
  irVersion: 32
  version: 0.16.28
- changelogEntry:
    - summary: "## What's Changed\r\n* test: Add test for file upload with query params\
        \ by @amckinney in https://github.com/fern-api/fern/pull/2441\r\n* test: Replace\
        \ /bin/bash with /bin/sh by @amckinney in https://github.com/fern-api/fern/pull/2595\r\
        \n* docs: update quickstart.mdx by @minaelee in https://github.com/fern-api/fern/pull/2596\r\
        \n* fix: send descriptions for union base properties when generating docs by\
        \ @dsinghvi in https://github.com/fern-api/fern/pull/2601\r\n\r\n\r\n**Full\
        \ Changelog**: https://github.com/fern-api/fern/compare/0.16.25...0.16.26"
      type: chore
  createdAt: "2024-01-11"
  irVersion: 32
  version: 0.16.27
- changelogEntry:
    - summary: "## What's Changed\r\n* fix: OpenAPI importer creates inline request\
        \ schemas for singular allOf by @dsinghvi in https://github.com/fern-api/fern/pull/2591\r\
        \n\r\n\r\n**Full Changelog**: https://github.com/fern-api/fern/compare/0.16.24...0.16.25"
      type: chore
  createdAt: "2024-01-10"
  irVersion: 32
  version: 0.16.25
- changelogEntry:
    - summary: "## What's Changed\r\n* fix: OpenAPI converter uses literals when anyOf\
        \ has inlined enums  by @dsinghvi in https://github.com/fern-api/fern/pull/2589\r\
        \n\r\n\r\n**Full Changelog**: https://github.com/fern-api/fern/compare/0.16.23...0.16.24"
      type: chore
  createdAt: "2024-01-10"
  irVersion: 32
  version: 0.16.24
- changelogEntry:
    - summary: "## What's Changed\r\n* fix: make `generators.yml` optional if no generators\
        \ by @dsinghvi in https://github.com/fern-api/fern/pull/2585\r\n\r\n## New Contributors\r\
        \n* @minaelee made their first contribution in https://github.com/fern-api/fern/pull/2567\r\
        \n\r\n**Full Changelog**: https://github.com/fern-api/fern/compare/0.16.22...0.16.23"
      type: chore
  createdAt: "2024-01-09"
  irVersion: 32
  version: 0.16.23
- changelogEntry:
    - summary: "## What's Changed\r\n* fix: handle error declaration conflicts in OpenAPI\
        \ importer by @dsinghvi in https://github.com/fern-api/fern/pull/2550\r\n\r\n\
        \r\n**Full Changelog**: https://github.com/fern-api/fern/compare/0.16.21...0.16.22"
      type: chore
  createdAt: "2024-01-01"
  irVersion: 32
  version: 0.16.22
- changelogEntry:
    - summary: "## What's Changed\r\n* fix: OpenAPI importer handles null `anyOf` with\
        \ more than 3 variants by @dsinghvi in https://github.com/fern-api/fern/pull/2549\r\
        \n\r\n\r\n**Full Changelog**: https://github.com/fern-api/fern/compare/0.16.20...0.16.21"
      type: chore
  createdAt: "2024-01-01"
  irVersion: 32
  version: 0.16.21
- changelogEntry:
    - summary: "## What's Changed\r\n* feature: `push` mode for GitHub repository by\
        \ @dsinghvi in https://github.com/fern-api/fern/pull/2546\r\n  ```yaml\r\n \
        \ # generators.yml\r\n  - name: fernapi/fern-python-sdk\r\n    ...\r\n    github:\
        \ \r\n      mode: push\r\n      repository: owner/repo\r\n      branch: # optional\
        \ branch, if omitted uses the default channel \r\n  ```\r\n\r\n\r\n**Full Changelog**:\
        \ https://github.com/fern-api/fern/compare/0.16.19...0.16.20"
      type: chore
  createdAt: "2023-12-29"
  irVersion: 32
  version: 0.16.20
- changelogEntry:
    - summary: "**Full Changelog**: https://github.com/fern-api/fern/compare/0.16.17...0.16.19"
      type: chore
  createdAt: "2023-12-23"
  irVersion: 32
  version: 0.16.19
- changelogEntry:
    - summary: "## What's Changed\r\n* feature: openapi importer generates oauth 2 scopes\
        \ enum by @dsinghvi in https://github.com/fern-api/fern/pull/2540\r\n\r\n\r\n\
        **Full Changelog**: https://github.com/fern-api/fern/compare/0.16.16...0.16.17"
      type: chore
  createdAt: "2023-12-23"
  irVersion: 32
  version: 0.16.17
- changelogEntry:
    - summary: "## What's Changed\r\n* fix: respect audiences on inlined request bodies\
        \ by @dsinghvi in https://github.com/fern-api/fern/pull/2535\r\n\r\n\r\n**Full\
        \ Changelog**: https://github.com/fern-api/fern/compare/0.16.15...0.16.16"
      type: chore
  createdAt: "2023-12-22"
  irVersion: 32
  version: 0.16.16
- changelogEntry:
    - summary: "## What's Changed\r\n* fix: unknown types should be treated as optional\
        \ when validating examples by @dsinghvi in https://github.com/fern-api/fern/pull/2532\r\
        \n* fix: `write-definition` writes to hidden folder by @dsinghvi in https://github.com/fern-api/fern/pull/2533\r\
        \n\r\n\r\n**Full Changelog**: https://github.com/fern-api/fern/compare/0.16.14...0.16.15"
      type: chore
  createdAt: "2023-12-22"
  irVersion: 32
  version: 0.16.15
- changelogEntry:
    - summary: "## What's Changed\r\n* feature: `fern write-definition` writes out api\
        \ dependencies by @dsinghvi in https://github.com/fern-api/fern/pull/2531\r\n\
        \r\n\r\n**Full Changelog**: https://github.com/fern-api/fern/compare/0.16.13...0.16.14"
      type: chore
  createdAt: "2023-12-22"
  irVersion: 32
  version: 0.16.14
- changelogEntry:
    - summary: "## What's Changed\r\n* feature: support property level audiences by\
        \ @dsinghvi in https://github.com/fern-api/fern/pull/2526\r\n* feature: openapi\
        \ importer supports importing property level audiences by @dsinghvi in https://github.com/fern-api/fern/pull/2528\r\
        \n\r\n\r\n**Full Changelog**: https://github.com/fern-api/fern/compare/0.16.12...0.16.13"
      type: chore
  createdAt: "2023-12-21"
  irVersion: 32
  version: 0.16.13
- changelogEntry:
    - summary: "## What's Changed\r\n* internal: seed accepts path to api directory\
        \ for custom fixture by @dsinghvi in https://github.com/fern-api/fern/pull/2516\r\
        \n* fix: fern python generators rely on ir v31 by @dsinghvi in https://github.com/fern-api/fern/pull/2517\r\
        \n* feature: run prettier on doc strings by @dsinghvi in https://github.com/fern-api/fern/pull/2508\r\
        \n* fix: use `JSON.stringify` when writing IR by @dsinghvi in https://github.com/fern-api/fern/pull/2511\r\
        \n* fix: OpenAPI importer handles self referencing schemas  by @dsinghvi in\
        \ https://github.com/fern-api/fern/pull/2512\r\n* fix: handle explicit `null`\
        \ strings in OpenAPI schemas by @dsinghvi in https://github.com/fern-api/fern/pull/2514\r\
        \n* fix: `ResourceList` in fhir is an undiscriminated union with literal properties\
        \ by @armandobelardo in https://github.com/fern-api/fern/pull/2513\r\n* fix:\
        \ add `int`, `float`, and `complex` to python reserved words by @armandobelardo\
        \ in https://github.com/fern-api/fern/pull/2523\r\n\r\n\r\n**Full Changelog**:\
        \ https://github.com/fern-api/fern/compare/0.16.11...0.16.12"
      type: chore
  createdAt: "2023-12-20"
  irVersion: 32
  version: 0.16.12
- changelogEntry:
    - summary: "## What's Changed\r\n* fix: OpenAPI importer properly escapes examples\
        \ that start with $ sign by @dsinghvi in https://github.com/fern-api/fern/pull/2509\r\
        \n\r\n\r\n**Full Changelog**: https://github.com/fern-api/fern/compare/0.16.10...0.16.11"
      type: chore
  createdAt: "2023-12-18"
  irVersion: 32
  version: 0.16.11
- changelogEntry:
    - summary: "## What's Changed\r\n* document: x-fern-server-name extension by @dannysheridan\
        \ in https://github.com/fern-api/fern/pull/2504\r\n* feature: add x-fern-parameter-name\
        \ extension by @amckinney in https://github.com/fern-api/fern/pull/2489\r\n\
        * chore: seed exits 1 if tests fail  by @dsinghvi in https://github.com/fern-api/fern/pull/2505\r\
        \n* fix: x-fern-streaming can be used with x-fern-group-name by @amckinney in\
        \ https://github.com/fern-api/fern/pull/2488\r\n\r\n\r\n**Full Changelog**:\
        \ https://github.com/fern-api/fern/compare/0.16.9...0.16.10"
      type: chore
  createdAt: "2023-12-18"
  irVersion: 32
  version: 0.16.10
- changelogEntry:
    - summary: "## What's Changed\r\n* fix: improve `fern check` only logging errors\
        \ by @dsinghvi in https://github.com/fern-api/fern/pull/2501\r\n\r\n\r\n**Full\
        \ Changelog**: https://github.com/fern-api/fern/compare/0.16.8...0.16.9"
      type: chore
  createdAt: "2023-12-17"
  irVersion: 32
  version: 0.16.9
- changelogEntry:
    - summary: "## What's Changed\r\n* chore: run ci on forked PRs for contributors\
        \ by @dsinghvi in https://github.com/fern-api/fern/pull/2494\r\n* internal:\
        \ seed only runs one container per script for all fixtures by @armandobelardo\
        \ in https://github.com/fern-api/fern/pull/2492\r\n* fix: typo in docs starter\
        \ example repo by @dannysheridan in https://github.com/fern-api/fern/pull/2496\r\
        \n* fix: header on quickstart page by @dannysheridan in https://github.com/fern-api/fern/pull/2497\r\
        \n* fix: `fern write-definition` doesn't throw on non-OpenAPI workspaces by\
        \ @dsinghvi in https://github.com/fern-api/fern/pull/2499\r\n* fix: `fern check`\
        \ logs `All checks passed` if no errors @dsinghvi in https://github.com/fern-api/fern/pull/2499\r\
        \n\r\n\r\n**Full Changelog**: https://github.com/fern-api/fern/compare/0.16.7...0.16.8"
      type: chore
  createdAt: "2023-12-17"
  irVersion: 32
  version: 0.16.8
- changelogEntry:
    - summary: "## What's Changed\r\n* fix: openapi importer correctly imports across\
        \ nested fern definition files by @dsinghvi in https://github.com/fern-api/fern/pull/2491\r\
        \n\r\n\r\n**Full Changelog**: https://github.com/fern-api/fern/compare/0.16.6...0.16.7"
      type: chore
  createdAt: "2023-12-14"
  irVersion: 32
  version: 0.16.7
- changelogEntry:
    - summary: "## What's Changed\r\n* fix: openapi importer properly detects json response\
        \ by @dsinghvi in https://github.com/fern-api/fern/pull/2487\r\n\r\n\r\n**Full\
        \ Changelog**: https://github.com/fern-api/fern/compare/0.16.5...0.16.6"
      type: chore
  createdAt: "2023-12-13"
  irVersion: 32
  version: 0.16.6
- changelogEntry:
    - summary: "## What's Changed\r\n* fix: OpenAPI importer detects all possible `application/json`\
        \ request and response content types by @dsinghvi in https://github.com/fern-api/fern/pull/2486\r\
        \n\r\n\r\n**Full Changelog**: https://github.com/fern-api/fern/compare/0.16.4...0.16.5"
      type: chore
  createdAt: "2023-12-13"
  irVersion: 32
  version: 0.16.5
- changelogEntry:
    - summary: "## What's Changed\r\n* internal: enable typescript code snippets in\
        \ fern docs by @dsinghvi in https://github.com/fern-api/fern/pull/2473\r\n*\
        \ internal: `generators.yml` in public-api by @dsinghvi in https://github.com/fern-api/fern/pull/2475\r\
        \n* document: API-wide global configs in api.yml by @dannysheridan in https://github.com/fern-api/fern/pull/2478\r\
        \n* fix: escape OpenAPI string examples that star with `$` by @dsinghvi in https://github.com/fern-api/fern/pull/2483\r\
        \n* fix: handle OpenAPI importer handles unions `type: [string, object]` by\
        \ @dsinghvi in https://github.com/fern-api/fern/pull/2483\r\n\r\n\r\n**Full\
        \ Changelog**: https://github.com/fern-api/fern/compare/0.16.3...0.16.4"
      type: chore
  createdAt: "2023-12-13"
  irVersion: 32
  version: 0.16.4
- changelogEntry:
    - summary: "## What's Changed\r\n* improvement: openapi importer enum name generator\
        \ for like `>`, `<` , `<=`, `>=` by @dsinghvi in https://github.com/fern-api/fern/pull/2471\r\
        \n\r\n\r\n**Full Changelog**: https://github.com/fern-api/fern/compare/0.16.2...0.16.3"
      type: chore
  createdAt: "2023-12-11"
  irVersion: 32
  version: 0.16.3
- changelogEntry:
    - summary: "## What's Changed\r\n* docs: show example of list by @dannysheridan\
        \ in https://github.com/fern-api/fern/pull/2464\r\n* docs: improve cli descriptions\
        \ by @dannysheridan in https://github.com/fern-api/fern/pull/2466\r\n* fix:\
        \ openapi importer enum generation is valid @dsinghvi in https://github.com/fern-api/fern/pull/2468\r\
        \n* fix: openapi importer request references generation is valid @dsinghvi in\
        \ https://github.com/fern-api/fern/pull/2468\r\n* fix: introduce `fern openapi-ir`\
        \ for debugging @dsinghvi in https://github.com/fern-api/fern/pull/2468\r\n\r\
        \n\r\n**Full Changelog**: https://github.com/fern-api/fern/compare/0.16.1...0.16.2"
      type: chore
  createdAt: "2023-12-10"
  irVersion: 32
  version: 0.16.2
- changelogEntry:
    - summary: "## What's Changed\r\n* test: introduce a test definition for optional\
        \ by @dsinghvi in https://github.com/fern-api/fern/pull/2460\r\n* fix: aliases\
        \ with `x-fern-sdk-group-name` are stored in the right file by @dsinghvi in\
        \ https://github.com/fern-api/fern/pull/2461\r\n\r\n\r\n**Full Changelog**:\
        \ https://github.com/fern-api/fern/compare/0.16.0...0.16.1"
      type: chore
  createdAt: "2023-12-08"
  irVersion: 32
  version: 0.16.1
- changelogEntry:
    - summary: "## What's Changed\r\n* docs: add docs quickstart by @dannysheridan in\
        \ https://github.com/fern-api/fern/pull/2456\r\n* docs: fix callout spacing\
        \ by @dannysheridan in https://github.com/fern-api/fern/pull/2457\r\n* docs:\
        \ example provided for path parameter by @dannysheridan in https://github.com/fern-api/fern/pull/2458\r\
        \n* *feature*: support `x-fern-sdk-group-name` on schemas by @dsinghvi in https://github.com/fern-api/fern/pull/2459\r\
        \n   **NOTE** The OpenAPI importer was drastically modified, so be careful upgrading\
        \ to `0.16.0` and report any issues!\r\n\r\n\r\n**Full Changelog**: https://github.com/fern-api/fern/compare/0.15.18...0.16.0"
      type: chore
  createdAt: "2023-12-08"
  irVersion: 32
  version: 0.16.0
- changelogEntry:
    - summary: "## What's Changed\r\n* fix: overrides from `x-fern-overrides-filepath`\
        \ file win on tie by @dsinghvi in https://github.com/fern-api/fern/pull/2455\r\
        \n\r\n\r\n**Full Changelog**: https://github.com/fern-api/fern/compare/0.15.17...0.15.18"
      type: chore
  createdAt: "2023-12-07"
  irVersion: 32
  version: 0.15.18
- changelogEntry:
    - summary: "## What's Changed\r\n* feature: support overlaying extensions using\
        \ `x-fern-overrides-filepath` by @dsinghvi in https://github.com/fern-api/fern/pull/2452\r\
        \n\r\n\r\n**Full Changelog**: https://github.com/fern-api/fern/compare/0.15.16...0.15.17"
      type: chore
  createdAt: "2023-12-07"
  irVersion: 32
  version: 0.15.17
- changelogEntry:
    - summary: "## What's Changed\r\n* docs: Add screenshots to availability page by\
        \ @dannysheridan in https://github.com/fern-api/fern/pull/2448\r\n* feature:\
        \ OpenAPI supports `application/pdf` content-type by @amckinney in https://github.com/fern-api/fern/pull/2450\r\
        \n\r\n\r\n**Full Changelog**: https://github.com/fern-api/fern/compare/0.15.15...0.15.16"
      type: chore
  createdAt: "2023-12-06"
  irVersion: 32
  version: 0.15.16
- changelogEntry:
    - summary: "## What's Changed\r\n* fix: validate responses that are imported correctly\
        \ by @dsinghvi in https://github.com/fern-api/fern/pull/2447\r\n\r\n\r\n**Full\
        \ Changelog**: https://github.com/fern-api/fern/compare/0.15.14...0.15.15"
      type: chore
  createdAt: "2023-12-06"
  irVersion: 32
  version: 0.15.15
- changelogEntry:
    - summary: "**Full Changelog**: https://github.com/fern-api/fern/compare/0.15.13...0.15.14"
      type: chore
  createdAt: "2023-12-06"
  irVersion: 32
  version: 0.15.14
- changelogEntry:
    - summary: "## What's Changed\r\n* feature: OpenAPI importer supports `audio/mpeg`\
        \ content type by @dsinghvi in https://github.com/fern-api/fern/pull/2446\r\n\
        \r\n\r\n**Full Changelog**: https://github.com/fern-api/fern/compare/0.15.12...0.15.13"
      type: chore
  createdAt: "2023-12-06"
  irVersion: 32
  version: 0.15.13
- changelogEntry:
    - summary: "## What's Changed\r\n* internal: seed supports configurable output mode\
        \ by @dsinghvi in https://github.com/fern-api/fern/pull/2430\r\n* internal:\
        \ add examples to literal-headers test definition by @amckinney in https://github.com/fern-api/fern/pull/2437\r\
        \n* internal: seed fixtures are dynamic by @amckinney in https://github.com/fern-api/fern/pull/2440\r\
        \n* documentation: broken links in quickstart by @dannysheridan in https://github.com/fern-api/fern/pull/2444\r\
        \n* feature: use tag order to set `navigation` in fern definition by @dsinghvi\
        \ in https://github.com/fern-api/fern/pull/2445\r\n\r\n\r\n**Full Changelog**:\
        \ https://github.com/fern-api/fern/compare/0.15.11...0.15.12"
      type: chore
  createdAt: "2023-12-06"
  irVersion: 32
  version: 0.15.12
- changelogEntry:
    - summary: "## What's Changed\r\n* feature: use terminal link to render clickable\
        \ docs URL by @dannysheridan in https://github.com/fern-api/fern/pull/2391\r\
        \n* docs: Explain how SDKs and Docs use audiences by @dannysheridan in https://github.com/fern-api/fern/pull/2411\r\
        \n* feature: send property level availability information to docs by @dsinghvi\
        \ in https://github.com/fern-api/fern/pull/2420\r\n* feature: support undiscriminated\
        \ union examples in ir by @dsinghvi in https://github.com/fern-api/fern/pull/2425\r\
        \n* feature: support x-fern-ignore at the schema level by @dsinghvi in https://github.com/fern-api/fern/pull/2428\r\
        \n* fix: correctly validate referenced examples that are being imported by @dsinghvi\
        \ in https://github.com/fern-api/fern/pull/2429\r\n\r\n\r\n**Full Changelog**:\
        \ https://github.com/fern-api/fern/compare/0.15.10...0.15.11"
      type: chore
  createdAt: "2023-12-04"
  irVersion: 32
  version: 0.15.11
- changelogEntry:
    - summary: "## What's Changed\r\n* seed: generators can be tested with different\
        \ output versions by @amckinney in https://github.com/fern-api/fern/pull/2401\r\
        \n* seed: support optional compile commands by @amckinney in https://github.com/fern-api/fern/pull/2409\r\
        \n* fix: example properties for imported types are properly serialized by @dsinghvi\
        \ in https://github.com/fern-api/fern/pull/2407\r\n\r\n\r\n**Full Changelog**:\
        \ https://github.com/fern-api/fern/compare/0.15.9...0.15.10"
      type: chore
  createdAt: "2023-11-30"
  irVersion: 31
  version: 0.15.10
- changelogEntry:
    - summary: "## What's Changed\r\n* fix: properly convert examples of imported types\
        \  by @dsinghvi in https://github.com/fern-api/fern/pull/2404\r\n\r\n\r\n**Full\
        \ Changelog**: https://github.com/fern-api/fern/compare/0.15.8...0.15.9"
      type: chore
  createdAt: "2023-11-30"
  irVersion: 31
  version: 0.15.9
- changelogEntry:
    - summary: "## What's Changed\r\n* fix: see docker logs when running `fern generate\
        \ --local` by @dsinghvi in https://github.com/fern-api/fern/pull/2400\r\n\r\n\
        \r\n**Full Changelog**: https://github.com/fern-api/fern/compare/0.15.7...0.15.8"
      type: chore
  createdAt: "2023-11-30"
  irVersion: 31
  version: 0.15.8
- changelogEntry:
    - summary: "## What's Changed\r\n* fix: compress fhir definition by having types\
        \ extend `BaseResource`  by @dsinghvi in https://github.com/fern-api/fern/pull/2387\r\
        \n* docs: availability in Fern Definition by @dannysheridan in https://github.com/fern-api/fern/pull/2395\r\
        \n* fix: OpenAPI importer generates non-conflicting names for multipart file\
        \ upload endpoints by @dsinghvi in https://github.com/fern-api/fern/pull/2399\r\
        \n\r\n\r\n**Full Changelog**: https://github.com/fern-api/fern/compare/0.15.6...0.15.7"
      type: chore
  createdAt: "2023-11-30"
  irVersion: 31
  version: 0.15.7
- changelogEntry:
    - summary: "## What's Changed\r\n* docs: how to control display order of your API\
        \ reference by @dsinghvi in https://github.com/fern-api/fern/pull/2366\r\n*\
        \ docs: .NET server code generator for C# by @dannysheridan in https://github.com/fern-api/fern/pull/2354\r\
        \n* docs: improve fern's readme.md by @dannysheridan in https://github.com/fern-api/fern/pull/2370\r\
        \n* docs: improve images in readme by @dannysheridan in https://github.com/fern-api/fern/pull/2371\r\
        \n* docs: improve readme image by @dannysheridan in https://github.com/fern-api/fern/pull/2372\r\
        \n* docs: add getting started to readme by @dannysheridan in https://github.com/fern-api/fern/pull/2380\r\
        \n* docs: update bug-report.md by @dannysheridan in https://github.com/fern-api/fern/pull/2375\r\
        \n* docs: file structure upon fern init by @dannysheridan in https://github.com/fern-api/fern/pull/2381\r\
        \n* fix: fern no longer fails to parse nested maps (`map<string, map<string,\
        \ int>>`)by @mmolash in https://github.com/fern-api/fern/pull/2369\r\n\r\n##\
        \ New Contributors\r\n* @mmolash made their first contribution in https://github.com/fern-api/fern/pull/2369\r\
        \n\r\n**Full Changelog**: https://github.com/fern-api/fern/compare/0.15.5...0.15.6"
      type: chore
  createdAt: "2023-11-28"
  irVersion: 31
  version: 0.15.6
- changelogEntry:
    - summary: "## What's Changed\r\n* fix: forward along global headers when registering\
        \ docs by @dsinghvi in https://github.com/fern-api/fern/pull/2358\r\n\r\n\r\n\
        **Full Changelog**: https://github.com/fern-api/fern/compare/0.15.4...0.15.5"
      type: chore
  createdAt: "2023-11-27"
  irVersion: 31
  version: 0.15.5
- changelogEntry:
    - summary: "## What's Changed\r\n* chore: use correct URL for preview server by\
        \ @dsinghvi in https://github.com/fern-api/fern/pull/2322\r\n* fix: docs preview\
        \ server no longer has cors requirement by @dsinghvi in https://github.com/fern-api/fern/pull/2323\r\
        \n* Add test def for optional enum query param by @davidkonigsberg in https://github.com/fern-api/fern/pull/2317\r\
        \n* chore: migrate to github workflows by @dsinghvi in https://github.com/fern-api/fern/pull/2327\r\
        \n* chore: migrate documentation to core repo by @dsinghvi in https://github.com/fern-api/fern/pull/2328\r\
        \n* feature: add example docs by @dsinghvi in https://github.com/fern-api/fern/pull/2342\r\
        \n* Change 'let us know' link from email to issue by @zachkirsch in https://github.com/fern-api/fern/pull/2344\r\
        \n* fix: links to generators by making them exact urls by @dannysheridan in\
        \ https://github.com/fern-api/fern/pull/2346\r\n* feature: seed CLI runs compile\
        \ commands for verification by @dsinghvi in https://github.com/fern-api/fern/pull/2351\r\
        \n* Improvement: document using an enum name and value by @dannysheridan in\
        \ https://github.com/fern-api/fern/pull/2349\r\n* chore: test definition for\
        \ bearer auth with environment variable by @dsinghvi in https://github.com/fern-api/fern/pull/2353\r\
        \n* fix: resolve referenced examples for path parameters by @dsinghvi in https://github.com/fern-api/fern/pull/2356\r\
        \n\r\n## New Contributors\r\n* @davidkonigsberg made their first contribution\
        \ in https://github.com/fern-api/fern/pull/2317\r\n\r\n**Full Changelog**: https://github.com/fern-api/fern/compare/0.15.3...0.15.4"
      type: chore
  createdAt: "2023-11-27"
  irVersion: 31
  version: 0.15.4
- changelogEntry:
    - summary: "## What's Changed\r\n* fix: migrate from registry-node to fdr-sdk by\
        \ @dsinghvi in https://github.com/fern-api/fern/pull/2313\r\n* build(deps):\
        \ bump @redocly/openapi-core from 1.4.0 to 1.4.1 by @dependabot in https://github.com/fern-api/fern/pull/2312\r\
        \n* build(deps): bump @fern-api/venus-api-sdk from 0.0.20-7-g6ea8dc4 to 0.0.36\
        \ by @dependabot in https://github.com/fern-api/fern/pull/2311\r\n* fix: docs\
        \ preview server returns the proper load docs by url response by @dsinghvi in\
        \ https://github.com/fern-api/fern/pull/2315\r\n* build(deps-dev): bump @types/swagger2openapi\
        \ from 7.0.0 to 7.0.4 by @dependabot in https://github.com/fern-api/fern/pull/2309\r\
        \n* feature: introduce `idempotency` configuration by @dsinghvi in https://github.com/fern-api/fern/pull/2302\r\
        \n* chore: add `idempotency-headers` to fern  by @dsinghvi in https://github.com/fern-api/fern/pull/2318\r\
        \n* chore: typescript generators depend on ir v31 by @dsinghvi in https://github.com/fern-api/fern/pull/2320\r\
        \n\r\n\r\n**Full Changelog**: https://github.com/fern-api/fern/compare/0.15.2...0.15.3"
      type: chore
  createdAt: "2023-11-21"
  irVersion: 31
  version: 0.15.3
- changelogEntry:
    - summary: "- **fix**: running `fern generate --local` with a `.fernignore` works
        in Github Actions (@dsinghvi)"
      type: chore
  createdAt: "2023-11-20"
  irVersion: 30
  version: 0.15.2
- changelogEntry:
    - summary: "**Full Changelog**: https://github.com/fern-api/fern/compare/0.15.2-rc1...0.15.2-rc3"
      type: chore
  createdAt: "2023-11-20"
  irVersion: 30
  version: 0.15.2-rc3
- changelogEntry:
    - summary: "**Full Changelog**: https://github.com/fern-api/fern/compare/0.15.2-rc1...0.15.2-rc2"
      type: chore
  createdAt: "2023-11-20"
  irVersion: 30
  version: 0.15.2-rc2
- changelogEntry:
    - summary: "**Full Changelog**: https://github.com/fern-api/fern/compare/0.15.2-rc0...0.15.2-rc1"
      type: chore
  createdAt: "2023-11-20"
  irVersion: 30
  version: 0.15.2-rc1
- changelogEntry:
    - summary:
        "## What's Changed\r\n* upgrade json5 to `2.2.2` by @dsinghvi in https://github.com/fern-api/fern/pull/2304\r\
        \n* chore: remove wire verification by @dsinghvi in https://github.com/fern-api/fern/pull/2305\r\
        \n* chore: upgrade yaml to 2.3.3 by @dsinghvi in https://github.com/fern-api/fern/pull/2306\r\
        \n* fix: `fern generate --local` with `.fernignore` fails in Github Workflow\
        \ by @dsinghvi in https://github.com/fern-api/fern/pull/2307\r\n\r\n\r\n**Full\
        \ Changelog**: https://github.com/fern-api/fern/compare/0.15.1...0.15.2-rc0"
      type: chore
  createdAt: "2023-11-20"
  irVersion: 30
  version: 0.15.2-rc0
- changelogEntry:
    - summary: "_It's been forever since we released a non release candidate!_\r\n\r\
        \n**Break**\r\n- The file structure of the Fern folder has now changed. If you\
        \ have a single API, your definition can live directly at the top-level. If\
        \ you have multiple, they will need to live in an apis folder. When you run\
        \ `fern upgrade` the directory structure will automatically be updated. "
      type: chore
  createdAt: "2023-11-20"
  irVersion: 30
  version: 0.15.1
- changelogEntry:
    - summary: "## What's Changed\r\n* feature: introduce `fern token` command to generate\
        \ `FERN_TOKEN` by @dsinghvi in https://github.com/fern-api/fern/pull/2295\r\n\
        \r\n\r\n**Full Changelog**: https://github.com/fern-api/fern/compare/0.15.0-rc87...0.15.0-rc88"
      type: chore
  createdAt: "2023-11-17"
  irVersion: 30
  version: 0.15.0-rc88
- changelogEntry:
    - summary: "## What's Changed\r\n* fix: non .fernignored files are deleted on successive\
        \ regeneration by @dsinghvi in https://github.com/fern-api/fern/pull/2294\r\n\
        \r\n\r\n**Full Changelog**: https://github.com/fern-api/fern/compare/0.15.0-rc84...0.15.0-rc85"
      type: chore
  createdAt: "2023-11-17"
  irVersion: 30
  version: 0.15.0-rc87
- changelogEntry:
    - summary: "## What's Changed\r\n* fix: `fern generate --local` no longer fails\
        \ if `.fernignore` is present and there are no new changes by @dsinghvi in https://github.com/fern-api/fern/pull/2291\r\
        \n\r\n\r\n**Full Changelog**: https://github.com/fern-api/fern/compare/0.15.0-rc83...0.15.0-rc84"
      type: chore
  createdAt: "2023-11-16"
  irVersion: 30
  version: 0.15.0-rc84
- changelogEntry:
    - summary: "## What's Changed\r\n* fix: default to service availability if endpoint\
        \ availability is not present by @dsinghvi in https://github.com/fern-api/fern/pull/2290\r\
        \n\r\n\r\n**Full Changelog**: https://github.com/fern-api/fern/compare/0.15.0-rc82...0.15.0-rc83"
      type: chore
  createdAt: "2023-11-16"
  irVersion: 30
  version: 0.15.0-rc83
- changelogEntry:
    - summary: "## What's Changed\r\n* feature: introduce `x-fern-type` extension to\
        \ the OpenAPI spec by @dsinghvi in https://github.com/fern-api/fern/pull/2289\r\
        \n\r\n\r\n**Full Changelog**: https://github.com/fern-api/fern/compare/0.15.0-rc81...0.15.0-rc82"
      type: chore
  createdAt: "2023-11-16"
  irVersion: 30
  version: 0.15.0-rc82
- changelogEntry:
    - summary: "## What's Changed\r\n* **Internal**: Add fern-python generator versions\
        \ for IRv30 by @amckinney in https://github.com/fern-api/fern/pull/2283\r\n\
        * **Internal**: Fix fern-java-model maven coordinates by @amckinney in https://github.com/fern-api/fern/pull/2284\r\
        \n* **Internal**: Generate fern-api/ir-go repository by @amckinney in https://github.com/fern-api/fern/pull/2285\r\
        \n* **Internal**: Set IRv29 version for TS and Java by @amckinney in https://github.com/fern-api/fern/pull/2286\r\
        \n\r\n\r\n**Full Changelog**: https://github.com/fern-api/fern/compare/0.15.0-rc80...0.15.0-rc81"
      type: chore
  createdAt: "2023-11-15"
  irVersion: 30
  version: 0.15.0-rc81
- changelogEntry:
    - summary: "## What's Changed\r\n* fix: don't compare root api files if dependency\
        \ has no endpoints by @dsinghvi in https://github.com/fern-api/fern/pull/2282\r\
        \n\r\n\r\n**Full Changelog**: https://github.com/fern-api/fern/compare/0.15.0-rc79...0.15.0-rc80"
      type: chore
  createdAt: "2023-11-15"
  irVersion: 30
  version: 0.15.0-rc80
- changelogEntry:
    - summary: "## What's Changed\r\n* internal: Add more granular test definitions\
        \ by @amckinney in https://github.com/fern-api/fern/pull/2277\r\n* feature:\
        \ update fhir.yml and setup workflow for registration by @dsinghvi in https://github.com/fern-api/fern/pull/2280\r\
        \n* fix: register union base properties in docs by @dsinghvi in https://github.com/fern-api/fern/pull/2281\r\
        \n\r\n\r\n**Full Changelog**: https://github.com/fern-api/fern/compare/0.15.0-rc77...0.15.0-rc78"
      type: chore
  createdAt: "2023-11-15"
  irVersion: 30
  version: 0.15.0-rc79
- changelogEntry:
    - summary: "- **feature**: mark `in-development` endpoints as `beta` in the generated
        docs"
      type: chore
  createdAt: "2023-11-14"
  irVersion: 29
  version: 0.15.0-rc75
- changelogEntry:
    - summary: "## What's Changed\r\n* **internal** Introduce IR version 30 for example\
        \ @amckinney in https://github.com/fern-api/fern/pull/2273\r\n\r\n\r\n**Full\
        \ Changelog**: https://github.com/fern-api/fern/compare/0.15.0-rc76...0.15.0-rc77"
      type: chore
  createdAt: "2023-11-14"
  irVersion: 30
  version: 0.15.0-rc77
- changelogEntry:
    - summary: "## What's Changed\r\n* fix: OpenAPI importer handles parsing server\
        \ variables by @dsinghvi in https://github.com/fern-api/fern/pull/2275\r\n\r\
        \n\r\n**Full Changelog**: https://github.com/fern-api/fern/compare/0.15.0-rc75...0.15.0-rc76"
      type: chore
  createdAt: "2023-11-14"
  irVersion: 29
  version: 0.15.0-rc76
- changelogEntry:
    - summary: Release 0.15.0-rc74
      type: chore
  createdAt: "2023-11-09"
  irVersion: 29
  version: 0.15.0-rc74
- changelogEntry:
    - summary: "- unblock ir-v28 generation"
      type: chore
  createdAt: "2023-11-09"
  irVersion: 29
  version: 0.15.0-rc73
- changelogEntry:
    - summary: Release 0.15.0-rc72
      type: chore
  createdAt: "2023-11-09"
  irVersion: 29
  version: 0.15.0-rc72
- changelogEntry:
    - summary: "- CLI supports running typescript generators 0.8.1+ (@dsinghvi)"
      type: chore
  createdAt: "2023-11-09"
  irVersion: 29
  version: 0.15.0-rc71
- changelogEntry:
    - summary: "- Support a `x-fern-streaming` extension in the OpenAPI importer (@amckinney)"
      type: chore
  createdAt: "2023-11-08"
  irVersion: 28
  version: 0.15.0-rc70
- changelogEntry:
    - summary: _No user facing changes_
      type: chore
  createdAt: "2023-11-03"
  irVersion: 27
  version: 0.15.0-rc68
- changelogEntry:
    - summary: _No user facing changes_
      type: chore
  createdAt: "2023-11-03"
  irVersion: 27
  version: 0.15.0-rc67
- changelogEntry:
    - summary: "- **fix**: OpenAPI importer always uses tags to organize endpoints if
        present (@dsinghvi)"
      type: chore
  createdAt: "2023-11-03"
  irVersion: 27
  version: 0.15.0-rc66
- changelogEntry:
    - summary: _No user facing changes_
      type: chore
  createdAt: "2023-11-02"
  irVersion: 27
  version: 0.15.0-rc65
- changelogEntry:
    - summary: _No user facing changes_
      type: chore
  createdAt: "2023-11-02"
  irVersion: 27
  version: 0.15.0-rc64
- changelogEntry:
    - summary: _No user facing changes_
      type: chore
  createdAt: "2023-11-01"
  irVersion: 27
  version: 0.15.0-rc63
- changelogEntry:
    - summary: "- OpenAPI importer skips example generation if `allOf` examples are
        undefined (@dsinghvi)"
      type: chore
  createdAt: "2023-11-01"
  irVersion: 27
  version: 0.15.0-rc61
- changelogEntry:
    - summary: "- Filter out undefined schemas when reading AsyncAPI (@dsinghvi)"
      type: chore
  createdAt: "2023-11-01"
  irVersion: 27
  version: 0.15.0-rc60
- changelogEntry:
    - summary: "fix: OpenAPI importer handles resolving property schema references (@dsinghvi)"
      type: chore
  createdAt: "2023-11-01"
  irVersion: 27
  version: 0.15.0-rc59
- changelogEntry:
    - summary: "- Retrigger latest release (@dsinghvi)"
      type: chore
  createdAt: "2023-10-30"
  irVersion: 27
  version: 0.15.0-rc57
- changelogEntry:
    - summary: "**fix**: AsyncAPI importer reads inlined message payloads (@dsinghvi)"
      type: chore
  createdAt: "2023-10-30"
  irVersion: 27
  version: 0.15.0-rc56
- changelogEntry:
    - summary: "- **fix**: OpenAPI parser handles converting discriminated unions that
        contain`allOf` references with the discriminant (@dsinghvi)"
      type: chore
  createdAt: "2023-10-30"
  irVersion: 27
  version: 0.15.0-rc55
- changelogEntry:
    - summary: "- **feature**: OpenAPI importer supports resolving multi-file references
        (@dsinghvi)"
      type: chore
  createdAt: "2023-10-30"
  irVersion: 27
  version: 0.15.0-rc54
- changelogEntry:
    - summary: "- **feature**: OpenAPI importer supports `x-fern-header-variable-name`
        to customize the header name in the SDK"
      type: chore
  createdAt: "2023-10-28"
  irVersion: 27
  version: 0.15.0-rc53
- changelogEntry:
    - summary: "- **fix**: OpenAPI importer handles multiple header security schemes"
      type: chore
  createdAt: "2023-10-27"
  irVersion: 27
  version: 0.15.0-rc52
- changelogEntry:
    - summary: "- **No user facing changes** - Seed testing CLI doesn't require generator
        languages to support testing OpenAPI/Postman generators"
      type: chore
  createdAt: "2023-10-27"
  irVersion: 27
  version: 0.15.0-rc51
- changelogEntry:
    - summary: "- Not a user facing change: IR for `property-response` uses correct
        typeId (@dsinghvi)"
      type: chore
  createdAt: "2023-10-26"
  irVersion: 27
  version: 0.15.0-rc50
- changelogEntry:
    - summary: "- Improve logging when `.fernignore` is present in directory (@dsinghvi) "
      type: chore
  createdAt: "2023-10-25"
  irVersion: 27
  version: 0.15.0-rc49
- changelogEntry:
    - summary: "- Upgrade Go generator IR version (@amckinney) \r\n- `response-property`\
        \ validation rules now handle aliases (@amckinney) "
      type: chore
  createdAt: "2023-10-25"
  irVersion: 27
  version: 0.15.0-rc48
- changelogEntry:
    - summary: "- Support `--custom fixture` in seed CLI for snapshot tests (@dsinghvi) "
      type: chore
  createdAt: "2023-10-24"
  irVersion: 27
  version: 0.15.0-rc47
- changelogEntry:
    - summary: "- Support literal examples (@dsinghvi) "
      type: chore
  createdAt: "2023-10-20"
  irVersion: 27
  version: 0.15.0-rc46
- changelogEntry:
    - summary: "- **fix**: OpenAPI importer removes global headers from example generation
        (@dsinghvi) "
      type: chore
  createdAt: "2023-10-20"
  irVersion: 27
  version: 0.15.0-rc45
- changelogEntry:
    - summary: "- OpenAPI example parser handles query params that are arrays (@dsinghvi) "
      type: chore
  createdAt: "2023-10-20"
  irVersion: 27
  version: 0.15.0-rc44
- changelogEntry:
    - summary: "- Support reading examples from OpenAPI spec (@dsinghvi) "
      type: chore
  createdAt: "2023-10-20"
  irVersion: 27
  version: 0.15.0-rc43
- changelogEntry:
    - summary: "- Support generating preview url when generating docs (@dsinghvi) "
      type: chore
  createdAt: "2023-10-15"
  irVersion: 26
  version: 0.15.0-rc42
- changelogEntry:
    - summary: Release 0.15.0-rc40
      type: chore
  createdAt: "2023-10-13"
  irVersion: 26
  version: 0.15.0-rc40
- changelogEntry:
    - summary: "- Rerelease SDKs (@dsinghvi) "
      type: chore
  createdAt: "2023-10-13"
  irVersion: 26
  version: 0.15.0-rc41
- changelogEntry:
    - summary: "- Support generating python snippets for documentation"
      type: chore
  createdAt: "2023-10-11"
  irVersion: 26
  version: 0.15.0-rc39
- changelogEntry:
    - summary: "- Additional seed test definitions (@dsinghvi) "
      type: chore
  createdAt: "2023-10-10"
  irVersion: 26
  version: 0.15.0-rc38
- changelogEntry:
    - summary: "- **fix**: delete existing output on local generation (@dsinghvi) "
      type: chore
  createdAt: "2023-10-08"
  irVersion: 26
  version: 0.15.0-rc37
- changelogEntry:
    - summary: "- **fix**:  seed CLI builds docker image (@dsinghvi) "
      type: chore
  createdAt: "2023-10-08"
  irVersion: 26
  version: 0.15.0-rc36
- changelogEntry:
    - summary: "- fix seed examples to contain datetime with UTC timezone (@dsinghvi) "
      type: chore
  createdAt: "2023-10-08"
  irVersion: 26
  version: 0.15.0-rc35
- changelogEntry:
    - summary: "- Fix: OpenAPI importer scans const fields when detecting discriminated
        unions (@dsinghvi) "
      type: chore
  createdAt: "2023-10-06"
  irVersion: 26
  version: 0.15.0-rc34
- changelogEntry:
    - summary: "- Read `const` values from OpenAPI spec (@dsinghvi) "
      type: chore
  createdAt: "2023-10-06"
  irVersion: 26
  version: 0.15.0-rc33
- changelogEntry:
    - summary: "- Fix discriminated union parsing in AsyncAPI import (@dsinghvi) "
      type: chore
  createdAt: "2023-10-05"
  irVersion: 26
  version: 0.15.0-rc32
- changelogEntry:
    - summary: "- Server side generators are tested with output mode local files (@dsinghvi) "
      type: chore
  createdAt: "2023-10-01"
  irVersion: 26
  version: 0.15.0-rc31
- changelogEntry:
    - summary: "- Generator snapshot tester supports custom configs (@dsinghvi) "
      type: chore
  createdAt: "2023-10-01"
  irVersion: 26
  version: 0.15.0-rc30
- changelogEntry:
    - summary: "- `--local` mode of the Fern CLI now correctly copies over generated
        typescript code (@dsinghvi) "
      type: chore
  createdAt: "2023-09-30"
  irVersion: 26
  version: 0.15.0-rc29
- changelogEntry:
    - summary: "- Bump generator versions to the latest (@amckinney) \r\n- Send undiscriminated\
        \ union type names to docs generation (@dsinghvi) "
      type: chore
  createdAt: "2023-09-29"
  irVersion: 26
  version: 0.15.0-rc28
- changelogEntry:
    - summary: "- Support `go-fiber` generator (@connormahon34) "
      type: chore
  createdAt: "2023-09-26"
  irVersion: 26
  version: 0.15.0-rc27
- changelogEntry:
    - summary: "- `fern generate --docs` will no longer fail because of network timeout
        issues (@dsinghvi)"
      type: chore
  createdAt: "2023-09-25"
  irVersion: 26
  version: 0.15.0-rc26
- changelogEntry:
    - summary: "- Add test fern definitions with endpoint examples(@amckinney) "
      type: chore
  createdAt: "2023-09-20"
  irVersion: 26
  version: 0.15.0-rc25
- changelogEntry:
    - summary: "- `fern generate --docs` runs validation on the the docs configuration
        (@dsinghvi) "
      type: chore
  createdAt: "2023-09-20"
  irVersion: 26
  version: 0.15.0-rc24
- changelogEntry:
    - summary: "- Support reading AsyncAPI Schemas (@dsinghvi) "
      type: chore
  createdAt: "2023-09-19"
  irVersion: 26
  version: 0.15.0-rc23
- changelogEntry:
    - summary: "- Add test definitions that contain examples(@amckinney) "
      type: chore
  createdAt: "2023-09-18"
  irVersion: 26
  version: 0.15.0-rc22
- changelogEntry:
    - summary: "- Only set GA availability if explicitly defined in the API Definition
        (@dsinghvi) "
      type: chore
  createdAt: "2023-09-17"
  irVersion: 26
  version: 0.15.0-rc21
- changelogEntry:
    - summary: "- Set version slug override (@dsinghvi) "
      type: chore
  createdAt: "2023-09-16"
  irVersion: 26
  version: 0.15.0-rc20
- changelogEntry:
    - summary: "- docs.yml now supports showing API errors opt-in (@dsinghvi) "
      type: chore
  createdAt: "2023-09-13"
  irVersion: 26
  version: 0.15.0-rc19
- changelogEntry:
    - summary: "- CLI now requires that versioned navbars live in new files (@dsinghvi)\
        \ \r\n- CLI supports sending availability (@dsinghvi) \r\n- CLI has new validation\
        \ rules for mdx + filepaths (@dsinghvi) "
      type: chore
  createdAt: "2023-09-13"
  irVersion: 26
  version: 0.15.0-rc18
- changelogEntry:
    - summary: "- Docs support tabs (@dsinghvi) "
      type: chore
  createdAt: "2023-09-10"
  irVersion: 25
  version: 0.15.0-rc17
- changelogEntry:
    - summary: "- Fix and make sure CLI adheres to `--api` flag when filtering API workspaces
        (@dsinghvi) "
      type: chore
  createdAt: "2023-09-09"
  irVersion: 25
  version: 0.15.0-rc16
- changelogEntry:
    - summary: "- Validate markdown for documentation (@dsinghvi) "
      type: chore
  createdAt: "2023-09-06"
  irVersion: 25
  version: 0.15.0-rc15
- changelogEntry:
    - summary: "- Support specifying instance when running docs generation `fern generate
        --docs --instance <url>`"
      type: chore
  createdAt: "2023-09-06"
  irVersion: 25
  version: 0.15.0-rc14
- changelogEntry:
    - summary: "- Support reading `description` on `$ref` fields in OpenAPI (@dsinghvi) "
      type: chore
  createdAt: "2023-09-05"
  irVersion: 25
  version: 0.15.0-rc13
- changelogEntry:
    - summary: Release 0.15.0-rc12
      type: chore
  createdAt: "2023-09-05"
  irVersion: 25
  version: 0.15.0-rc12
- changelogEntry:
    - summary: "- Latest java generators depend on IR v25 to support text/plain responses
        (@dsinghvi) "
      type: chore
  createdAt: "2023-09-05"
  irVersion: 25
  version: 0.15.0-rc11
- changelogEntry:
    - summary: "- Add test definitions for `response: text` "
      type: chore
  createdAt: "2023-09-04"
  irVersion: 25
  version: 0.15.0-rc9
- changelogEntry:
    - summary: "- Support text responses (@dsinghvi) "
      type: chore
  createdAt: "2023-09-04"
  irVersion: 25
  version: 0.15.0-rc8
- changelogEntry:
    - summary: "- OpenAPI importer supports reading `application/octet-stream` requests
        (@dsinghvi) "
      type: chore
  createdAt: "2023-09-04"
  irVersion: 25
  version: 0.15.0-rc10
- changelogEntry:
    - summary: "- OpenAPI Importer handles deduping undiscriminated union types (@dsinghvi) "
      type: chore
  createdAt: "2023-08-31"
  irVersion: 24
  version: 0.15.0-rc7
- changelogEntry:
    - summary: "- Respect audiences for service type graph (@amckinney) "
      type: chore
  createdAt: "2023-08-31"
  irVersion: 24
  version: 0.15.0-rc6
- changelogEntry:
    - summary: "- Support reading `default` key in OpenAPI to account for headers with
        literal value (@dsinghvi) "
      type: chore
  createdAt: "2023-08-30"
  irVersion: 24
  version: 0.15.0-rc5
- changelogEntry:
    - summary: "- fern.config.json version is set to `*` which allows easier integration\
        \ with pnpm (@zachkirsch) \r\n- OpenAPI importer properly reads discriminated\
        \ unions so that discriminants are stripped from subtypes (@dsinghvi) "
      type: chore
  createdAt: "2023-08-30"
  irVersion: 24
  version: 0.15.0-rc4
- changelogEntry:
    - summary: "- Support reading webhooks from OpenAPI specs (@dsinghvi) "
      type: chore
  createdAt: "2023-08-25"
  irVersion: 24
  version: 0.15.0-rc3
- changelogEntry:
    - summary: "- Support uploading images with custom content types such as SVGs (@dsinghvi) "
      type: chore
  createdAt: "2023-08-23"
  irVersion: 24
  version: 0.15.0-rc2
- changelogEntry:
    - summary: "- Update discriminated union detection to handle referenced schemas
        (@dsinghvi) "
      type: chore
  createdAt: "2023-08-18"
  irVersion: 23
  version: 0.15.0-rc1
- changelogEntry:
    - summary: "- **Break**: The fern directory now has a top-level `apis` directory
        to handle apis and docs no longer live within an api definition"
      type: chore
  createdAt: "2023-08-16"
  irVersion: 23
  version: 0.15.0-rc0
- changelogEntry:
    - summary: Release 0.14.4-rc2
      type: chore
  createdAt: "2023-08-14"
  irVersion: 23
  version: 0.14.4-rc2
- changelogEntry:
    - summary: Release 0.14.4-rc1
      type: chore
  createdAt: "2023-08-14"
  irVersion: 23
  version: 0.14.4-rc1
- changelogEntry:
    - summary: CLI handles property names that start with numbers for code generation
        (@dsinghvi)
      type: chore
  createdAt: "2023-08-11"
  irVersion: 23
  version: 0.14.4-rc0
- changelogEntry:
    - summary: "- When `docs` is missing, the CLI should nudge the user to run `fern
        add docs` (@dannysheridan) "
      type: chore
  createdAt: "2023-08-08"
  irVersion: 23
  version: 0.14.3
- changelogEntry:
    - summary: "- When running `fern init --openapi <openapi>` the OpenAPI generator
        wont be included (@dannysheridan) "
      type: chore
  createdAt: "2023-08-08"
  irVersion: 23
  version: 0.14.2
- changelogEntry:
    - summary: "- Rerelease `0.14.0`"
      type: chore
  createdAt: "2023-08-07"
  irVersion: 22
  version: 0.14.1
- changelogEntry:
    - summary: "- The latest Go SDK Generator depends on IR V22 (@amckinney) "
      type: chore
  createdAt: "2023-08-07"
  irVersion: 22
  version: 0.14.0
- changelogEntry:
    - summary: '- Handle `type: "null"` when importing OpenAPI oneOf (@dsinghvi) '
      type: chore
  createdAt: "2023-08-05"
  irVersion: 22
  version: 0.13.0
- changelogEntry:
    - summary: "- No changes"
      type: chore
  createdAt: "2023-08-05"
  irVersion: 22
  version: 0.13.0-rc3
- changelogEntry:
    - summary: "- Java generators now require IR V20 (@dsinghvi) "
      type: chore
  createdAt: "2023-08-03"
  irVersion: 22
  version: 0.13.0-rc2
- changelogEntry:
    - summary: "- OpenAPI generator only includes current package as part of generated
        name (@dsinghvi) "
      type: chore
  createdAt: "2023-08-02"
  irVersion: 22
  version: 0.13.0-rc1
- changelogEntry:
    - summary: "- OpenAPI oneOf subtypes have generated names based on unique properties
        (@dsinghvi) "
      type: chore
  createdAt: "2023-08-02"
  irVersion: 22
  version: 0.13.0-rc0
- changelogEntry:
    - summary: "- OpenAPI importer converts `date-times` appropriately. Before this
        release, datetimes would be converted as strings. (@dsinghvi)"
      type: chore
  createdAt: "2023-08-02"
  irVersion: 22
  version: 0.12.0
- changelogEntry:
    - summary: "- Special case importing oneOf types that are all enums (@dsinghvi) "
      type: chore
  createdAt: "2023-08-02"
  irVersion: 22
  version: 0.11.12
- changelogEntry:
    - summary: "* Add `ServiceTypeReferenceInfo` to IR so that generators can recognize\
        \ what types are referenced from exactly one service (@amckinney).\r\n```yaml\r\
        \n  ServiceTypeReferenceInfo:\r\n    properties:\r\n      typesReferencedOnlyByService:\r\
        \n        docs: \"Types referenced by exactly one service.\"\r\n        type:\
        \ map<commons.ServiceId, list<commons.TypeId>>\r\n      sharedTypes:\r\n   \
        \     docs: \"Types referenced by either zero or multiple services.\"\r\n  \
        \      type: list<commons.TypeId>\r\n```"
      type: chore
  createdAt: "2023-08-01"
  irVersion: 22
  version: 0.11.12-rc2
- changelogEntry:
    - summary: "- Specify license in generators.yml (@amckinney) \r\n```yaml\r\ngroups:\
        \ \r\n  publish: \r\n    - name: fernapi/fern-go-sdk\r\n      version: 0.0.1\r\
        \n      github: \r\n        repository: my-org/my-repo\r\n        license: MIT\
        \ # <------- or Apache-2.0\r\n```"
      type: chore
  createdAt: "2023-07-29"
  irVersion: 22
  version: 0.11.12-rc0
- changelogEntry:
    - summary: "- Support `x-fern-ignore` OpenAPI extension. This extensions configures\
        \ fern to ignore certain endpoints when generating SDKs. (@dsinghvi) \r\n  ```yaml\r\
        \n  paths: \r\n    my/endpoint/path: \r\n      get: \r\n        x-fern-ignore:\
        \ true # <------- fern will skip this endpoint\r\n  ```"
      type: chore
  createdAt: "2023-07-29"
  irVersion: 22
  version: 0.11.12-rc1
- changelogEntry:
    - summary: "- OpenAPI importer handles converting numbers formatted as time-delta
        (@dsinghvi)"
      type: chore
  createdAt: "2023-07-28"
  irVersion: 22
  version: 0.11.11
- changelogEntry:
    - summary: "- OpenAPI importer handles converting servers with `staging` and `production`\
        \ descriptions (@dsinghvi) \r\n- Generators are upgraded in fern init (@dannysheridan)\
        \ \r\n- Documentation markdown paths are validated (@zachkirsch)"
      type: chore
  createdAt: "2023-07-26"
  irVersion: 22
  version: 0.11.10
- changelogEntry:
    - summary: "- handles `x-ndjson` content-type in OpenAPI responses"
      type: chore
  createdAt: "2023-07-24"
  irVersion: 22
  version: 0.11.9
- changelogEntry:
    - summary: Release 0.11.9-rc0
      type: chore
  createdAt: "2023-07-23"
  irVersion: 22
  version: 0.11.9-rc0
- changelogEntry:
    - summary: "- Register custom content types when reading from OpenAPI spec"
      type: chore
  createdAt: "2023-07-23"
  irVersion: 22
  version: 0.11.8
- changelogEntry:
    - summary: "- Register content-types when registering docs (i.e. such as `application/x-ndjson`)"
      type: chore
  createdAt: "2023-07-23"
  irVersion: 22
  version: 0.11.8-rc0
- changelogEntry:
    - summary: Release 0.11.7
      type: chore
  createdAt: "2023-07-23"
  irVersion: 22
  version: 0.11.7
- changelogEntry:
    - summary: Release 0.11.7-rc9
      type: chore
  createdAt: "2023-07-23"
  irVersion: 22
  version: 0.11.7-rc9
- changelogEntry:
    - summary: Release 0.11.7-rc8
      type: chore
  createdAt: "2023-07-23"
  irVersion: 22
  version: 0.11.7-rc8
- changelogEntry:
    - summary: Release 0.11.7-rc7
      type: chore
  createdAt: "2023-07-22"
  irVersion: 22
  version: 0.11.7-rc7
- changelogEntry:
    - summary: Release 0.11.7-rc6
      type: chore
  createdAt: "2023-07-22"
  irVersion: 22
  version: 0.11.7-rc6
- changelogEntry:
    - summary: Release 0.11.7-rc5
      type: chore
  createdAt: "2023-07-22"
  irVersion: 22
  version: 0.11.7-rc5
- changelogEntry:
    - summary: "- Hacky release with sleep 5s before running docker"
      type: chore
  createdAt: "2023-07-21"
  irVersion: 22
  version: 0.11.7-rc4
- changelogEntry:
    - summary: Release 0.11.7-rc3
      type: chore
  createdAt: "2023-07-20"
  irVersion: 22
  version: 0.11.7-rc3
- changelogEntry:
    - summary: "- Pypi token is correctly read in for publishing"
      type: chore
  createdAt: "2023-07-18"
  irVersion: 22
  version: 0.11.7-rc2
- changelogEntry:
    - summary: Release 0.11.7-rc1
      type: chore
  createdAt: "2023-07-14"
  irVersion: 22
  version: 0.11.7-rc1
- changelogEntry:
    - summary: Release 0.11.7-rc0
      type: chore
  createdAt: "2023-07-13"
  irVersion: 22
  version: 0.11.7-rc0
- changelogEntry:
    - summary: Release 0.11.6
      type: chore
  createdAt: "2023-07-11"
  irVersion: 22
  version: 0.11.6
- changelogEntry:
    - summary: Release 0.11.6-rc1
      type: chore
  createdAt: "2023-07-11"
  irVersion: 22
  version: 0.11.6-rc1
- changelogEntry:
    - summary: Release 0.11.6-rc0
      type: chore
  createdAt: "2023-07-11"
  irVersion: 22
  version: 0.11.6-rc0
- changelogEntry:
    - summary: "- Fixes https://github.com/fern-api/fern/issues/1880 (no longer forced
        to define auth if endpoints don't require auth)"
      type: chore
  createdAt: "2023-07-10"
  irVersion: 22
  version: 0.11.5
- changelogEntry:
    - summary: Release 0.11.4
      type: chore
  createdAt: "2023-07-06"
  irVersion: 22
  version: 0.11.4
- changelogEntry:
    - summary: Release 0.11.4-rc0
      type: chore
  createdAt: "2023-07-06"
  irVersion: 22
  version: 0.11.4-rc0
- changelogEntry:
    - summary: Release 0.11.3
      type: chore
  createdAt: "2023-07-06"
  irVersion: 22
  version: 0.11.3
- changelogEntry:
    - summary: Release 0.11.3-rc9
      type: chore
  createdAt: "2023-07-06"
  irVersion: 22
  version: 0.11.3-rc9
- changelogEntry:
    - summary: Release 0.11.3-rc8
      type: chore
  createdAt: "2023-07-06"
  irVersion: 22
  version: 0.11.3-rc8
- changelogEntry:
    - summary: Release 0.11.3-rc7
      type: chore
  createdAt: "2023-07-06"
  irVersion: 22
  version: 0.11.3-rc7
- changelogEntry:
    - summary: Release 0.11.3-rc6
      type: chore
  createdAt: "2023-07-06"
  irVersion: 22
  version: 0.11.3-rc6
- changelogEntry:
    - summary: Release 0.11.3-rc5
      type: chore
  createdAt: "2023-07-06"
  irVersion: 22
  version: 0.11.3-rc5
- changelogEntry:
    - summary: Release 0.11.3-rc10
      type: chore
  createdAt: "2023-07-06"
  irVersion: 22
  version: 0.11.3-rc10
- changelogEntry:
    - summary: Release 0.11.3-rc4
      type: chore
  createdAt: "2023-07-05"
  irVersion: 20
  version: 0.11.3-rc4
- changelogEntry:
    - summary: Release 0.11.3-rc3
      type: chore
  createdAt: "2023-06-28"
  irVersion: 20
  version: 0.11.3-rc3
- changelogEntry:
    - summary: Release 0.11.3-rc2
      type: chore
  createdAt: "2023-06-28"
  irVersion: 20
  version: 0.11.3-rc2
- changelogEntry:
    - summary: "- Support reading `x-fern-audiences` extension so that OpenAPI spec
        users can leverage fern audiences"
      type: chore
  createdAt: "2023-06-28"
  irVersion: 20
  version: 0.11.3-rc1
- changelogEntry:
    - summary: Release 0.11.3-rc0
      type: chore
  createdAt: "2023-06-24"
  irVersion: 20
  version: 0.11.3-rc0
- changelogEntry:
    - summary: Release 0.11.2
      type: chore
  createdAt: "2023-06-23"
  irVersion: 20
  version: 0.11.2
- changelogEntry:
    - summary: Release 0.11.1-rc0
      type: chore
  createdAt: "2023-06-22"
  irVersion: 20
  version: 0.11.1-rc0
- changelogEntry:
    - summary: "- Update OpenAPI Importer logic to handle FastAPI operation ids"
      type: chore
  createdAt: "2023-06-22"
  irVersion: 20
  version: 0.11.0
- changelogEntry:
    - summary: Release 0.10.28
      type: chore
  createdAt: "2023-06-20"
  irVersion: 20
  version: 0.10.28
- changelogEntry:
    - summary: Release 0.10.27
      type: chore
  createdAt: "2023-06-20"
  irVersion: 20
  version: 0.10.27
- changelogEntry:
    - summary: Release 0.10.27-rc0
      type: chore
  createdAt: "2023-06-15"
  irVersion: 20
  version: 0.10.27-rc0
- changelogEntry:
    - summary: Release 0.10.26
      type: chore
  createdAt: "2023-06-15"
  irVersion: 20
  version: 0.10.26
- changelogEntry:
    - summary: Release 0.10.25
      type: chore
  createdAt: "2023-06-15"
  irVersion: 20
  version: 0.10.25
- changelogEntry:
    - summary: Release 0.10.25-rc1
      type: chore
  createdAt: "2023-06-14"
  irVersion: 20
  version: 0.10.25-rc1
- changelogEntry:
    - summary: Release 0.10.25-rc0
      type: chore
  createdAt: "2023-06-13"
  irVersion: 20
  version: 0.10.25-rc0
- changelogEntry:
    - summary: "- Fixes https://github.com/fern-api/fern/issues/1765 so OpenAPI specs
        are not required to have `operationId` or `x-fern-sdk-method-name` "
      type: chore
  createdAt: "2023-06-13"
  irVersion: 20
  version: 0.10.24
- changelogEntry:
    - summary: Release 0.10.23
      type: chore
  createdAt: "2023-06-13"
  irVersion: 20
  version: 0.10.23
- changelogEntry:
    - summary: Release 0.10.23-rc0
      type: chore
  createdAt: "2023-06-12"
  irVersion: 20
  version: 0.10.23-rc0
- changelogEntry:
    - summary: Release 0.10.22
      type: chore
  createdAt: "2023-06-12"
  irVersion: 20
  version: 0.10.22
- changelogEntry:
    - summary: Release 0.10.21
      type: chore
  createdAt: "2023-06-12"
  irVersion: 20
  version: 0.10.21
- changelogEntry:
    - summary: Release 0.10.20
      type: chore
  createdAt: "2023-06-12"
  irVersion: 20
  version: 0.10.20
- changelogEntry:
    - summary: Release 0.10.20-rc0
      type: chore
  createdAt: "2023-06-12"
  irVersion: 20
  version: 0.10.20-rc0
- changelogEntry:
    - summary: Release 0.10.19
      type: chore
  createdAt: "2023-06-12"
  irVersion: 20
  version: 0.10.19
- changelogEntry:
    - summary: Release 0.10.18
      type: chore
  createdAt: "2023-06-11"
  irVersion: 20
  version: 0.10.18
- changelogEntry:
    - summary: Release 0.10.17
      type: chore
  createdAt: "2023-06-11"
  irVersion: 20
  version: 0.10.17
- changelogEntry:
    - summary: Release 0.10.16
      type: chore
  createdAt: "2023-06-11"
  irVersion: 20
  version: 0.10.16
- changelogEntry:
    - summary: Release 0.10.15
      type: chore
  createdAt: "2023-06-10"
  irVersion: 20
  version: 0.10.15
- changelogEntry:
    - summary: Release 0.10.14
      type: chore
  createdAt: "2023-06-10"
  irVersion: 20
  version: 0.10.14
- changelogEntry:
    - summary: Release 0.10.14-rc0
      type: chore
  createdAt: "2023-06-10"
  irVersion: 20
  version: 0.10.14-rc0
- changelogEntry:
    - summary: Release 0.10.13
      type: chore
  createdAt: "2023-06-09"
  irVersion: 20
  version: 0.10.13
- changelogEntry:
    - summary: Release 0.10.13-rc2
      type: chore
  createdAt: "2023-06-09"
  irVersion: 20
  version: 0.10.13-rc2
- changelogEntry:
    - summary: Release 0.10.13-rc1
      type: chore
  createdAt: "2023-06-09"
  irVersion: 20
  version: 0.10.13-rc1
- changelogEntry:
    - summary: Release 0.10.13-rc0
      type: chore
  createdAt: "2023-06-09"
  irVersion: 20
  version: 0.10.13-rc0
- changelogEntry:
    - summary: Release 0.10.12
      type: chore
  createdAt: "2023-06-09"
  irVersion: 20
  version: 0.10.12
- changelogEntry:
    - summary: Release 0.10.11
      type: chore
  createdAt: "2023-06-09"
  irVersion: 20
  version: 0.10.11
- changelogEntry:
    - summary: Release 0.10.11-rc0
      type: chore
  createdAt: "2023-06-08"
  irVersion: 20
  version: 0.10.11-rc0
- changelogEntry:
    - summary: Release 0.10.10
      type: chore
  createdAt: "2023-06-08"
  irVersion: 20
  version: 0.10.10
- changelogEntry:
    - summary: Release 0.10.10-rc2
      type: chore
  createdAt: "2023-06-08"
  irVersion: 20
  version: 0.10.10-rc2
- changelogEntry:
    - summary: Release 0.10.10-rc1
      type: chore
  createdAt: "2023-06-08"
  irVersion: 20
  version: 0.10.10-rc1
- changelogEntry:
    - summary: Release 0.10.10-rc0
      type: chore
  createdAt: "2023-06-08"
  irVersion: 20
  version: 0.10.10-rc0
- changelogEntry:
    - summary: Release 0.10.9
      type: chore
  createdAt: "2023-06-07"
  irVersion: 20
  version: 0.10.9
- changelogEntry:
    - summary: Release 0.10.8
      type: chore
  createdAt: "2023-06-07"
  irVersion: 20
  version: 0.10.8
- changelogEntry:
    - summary: Release 0.10.8-rc0
      type: chore
  createdAt: "2023-06-07"
  irVersion: 20
  version: 0.10.8-rc0
- changelogEntry:
    - summary: Release 0.10.7
      type: chore
  createdAt: "2023-06-06"
  irVersion: 20
  version: 0.10.7
- changelogEntry:
    - summary: Release 0.10.6
      type: chore
  createdAt: "2023-06-06"
  irVersion: 20
  version: 0.10.6
- changelogEntry:
    - summary: Release 0.10.5
      type: chore
  createdAt: "2023-06-06"
  irVersion: 20
  version: 0.10.5
- changelogEntry:
    - summary: Release 0.10.4
      type: chore
  createdAt: "2023-06-06"
  irVersion: 20
  version: 0.10.4
- changelogEntry:
    - summary: Release 0.10.3
      type: chore
  createdAt: "2023-06-06"
  irVersion: 20
  version: 0.10.3
- changelogEntry:
    - summary: Release 0.10.2
      type: chore
  createdAt: "2023-06-05"
  irVersion: 20
  version: 0.10.2
- changelogEntry:
    - summary: Release 0.10.1
      type: chore
  createdAt: "2023-06-05"
  irVersion: 20
  version: 0.10.1
- changelogEntry:
    - summary: "- The docs `domain` must be a full domain ending in `docs.buildwithfern.com`\r\
        \n- `docs.yml` now supports custom-domains so that docs can redirect from a\
        \ custom url"
      type: chore
  createdAt: "2023-06-05"
  irVersion: 20
  version: 0.10.0
- changelogEntry:
    - summary: Release 0.9.10
      type: chore
  createdAt: "2023-06-02"
  irVersion: 20
  version: 0.9.10
- changelogEntry:
    - summary: Release 0.9.10-rc0
      type: chore
  createdAt: "2023-05-31"
  irVersion: 20
  version: 0.9.10-rc0
- changelogEntry:
    - summary: Release 0.9.9
      type: chore
  createdAt: "2023-05-31"
  irVersion: 20
  version: 0.9.9
- changelogEntry:
    - summary: Release 0.9.9-rc4
      type: chore
  createdAt: "2023-05-31"
  irVersion: 20
  version: 0.9.9-rc4
- changelogEntry:
    - summary: Release 0.9.9-rc3
      type: chore
  createdAt: "2023-05-31"
  irVersion: 20
  version: 0.9.9-rc3
- changelogEntry:
    - summary: Release 0.9.9-rc2
      type: chore
  createdAt: "2023-05-31"
  irVersion: 20
  version: 0.9.9-rc2
- changelogEntry:
    - summary: Release 0.9.9-rc1
      type: chore
  createdAt: "2023-05-31"
  irVersion: 20
  version: 0.9.9-rc1
- changelogEntry:
    - summary: Release 0.9.9-rc0
      type: chore
  createdAt: "2023-05-31"
  irVersion: 20
  version: 0.9.9-rc0
- changelogEntry:
    - summary: Release 0.9.8
      type: chore
  createdAt: "2023-05-30"
  irVersion: 20
  version: 0.9.8
- changelogEntry:
    - summary: Release 0.9.8-rc0
      type: chore
  createdAt: "2023-05-30"
  irVersion: 20
  version: 0.9.8-rc0
- changelogEntry:
    - summary: Release 0.9.7
      type: chore
  createdAt: "2023-05-30"
  irVersion: 20
  version: 0.9.7
- changelogEntry:
    - summary: Release 0.9.7-rc2
      type: chore
  createdAt: "2023-05-30"
  irVersion: 20
  version: 0.9.7-rc2
- changelogEntry:
    - summary: Release 0.9.7-rc1
      type: chore
  createdAt: "2023-05-29"
  irVersion: 20
  version: 0.9.7-rc1
- changelogEntry:
    - summary: Release 0.9.7-rc0
      type: chore
  createdAt: "2023-05-29"
  irVersion: 20
  version: 0.9.7-rc0
- changelogEntry:
    - summary: Release 0.9.6
      type: chore
  createdAt: "2023-05-29"
  irVersion: 20
  version: 0.9.6
- changelogEntry:
    - summary: Release 0.9.6-rc1
      type: chore
  createdAt: "2023-05-28"
  irVersion: 20
  version: 0.9.6-rc1
- changelogEntry:
    - summary: Release 0.9.6-rc0
      type: chore
  createdAt: "2023-05-28"
  irVersion: 20
  version: 0.9.6-rc0
- changelogEntry:
    - summary: Release 0.9.5
      type: chore
  createdAt: "2023-05-27"
  irVersion: 20
  version: 0.9.5
- changelogEntry:
    - summary: "- `fern init` reads `FERN_TOKEN` if the user token is not available"
      type: chore
  createdAt: "2023-05-27"
  irVersion: 20
  version: 0.9.4
- changelogEntry:
    - summary: Release 0.9.4-rc3
      type: chore
  createdAt: "2023-05-25"
  irVersion: 20
  version: 0.9.4-rc3
- changelogEntry:
    - summary: Release 0.9.4-rc2
      type: chore
  createdAt: "2023-05-25"
  irVersion: 20
  version: 0.9.4-rc2
- changelogEntry:
    - summary: Release 0.9.4-rc1
      type: chore
  createdAt: "2023-05-25"
  irVersion: 20
  version: 0.9.4-rc1
- changelogEntry:
    - summary: Release 0.9.4-rc0
      type: chore
  createdAt: "2023-05-25"
  irVersion: 20
  version: 0.9.4-rc0
- changelogEntry:
    - summary: Release 0.9.3
      type: chore
  createdAt: "2023-05-24"
  irVersion: 20
  version: 0.9.3
- changelogEntry:
    - summary: Release 0.9.2
      type: chore
  createdAt: "2023-05-24"
  irVersion: 20
  version: 0.9.2
- changelogEntry:
    - summary: Release 0.9.2-rc5
      type: chore
  createdAt: "2023-05-24"
  irVersion: 20
  version: 0.9.2-rc5
- changelogEntry:
    - summary: Release 0.9.2-rc4
      type: chore
  createdAt: "2023-05-24"
  irVersion: 20
  version: 0.9.2-rc4
- changelogEntry:
    - summary: Release 0.9.2-rc3
      type: chore
  createdAt: "2023-05-24"
  irVersion: 20
  version: 0.9.2-rc3
- changelogEntry:
    - summary: Release 0.9.2-rc2
      type: chore
  createdAt: "2023-05-23"
  irVersion: 20
  version: 0.9.2-rc2
- changelogEntry:
    - summary: Release 0.9.2-rc1
      type: chore
  createdAt: "2023-05-23"
  irVersion: 20
  version: 0.9.2-rc1
- changelogEntry:
    - summary: Release 0.9.2-rc0
      type: chore
  createdAt: "2023-05-21"
  irVersion: 20
  version: 0.9.2-rc0
- changelogEntry:
    - summary: Release 0.9.1
      type: chore
  createdAt: "2023-05-20"
  irVersion: 20
  version: 0.9.1
- changelogEntry:
    - summary: Release 0.9.1-rc3
      type: chore
  createdAt: "2023-05-20"
  irVersion: 20
  version: 0.9.1-rc3
- changelogEntry:
    - summary: Release 0.9.1-rc2
      type: chore
  createdAt: "2023-05-19"
  irVersion: 20
  version: 0.9.1-rc2
- changelogEntry:
    - summary: Release 0.9.1-rc1
      type: chore
  createdAt: "2023-05-18"
  irVersion: 20
  version: 0.9.1-rc1
- changelogEntry:
    - summary: Release 0.9.1-rc0
      type: chore
  createdAt: "2023-05-18"
  irVersion: 20
  version: 0.9.1-rc0
- changelogEntry:
    - summary: Running `fern init --openapi <path to openapi>` creates an OpenAPI workspace
      type: chore
  createdAt: "2023-05-17"
  irVersion: 20
  version: 0.9.0
- changelogEntry:
    - summary: Release 0.9.0-rc0
      type: chore
  createdAt: "2023-05-17"
  irVersion: 20
  version: 0.9.0-rc0
- changelogEntry:
    - summary: Add `fern-go-model` generator identifier.
      type: chore
  createdAt: "2023-05-16"
  irVersion: 20
  version: 0.8.25-rc0
- changelogEntry:
    - summary: Release 0.8.24
      type: chore
  createdAt: "2023-05-16"
  irVersion: 20
  version: 0.8.24
- changelogEntry:
    - summary: Release 0.8.23
      type: chore
  createdAt: "2023-05-13"
  irVersion: 20
  version: 0.8.23
- changelogEntry:
    - summary: Release 0.8.22
      type: chore
  createdAt: "2023-05-13"
  irVersion: 20
  version: 0.8.22
- changelogEntry:
    - summary: Release 0.8.21
      type: chore
  createdAt: "2023-05-13"
  irVersion: 20
  version: 0.8.21
- changelogEntry:
    - summary: Release 0.8.20
      type: chore
  createdAt: "2023-05-12"
  irVersion: 20
  version: 0.8.20
- changelogEntry:
    - summary: Release 0.8.20-rc4
      type: chore
  createdAt: "2023-05-12"
  irVersion: 20
  version: 0.8.20-rc4
- changelogEntry:
    - summary: Release 0.8.20-rc3
      type: chore
  createdAt: "2023-05-12"
  irVersion: 20
  version: 0.8.20-rc3
- changelogEntry:
    - summary: Release 0.8.20-rc2
      type: chore
  createdAt: "2023-05-11"
  irVersion: 20
  version: 0.8.20-rc2
- changelogEntry:
    - summary: Release 0.8.20-rc1
      type: chore
  createdAt: "2023-05-11"
  irVersion: 20
  version: 0.8.20-rc1
- changelogEntry:
    - summary: Release 0.8.20-rc0
      type: chore
  createdAt: "2023-05-11"
  irVersion: 20
  version: 0.8.20-rc0
- changelogEntry:
    - summary: Release 0.8.19
      type: chore
  createdAt: "2023-05-11"
  irVersion: 20
  version: 0.8.19
- changelogEntry:
    - summary: Release 0.8.19-rc9
      type: chore
  createdAt: "2023-05-11"
  irVersion: 20
  version: 0.8.19-rc9
- changelogEntry:
    - summary: Release 0.8.19-rc8
      type: chore
  createdAt: "2023-05-11"
  irVersion: 20
  version: 0.8.19-rc8
- changelogEntry:
    - summary: Release 0.8.19-rc7
      type: chore
  createdAt: "2023-05-10"
  irVersion: 20
  version: 0.8.19-rc7
- changelogEntry:
    - summary: Release 0.8.19-rc6
      type: chore
  createdAt: "2023-05-10"
  irVersion: 20
  version: 0.8.19-rc6
- changelogEntry:
    - summary: Release 0.8.19-rc5
      type: chore
  createdAt: "2023-05-10"
  irVersion: 20
  version: 0.8.19-rc5
- changelogEntry:
    - summary: Release 0.8.19-rc4
      type: chore
  createdAt: "2023-05-10"
  irVersion: 20
  version: 0.8.19-rc4
- changelogEntry:
    - summary: Release 0.8.19-rc3
      type: chore
  createdAt: "2023-05-10"
  irVersion: 20
  version: 0.8.19-rc3
- changelogEntry:
    - summary: Release 0.8.19-rc2
      type: chore
  createdAt: "2023-05-10"
  irVersion: 20
  version: 0.8.19-rc2
- changelogEntry:
    - summary: Release 0.8.19-rc1
      type: chore
  createdAt: "2023-05-10"
  irVersion: 20
  version: 0.8.19-rc1
- changelogEntry:
    - summary: Release 0.8.19-rc0
      type: chore
  createdAt: "2023-05-10"
  irVersion: 20
  version: 0.8.19-rc0
- changelogEntry:
    - summary: Release 0.8.18
      type: chore
  createdAt: "2023-05-08"
  irVersion: 20
  version: 0.8.18
- changelogEntry:
    - summary: Release 0.8.17
      type: chore
  createdAt: "2023-05-08"
  irVersion: 20
  version: 0.8.17
- changelogEntry:
    - summary: Release 0.8.17-rc3
      type: chore
  createdAt: "2023-05-08"
  irVersion: 20
  version: 0.8.17-rc3
- changelogEntry:
    - summary: Release 0.8.17-rc2
      type: chore
  createdAt: "2023-05-08"
  irVersion: 20
  version: 0.8.17-rc2
- changelogEntry:
    - summary: Release 0.8.17-rc1
      type: chore
  createdAt: "2023-05-08"
  irVersion: 20
  version: 0.8.17-rc1
- changelogEntry:
    - summary: Release 0.8.17-rc0
      type: chore
  createdAt: "2023-05-08"
  irVersion: 20
  version: 0.8.17-rc0
- changelogEntry:
    - summary: Release 0.8.16-rc9
      type: chore
  createdAt: "2023-05-08"
  irVersion: 20
  version: 0.8.16-rc9
- changelogEntry:
    - summary: Release 0.8.16-rc8
      type: chore
  createdAt: "2023-05-08"
  irVersion: 19
  version: 0.8.16-rc8
- changelogEntry:
    - summary: Release 0.8.16-rc7
      type: chore
  createdAt: "2023-05-08"
  irVersion: 19
  version: 0.8.16-rc7
- changelogEntry:
    - summary: Release 0.8.16-rc6
      type: chore
  createdAt: "2023-05-08"
  irVersion: 19
  version: 0.8.16-rc6
- changelogEntry:
    - summary: Release 0.8.16-rc5
      type: chore
  createdAt: "2023-05-08"
  irVersion: 19
  version: 0.8.16-rc5
- changelogEntry:
    - summary: Release 0.8.16-rc11
      type: chore
  createdAt: "2023-05-08"
  irVersion: 20
  version: 0.8.16-rc11
- changelogEntry:
    - summary: Release 0.8.16-rc10
      type: chore
  createdAt: "2023-05-08"
  irVersion: 20
  version: 0.8.16-rc10
- changelogEntry:
    - summary: Release 0.8.16-rc4
      type: chore
  createdAt: "2023-05-07"
  irVersion: 19
  version: 0.8.16-rc4
- changelogEntry:
    - summary: Release 0.8.16-rc3
      type: chore
  createdAt: "2023-05-07"
  irVersion: 19
  version: 0.8.16-rc3
- changelogEntry:
    - summary: Release 0.8.16-rc2
      type: chore
  createdAt: "2023-05-07"
  irVersion: 19
  version: 0.8.16-rc2
- changelogEntry:
    - summary: Release 0.8.16-rc1
      type: chore
  createdAt: "2023-05-07"
  irVersion: 19
  version: 0.8.16-rc1
- changelogEntry:
    - summary: Release 0.8.16-rc0
      type: chore
  createdAt: "2023-05-07"
  irVersion: 19
  version: 0.8.16-rc0
- changelogEntry:
    - summary: Release 0.8.15
      type: chore
  createdAt: "2023-05-07"
  irVersion: 19
  version: 0.8.15
- changelogEntry:
    - summary: Release 0.8.14
      type: chore
  createdAt: "2023-05-07"
  irVersion: 19
  version: 0.8.14
- changelogEntry:
    - summary: Release 0.8.13
      type: chore
  createdAt: "2023-05-07"
  irVersion: 19
  version: 0.8.13
- changelogEntry:
    - summary: Release 0.8.13-rc2
      type: chore
  createdAt: "2023-05-07"
  irVersion: 19
  version: 0.8.13-rc2
- changelogEntry:
    - summary: Release 0.8.13-rc1
      type: chore
  createdAt: "2023-05-07"
  irVersion: 19
  version: 0.8.13-rc1
- changelogEntry:
    - summary: Release 0.8.13-rc0
      type: chore
  createdAt: "2023-05-06"
  irVersion: 19
  version: 0.8.13-rc0
- changelogEntry:
    - summary: Release 0.8.12
      type: chore
  createdAt: "2023-05-05"
  irVersion: 19
  version: 0.8.12
- changelogEntry:
    - summary: Release 0.8.11
      type: chore
  createdAt: "2023-05-05"
  irVersion: 19
  version: 0.8.11
- changelogEntry:
    - summary: Release 0.8.10
      type: chore
  createdAt: "2023-05-05"
  irVersion: 19
  version: 0.8.10
- changelogEntry:
    - summary: Release 0.8.9
      type: chore
  createdAt: "2023-05-04"
  irVersion: 19
  version: 0.8.9
- changelogEntry:
    - summary: Release 0.8.8
      type: chore
  createdAt: "2023-05-04"
  irVersion: 19
  version: 0.8.8
- changelogEntry:
    - summary: Release 0.8.7
      type: chore
  createdAt: "2023-05-04"
  irVersion: 19
  version: 0.8.7
- changelogEntry:
    - summary: Release 0.8.6
      type: chore
  createdAt: "2023-05-03"
  irVersion: 19
  version: 0.8.6
- changelogEntry:
    - summary: Release 0.8.6-rc2
      type: chore
  createdAt: "2023-05-03"
  irVersion: 19
  version: 0.8.6-rc2
- changelogEntry:
    - summary: Release 0.8.6-rc1
      type: chore
  createdAt: "2023-05-03"
  irVersion: 19
  version: 0.8.6-rc1
- changelogEntry:
    - summary: Release 0.8.6-rc0
      type: chore
  createdAt: "2023-05-03"
  irVersion: 19
  version: 0.8.6-rc0
- changelogEntry:
    - summary: Release 0.8.5
      type: chore
  createdAt: "2023-05-03"
  irVersion: 19
  version: 0.8.5
- changelogEntry:
    - summary: Release 0.8.4
      type: chore
  createdAt: "2023-05-03"
  irVersion: 19
  version: 0.8.4
- changelogEntry:
    - summary: Release 0.8.3
      type: chore
  createdAt: "2023-05-03"
  irVersion: 19
  version: 0.8.3
- changelogEntry:
    - summary: Release 0.8.2
      type: chore
  createdAt: "2023-05-03"
  irVersion: 19
  version: 0.8.2
- changelogEntry:
    - summary: Release 0.8.1
      type: chore
  createdAt: "2023-05-02"
  irVersion: 19
  version: 0.8.1
- changelogEntry:
    - summary: Release 0.8.0
      type: chore
  createdAt: "2023-05-02"
  irVersion: 19
  version: 0.8.0
- changelogEntry:
    - summary: Release 0.8.0-rc9
      type: chore
  createdAt: "2023-05-02"
  irVersion: 19
  version: 0.8.0-rc9
- changelogEntry:
    - summary: Release 0.8.0-rc8
      type: chore
  createdAt: "2023-05-02"
  irVersion: 19
  version: 0.8.0-rc8
- changelogEntry:
    - summary: Release 0.8.0-rc7
      type: chore
  createdAt: "2023-05-02"
  irVersion: 19
  version: 0.8.0-rc7
- changelogEntry:
    - summary: Release 0.8.0-rc6
      type: chore
  createdAt: "2023-05-02"
  irVersion: 19
  version: 0.8.0-rc6
- changelogEntry:
    - summary: Release 0.8.0-rc5
      type: chore
  createdAt: "2023-05-02"
  irVersion: 19
  version: 0.8.0-rc5
- changelogEntry:
    - summary: Release 0.8.0-rc4
      type: chore
  createdAt: "2023-05-02"
  irVersion: 19
  version: 0.8.0-rc4
- changelogEntry:
    - summary: Release 0.8.0-rc3
      type: chore
  createdAt: "2023-05-02"
  irVersion: 19
  version: 0.8.0-rc3
- changelogEntry:
    - summary: Release 0.8.0-rc2
      type: chore
  createdAt: "2023-05-02"
  irVersion: 19
  version: 0.8.0-rc2
- changelogEntry:
    - summary: Release 0.8.0-rc1
      type: chore
  createdAt: "2023-05-02"
  irVersion: 19
  version: 0.8.0-rc1
- changelogEntry:
    - summary: Release 0.8.0-rc0
      type: chore
  createdAt: "2023-05-02"
  irVersion: 19
  version: 0.8.0-rc0
- changelogEntry:
    - summary: Release 0.7.5-rc17
      type: chore
  createdAt: "2023-05-02"
  irVersion: 19
  version: 0.7.5-rc17
- changelogEntry:
    - summary: Release 0.7.5-rc9
      type: chore
  createdAt: "2023-05-01"
  irVersion: 19
  version: 0.7.5-rc9
- changelogEntry:
    - summary: Release 0.7.5-rc8
      type: chore
  createdAt: "2023-05-01"
  irVersion: 19
  version: 0.7.5-rc8
- changelogEntry:
    - summary: Release 0.7.5-rc7
      type: chore
  createdAt: "2023-05-01"
  irVersion: 19
  version: 0.7.5-rc7
- changelogEntry:
    - summary: Release 0.7.5-rc16
      type: chore
  createdAt: "2023-05-01"
  irVersion: 19
  version: 0.7.5-rc16
- changelogEntry:
    - summary: Release 0.7.5-rc15
      type: chore
  createdAt: "2023-05-01"
  irVersion: 19
  version: 0.7.5-rc15
- changelogEntry:
    - summary: Release 0.7.5-rc14
      type: chore
  createdAt: "2023-05-01"
  irVersion: 19
  version: 0.7.5-rc14
- changelogEntry:
    - summary: Release 0.7.5-rc13
      type: chore
  createdAt: "2023-05-01"
  irVersion: 19
  version: 0.7.5-rc13
- changelogEntry:
    - summary: Release 0.7.5-rc12
      type: chore
  createdAt: "2023-05-01"
  irVersion: 19
  version: 0.7.5-rc12
- changelogEntry:
    - summary: Release 0.7.5-rc11
      type: chore
  createdAt: "2023-05-01"
  irVersion: 19
  version: 0.7.5-rc11
- changelogEntry:
    - summary: Release 0.7.5-rc10
      type: chore
  createdAt: "2023-05-01"
  irVersion: 19
  version: 0.7.5-rc10
- changelogEntry:
    - summary: Release 0.7.5-rc6
      type: chore
  createdAt: "2023-04-30"
  irVersion: 19
  version: 0.7.5-rc6
- changelogEntry:
    - summary: Release 0.7.5-rc5
      type: chore
  createdAt: "2023-04-30"
  irVersion: 19
  version: 0.7.5-rc5
- changelogEntry:
    - summary: Release 0.7.5-rc4
      type: chore
  createdAt: "2023-04-30"
  irVersion: 19
  version: 0.7.5-rc4
- changelogEntry:
    - summary: Release 0.7.5-rc3
      type: chore
  createdAt: "2023-04-30"
  irVersion: 19
  version: 0.7.5-rc3
- changelogEntry:
    - summary: Release 0.7.5-rc2
      type: chore
  createdAt: "2023-04-30"
  irVersion: 19
  version: 0.7.5-rc2
- changelogEntry:
    - summary: Release 0.7.5-rc1
      type: chore
  createdAt: "2023-04-30"
  irVersion: 18
  version: 0.7.5-rc1
- changelogEntry:
    - summary: Release 0.7.5-rc0
      type: chore
  createdAt: "2023-04-28"
  irVersion: 18
  version: 0.7.5-rc0
- changelogEntry:
    - summary: Release 0.7.4
      type: chore
  createdAt: "2023-04-23"
  irVersion: 18
  version: 0.7.4
- changelogEntry:
    - summary: Release 0.7.4-rc1
      type: chore
  createdAt: "2023-04-23"
  irVersion: 18
  version: 0.7.4-rc1
- changelogEntry:
    - summary: Release 0.7.4-rc0
      type: chore
  createdAt: "2023-04-23"
  irVersion: 18
  version: 0.7.4-rc0
- changelogEntry:
    - summary: Release 0.7.3
      type: chore
  createdAt: "2023-04-23"
  irVersion: 18
  version: 0.7.3
- changelogEntry:
    - summary: Release 0.7.3-rc0
      type: chore
  createdAt: "2023-04-23"
  irVersion: 18
  version: 0.7.3-rc0
- changelogEntry:
    - summary: Release 0.7.2
      type: chore
  createdAt: "2023-04-23"
  irVersion: 18
  version: 0.7.2
- changelogEntry:
    - summary: Release 0.7.1
      type: chore
  createdAt: "2023-04-23"
  irVersion: 18
  version: 0.7.1
- changelogEntry:
    - summary: Release 0.7.1-rc1
      type: chore
  createdAt: "2023-04-23"
  irVersion: 18
  version: 0.7.1-rc1
- changelogEntry:
    - summary: Release 0.7.1-rc0
      type: chore
  createdAt: "2023-04-23"
  irVersion: 18
  version: 0.7.1-rc0
- changelogEntry:
    - summary: Release 0.7.0
      type: chore
  createdAt: "2023-04-21"
  irVersion: 18
  version: 0.7.0
- changelogEntry:
    - summary: Release 0.7.0-rc1
      type: chore
  createdAt: "2023-04-21"
  irVersion: 18
  version: 0.7.0-rc1
- changelogEntry:
    - summary: Release 0.7.0-rc0
      type: chore
  createdAt: "2023-04-21"
  irVersion: 18
  version: 0.7.0-rc0
- changelogEntry:
    - summary: Release 0.6.12
      type: chore
  createdAt: "2023-04-19"
  irVersion: 18
  version: 0.6.12
- changelogEntry:
    - summary: Release 0.6.11
      type: chore
  createdAt: "2023-04-19"
  irVersion: 18
  version: 0.6.11
- changelogEntry:
    - summary: Release 0.6.11-rc2
      type: chore
  createdAt: "2023-04-17"
  irVersion: 18
  version: 0.6.11-rc2
- changelogEntry:
    - summary: Release 0.6.11-rc1
      type: chore
  createdAt: "2023-04-17"
  irVersion: 18
  version: 0.6.11-rc1
- changelogEntry:
    - summary: Release 0.6.11-rc0
      type: chore
  createdAt: "2023-04-17"
  irVersion: 18
  version: 0.6.11-rc0
- changelogEntry:
    - summary: Release 0.6.10
      type: chore
  createdAt: "2023-04-04"
  irVersion: 16
  version: 0.6.10
- changelogEntry:
    - summary: Release 0.6.10-rc4
      type: chore
  createdAt: "2023-04-03"
  irVersion: 16
  version: 0.6.10-rc4
- changelogEntry:
    - summary: Release 0.6.10-rc3
      type: chore
  createdAt: "2023-04-03"
  irVersion: 16
  version: 0.6.10-rc3
- changelogEntry:
    - summary: Release 0.6.10-rc2
      type: chore
  createdAt: "2023-04-03"
  irVersion: 16
  version: 0.6.10-rc2
- changelogEntry:
    - summary: Release 0.6.10-rc1
      type: chore
  createdAt: "2023-04-02"
  irVersion: 16
  version: 0.6.10-rc1
- changelogEntry:
    - summary: Release 0.6.10-rc0
      type: chore
  createdAt: "2023-04-02"
  irVersion: 16
  version: 0.6.10-rc0
- changelogEntry:
    - summary: Release 0.6.9
      type: chore
  createdAt: "2023-04-02"
  irVersion: 16
  version: 0.6.9
- changelogEntry:
    - summary: Release 0.6.8
      type: chore
  createdAt: "2023-04-02"
  irVersion: 16
  version: 0.6.8
- changelogEntry:
    - summary: Release 0.6.7
      type: chore
  createdAt: "2023-04-01"
  irVersion: 16
  version: 0.6.7
- changelogEntry:
    - summary: Release 0.6.7-rc0
      type: chore
  createdAt: "2023-04-01"
  irVersion: 16
  version: 0.6.7-rc0
- changelogEntry:
    - summary: Release 0.6.6
      type: chore
  createdAt: "2023-03-31"
  irVersion: 16
  version: 0.6.6
- changelogEntry:
    - summary: Release 0.6.5
      type: chore
  createdAt: "2023-03-31"
  irVersion: 16
  version: 0.6.5
- changelogEntry:
    - summary: Release 0.6.5-rc1
      type: chore
  createdAt: "2023-03-31"
  irVersion: 16
  version: 0.6.5-rc1
- changelogEntry:
    - summary: Release 0.6.5-rc0
      type: chore
  createdAt: "2023-03-30"
  irVersion: 16
  version: 0.6.5-rc0
- changelogEntry:
    - summary: Release 0.6.4
      type: chore
  createdAt: "2023-03-30"
  irVersion: 16
  version: 0.6.4
- changelogEntry:
    - summary: Release 0.6.3
      type: chore
  createdAt: "2023-03-30"
  irVersion: 16
  version: 0.6.3
- changelogEntry:
    - summary: Release 0.6.3-rc1
      type: chore
  createdAt: "2023-03-30"
  irVersion: 16
  version: 0.6.3-rc1
- changelogEntry:
    - summary: Release 0.6.3-rc0
      type: chore
  createdAt: "2023-03-30"
  irVersion: 16
  version: 0.6.3-rc0
- changelogEntry:
    - summary: Release 0.6.2
      type: chore
  createdAt: "2023-03-29"
  irVersion: 16
  version: 0.6.2
- changelogEntry:
    - summary: Release 0.6.2-rc2
      type: chore
  createdAt: "2023-03-29"
  irVersion: 16
  version: 0.6.2-rc2
- changelogEntry:
    - summary: Release 0.6.2-rc1
      type: chore
  createdAt: "2023-03-29"
  irVersion: 16
  version: 0.6.2-rc1
- changelogEntry:
    - summary: Release 0.6.2-rc0
      type: chore
  createdAt: "2023-03-28"
  irVersion: 16
  version: 0.6.2-rc0
- changelogEntry:
    - summary: Release 0.6.1
      type: chore
  createdAt: "2023-03-28"
  irVersion: 15
  version: 0.6.1
- changelogEntry:
    - summary: Release 0.6.0
      type: chore
  createdAt: "2023-03-28"
  irVersion: 15
  version: 0.6.0
- changelogEntry:
    - summary: Release 0.5.4
      type: chore
  createdAt: "2023-03-28"
  irVersion: 15
  version: 0.5.4
- changelogEntry:
    - summary: Release 0.5.4-rc4
      type: chore
  createdAt: "2023-03-28"
  irVersion: 15
  version: 0.5.4-rc4
- changelogEntry:
    - summary: Release 0.5.4-rc3
      type: chore
  createdAt: "2023-03-26"
  irVersion: 15
  version: 0.5.4-rc3
- changelogEntry:
    - summary: Release 0.5.4-rc2
      type: chore
  createdAt: "2023-03-24"
  irVersion: 15
  version: 0.5.4-rc2
- changelogEntry:
    - summary: Release 0.5.4-rc1
      type: chore
  createdAt: "2023-03-24"
  irVersion: 15
  version: 0.5.4-rc1
- changelogEntry:
    - summary: Release 0.5.4-rc0
      type: chore
  createdAt: "2023-03-24"
  irVersion: 15
  version: 0.5.4-rc0
- changelogEntry:
    - summary: Release 0.5.3
      type: chore
  createdAt: "2023-03-20"
  irVersion: 14
  version: 0.5.3
- changelogEntry:
    - summary: Release 0.5.3-rc6
      type: chore
  createdAt: "2023-03-20"
  irVersion: 14
  version: 0.5.3-rc6
- changelogEntry:
    - summary: Release 0.5.3-rc5
      type: chore
  createdAt: "2023-03-19"
  irVersion: 14
  version: 0.5.3-rc5
- changelogEntry:
    - summary: Release 0.5.3-rc4
      type: chore
  createdAt: "2023-03-19"
  irVersion: 14
  version: 0.5.3-rc4
- changelogEntry:
    - summary: Release 0.5.3-rc3
      type: chore
  createdAt: "2023-03-13"
  irVersion: 13
  version: 0.5.3-rc3
- changelogEntry:
    - summary: Release 0.5.3-rc2
      type: chore
  createdAt: "2023-03-13"
  irVersion: 13
  version: 0.5.3-rc2
- changelogEntry:
    - summary: Release 0.5.3-rc1
      type: chore
  createdAt: "2023-03-11"
  irVersion: 13
  version: 0.5.3-rc1
- changelogEntry:
    - summary: Release 0.5.3-rc0
      type: chore
  createdAt: "2023-03-11"
  irVersion: 13
  version: 0.5.3-rc0
- changelogEntry:
    - summary: Release 0.5.2
      type: chore
  createdAt: "2023-03-10"
  irVersion: 12
  version: 0.5.2
- changelogEntry:
    - summary: Release 0.5.1
      type: chore
  createdAt: "2023-03-09"
  irVersion: 12
  version: 0.5.1
- changelogEntry:
    - summary: "## What's Changed\r\n* Support http streams in responses by @zachkirsch\
        \ in https://github.com/fern-api/fern/pull/1365\r\n* fix: introduce undiscriminated\
        \ unions by @dsinghvi in https://github.com/fern-api/fern/pull/1367\r\n* Add\
        \ release blocker for undiscriminated unions by @zachkirsch in https://github.com/fern-api/fern/pull/1369\r\
        \n* Fix undiscriminated union rule by @zachkirsch in https://github.com/fern-api/fern/pull/1370\r\
        \n* Add file upload by @zachkirsch in https://github.com/fern-api/fern/pull/1366\r\
        \n* Rename property key to bodyProperty by @zachkirsch in https://github.com/fern-api/fern/pull/1371\r\
        \n* Add optional files by @zachkirsch in https://github.com/fern-api/fern/pull/1372\r\
        \n* ts generator versions above `0.5.0-rc0-6` use IR V12 by @dsinghvi in https://github.com/fern-api/fern/pull/1373\r\
        \n* Make File a reserved keyword in TS by @zachkirsch in https://github.com/fern-api/fern/pull/1374\r\
        \n* Add query-param stream condition by @zachkirsch in https://github.com/fern-api/fern/pull/1375\r\
        \n* fix: audiences works with subpackages and packages by @dsinghvi in https://github.com/fern-api/fern/pull/1376\r\
        \n* Fix docs in file properties by @zachkirsch in https://github.com/fern-api/fern/pull/1378\r\
        \n* Update import reference in OpenAPIMigrator by @TeisJayaswal in https://github.com/fern-api/fern/pull/1380\r\
        \n* fix: add missing `MovieId` type by @codebender828 in https://github.com/fern-api/fern/pull/1381\r\
        \n* Only disallow 'body' wrapper properties when there's a referenced request\
        \ body by @zachkirsch in https://github.com/fern-api/fern/pull/1382\r\n\r\n\
        ## New Contributors\r\n* @codebender828 made their first contribution in https://github.com/fern-api/fern/pull/1381\r\
        \n\r\n**Full Changelog**: https://github.com/fern-api/fern/compare/0.4.32...0.5.0"
      type: chore
  createdAt: "2023-03-09"
  irVersion: 12
  version: 0.5.0
- changelogEntry:
    - summary: Release 0.4.33-rc7
      type: chore
  createdAt: "2023-03-09"
  irVersion: 12
  version: 0.4.33-rc7
- changelogEntry:
    - summary: Release 0.4.33-rc6
      type: chore
  createdAt: "2023-03-09"
  irVersion: 12
  version: 0.4.33-rc6
- changelogEntry:
    - summary: Release 0.4.33-rc5
      type: chore
  createdAt: "2023-03-08"
  irVersion: 12
  version: 0.4.33-rc5
- changelogEntry:
    - summary: Release 0.4.33-rc4
      type: chore
  createdAt: "2023-03-08"
  irVersion: 12
  version: 0.4.33-rc4
- changelogEntry:
    - summary: Release 0.4.33-rc3
      type: chore
  createdAt: "2023-03-08"
  irVersion: 12
  version: 0.4.33-rc3
- changelogEntry:
    - summary: Release 0.4.33-rc2
      type: chore
  createdAt: "2023-03-08"
  irVersion: 12
  version: 0.4.33-rc2
- changelogEntry:
    - summary: Release 0.4.33-rc1
      type: chore
  createdAt: "2023-03-08"
  irVersion: 12
  version: 0.4.33-rc1
- changelogEntry:
    - summary: Release 0.4.33-rc0
      type: chore
  createdAt: "2023-03-07"
  irVersion: 12
  version: 0.4.33-rc0
- changelogEntry:
    - summary: Release 0.4.32-rc5
      type: chore
  createdAt: "2023-03-07"
  irVersion: 12
  version: 0.4.32-rc5
- changelogEntry:
    - summary: Release 0.4.32
      type: chore
  createdAt: "2023-03-06"
  irVersion: 11
  version: 0.4.32
- changelogEntry:
    - summary: Release 0.4.32-rc4
      type: chore
  createdAt: "2023-03-06"
  irVersion: 11
  version: 0.4.32-rc4
- changelogEntry:
    - summary: Release 0.4.32-rc3
      type: chore
  createdAt: "2023-03-06"
  irVersion: 11
  version: 0.4.32-rc3
- changelogEntry:
    - summary: Release 0.4.32-rc2
      type: chore
  createdAt: "2023-03-06"
  irVersion: 11
  version: 0.4.32-rc2
- changelogEntry:
    - summary: Release 0.4.32-rc1
      type: chore
  createdAt: "2023-03-06"
  irVersion: 11
  version: 0.4.32-rc1
- changelogEntry:
    - summary: Release 0.4.32-rc0
      type: chore
  createdAt: "2023-03-05"
  irVersion: 9
  version: 0.4.32-rc0
- changelogEntry:
    - summary: Release 0.4.31-rc3
      type: chore
  createdAt: "2023-03-04"
  irVersion: 9
  version: 0.4.31-rc3
- changelogEntry:
    - summary: Release 0.4.31
      type: chore
  createdAt: "2023-03-04"
  irVersion: 9
  version: 0.4.31
- changelogEntry:
    - summary: Release 0.4.31-rc4
      type: chore
  createdAt: "2023-03-04"
  irVersion: 9
  version: 0.4.31-rc4
- changelogEntry:
    - summary: Release 0.4.31-rc2
      type: chore
  createdAt: "2023-03-04"
  irVersion: 9
  version: 0.4.31-rc2
- changelogEntry:
    - summary: Release 0.4.31-rc1
      type: chore
  createdAt: "2023-03-04"
  irVersion: 9
  version: 0.4.31-rc1
- changelogEntry:
    - summary: Release 0.4.30
      type: chore
  createdAt: "2023-03-03"
  irVersion: 9
  version: 0.4.30
- changelogEntry:
    - summary: Release 0.4.29
      type: chore
  createdAt: "2023-03-03"
  irVersion: 9
  version: 0.4.29
- changelogEntry:
    - summary: Release 0.4.28-rc4
      type: chore
  createdAt: "2023-03-03"
  irVersion: 9
  version: 0.4.28-rc4
- changelogEntry:
    - summary: Release 0.4.28-rc3
      type: chore
  createdAt: "2023-03-03"
  irVersion: 9
  version: 0.4.28-rc3
- changelogEntry:
    - summary: Release 0.4.28-rc2
      type: chore
  createdAt: "2023-03-02"
  irVersion: 9
  version: 0.4.28-rc2
- changelogEntry:
    - summary: Release 0.4.28-rc1
      type: chore
  createdAt: "2023-03-02"
  irVersion: 9
  version: 0.4.28-rc1
- changelogEntry:
    - summary: Release 0.4.28-rc0
      type: chore
  createdAt: "2023-03-02"
  irVersion: 9
  version: 0.4.28-rc0
- changelogEntry:
    - summary: Release 0.4.27-rc2
      type: chore
  createdAt: "2023-03-02"
  irVersion: 9
  version: 0.4.27-rc2
- changelogEntry:
    - summary: Release 0.4.27
      type: chore
  createdAt: "2023-03-02"
  irVersion: 9
  version: 0.4.27
- changelogEntry:
    - summary: Release 0.4.27-rc1
      type: chore
  createdAt: "2023-03-02"
  irVersion: 9
  version: 0.4.27-rc1
- changelogEntry:
    - summary: Release 0.4.27-rc0
      type: chore
  createdAt: "2023-03-01"
  irVersion: 9
  version: 0.4.27-rc0
- changelogEntry:
    - summary: Release 0.4.26
      type: chore
  createdAt: "2023-02-25"
  irVersion: 9
  version: 0.4.26
- changelogEntry:
    - summary: Release 0.4.25
      type: chore
  createdAt: "2023-02-25"
  irVersion: 9
  version: 0.4.25
- changelogEntry:
    - summary: Release 0.4.24
      type: chore
  createdAt: "2023-02-23"
  irVersion: 9
  version: 0.4.24
- changelogEntry:
    - summary: Release 0.4.24-rc1
      type: chore
  createdAt: "2023-02-21"
  irVersion: 9
  version: 0.4.24-rc1
- changelogEntry:
    - summary: Release 0.4.24-rc0
      type: chore
  createdAt: "2023-02-20"
  irVersion: 9
  version: 0.4.24-rc0
- changelogEntry:
    - summary: Release 0.4.23
      type: chore
  createdAt: "2023-02-16"
  irVersion: 8
  version: 0.4.23
- changelogEntry:
    - summary: Release 0.4.23-rc0
      type: chore
  createdAt: "2023-02-16"
  irVersion: 8
  version: 0.4.23-rc0
- changelogEntry:
    - summary: Release 0.4.22
      type: chore
  createdAt: "2023-02-12"
  irVersion: 8
  version: 0.4.22
- changelogEntry:
    - summary: Release 0.4.21
      type: chore
  createdAt: "2023-02-12"
  irVersion: 8
  version: 0.4.21
- changelogEntry:
    - summary: Release 0.4.20
      type: chore
  createdAt: "2023-02-12"
  irVersion: 8
  version: 0.4.20
- changelogEntry:
    - summary: Release 0.4.20-rc1
      type: chore
  createdAt: "2023-02-09"
  irVersion: 8
  version: 0.4.20-rc1
- changelogEntry:
    - summary: Release 0.4.20-rc0
      type: chore
  createdAt: "2023-02-09"
  irVersion: 8
  version: 0.4.20-rc0
- changelogEntry:
    - summary: Release 0.4.19-rc1
      type: chore
  createdAt: "2023-02-09"
  irVersion: 8
  version: 0.4.19-rc1
- changelogEntry:
    - summary: Release 0.4.19
      type: chore
  createdAt: "2023-02-09"
  irVersion: 8
  version: 0.4.19
- changelogEntry:
    - summary: Release 0.4.19-rc2
      type: chore
  createdAt: "2023-02-09"
  irVersion: 8
  version: 0.4.19-rc2
- changelogEntry:
    - summary: Release 0.4.19-rc0
      type: chore
  createdAt: "2023-02-09"
  irVersion: 8
  version: 0.4.19-rc0
- changelogEntry:
    - summary: Release 0.4.18
      type: chore
  createdAt: "2023-02-07"
  irVersion: 8
  version: 0.4.18
- changelogEntry:
    - summary: Release 0.4.17
      type: chore
  createdAt: "2023-02-06"
  irVersion: 8
  version: 0.4.17
- changelogEntry:
    - summary: Release 0.4.17-rc0
      type: chore
  createdAt: "2023-02-06"
  irVersion: 8
  version: 0.4.17-rc0
- changelogEntry:
    - summary: Release 0.4.16
      type: chore
  createdAt: "2023-02-06"
  irVersion: 8
  version: 0.4.16
- changelogEntry:
    - summary: Release 0.4.15
      type: chore
  createdAt: "2023-02-06"
  irVersion: 8
  version: 0.4.15
- changelogEntry:
    - summary: Release 0.4.15-rc0
      type: chore
  createdAt: "2023-02-06"
  irVersion: 8
  version: 0.4.15-rc0
- changelogEntry:
    - summary: Release 0.4.14
      type: chore
  createdAt: "2023-02-05"
  irVersion: 8
  version: 0.4.14
- changelogEntry:
    - summary: Release 0.4.13
      type: chore
  createdAt: "2023-02-04"
  irVersion: 8
  version: 0.4.13
- changelogEntry:
    - summary: Release 0.4.12
      type: chore
  createdAt: "2023-02-02"
  irVersion: 8
  version: 0.4.12
- changelogEntry:
    - summary: Release 0.4.12-rc0
      type: chore
  createdAt: "2023-02-02"
  irVersion: 8
  version: 0.4.12-rc0
- changelogEntry:
    - summary: Release 0.4.11
      type: chore
  createdAt: "2023-02-02"
  irVersion: 8
  version: 0.4.11
- changelogEntry:
    - summary: Release 0.4.11-rc1
      type: chore
  createdAt: "2023-02-02"
  irVersion: 8
  version: 0.4.11-rc1
- changelogEntry:
    - summary: Release 0.4.11-rc0
      type: chore
  createdAt: "2023-02-02"
  irVersion: 8
  version: 0.4.11-rc0
- changelogEntry:
    - summary: Release 0.4.10
      type: chore
  createdAt: "2023-02-02"
  irVersion: 8
  version: 0.4.10
- changelogEntry:
    - summary: Release 0.4.9
      type: chore
  createdAt: "2023-02-01"
  irVersion: 7
  version: 0.4.9
- changelogEntry:
    - summary: Release 0.4.8
      type: chore
  createdAt: "2023-02-01"
  irVersion: 7
  version: 0.4.8
- changelogEntry:
    - summary: Release 0.4.7
      type: chore
  createdAt: "2023-02-01"
  irVersion: 7
  version: 0.4.7
- changelogEntry:
    - summary: Release 0.4.6
      type: chore
  createdAt: "2023-02-01"
  irVersion: 7
  version: 0.4.6
- changelogEntry:
    - summary: Release 0.4.5
      type: chore
  createdAt: "2023-02-01"
  irVersion: 7
  version: 0.4.5
- changelogEntry:
    - summary: Release 0.4.5-rc4
      type: chore
  createdAt: "2023-01-31"
  irVersion: 7
  version: 0.4.5-rc4
- changelogEntry:
    - summary: Release 0.4.5-rc3
      type: chore
  createdAt: "2023-01-31"
  irVersion: 7
  version: 0.4.5-rc3
- changelogEntry:
    - summary: Release 0.4.5-rc5
      type: chore
  createdAt: "2023-01-31"
  irVersion: 7
  version: 0.4.5-rc5
- changelogEntry:
    - summary: Release 0.4.5-rc2
      type: chore
  createdAt: "2023-01-30"
  irVersion: 7
  version: 0.4.5-rc2
- changelogEntry:
    - summary: Release 0.4.5-rc1
      type: chore
  createdAt: "2023-01-30"
  irVersion: 7
  version: 0.4.5-rc1
- changelogEntry:
    - summary: Release 0.4.5-rc0
      type: chore
  createdAt: "2023-01-30"
  irVersion: 7
  version: 0.4.5-rc0
- changelogEntry:
    - summary: Release 0.4.4
      type: chore
  createdAt: "2023-01-30"
  irVersion: 7
  version: 0.4.4
- changelogEntry:
    - summary: Release 0.4.3
      type: chore
  createdAt: "2023-01-30"
  irVersion: 7
  version: 0.4.3
- changelogEntry:
    - summary: Release 0.4.2
      type: chore
  createdAt: "2023-01-30"
  irVersion: 7
  version: 0.4.2
- changelogEntry:
    - summary: Release 0.4.1
      type: chore
  createdAt: "2023-01-29"
  irVersion: 7
  version: 0.4.1
- changelogEntry:
    - summary: Release 0.4.0-rc1
      type: chore
  createdAt: "2023-01-29"
  irVersion: 7
  version: 0.4.0-rc1
- changelogEntry:
    - summary: Release 0.4.0
      type: chore
  createdAt: "2023-01-29"
  irVersion: 7
  version: 0.4.0
- changelogEntry:
    - summary: Release 0.4.0-rc0
      type: chore
  createdAt: "2023-01-29"
  irVersion: 7
  version: 0.4.0-rc0
- changelogEntry:
    - summary: Release 0.3.23
      type: chore
  createdAt: "2023-01-28"
  irVersion: 6
  version: 0.3.23
- changelogEntry:
    - summary: Release 0.3.22
      type: chore
  createdAt: "2023-01-28"
  irVersion: 6
  version: 0.3.22
- changelogEntry:
    - summary: Release 0.3.21
      type: chore
  createdAt: "2023-01-28"
  irVersion: 6
  version: 0.3.21
- changelogEntry:
    - summary: Release 0.3.20
      type: chore
  createdAt: "2023-01-27"
  irVersion: 6
  version: 0.3.20
- changelogEntry:
    - summary: Release 0.3.19
      type: chore
  createdAt: "2023-01-24"
  irVersion: 6
  version: 0.3.19
- changelogEntry:
    - summary: Release 0.3.18
      type: chore
  createdAt: "2023-01-23"
  irVersion: 6
  version: 0.3.18
- changelogEntry:
    - summary: Release 0.3.17
      type: chore
  createdAt: "2023-01-23"
  irVersion: 6
  version: 0.3.17
- changelogEntry:
    - summary: Release 0.3.17-rc8
      type: chore
  createdAt: "2023-01-23"
  irVersion: 6
  version: 0.3.17-rc8
- changelogEntry:
    - summary: Release 0.3.17-rc7
      type: chore
  createdAt: "2023-01-23"
  irVersion: 6
  version: 0.3.17-rc7
- changelogEntry:
    - summary: Release 0.3.17-rc6
      type: chore
  createdAt: "2023-01-23"
  irVersion: 6
  version: 0.3.17-rc6
- changelogEntry:
    - summary: Release 0.3.17-rc5
      type: chore
  createdAt: "2023-01-23"
  irVersion: 6
  version: 0.3.17-rc5
- changelogEntry:
    - summary: Release 0.3.17-rc4
      type: chore
  createdAt: "2023-01-23"
  irVersion: 6
  version: 0.3.17-rc4
- changelogEntry:
    - summary: Release 0.3.17-rc3
      type: chore
  createdAt: "2023-01-23"
  irVersion: 6
  version: 0.3.17-rc3
- changelogEntry:
    - summary: Release 0.3.17-rc2
      type: chore
  createdAt: "2023-01-22"
  irVersion: 6
  version: 0.3.17-rc2
- changelogEntry:
    - summary: Release 0.3.17-rc1
      type: chore
  createdAt: "2023-01-21"
  irVersion: 6
  version: 0.3.17-rc1
- changelogEntry:
    - summary: Release 0.3.17-rc0
      type: chore
  createdAt: "2023-01-21"
  irVersion: 6
  version: 0.3.17-rc0
- changelogEntry:
    - summary: Release 0.3.16
      type: chore
  createdAt: "2023-01-20"
  irVersion: 6
  version: 0.3.16
- changelogEntry:
    - summary: Release 0.3.16-rc2
      type: chore
  createdAt: "2023-01-19"
  irVersion: 6
  version: 0.3.16-rc2
- changelogEntry:
    - summary: Release 0.3.16-rc1
      type: chore
  createdAt: "2023-01-18"
  irVersion: 6
  version: 0.3.16-rc1
- changelogEntry:
    - summary: Release 0.3.16-rc0
      type: chore
  createdAt: "2023-01-18"
  irVersion: 6
  version: 0.3.16-rc0
- changelogEntry:
    - summary: Release 0.3.15
      type: chore
  createdAt: "2023-01-18"
  irVersion: 6
  version: 0.3.15
- changelogEntry:
    - summary: Release 0.3.15-rc0
      type: chore
  createdAt: "2023-01-18"
  irVersion: 6
  version: 0.3.15-rc0
- changelogEntry:
    - summary: Release 0.3.14
      type: chore
  createdAt: "2023-01-18"
  irVersion: 6
  version: 0.3.14
- changelogEntry:
    - summary: Release 0.3.13
      type: chore
  createdAt: "2023-01-18"
  irVersion: 6
  version: 0.3.13
- changelogEntry:
    - summary: Release 0.3.12
      type: chore
  createdAt: "2023-01-18"
  irVersion: 6
  version: 0.3.12
- changelogEntry:
    - summary: Release 0.3.12-rc13
      type: chore
  createdAt: "2023-01-18"
  irVersion: 6
  version: 0.3.12-rc13
- changelogEntry:
    - summary: Release 0.3.12-rc12
      type: chore
  createdAt: "2023-01-18"
  irVersion: 6
  version: 0.3.12-rc12
- changelogEntry:
    - summary: Release 0.3.12-rc9
      type: chore
  createdAt: "2023-01-17"
  irVersion: 6
  version: 0.3.12-rc9
- changelogEntry:
    - summary: Release 0.3.12-rc8
      type: chore
  createdAt: "2023-01-17"
  irVersion: 6
  version: 0.3.12-rc8
- changelogEntry:
    - summary: Release 0.3.12-rc11
      type: chore
  createdAt: "2023-01-17"
  irVersion: 6
  version: 0.3.12-rc11
- changelogEntry:
    - summary: Release 0.3.12-rc10
      type: chore
  createdAt: "2023-01-17"
  irVersion: 6
  version: 0.3.12-rc10
- changelogEntry:
    - summary: Release 0.3.12-rc7
      type: chore
  createdAt: "2023-01-15"
  irVersion: 6
  version: 0.3.12-rc7
- changelogEntry:
    - summary: Release 0.3.12-rc6
      type: chore
  createdAt: "2023-01-15"
  irVersion: 6
  version: 0.3.12-rc6
- changelogEntry:
    - summary: Release 0.3.12-rc5
      type: chore
  createdAt: "2023-01-15"
  irVersion: 6
  version: 0.3.12-rc5
- changelogEntry:
    - summary: Release 0.3.12-rc4
      type: chore
  createdAt: "2023-01-15"
  irVersion: 6
  version: 0.3.12-rc4
- changelogEntry:
    - summary: Release 0.3.12-rc3
      type: chore
  createdAt: "2023-01-13"
  irVersion: 5
  version: 0.3.12-rc3
- changelogEntry:
    - summary: Release 0.3.12-rc2
      type: chore
  createdAt: "2023-01-13"
  irVersion: 5
  version: 0.3.12-rc2
- changelogEntry:
    - summary: Release 0.3.12-rc1
      type: chore
  createdAt: "2023-01-13"
  irVersion: 5
  version: 0.3.12-rc1
- changelogEntry:
    - summary: Release 0.3.12-rc0
      type: chore
  createdAt: "2023-01-12"
  irVersion: 5
  version: 0.3.12-rc0
- changelogEntry:
    - summary: Release 0.3.11
      type: chore
  createdAt: "2023-01-12"
  irVersion: 5
  version: 0.3.11
- changelogEntry:
    - summary: Release 0.3.10
      type: chore
  createdAt: "2023-01-11"
  irVersion: 5
  version: 0.3.10
- changelogEntry:
    - summary: Release 0.3.9
      type: chore
  createdAt: "2023-01-11"
  irVersion: 5
  version: 0.3.9
- changelogEntry:
    - summary: Release 0.3.8-rc1
      type: chore
  createdAt: "2023-01-11"
  irVersion: 5
  version: 0.3.8-rc1
- changelogEntry:
    - summary: Release 0.3.8-rc0
      type: chore
  createdAt: "2023-01-11"
  irVersion: 5
  version: 0.3.8-rc0
- changelogEntry:
    - summary: Release 0.3.8
      type: chore
  createdAt: "2023-01-09"
  irVersion: 5
  version: 0.3.8
- changelogEntry:
    - summary: Release 0.3.7
      type: chore
  createdAt: "2023-01-08"
  irVersion: 5
  version: 0.3.7
- changelogEntry:
    - summary: Release 0.3.7-rc0
      type: chore
  createdAt: "2023-01-08"
  irVersion: 5
  version: 0.3.7-rc0
- changelogEntry:
    - summary: Release 0.3.6
      type: chore
  createdAt: "2023-01-08"
  irVersion: 5
  version: 0.3.6
- changelogEntry:
    - summary: Release 0.3.6-rc1
      type: chore
  createdAt: "2023-01-06"
  irVersion: 4
  version: 0.3.6-rc1
- changelogEntry:
    - summary: Release 0.3.6-rc0
      type: chore
  createdAt: "2023-01-06"
  irVersion: 4
  version: 0.3.6-rc0
- changelogEntry:
    - summary: Release 0.3.5
      type: chore
  createdAt: "2022-12-28"
  irVersion: 4
  version: 0.3.5
- changelogEntry:
    - summary: Release 0.3.4
      type: chore
  createdAt: "2022-12-28"
  irVersion: 4
  version: 0.3.4
- changelogEntry:
    - summary: Release 0.3.3
      type: chore
  createdAt: "2022-12-28"
  irVersion: 4
  version: 0.3.3
- changelogEntry:
    - summary: Release 0.3.2
      type: chore
  createdAt: "2022-12-28"
  irVersion: 4
  version: 0.3.2
- changelogEntry:
    - summary: Release 0.3.1
      type: chore
  createdAt: "2022-12-28"
  irVersion: 4
  version: 0.3.1
- changelogEntry:
    - summary: Release 0.3.0-rc14
      type: chore
  createdAt: "2022-12-28"
  irVersion: 4
  version: 0.3.0-rc14
- changelogEntry:
    - summary: Release 0.3.0-rc13
      type: chore
  createdAt: "2022-12-28"
  irVersion: 4
  version: 0.3.0-rc13
- changelogEntry:
    - summary: Release 0.3.0
      type: chore
  createdAt: "2022-12-28"
  irVersion: 4
  version: 0.3.0
- changelogEntry:
    - summary: Release 0.3.0-rc12
      type: chore
  createdAt: "2022-12-24"
  irVersion: 4
  version: 0.3.0-rc12
- changelogEntry:
    - summary: Release 0.3.0-rc11
      type: chore
  createdAt: "2022-12-23"
  irVersion: 4
  version: 0.3.0-rc11
- changelogEntry:
    - summary: Release 0.3.0-rc9
      type: chore
  createdAt: "2022-12-16"
  irVersion: 4
  version: 0.3.0-rc9
- changelogEntry:
    - summary: Release 0.3.0-rc8
      type: chore
  createdAt: "2022-12-16"
  irVersion: 4
  version: 0.3.0-rc8
- changelogEntry:
    - summary: Release 0.3.0-rc7
      type: chore
  createdAt: "2022-12-16"
  irVersion: 4
  version: 0.3.0-rc7
- changelogEntry:
    - summary: Release 0.3.0-rc10
      type: chore
  createdAt: "2022-12-16"
  irVersion: 4
  version: 0.3.0-rc10
- changelogEntry:
    - summary: Release 0.3.0-rc6
      type: chore
  createdAt: "2022-12-16"
  irVersion: 4
  version: 0.3.0-rc6
- changelogEntry:
    - summary: Release 0.3.0-rc5
      type: chore
  createdAt: "2022-12-16"
  irVersion: 4
  version: 0.3.0-rc5
- changelogEntry:
    - summary: Release 0.3.0-rc4
      type: chore
  createdAt: "2022-12-16"
  irVersion: 4
  version: 0.3.0-rc4
- changelogEntry:
    - summary: Release 0.3.0-rc3
      type: chore
  createdAt: "2022-12-16"
  irVersion: 4
  version: 0.3.0-rc3
- changelogEntry:
    - summary: Release 0.3.0-rc2
      type: chore
  createdAt: "2022-12-16"
  irVersion: 4
  version: 0.3.0-rc2
- changelogEntry:
    - summary: Release 0.3.0-rc1
      type: chore
  createdAt: "2022-12-16"
  irVersion: 4
  version: 0.3.0-rc1
- changelogEntry:
    - summary: Release 0.3.0-rc0
      type: chore
  createdAt: "2022-12-15"
  irVersion: 3
  version: 0.3.0-rc0
- changelogEntry:
    - summary: Release 0.2.1
      type: chore
  createdAt: "2022-12-15"
  irVersion: 3
  version: 0.2.1
- changelogEntry:
    - summary: Release 0.2.0
      type: chore
  createdAt: "2022-12-14"
  irVersion: 3
  version: 0.2.0
- changelogEntry:
    - summary: Release 0.1.3-rc9
      type: chore
  createdAt: "2022-12-14"
  irVersion: 3
  version: 0.1.3-rc9
- changelogEntry:
    - summary: Release 0.1.3-rc8
      type: chore
  createdAt: "2022-12-14"
  irVersion: 3
  version: 0.1.3-rc8
- changelogEntry:
    - summary: Release 0.1.3-rc7
      type: chore
  createdAt: "2022-12-13"
  irVersion: 3
  version: 0.1.3-rc7
- changelogEntry:
    - summary: Release 0.1.3-rc6
      type: chore
  createdAt: "2022-12-13"
  irVersion: 3
  version: 0.1.3-rc6
- changelogEntry:
    - summary: Release 0.1.3-rc5
      type: chore
  createdAt: "2022-12-13"
  irVersion: 3
  version: 0.1.3-rc5
- changelogEntry:
    - summary: Release 0.1.3-rc4
      type: chore
  createdAt: "2022-12-13"
  irVersion: 3
  version: 0.1.3-rc4
- changelogEntry:
    - summary: Release 0.1.3-rc3
      type: chore
  createdAt: "2022-12-13"
  irVersion: 3
  version: 0.1.3-rc3
- changelogEntry:
    - summary: Release 0.1.3-rc2
      type: chore
  createdAt: "2022-12-13"
  irVersion: 3
  version: 0.1.3-rc2
- changelogEntry:
    - summary: Release 0.1.3-rc1
      type: chore
  createdAt: "2022-12-13"
  irVersion: 3
  version: 0.1.3-rc1
- changelogEntry:
    - summary: Release 0.1.3-rc0
      type: chore
  createdAt: "2022-12-13"
  irVersion: 3
  version: 0.1.3-rc0<|MERGE_RESOLUTION|>--- conflicted
+++ resolved
@@ -1,9 +1,13 @@
 - changelogEntry:
   - summary: |
-<<<<<<< HEAD
       Fix a bug where the CLI upgrade message was written to stdout. This made it difficult to write shell
       scripts that act upon the output of the CLI. The upgrade message is now written to stderr.
-=======
+    type: fix
+  irVersion: 57
+  version: 0.61.5
+
+- changelogEntry:
+  - summary: |
       Support application/octet-stream content type requests in the OpenAPI parser.
     type: fix
   irVersion: 57
@@ -19,7 +23,6 @@
 - changelogEntry: 
   - summary: |
       Improve the naming for nested primitive types in union schemas.
->>>>>>> b68fa6cd
     type: fix
   irVersion: 57
   version: 0.61.2
