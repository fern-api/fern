--- conflicted
+++ resolved
@@ -1,13 +1,13 @@
 - changelogEntry:
     - summary: |
-<<<<<<< HEAD
         * Set `inline: true` for inline enums imported from OpenAPI.
         * Set `inline: true` for maps generated from OpenAPI additionalProperties.
       type: fix
   irVersion: 53
-  version: 0.45.5
-  
-=======
+  version: 0.46.0-rc1
+
+- changelogEntry:
+    - summary: |
         The Fern Definition now supports `bytes` as a response type.
 
         ```yml service.yml
@@ -19,7 +19,6 @@
   irVersion: 53
   version: 0.46.0-rc0
 
->>>>>>> 710060b9
 - changelogEntry:
     - summary: |
         Defaults are no longer set on datetimes when converting to docs shapes.
