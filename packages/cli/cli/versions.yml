- changelogEntry:
    - summary: |
<<<<<<< HEAD
        Minor typo fix & support piping query parameter validation into fern definition generation
=======
        Update the IR's `ServiceTypeReferenceInfo` to include all transitive types
        referenced by a service.
>>>>>>> 61bdcb0b
      type: fix
  irVersion: 53
  version: 0.45.0-rc44

- changelogEntry:
    - summary: |
        Support non-standard HTTP code 498; Validate `x-fern-examples` during schema parsing.
      type: fix
  irVersion: 53
  version: 0.45.0-rc43

- changelogEntry:
    - summary: |
        Log error message logging when encountering doc errors during preview server initiation.
      type: fix
  irVersion: 53
  version: 0.45.0-rc42

- changelogEntry:
    - summary: Fixes bug introduced in 0.45.0-rc33 where version slugs were not being generated correctly.
      type: fix
  irVersion: 53
  version: 0.45.0-rc41

- changelogEntry:
    - summary: |
        Fixed bug in the Conjure importer where query parameters were overwritten during endpoint parameter parsing.
      type: fix
  irVersion: 53
  version: 0.45.0-rc40

- changelogEntry:
    - summary: |
        The OpenAPI importer now supports correlating request and response examples by name. When an example name is shared 
        between a request body and response, they will be paired together in the generated Fern definition.
      type: fix
  irVersion: 53
  version: 0.45.0-rc39

- changelogEntry:
    - summary: |
        The OpenAPI importer now supports respecting readonly properties in schemas. When enabled, readonly properties will be excluded from request bodies for 
        POST/PUT/PATCH endpoints. To enable this, configure the setting in your `generators.yml`:

        ```yml
        api:
         specs:
           - openapi: ./path/to/openapi.yml
             settings:
               respect-readonly-schemas: true
        ```
      type: fix
  irVersion: 53
  version: 0.45.0-rc38

- changelogEntry:
    - summary: Support parsing alpha and beta version numbers of Fern generators
      type: internal
  irVersion: 53
  version: 0.45.0-rc37

- changelogEntry:
    - summary: |
        The OpenAPI importer now supports importing deep object query parameters. To do this, you will
        need to configure a setting in your `generators.yml`

        ```yml
        api:
         specs:
           - openapi: ./path/to/openapi.yml
             settings:
               object-query-paramaters: true
        ```
      type: fix
  irVersion: 53
  version: 0.45.0-rc36

- changelogEntry:
    - summary: |
        The CLI now recognizes the versions of the Go generator that require IRv53.
      type: internal
  irVersion: 53
  version: 0.45.0-rc34

- changelogEntry:
    - summary: |
        The Fern CLI now supports roles and viewers in your docs configuration, if you are on the enteprise plan for docs:

        ```yml docs.ym
        roles:
          - internal
          - beta-users
          - enterprise-users

        navigation:
          - section: Internal Section
            viewers:
              - internal
            contents:
              - page: Internal Page
                path: ./internal/page.mdx
        ```
      type: feat
  irVersion: 53
  version: 0.45.0-rc33

- changelogEntry:
    - summary: |
        The OpenAPI importer now supports reading endpoints that have application/x-www-form-urlencoded requests
      type: fix
  irVersion: 53
  version: 0.45.0-rc32

- changelogEntry:
    - summary: |
        The OpenAPI importer now parses webhook examples and generates examples for webhooks when none are provided.
      type: fix
  irVersion: 53
  version: 0.45.0-rc31

- changelogEntry:
    - summary: |
        The OpenAPI importer now parses the `examples` field for primitive schema types like `string`, `number`, `array` and `boolean`.
      type: fix
  irVersion: 53
  version: 0.45.0-rc30

- changelogEntry:
    - summary: |
        The OpenAPI importer now parses the `examples` field that may be present on OpenAPI 3.1 schemas.
      type: feat
  irVersion: 53
  version: 0.45.0-rc29

- changelogEntry:
    - summary: |
        The OpenAPI importer now skips headers in a case-insensitive way (e.g. both "Content-Type" and "content-type" are skipped).
      type: feat
  irVersion: 53
  version: 0.45.0-rc28

- changelogEntry:
    - summary: |
        The Conjure importer now brings in endpoint level descriptions.
      type: feat
  irVersion: 53
  version: 0.45.0-rc27

- changelogEntry:
    - summary: |
        `fern check` handles validating unions that contain base properties.
      type: feat
  irVersion: 53
  version: 0.45.0-rc26

- changelogEntry:
    - summary: |
        The Fern CLI temporarily does not support RBAC/Audiences (they will be added in again shortly).
      type: internal
  irVersion: 53
  version: 0.45.0-rc25

- changelogEntry:
    - summary: |
        `fern docs dev` now runs in Node 16 - Node 22 environments.
      type: fix
  irVersion: 53
  version: 0.45.0-rc24

- changelogEntry:
    - summary: |
        The docs dev server now correctly handles base paths.
      type: fix
  irVersion: 53
  version: 0.45.0-rc23

- changelogEntry:
    - summary: |
        Fixes bug introduced in 0.45.0-rc20 where section children were dropped from the docs definition.
      type: fix
  irVersion: 53
  version: 0.45.0-rc22

- changelogEntry:
    - summary: |
        The Fern CLI now supports orphaned pages in your docs configuration.
      type: feat
    - summary: |
        The RBAC config model is now renamed to `roles` and `viewers`:

        ```yml docs.yml
        roles:
          - internal

        navigation:
          - section: Internal Section
            viewers:
              - internal
            contents:
              - page: Internal Page
                path: ./internal/page.mdx
        ```

      type: fix
  irVersion: 53
  version: 0.45.0-rc21

- changelogEntry:
    - summary: |
        The Fern CLI now supports audiences in your docs configuration:

        ```yml docs.yml
        # all audiences must be declared at the top level
        audiences:
          - internal

        navigation:
          - section: Internal Section
            audience: internal # audience is optional
            contents:
              - page: Internal Page
                path: ./internal/page.mdx
        ```
      type: feat
  irVersion: 53
  version: 0.45.0-rc20

- changelogEntry:
    - summary: |
        - Respect `x-fern-ignore` extension in OpenAPI parameters.
      type: fix
  irVersion: 53
  version: 0.45.0-rc19

- changelogEntry:
    - summary: |
        - Add additional debug logging to the CLI when downloading docs preview bundle
      type: fix
  irVersion: 53
  version: 0.45.0-rc18

- changelogEntry:
    - summary: |
        - Improved union example generation by increasing depth for better handling of recursive structures.
        - Updated Conjure importer to represent binary types as bytes for requests and file for responses in Fern.
        - Added detailed error messages when 'fern docs dev' fails, accessible with --log-level debug.
      type: fix
  irVersion: 53
  version: 0.45.0-rc17

- changelogEntry:
    - summary: |
        The Conjure importer now correctly keys the union subvariant by the property of the discriminant.

        ```conjure
        union:
          discriminant: type
          union:
            square: Square
            circle: Circle
        ```

        is equal to the following Fern Definition:

        ```yml fern
        union:
          discriminant: type
          types:
            square:
              type: Square
              key: square
            circle:
              type: Circle
              key: circle
        ```

      type: fix
  irVersion: 53
  version: 0.45.0-rc16

- changelogEntry:
    - summary: |
        The Conjure importer now correctly imports base-path and docs from your conjure definition.
      type: fix
  irVersion: 53
  version: 0.45.0-rc15

- changelogEntry:
    - summary: |
        The Fern CLI now uses a longer timeout to make HTTP requests, which should fix some flakyness with the docs registration process.
      type: fix
  irVersion: 53
  version: 0.45.0-rc14

- changelogEntry:
    - summary: |
        The Fern CLI now uses a longer timeout to make HTTP requests, which should fix some flakyness with the docs registration process.
      type: fix
  irVersion: 53
  version: 0.45.0-rc13

- changelogEntry:
    - summary: |
        Undiscriminated unions are now represented using `anyOf` in the generated JSON Schema
        Nullable properties are now correctly propagated to the JSON Schema
      type: fix
  irVersion: 53
  version: 0.45.0-rc12

- changelogEntry:
    - summary: |
        Improved JSON Schema generation for object inheritance:
        - Removed the use of `allOf` for representing object extensions
        - Properties from parent objects are now directly added to the child object in the JSON Schema
      type: fix
  irVersion: 53
  version: 0.45.0-rc11

- changelogEntry:
    - summary: |
        Added support for `additionalProperties` on export to JSON Schema.
      type: fix
  irVersion: 53
  version: 0.45.0-rc10

- changelogEntry:
    - summary: |
        Improved JSON Schema generation for object extensions and const values:
        - Object extensions are now properly represented using `allOf` in the JSON Schema
        - Literal values (string and boolean) are now correctly represented using `const` in the JSON Schema
      type: fix
  irVersion: 53
  version: 0.45.0-rc9

- changelogEntry:
    - summary: |
        Add `#!/usr/bin/env node` to the CLI to prevent runtime errors.
      type: internal
  irVersion: 53
  version: 0.45.0-rc8

- changelogEntry:
    - summary: |
        Stop minifying the CLI to prevent javascript runtime errors.
      type: internal
  irVersion: 53
  version: 0.45.0-rc7

- changelogEntry:
    - summary: |
        Update the CLI package.json to include the correct files.
      type: fix
  irVersion: 53
  version: 0.45.0-rc6

- changelogEntry:
    - summary: |
        Introduce a new command `fern jsonschema <output-file> --type <type-name>`
        that outputs the JSON Schema for a given type in your Fern Definition.

        ```sh
        fern jsonschema ./schema.json --type MyType
        ```
      type: feat
  irVersion: 53
  version: 0.45.0-rc5

- changelogEntry:
    - summary: |
        SCIM has been added as a common initialism.
      type: chore
  irVersion: 53
  version: 0.45.0-rc4

- changelogEntry:
    - summary: |
        Numerous fixes to the Conjure API Importer such as reading in request bodies and query parameters.
      type: fix
  irVersion: 53
  version: 0.45.0-rc3

- changelogEntry:
    - summary: |
        The CLI now generates endpoint examples for undiscriminated unions that are recusive.
      type: fix
  irVersion: 53
  version: 0.45.0-rc2

- changelogEntry:
    - summary: |
        The OpenAPI importer now generates streaming examples based on OpenAPI examples.
      type: fix
  irVersion: 53
  version: 0.45.0-rc1

- changelogEntry:
    - summary: |
        The Docs now support rendering `additionalProperties` in the API Playground so that users can send out arbitrary key,value pairs.
      type: fix
  irVersion: 53
  version: 0.45.0-rc0

- changelogEntry:
    - summary: Several improvements to the conjure importer.
      type: fix
  irVersion: 53
  version: 0.44.11

- changelogEntry:
    - summary: |
        API update now supports consuming the API origin from spec V2 configurations.
      type: fix
  irVersion: 53
  version: 0.44.10

- changelogEntry:
    - summary: |
        The fern definition now supports descriptions supplied on request and response bodies.
        You can enable this by simply supplying `docs` in your fern definition, or `description`
        in your OpenAPI spec.
      type: feat
  irVersion: 53
  version: 0.44.9

- changelogEntry:
    - summary: |
        API Configuration V2 schema now takes in `origin` as well, allowing `fern api update` to function as expected in the new config.
      type: fix
  irVersion: 53
  version: 0.44.8

- changelogEntry:
    - summary: |
        The Fern CLI command `fern generator list` now accepts filters for the output mode, for example, you may now specify `fern generator list --excluded-modes local-file-system`
        in order to filter any generators from the list that are outputting locally.
      type: internal
  irVersion: 53
  version: 0.44.7

- changelogEntry:
    - summary: |
        The Fern Definition respects endpoint level base-path overrides when validating examples.
      type: fix
  irVersion: 53
  version: 0.44.6

- changelogEntry:
    - summary: |
        The Fern Definition now supports overriding `base-path` at the endpoint level.
        This is useful if you have subset of endpoints that do not live at the
        configured base-path.

        ```yml imdb.yml
        service:
          endpoints:
            getMovie:
              method: POST
              base-path: "latest/" # overrides the base-path configured in api.yml
              path: "movies/{movieId}"
        ```
      type: feat
  irVersion: 53
  version: 0.44.5

- changelogEntry:
    - summary: |
        Fern's OpenAPI importer will now handle generating examples for declared
        errors so that they show up in the generated documentation.
      type: fix
  irVersion: 53
  version: 0.44.4

- changelogEntry:
    - summary: |
        Fern's OpenAPI importer can now handle `readOnly` properties in the top level
        request schema. Note that Fern does not handle nested `readOnly` properties
        just yet; please file a GitHub issue if this is important!
      type: feat
  irVersion: 53
  version: 0.44.3

- changelogEntry:
    - summary: |
        Fern's OpenAPI importer can now handle multiple error schemas for the
        same status code.
      type: fix
  irVersion: 53
  version: 0.44.2

- changelogEntry:
    - summary: |
        The OpenAPI importer used to try and coerce all enums into a literals.
        In some cases this is not desirable, so we now expose an option called
        `coerce-enums-to-literals` in your generators.yml.

        ```yml generators.yml
        api:
          specs:
            - openapi: ../openapi.json
              overrides: ../openapi-overrides.yml
              settings:
                title-as-schema-name: false
                coerce-enums-to-literals: false
        ```
      type: feat
  irVersion: 53
  version: 0.44.1

- changelogEntry:
    - summary: |
        The Fern CLI now supports parsing [Conjure](https://github.com/palantir/conjure), Palantir's
        home-grown API Definition format.

        If you know a company that is using Conjure that wants API Docs + SDKs, send them our way!
      type: feat
  irVersion: 53
  version: 0.44.0-rc0

- changelogEntry:
    - summary: |
        Any markdown files that have custom components are also pushed up to the Fern Docs
        platform.
      type: fix
  irVersion: 53
  version: 0.43.8

- changelogEntry:
    - summary: |
        The `valid-markdown` rule has been updated to try and parse the markdown file into a
        valid AST. If the file fails to parse, `fern check` will log an error as well
        as the path to the markdown.
      type: fix
  irVersion: 53
  version: 0.43.7

- changelogEntry:
    - summary: |
        The OpenAPI importer now appropriately brings in responses that are under the `text/event-stream`
        Content-Type if your endpoint is annotated with `x-fern-streaming`.
        If your endpoint is not annotated with `x-fern-streaming`, then the response will be ignored.
      type: fix
  irVersion: 53
  version: 0.43.6

- changelogEntry:
    - summary: |
        If you use the `x-fern-streaming` extension and want to provide different descriptions
        for the streaming endpoint, then you can now specify `streaming-description`.

        ```yml openapi.yml
        x-fern-streaming:
          stream-condition: $request.stream
          stream-description: The streaming version of this endpoint returns a series of chunks ...
          response:
            $ref: #/components/schemas/Response
          stream-response:
            $ref: #/components/schemas/ResponseChunk
        ```
      type: fix
  irVersion: 53
  version: 0.43.5

- changelogEntry:
    - summary: |
        The OpenAPI parser now respects the content type in your OpenAPI spec, instead of always sending
        `application/json`. With this upgrade, your SDKs will also start to send the correct content type.
      type: fix
  irVersion: 53
  version: 0.43.4

- changelogEntry:
    - summary: |
        The CLI now passes in the API definition ID once again, this is necessary so that generated snippet templates
        may reference schemas within the API. This was a regression that was recently introduced.
      type: chore
  irVersion: 53
  version: 0.43.3

- changelogEntry:
    - summary: |
        The CLI now prints which API cannot be registered if `fern generate --docs` fails.
      type: fix
  irVersion: 53
  version: 0.43.2

- changelogEntry:
    - summary: |
        The CLI now supports running OpenAPI generator 0.1.0 with IR version 53.
      type: feat
  irVersion: 53
  version: 0.43.1

- changelogEntry:
    - summary: |
        The CLI now recognizes the fern-php-sdk generator.
      type: feat
  irVersion: 53
  version: 0.43.0

- changelogEntry:
    - summary: |
        The documentation resolver now approrpiately creates a unique identifier for changelog sections. Previously, if you had multiple
        changelogs within the same section, despite their title and slug being different, they would be treated as the same section since the ID
        only took into account the parents' slug, appended the word "changelog" and that was all.

        As a result previously all changelogs within the same section would get highlighted when one was selected, now only the selected changelog
        is highlighted.
      type: internal
  irVersion: 53
  version: 0.42.15

- changelogEntry:
    - summary: |
        The OpenAPI importer now correctly propagates the title field on `oneof` schemas.
      type: fix
  irVersion: 53
  version: 0.42.14

- changelogEntry:
    - summary: |
        Example generation now intelligently truncates container examples, for example if the depth limit will be reached on a list of objects,
        the list will be returned as an empty list, as opposed the previous behavior where an unknown object would be created.
      type: fix
  irVersion: 53
  version: 0.42.13

- changelogEntry:
    - summary: |
        Previously, deploying docs from Windows machines led to bad asset paths.
        Now, the CLI respects Windows paths during run and web paths for retrieving
        assets.
      type: fix
  irVersion: 53
  version: 0.42.12

- changelogEntry:
    - summary: |
        The API V2 configuration now supports disabling using titles as schema
        names. You may want to disable this flag if your OpenAPI adds the same
        title to multiple schemas.

        ```
        api:
          specs:
            - openapi: /path/to/openapi
              settings:
                use-title-as-schema-name: false
        ```
      type: fix
  irVersion: 53
  version: 0.42.11

- changelogEntry:
    - summary: |
        Previously, the OpenAPI converter would bring over `title` on every
        single property. This field is extraneous, so now we ignore it.
      type: fix
  irVersion: 53
  version: 0.42.10

- changelogEntry:
    - summary: |
        Previously, the OpenAPI importer would ignore skip parsing arbitrary
        content types "*/*". Now it treats this content type as application/json.

        ```json openapi.json
        "responses": {
          "200": {
            "description": "Success reply",
            "content": {
              "*/*": {
        ```
      type: fix
  irVersion: 53
  version: 0.42.9

- changelogEntry:
    - summary: |
        The API V2 configuration (in beta) now supports global header overrides.
        This fixes a bug where those header overrides were getting dropped in
        certain cases.

        ```yml generators.yml
        api:
          headers:
            X-API-VERSION: string
          specs:
            - openapi: /path/to/openapi
              overrides: /path/to/overrides
        ```
      type: fix
  irVersion: 53
  version: 0.42.8

- changelogEntry:
    - summary: |
        The API V2 configuration (in beta) now supports global header
        overrides. To specify global headers that are not in your
        OpenAPI spec, simply add the following block in your `generators.yml`:

        ```yml generators.yml
        api:
          headers:
            X-API-VERSION: string
          specs:
            - openapi: /path/to/openapi
              overrides: /path/to/overrides
        ```
      type: feat
  irVersion: 53
  version: 0.42.7

- changelogEntry:
    - summary: Removes extraneous conditional error within namespacing configuration
      type: fix
  irVersion: 53
  version: 0.42.6

- changelogEntry:
    - summary: Adds additional metadata retrievable by `fern generator get` so you can now get the langauage and the target repo.
      type: feat
  irVersion: 53
  version: 0.42.5

- changelogEntry:
    - summary: |
        Namespaced APIs now:
          - No longer contain duplicative nesting of some endpoint within another package of the same name as the namespace
          - Respect the `x-fern-sdk-group-name` annotation for endpoints
      type: fix
  irVersion: 53
  version: 0.42.4

- changelogEntry:
    - summary: |
        The OpenAPI importer now supports handling encoding on multipart requests.
        Previously, the generators would not respect the `contentType` field for
        each form input. But, now they do.
        ```yml
        requestBody:
          content:
            multipart/form-data:
              schema:
                type: object
                properties:
                  file:
                    type: string
                    format: binary
                    description: The file to upload
              encoding:
                file:
                  contentType: "application/octet-stream"
        ```
      type: fix
    - summary: |
        The OpenAPI importer now correctly parses descriptions of multipart
        form requests. Previously these descriptions would be ignored.

        For example, previously the description `The file to upload` would be
        ignored in the example below.
        ```yml
        requestBody:
          content:
            multipart/form-data:
              schema:
                type: object
                properties:
                  file:
                    type: string
                    format: binary
                    description: The file to upload
        ```
      type: fix

  irVersion: 53
  version: 0.42.3

- changelogEntry:
    - summary: Error bodies are now appropriately namespaced as well!
      type: fix
  irVersion: 53
  version: 0.42.2

- changelogEntry:
    - summary: |
        Make sure to check for optionality when parsing stdout and stderr in CLI. This
        removes the error: `Cannot read properties of undefined (reading 'includes')`.
      type: fix
  irVersion: 53
  version: 0.42.1

- changelogEntry:
    - summary: |
        If you merge multiple OpenAPI specs with namespaces, `fern check` will no longer
        complain about duplicate schema names across namespaces.
        In the example below, both OpenAPI specs can have duplicative schema names and
        that is okay.
        ```yml
        api:
          specs:
            - openapi: openapi-bar.yml
              namespace: bar
            - openapi: opneapi-foo.yml
              namespace: foo
        ```
      type: fix
  irVersion: 53
  version: 0.42.0

- changelogEntry:
    - summary: |
        Previously the OpenAPI converter would incorrectly mark
        the values of `additionalProperties` as optional. Now, we have
        introduced a feature flag to turn this behavior off.

        The feature flag can be configured in generators.yml:
        ```yml
        api:
          specs:
            - openapi: /path/to/openapi
              settings:
                optional-additional-properties: false
        ```
      type: fix
  irVersion: 53
  version: 0.41.16

- changelogEntry:
    - summary: |
        Performance improvements for stringifiying large Intermediate Representations. If
        you have a large OpenAPI spec or Fern Definition, this can potentially shave off
        minutes from `fern generate`.
      type: internal
  irVersion: 53
  version: 0.41.15

- changelogEntry:
    - summary: |
        The Fern Definition now supports `conten-type` on multipart request properties.
        For example, to specify an `application/octet-stream` and `application/json`
        contnet types, use the snippet below:

        ```ts
        service:
          endpoints:
            upload:
              request:
                body:
                  properties:
                    file:
                      type: file
                      content-type: application/octet-stream
                    metadata:
                      type: unknown
                      content-type: application/json
        ```
      type: feat
  irVersion: 53
  version: 0.42.0-rc0

- changelogEntry:
    - summary: Remove bang operator and fix eslint warning in `compatible-ir-versions.ts`.
      type: internal
  irVersion: 53
  version: 0.41.14-rc2

- changelogEntry:
    - summary: |
        Running `fern check` will now check to confirm that the generator versions you are running are compatible with your Fern CLI version.

        Each version of SDK generators depends on a version of a libary that is exported by the Fern CLI, and as a result, each generator has a minimum
        compatible version of the Fern CLI. As an example, if you were to run `fern check` while leveraging `fernapi/fern-python-sdk` version `2.0.0`, on CLI version `0.1.3`, you'd receive the following error:

        `The generator fernapi/fern-python-sdk requires CLI version 0.23.0-rc4 or later (current version: 0.1.3-rc0).`

        Indicating that you must upgrade your CLI in order to leverage the current generator.
      added:
        - Running `fern check` will now check to confirm that the generator versions you are running are compatible with your Fern CLI version.
        - Fern commands now print out generator upgrades, in addition to CLI upgrades.
      type: feat
  irVersion: 53
  version: 0.41.14-rc1

- changelogEntry:
    - summary: |
        The Fern CLI now safely handles a npx file exists error by retrying the command on failure.
        This error typically happens when two or more instances of the Fern CLI are running `npx`
        at the same time.
      type: fix
  irVersion: 53
  version: 0.41.14-rc0

- changelogEntry:
    - summary: |
        `fern generate --local` no longer crashes on large API Definitions because we
        stream the JSON to file instead of calling `JSON.stringify`. See [PR 4640](https://github.com/fern-api/fern/pull/4640).
      type: fix
  irVersion: 53
  version: 0.41.13

- changelogEntry:
    - summary: |
        Adds availability to inlined properties for HTTP Requests, Webhooks, and WebSockets for Fern Definition and OpenAPI.
        You can add availability like so:

        Fern Definition:

        ```yml
        Request:
          name: InlineRequest
          properties:
            random:
              type: string
              availability: pre-release
        ```

        OpenAPI:

        ```yml
        requestBody:
        content:
          application/json:
            schema:
              type: object
              properties:
                random:
                  type: string
                  x-fern-availability: beta
        ```
      type: feat
  irVersion: 53
  version: 0.41.12

- changelogEntry:
    - summary: |
        Adds availability and display-names to discriminated union values. Now, in your docs, you can mark your union values
        with custom names and show their availability. You can do so by adding the following to your API definition:
        ```yml
        MyUnionType:
          union:
            UnionValue1:
              docs: The first union value
              type: string
              display-name: Union Value One
              availability: beta
            UnionValue2:
              docs: The second union value
              type: integer
              display-name: Union Value Two
              availability: deprecated
        ```
      type: feat
  irVersion: 53
  version: 0.41.11

- changelogEntry:
    - summary: |
        Adds availability and display-names to discriminated union values. Now, in your docs, you can mark your union values
        with custom names and show their availability. You can do so by adding the following to your API definition:
        ```yml
        MyUnionType:
          union:
            UnionValue1:
              docs: The first union value
              type: string
              display-name: Union Value One
              availability: beta
            UnionValue2:
              docs: The second union value
              type: integer
              display-name: Union Value Two
              availability: deprecated
        ```
      type: feat
  irVersion: 53
  version: 0.41.10

- changelogEntry:
    - summary: |
        Adds a `bundle-path` hidden parameter for `fern docs dev` for use with `fern-platform` testing. You can pass the
        path on the command line as an optional parameter.
      type: internal
  irVersion: 53
  version: 0.41.9

- changelogEntry:
    - summary: |
        The Fern generators.yml configuration now supports a new format for namespacing APIs for additional flexibility:

        ```yml
        api:
          specs:
            - openapi: path/to/v1/openapi
              overrides: path/to/v1/overrides
              namespace: v1
            - openapi: path/to/v2/openapi
              overrides: path/to/v2/overrides
              namespace: v2
        ```

        Through namespacing your API, you can have multiple objects and endpoints with the same name across different namespaces. You can think of them
        as the equivalent to Python modules or TypeScript packages.
      type: feat
  irVersion: 53
  version: 0.41.8

- changelogEntry:
    - summary: |
        Previously we weren't always awaiting PostHog API calls directly. Now the CLI
        awaits these calls so that we can ensure that events are sent.
      type: fix
  createdAt: "2024-09-08"
  irVersion: 53
  version: 0.41.7

- changelogEntry:
    - summary: |
        The Fern Docs CLI now supports OAuth 2.0 Client Credentials injection in API playgrounds.
        To enable this feature, you can define the OAuth Authorization Scheme in your API configuration,
        and enable the feature in your docs configuration.

        API configuration:
        ```yml
        api:
          auth-schemes:
            OAuth:
              scheme: oauth
              type: client-credentials
              get-token:
                endpoint: endpoint.authorization
        ```
        [More Information](https://buildwithfern.com/learn/api-definition/fern/authentication#oauth-client-credentials)

        Docs configuration:
        ```yml
        navigation:
          section: API Reference
            playground:
              oauth: true
        ```
        [More Information](https://buildwithfern.com/learn/docs/api-references/customize-api-playground)
      type: feat
  createdAt: "2024-09-07"
  irVersion: 53
  version: 0.41.6

- changelogEntry:
    - summary: |
        Fix an issue with non-deterministic file ordering when OpenAPI is used as input.
      type: fix
  createdAt: "2024-09-06"
  irVersion: 53
  version: 0.41.5

- changelogEntry:
    - summary: |
        The Fern OpenAPI importer now handles importing an array for the `type` key.

        ```
        User:
          properties:
            name:
              type: ["string"]
            id:
              type: ["string", "number"]
        ```
      type: feat
  createdAt: "2024-09-06"
  irVersion: 53
  version: 0.41.4

- changelogEntry:
    - summary: |
        Allow referencing by method and path. For example, when configuring an
        oauth scheme you can now do:

        ```oauth.yml
        auth-schemes:
          OAuth:
            scheme: oauth
            type: client-credentials
            get-token:
              endpoint: POST /oauth/token
        api:
          auth: OAuth
        ```
      type: feat
  createdAt: "2024-09-06"
  irVersion: 53
  version: 0.41.3

- changelogEntry:
    - summary: |
        Fixes an issue introduced in `0.41.1` that ignored server urls for docs generation.
      type: fix
    - summary: |
        Adds a `auth-schemes` and `auth` block where you can override auth for an existing spec.
        See below:

        ```generators.yml
        auth-schemes:
          Oauth:
            scheme: oauth
            type: client-credentials
            get-token:
              endpoint: auth.get-token
        api:
          auth: Oauth # overrides auth scheme
          specs:
            - openapi: path/to/openapi
        ```
      type: feat
  createdAt: "2024-09-05"
  irVersion: 53
  version: 0.41.2

- changelogEntry:
    - summary: |
        Adds a V2 configuration for the `api` block that is more flexible and allows
        OpenAPI users to consume Fern Definition features.

        For example, now you can override environments directly in the api configuration:
        ```yml
        api:
          environments:
            Production: https://prod.com
            Staging: https://staging.com
          specs:
            - openapi: path/to/openapi
              overrides: path/to/overrides
        ```

        If you want to define, multi-url environments, those can be done by configuring the following generators.yml:
        ```yml
        api:
          environments:
            Production:
              urls:
                api: https://api.com
                auth: https://auth.com
            Staging:
                api: https://stagingapi.com
                auth: https://stagingauth.com
          specs:
            - openapi: path/to/openapi
              overrides: path/to/overrides
        ```

        Note that you will need to use the `x-fern-server-name` annotation on each endpoint to assign it to a relevant server. For example,

        ```yml
        paths:
          /api/users/:
            get:
              x-fern-server-name: api
          /token:
            post:
              x-fern-server-name: auth
        ```
      type: feat
  createdAt: "2024-09-04"
  irVersion: 53
  version: 0.41.1

- changelogEntry:
    - summary: |
        Adds generic object declarations to the fern definition. Now we can define generics and
        use them in alias declarations to minimize code duplication:

        ```yml
        types:
          GenericTest<T>:
            properties:
              value: T
              other-value: string

          GenericApplication:
            type: GenericTest<string>
        ```

        More information can be found here: https://buildwithfern.com/learn/api-definition/fern/types#generics.
      type: feat
  createdAt: "2024-09-04"
  irVersion: 53
  version: 0.41.0

- changelogEntry:
    - summary: |
        Fix an issue where some postman environment variables (e.g. API key) were not substituted
        when running fern generate.
      type: fix
  createdAt: "2024-09-03"
  irVersion: 53
  version: 0.41.0-rc1

- changelogEntry:
    - summary: |
        Every fern folder that is using OpenAPI must configure an explicit location to the
        OpenAPI spec. The location can be configured in your `generators.yml`:

        ```yml
        api:
          path: path/to/openapi.yml
        ```

        If you run **fern upgrade**, the CLI will automatically run a migration for you to
        ensure that you are compliant!
      type: break
  createdAt: "2024-09-02"
  irVersion: 53
  version: 0.41.0-rc0

- changelogEntry:
    - summary: |
        `fern check` allows the service base-path to be a slash. For example, the following
        would be valid:

        ```yml
        service:
          base-path: "/"
        ```
      type: fix
  createdAt: "2024-09-02"
  irVersion: 53
  version: 0.40.4

- changelogEntry:
    - summary: Now `fern generator upgrade` respects  the `--group` flag and only upgrades generators within a particular group.
      type: fix
  createdAt: "2024-09-02"
  irVersion: 53
  version: 0.40.3

- changelogEntry:
    - summary: Release IR v53.9.0 which includes a publishing configuration.
      type: internal
  createdAt: "2024-08-28"
  irVersion: 53
  version: 0.40.2

- changelogEntry:
    - summary: Enable specifying whether redirect in docs.yml is permanent or temporary.
      type: feat
  createdAt: "2024-08-28"
  irVersion: 53
  version: 0.40.1

- changelogEntry:
    - summary: Update the `fern generator upgrade` command to leverage the Generator registry API as opposed to Docker and dockerode.
      type: feat
  createdAt: "2024-08-28"
  irVersion: 53
  version: 0.40.0

- changelogEntry:
    - summary: The OpenAPI importer now appropriately generates examples for circular `oneOf` schemas.
      type: fix
      fixed:
        - The OpenAPI importer now handles generating examples for referenced `oneOf` schemas. Previously, examples generation would fail.
        - |
          The OpenAPI importer now handles generating examples for circular `oneOf` schemas. Previously, the
          the converter would only default to generating examples for the first `oneOf` schema. If the first variant,
          circularly referenced itself, this would make terminating the example impossible.
          Now, the example generator tries every schema in order, guaranteeing that a termination condition will be
          reached.
  createdAt: "2024-08-25"
  irVersion: 53
  version: 0.39.19

- changelogEntry:
    - summary: Produce IR v53.8.0 with raw datetime examples.
      type: fix
      fixed:
        - Produce IR v53.8.0 with raw datetime examples. The raw datetime examples help  when generating test fixtures to assert conditions about the original datetime.
  createdAt: "2024-08-23"
  irVersion: 53
  version: 0.39.18

- changelogEntry:
    - summary: object declarations with extends and no properties now has examples propagating in the Docs and SDKs
      type: fix
      fixed:
        - |
          Previously, object declarations with extends and no properties did not have examples
          propagating in the Docs and SDKs. The core issue was in IR generation which has now
          been resolved.

          The following will now work as expected:

          ```yaml
          types:

            ObjectWithNoProperties:
              extends:
                - ParentA
                - ParentB
              examples:
                - name: Default
                  value:
                    propertyFromParentA: foo
                    propertyFromParentB: bar
          ```
  createdAt: "2024-08-23"
  irVersion: 53
  version: 0.39.17

- changelogEntry:
    - summary: Support running 0.2.x versions of the Postman Generator with IR V53 or above.
      type: chore
  createdAt: "2024-08-22"
  irVersion: 53
  version: 0.39.16

- changelogEntry:
    - summary: Introduce `generator list` and `organization` commands to faciliate actions taken by `fern-bot`
      type: internal
  createdAt: "2024-08-21"
  irVersion: 53
  version: 0.39.15

- changelogEntry:
    - summary: Format validation is enforced on `date` fields that are specified in examples specified in an api defintion.
      type: fix
  createdAt: "2024-08-21"
  irVersion: 53
  version: 0.39.14

- changelogEntry:
    - summary: Generated examples in the Intermediate Representation not respect root level path parameter examples.
      type: fix
      fixed:
        - Generated examples in the Intermediate Representation not respect root level path parameter examples. Previously, when ignored, this would result in invalid cURL examples in documentation.
  createdAt: "2024-08-21"
  irVersion: 53
  version: 0.39.13

- changelogEntry:
    - summary: The mock folder now includes source files, and the CLI no longer hard fails if it cannot resolve source files that are of OpenAPI type.
      type: fix
  createdAt: "2024-08-20"
  irVersion: 53
  version: 0.39.12

- changelogEntry:
    - summary: The Fern CLI now handles parsing `x-fern-parameter-name` on path parameters in an OpenAPI spec.
      type: fix
      fixed:
        - |
          Fix: The Fern CLI now handles parsing `x-fern-parameter-name` on path parameters in an OpenAPI spec. For example,
          if you want to rename a path parameter in the generated SDK, you can now do:

          ```yml
          paths:
            "/user":
                get:
                operationId: list_user
                parameters:
                    - in: header
                    name: X-API-Version
                    x-fern-parameter-name: version
                    schema:
                        type: string
                    required: true
          ```

          For more information, please check out the [docs](https://buildwithfern.com/learn/api-definition/openapi/extensions/parameter-names).
  createdAt: "2024-08-20"
  irVersion: 53
  version: 0.39.11

- changelogEntry:
    - summary: Release 0.39.10
      type: chore
  createdAt: "2024-08-19"
  irVersion: 53
  version: 0.39.10
- changelogEntry:
    - summary: Release 0.39.9
      type: chore
  createdAt: "2024-08-19"
  irVersion: 53
  version: 0.39.9
- changelogEntry:
    - summary: "## What's Changed\r\n* (feature, csharp): Generate well-known types\
        \ by @amckinney in https://github.com/fern-api/fern/pull/4319\r\n* fix: fix\
        \ seed, move unit test to right CoreUtility by @RohinBhargava in https://github.com/fern-api/fern/pull/4324\r\
        \n* fix(openapi): generate examples with latest schemas by @dsinghvi in https://github.com/fern-api/fern/pull/4329\r\
        \n\r\n\r\n**Full Changelog**: https://github.com/fern-api/fern/compare/0.39.6...0.39.7"
      type: chore
  createdAt: "2024-08-18"
  irVersion: 53
  version: 0.39.7
- changelogEntry:
    - summary: "## What's Changed\r\n* fix (ir): upgrade pydantic generator by @dsinghvi\
        \ in https://github.com/fern-api/fern/pull/4320\r\n* fix(ir): autogenerate ir\
        \ sdks on version bump by @dsinghvi in https://github.com/fern-api/fern/pull/4321\r\
        \n* fix(python): upgrade ir sdk to handle null unknown types by @dsinghvi in\
        \ https://github.com/fern-api/fern/pull/4322\r\n* fix: add names to form data\
        \ files by @RohinBhargava in https://github.com/fern-api/fern/pull/4323\r\n\
        * fix(docs): global path parameter examples are respected by @dsinghvi in https://github.com/fern-api/fern/pull/4325\r\
        \n\r\n\r\n**Full Changelog**: https://github.com/fern-api/fern/compare/0.39.5...0.39.6"
      type: chore
  createdAt: "2024-08-16"
  irVersion: 53
  version: 0.39.6
- changelogEntry:
    - summary: "## What's Changed\r\n* (fix): add docs for webhook inlining by @dsinghvi\
        \ in https://github.com/fern-api/fern/pull/4314\r\n* (chore): add any-auth test\
        \ definition by @dsinghvi in https://github.com/fern-api/fern/pull/4297\r\n\
        * (docs): hide a page from sidebar nav and search by @dannysheridan in https://github.com/fern-api/fern/pull/4312\r\
        \n* (fix): fdr test update snapshots by @dsinghvi in https://github.com/fern-api/fern/pull/4318\r\
        \n* feat: add schema definitions for popular analytics providers to the docs\
        \ generator config by @pujitm in https://github.com/fern-api/fern/pull/4291\r\
        \n\r\n\r\n**Full Changelog**: https://github.com/fern-api/fern/compare/0.39.4...0.39.5"
      type: chore
  createdAt: "2024-08-15"
  irVersion: 53
  version: 0.39.5
- changelogEntry:
    - summary: "## What's Changed\r\n* (fix): update ete test snapshots by @dsinghvi\
        \ in https://github.com/fern-api/fern/pull/4311\r\n* bump Python generator versions\
        \ by @armandobelardo in https://github.com/fern-api/fern/pull/4308\r\n* fix:\
        \ add in asyncapi tagging with namespaces by @armandobelardo in https://github.com/fern-api/fern/pull/4313\r\
        \n\r\n\r\n**Full Changelog**: https://github.com/fern-api/fern/compare/0.39.3...0.39.4"
      type: chore
  createdAt: "2024-08-15"
  irVersion: 53
  version: 0.39.4
- changelogEntry:
    - summary: "## What's Changed\r\n* (fix, docs): docs now respect ir base path by\
        \ @dsinghvi in https://github.com/fern-api/fern/pull/4310\r\n\r\n\r\n**Full\
        \ Changelog**: https://github.com/fern-api/fern/compare/0.39.2...0.39.3"
      type: chore
  createdAt: "2024-08-14"
  irVersion: 53
  version: 0.39.3
- changelogEntry:
    - summary: "## What's Changed\r\n* feat: allow namespacing an API from generators.yml\
        \ by @armandobelardo in https://github.com/fern-api/fern/pull/4290\r\n* fix:\
        \ unions with utils re-force update refs by @armandobelardo in https://github.com/fern-api/fern/pull/4296\r\
        \n* (feature, csharp): Generate gRPC core utilities by @amckinney in https://github.com/fern-api/fern/pull/4298\r\
        \n* Update publish-docs command post-migration by @armandobelardo in https://github.com/fern-api/fern/pull/4300\r\
        \n* Run publish-docs.yml if it's updated by @armandobelardo in https://github.com/fern-api/fern/pull/4301\r\
        \n* document redirects by @chdeskur in https://github.com/fern-api/fern/pull/4299\r\
        \n* (docs): add to our Welcome page that this docs site is built with Fern by\
        \ @dannysheridan in https://github.com/fern-api/fern/pull/4307\r\n* add information\
        \ on regex redirects by @chdeskur in https://github.com/fern-api/fern/pull/4306\r\
        \n* fix: read templated env vars in the docs generator config by @pujitm in\
        \ https://github.com/fern-api/fern/pull/4287\r\n* improvement: improve `.dict`\
        \ speed by limiting dict calls by @armandobelardo in https://github.com/fern-api/fern/pull/4302\r\
        \n* improvement: python handles arrays of deep object query parameters by @armandobelardo\
        \ in https://github.com/fern-api/fern/pull/4304\r\n* (fix): docs take into account\
        \ global path params and now we add tests by @dsinghvi in https://github.com/fern-api/fern/pull/4309\r\
        \n\r\n## New Contributors\r\n* @pujitm made their first contribution in https://github.com/fern-api/fern/pull/4287\r\
        \n\r\n**Full Changelog**: https://github.com/fern-api/fern/compare/0.39.1...0.39.2"
      type: chore
  createdAt: "2024-08-14"
  irVersion: 53
  version: 0.39.2
- changelogEntry:
    - summary: "## What's Changed\r\n* chore: update fern logo by @dannysheridan in\
        \ https://github.com/fern-api/fern/pull/4295\r\n* fix (mock server): make date\
        \ comparison against true dates as opposed to string comp by @armandobelardo\
        \ in https://github.com/fern-api/fern/pull/4278\r\n\r\n\r\n**Full Changelog**:\
        \ https://github.com/fern-api/fern/compare/0.38.1...0.39.1"
      type: chore
  createdAt: "2024-08-13"
  irVersion: 53
  version: 0.39.1
- changelogEntry:
    - summary: "## What's Changed\r\n* (feat, docs): add docs on `api.yml` and environment\
        \ audiences by @dsinghvi in https://github.com/fern-api/fern/pull/4292\r\n*\
        \ (fix): ir generation respects disable examples by @dsinghvi in https://github.com/fern-api/fern/pull/4293\r\
        \n* (fix, python): check autogenerated examples before indexing by @dsinghvi\
        \ in https://github.com/fern-api/fern/pull/4294\r\n\r\n\r\n**Full Changelog**:\
        \ https://github.com/fern-api/fern/compare/0.38.0...0.38.1"
      type: chore
  createdAt: "2024-08-13"
  irVersion: 53
  version: 0.38.1
- changelogEntry:
    - summary: "## What's Changed\r\n* (fix): retrigger typescript sdk publishing by\
        \ @dsinghvi in https://github.com/fern-api/fern/pull/4289\r\n\r\n\r\n**Full\
        \ Changelog**: https://github.com/fern-api/fern/compare/0.38.0-rc1...0.38.0"
      type: chore
  createdAt: "2024-08-12"
  irVersion: 53
  version: 0.38.0
- changelogEntry:
    - summary: "## What's Changed\r\n* (feat, typescript): support `hasNextPage`  property\
        \ for offset pagination by @dsinghvi in https://github.com/fern-api/fern/pull/4288\r\
        \n* (feature, cli): Upload source files to S3 by @amckinney in https://github.com/fern-api/fern/pull/4286\r\
        \n\r\n\r\n**Full Changelog**: https://github.com/fern-api/fern/compare/0.38.0-rc0...0.38.0-rc1"
      type: chore
  createdAt: "2024-08-12"
  irVersion: 53
  version: 0.38.0-rc1
- changelogEntry:
    - summary: "## What's Changed\r\n* (feat, python): move to ruff for formatting by\
        \ @dsinghvi in https://github.com/fern-api/fern/pull/4219\r\n* improvement:\
        \ improve discriminated union object naming by @armandobelardo in https://github.com/fern-api/fern/pull/4243\r\
        \n* (feature): Add encoding and source nodes by @amckinney in https://github.com/fern-api/fern/pull/4240\r\
        \n* (feat, cli): add `has-next-page` property to IR by @dsinghvi in https://github.com/fern-api/fern/pull/4241\r\
        \n* feat (wip): add playground settings for API playground by @RohinBhargava\
        \ in https://github.com/fern-api/fern/pull/4245\r\n* fix: remove wraps from\
        \ fastapi validators by @armandobelardo in https://github.com/fern-api/fern/pull/4246\r\
        \n* fix: make model_validator take kwargs by @armandobelardo in https://github.com/fern-api/fern/pull/4247\r\
        \n* (feat): refactor how pagination properties are checked in `fern check` by\
        \ @dsinghvi in https://github.com/fern-api/fern/pull/4250\r\n* (feature): Add\
        \ support for x-fern-encoding by @amckinney in https://github.com/fern-api/fern/pull/4249\r\
        \n* (chore): Remove fhir.json by @amckinney in https://github.com/fern-api/fern/pull/4253\r\
        \n* c#, improvements: small improvements including marking files `internal`\
        \ + client classes `partial` by @dcb6 in https://github.com/fern-api/fern/pull/4248\r\
        \n* c#, improvement: Use `FluentAssertions` in unit tests by @dcb6 in https://github.com/fern-api/fern/pull/4254\r\
        \n* (feat): wire through api workspaces to docs validator by @dsinghvi in https://github.com/fern-api/fern/pull/4255\r\
        \n* (feat): upgrade to yarn v4 by @dsinghvi in https://github.com/fern-api/fern/pull/4257\r\
        \n* c#, improvements: breaking change with several small improvements by @dcb6\
        \ in https://github.com/fern-api/fern/pull/4260\r\n* feat, python: add in true\
        \ forward compat enums by @armandobelardo in https://github.com/fern-api/fern/pull/4262\r\
        \n* (feature): Copy source files in seed tests by @amckinney in https://github.com/fern-api/fern/pull/4258\r\
        \n* c#, improvement: use string response directly in generic exception by @dcb6\
        \ in https://github.com/fern-api/fern/pull/4264\r\n* (internal): `pnpm` migration\
        \ by @dsinghvi in https://github.com/fern-api/fern/pull/4261\r\n* Remove old\
        \ documentation references from README by @armandobelardo in https://github.com/fern-api/fern/pull/4265\r\
        \n* Fix typo in pr-preview.mdx by @zachkirsch in https://github.com/fern-api/fern/pull/4235\r\
        \n* (chore): Update pnpm-lock.yaml by @amckinney in https://github.com/fern-api/fern/pull/4266\r\
        \n* (fix): run compile on every PR by @dsinghvi in https://github.com/fern-api/fern/pull/4267\r\
        \n* (fix): live tests continue to work in the pnpm era by @dsinghvi in https://github.com/fern-api/fern/pull/4268\r\
        \n* (chore): Remove all yarn files by @amckinney in https://github.com/fern-api/fern/pull/4269\r\
        \n* (chore, ir): Use latest TypeScript generator by @amckinney in https://github.com/fern-api/fern/pull/4271\r\
        \n* (chore, ruby): Remove ir-sdk from generator-commons by @amckinney in https://github.com/fern-api/fern/pull/4272\r\
        \n* (fix): bump to 53.6.x by @dsinghvi in https://github.com/fern-api/fern/pull/4273\r\
        \n* (fix): get seed working by deleting yarn ref by @dsinghvi in https://github.com/fern-api/fern/pull/4274\r\
        \n* (feature, csharp): Write Protobuf dependencies in .csproj by @amckinney\
        \ in https://github.com/fern-api/fern/pull/4270\r\n* c#, fix: fix type conflicts\
        \ by @dcb6 in https://github.com/fern-api/fern/pull/4244\r\n* (fix): ir generation\
        \ for examples is stable so that ete tests work by @dsinghvi in https://github.com/fern-api/fern/pull/4276\r\
        \n* fix: add validation around selectable environments for playground settings\
        \ by @RohinBhargava in https://github.com/fern-api/fern/pull/4252\r\n* (chore,\
        \ csharp): Release 1.2.1 by @amckinney in https://github.com/fern-api/fern/pull/4284\r\
        \n* (followup): add tests for playground validation messages by @dsinghvi in\
        \ https://github.com/fern-api/fern/pull/4283\r\n* ir: add `shape` to `ExampleQueryParameter`\
        \ by @dcb6 in https://github.com/fern-api/fern/pull/4222\r\n* (fix): eslint\
        \ is now a required check and will pass by @dsinghvi in https://github.com/fern-api/fern/pull/4285\r\
        \n\r\n\r\n**Full Changelog**: https://github.com/fern-api/fern/compare/0.37.16...0.38.0-rc0"
      type: chore
  createdAt: "2024-08-12"
  irVersion: 53
  version: 0.38.0-rc0
- changelogEntry:
    - summary: "## What's Changed\r\n* fix, python: make circular references more robust\
        \ by @armandobelardo in https://github.com/fern-api/fern/pull/4216\r\n* improvement:\
        \ allow naming for asyncapi messages to pull message name by @armandobelardo\
        \ in https://github.com/fern-api/fern/pull/4228\r\n* c#, fix: class names +\
        \ namespace conflicts by @dcb6 in https://github.com/fern-api/fern/pull/4229\r\
        \n* Add support for anonymous usage of the generate CLI by @antoniomdk in https://github.com/fern-api/fern/pull/4239\r\
        \n* (fix, docs): filter referenced subpackages appropriately by @dsinghvi in\
        \ https://github.com/fern-api/fern/pull/4242\r\n\r\n## New Contributors\r\n\
        * @antoniomdk made their first contribution in https://github.com/fern-api/fern/pull/4239\r\
        \n\r\n**Full Changelog**: https://github.com/fern-api/fern/compare/0.37.15...0.37.16"
      type: chore
  createdAt: "2024-08-09"
  irVersion: 53
  version: 0.37.16
- changelogEntry:
    - summary: "## What's Changed\r\n* improvement: respect returning nested properties\
        \ in python by @armandobelardo in https://github.com/fern-api/fern/pull/4236\r\
        \n* (feature): Add support for `.proto` inputs by @amckinney in https://github.com/fern-api/fern/pull/4223\r\
        \n* custom segment write key by @abarrell in https://github.com/fern-api/fern/pull/4238\r\
        \n\r\n\r\n**Full Changelog**: https://github.com/fern-api/fern/compare/0.37.14...0.37.15"
      type: chore
  createdAt: "2024-08-08"
  irVersion: 53
  version: 0.37.15
- changelogEntry:
    - summary: "## What's Changed\r\n* fix: address TS UT fetcher flakiness by @RohinBhargava\
        \ in https://github.com/fern-api/fern/pull/4226\r\n* chore: bump ir sdk to new\
        \ Python generator by @armandobelardo in https://github.com/fern-api/fern/pull/4214\r\
        \n* feat: hide TOC on docs home page by @zachkirsch in https://github.com/fern-api/fern/pull/4230\r\
        \n* (fix, go): Required properties don't specify omitempty by @amckinney in\
        \ https://github.com/fern-api/fern/pull/4231\r\n* (feat, in progress): ir supports\
        \ user agent headers by @dsinghvi in https://github.com/fern-api/fern/pull/4232\r\
        \n* (fix): LaTeX by @abvthecity in https://github.com/fern-api/fern/pull/4233\r\
        \n* (feat, typescript): send user agent header `<package>/<version>` by @dsinghvi\
        \ in https://github.com/fern-api/fern/pull/4234\r\n\r\n\r\n**Full Changelog**:\
        \ https://github.com/fern-api/fern/compare/0.37.13...0.37.14"
      type: chore
  createdAt: "2024-08-08"
  irVersion: 53
  version: 0.37.14
- changelogEntry:
    - summary: "## What's Changed\r\n* fix: address TS UT fetcher flakiness by @RohinBhargava\
        \ in https://github.com/fern-api/fern/pull/4226\r\n* chore: bump ir sdk to new\
        \ Python generator by @armandobelardo in https://github.com/fern-api/fern/pull/4214\r\
        \n* feat: hide TOC on docs home page by @zachkirsch in https://github.com/fern-api/fern/pull/4230\r\
        \n* (fix, go): Required properties don't specify omitempty by @amckinney in\
        \ https://github.com/fern-api/fern/pull/4231\r\n* (feat, in progress): ir supports\
        \ user agent headers by @dsinghvi in https://github.com/fern-api/fern/pull/4232\r\
        \n* (fix): LaTeX by @abvthecity in https://github.com/fern-api/fern/pull/4233\r\
        \n\r\n\r\n**Full Changelog**: https://github.com/fern-api/fern/compare/0.37.13...0.37.14-rc0"
      type: chore
  createdAt: "2024-08-08"
  irVersion: 53
  version: 0.37.14-rc0
- changelogEntry:
    - summary: "## What's Changed\r\n* (fix): reload docs preview server on specs outside\
        \ of the fern folder by @dsinghvi in https://github.com/fern-api/fern/pull/4227\r\
        \n\r\n\r\n**Full Changelog**: https://github.com/fern-api/fern/compare/0.37.12...0.37.13"
      type: chore
  createdAt: "2024-08-07"
  irVersion: 53
  version: 0.37.13
- changelogEntry:
    - summary: "## What's Changed\r\n* update cli to use default language by @abarrell\
        \ in https://github.com/fern-api/fern/pull/4218\r\n* (fix, openapi parser):\
        \ generated fern definitions respect OpenAPI tag casing by @dsinghvi in https://github.com/fern-api/fern/pull/4225\r\
        \n\r\n\r\n**Full Changelog**: https://github.com/fern-api/fern/compare/0.37.11...0.37.12"
      type: chore
  createdAt: "2024-08-07"
  irVersion: 53
  version: 0.37.12
- changelogEntry:
    - summary: "## What's Changed\r\n* Fix issue where misconfigured directory could\
        \ cause unhelpful error message by @abarrell in https://github.com/fern-api/fern/pull/4206\r\
        \n\r\n## New Contributors\r\n* @abarrell made their first contribution in https://github.com/fern-api/fern/pull/4206\r\
        \n\r\n**Full Changelog**: https://github.com/fern-api/fern/compare/0.37.10...0.37.11"
      type: chore
  createdAt: "2024-08-07"
  irVersion: 53
  version: 0.37.11
- changelogEntry:
    - summary: "## What's Changed\r\n* fix: if audience is filtering and no audiences\
        \ exist on environments, add all environments by @RohinBhargava in https://github.com/fern-api/fern/pull/4220\r\
        \n\r\n\r\n**Full Changelog**: https://github.com/fern-api/fern/compare/0.37.9...0.37.10"
      type: chore
  createdAt: "2024-08-06"
  irVersion: 53
  version: 0.37.10
- changelogEntry:
    - summary: "## What's Changed\r\n* (fix): support base properties when filtering\
        \ for audiences by @dsinghvi in https://github.com/fern-api/fern/pull/4221\r\
        \n\r\n\r\n**Full Changelog**: https://github.com/fern-api/fern/compare/0.37.8...0.37.9"
      type: chore
  createdAt: "2024-08-06"
  irVersion: 53
  version: 0.37.9
- changelogEntry:
    - summary: "## What's Changed\r\n* (feat): cli caches api dependencies by @dsinghvi\
        \ in https://github.com/fern-api/fern/pull/4201\r\n\r\n\r\n**Full Changelog**:\
        \ https://github.com/fern-api/fern/compare/0.37.7...0.37.8"
      type: chore
  createdAt: "2024-08-06"
  irVersion: 53
  version: 0.37.8
- changelogEntry:
    - summary: "## What's Changed\r\n* fix: python readme generation regression by @armandobelardo\
        \ in https://github.com/fern-api/fern/pull/4193\r\n* fix, python: allow extending\
        \ alias types by @armandobelardo in https://github.com/fern-api/fern/pull/4190\r\
        \n* (internal): setup flamegraph generation for python generator by @dsinghvi\
        \ in https://github.com/fern-api/fern/pull/4196\r\n* fix, python: Optional and\
        \ aliased literals are populated in snippets by @armandobelardo in https://github.com/fern-api/fern/pull/4184\r\
        \n* (feat, python): upgrade python generator to pydantic v2 by @dsinghvi in\
        \ https://github.com/fern-api/fern/pull/4197\r\n* fix: add async iterable symbol\
        \ to Stream Wrapper implementations by @RohinBhargava in https://github.com/fern-api/fern/pull/4195\r\
        \n* feat: environment filter by audience by @RohinBhargava in https://github.com/fern-api/fern/pull/4187\r\
        \n* (feat, python): use ruff for formatting by @dsinghvi in https://github.com/fern-api/fern/pull/4199\r\
        \n* Revert \"(feat, python): use ruff for formatting\" by @dsinghvi in https://github.com/fern-api/fern/pull/4200\r\
        \n* fix, python + ts: additional template bugs by @armandobelardo in https://github.com/fern-api/fern/pull/4198\r\
        \n* fix: remove reserved properties from function signatures by @armandobelardo\
        \ in https://github.com/fern-api/fern/pull/4205\r\n* fix, ir-generation: put\
        \ fully substituted path in `url` field of auto-generated `EndpointExampleCall`s\
        \ by @dcb6 in https://github.com/fern-api/fern/pull/4211\r\n* fix, python: allow\
        \ typing any to be wrapped in optional to match Pydantic v2 by @armandobelardo\
        \ in https://github.com/fern-api/fern/pull/4203\r\n* improvement: bring back\
        \ wrapped aliases and custom root validators in\u2026 by @armandobelardo in\
        \ https://github.com/fern-api/fern/pull/4204\r\n* fix: typehinting on unions\
        \ with visitors has been corrected by @armandobelardo in https://github.com/fern-api/fern/pull/4213\r\
        \n* Update speakeasy.mdx by @dannysheridan in https://github.com/fern-api/fern/pull/4215\r\
        \n* improvement: allow pydantic generator to specify package name by @armandobelardo\
        \ in https://github.com/fern-api/fern/pull/4217\r\n* (feature): Add Protobuf\
        \ mapper types by @amckinney in https://github.com/fern-api/fern/pull/4210\r\
        \n\r\n\r\n**Full Changelog**: https://github.com/fern-api/fern/compare/0.37.6...0.37.7"
      type: chore
  createdAt: "2024-08-06"
  irVersion: 53
  version: 0.37.7
- changelogEntry:
    - summary: "## What's Changed\r\n* fix: add literal properties back to typeddict\
        \ snippets by @armandobelardo in https://github.com/fern-api/fern/pull/4173\r\
        \n* (fix, typescript): wire `noScripts` into a PersistedProject and introduce\
        \ a test by @dsinghvi in https://github.com/fern-api/fern/pull/4185\r\n* (feat,\
        \ fastapi): introduce endpoint specific async handlers in fastapi by @dsinghvi\
        \ in https://github.com/fern-api/fern/pull/4188\r\n* fix: python readme references\
        \ request options correctly by @armandobelardo in https://github.com/fern-api/fern/pull/4189\r\
        \n* fix: replace referenced markdown by @abvthecity in https://github.com/fern-api/fern/pull/4191\r\
        \n\r\n\r\n**Full Changelog**: https://github.com/fern-api/fern/compare/0.37.5...0.37.6"
      type: chore
  createdAt: "2024-08-02"
  irVersion: 53
  version: 0.37.6
- changelogEntry:
    - summary: "## What's Changed\r\n* chore, ts: generate union v2 templates by @armandobelardo\
        \ in https://github.com/fern-api/fern/pull/4169\r\n* (feature, csharp): Add\
        \ customizable exception class names by @amckinney in https://github.com/fern-api/fern/pull/4181\r\
        \n* (fix, typescript): introduce no scripts option by @dsinghvi in https://github.com/fern-api/fern/pull/4179\r\
        \n\r\n\r\n**Full Changelog**: https://github.com/fern-api/fern/compare/0.37.4...0.37.5"
      type: chore
  createdAt: "2024-08-01"
  irVersion: 53
  version: 0.37.5
- changelogEntry:
    - summary: "## What's Changed\r\n* (fix, docs): validate api workspaces as in addition\
        \ to docs workspaces by @dsinghvi in https://github.com/fern-api/fern/pull/4178\r\
        \n\r\n\r\n**Full Changelog**: https://github.com/fern-api/fern/compare/0.37.3...0.37.4"
      type: chore
  createdAt: "2024-08-01"
  irVersion: 53
  version: 0.37.4
- changelogEntry:
    - summary: "## What's Changed\r\n* (fix): handle loggable fern cli error by @dsinghvi\
        \ in https://github.com/fern-api/fern/pull/4175\r\n* (fix): add tests for alias\
        \ extends by @dsinghvi in https://github.com/fern-api/fern/pull/4176\r\n* (fix):\
        \ docs preview server falls back to previous bundle by @dsinghvi in https://github.com/fern-api/fern/pull/4177\r\
        \n\r\n\r\n**Full Changelog**: https://github.com/fern-api/fern/compare/0.37.2...0.37.3"
      type: chore
  createdAt: "2024-08-01"
  irVersion: 53
  version: 0.37.3
- changelogEntry:
    - summary: "## What's Changed\r\n* (feature, csharp): Add RequestOptions by @amckinney\
        \ in https://github.com/fern-api/fern/pull/4166\r\n* c#, improvement: error\
        \ parsing  by @dcb6 in https://github.com/fern-api/fern/pull/4168\r\n* (fix):\
        \ introduce extended properties into the IR by @dsinghvi in https://github.com/fern-api/fern/pull/4171\r\
        \n* fix: OSS workspace settings propogate to APIs with dependencies by @armandobelardo\
        \ in https://github.com/fern-api/fern/pull/4147\r\n* chore, python: generate\
        \ union v2 templates by @armandobelardo in https://github.com/fern-api/fern/pull/4167\r\
        \n* c# improvement: text responses + inlined request body inheritance by @dcb6\
        \ in https://github.com/fern-api/fern/pull/4172\r\n\r\n\r\n**Full Changelog**:\
        \ https://github.com/fern-api/fern/compare/0.37.1...0.37.2"
      type: chore
  createdAt: "2024-08-01"
  irVersion: 53
  version: 0.37.2
- changelogEntry:
    - summary: "## What's Changed\r\n* make @dcb6 codeowner for java + csharp by @dcb6\
        \ in https://github.com/fern-api/fern/pull/4163\r\n* (beta, typescript): feature\
        \ flag test generation that actually works by @dsinghvi in https://github.com/fern-api/fern/pull/4164\r\
        \n* fix: add images from frontmatter as well by @RohinBhargava in https://github.com/fern-api/fern/pull/4156\r\
        \n* (fix, docs): ir to fdr converter sends global headers by @dsinghvi in https://github.com/fern-api/fern/pull/4170\r\
        \n\r\n\r\n**Full Changelog**: https://github.com/fern-api/fern/compare/0.37.0...0.37.1"
      type: chore
  createdAt: "2024-07-31"
  irVersion: 53
  version: 0.37.1
- changelogEntry:
    - summary: "## What's Changed\r\n* chore: bump typescript version and changelog\
        \ by @RohinBhargava in https://github.com/fern-api/fern/pull/4143\r\n* feat:\
        \ introduce typeddicts for request objects by @armandobelardo in https://github.com/fern-api/fern/pull/4113\r\
        \n* fix, python: get api error through external import by @armandobelardo in\
        \ https://github.com/fern-api/fern/pull/4145\r\n* fix: Fix unit test path and\
        \ add CI check for this by @RohinBhargava in https://github.com/fern-api/fern/pull/4148\r\
        \n* [c#, improvement]: add explicit namespaces to custom config by @dcb6 in\
        \ https://github.com/fern-api/fern/pull/4144\r\n* c#, improvement: `set` instead\
        \ of `init` field accessors in types by @dcb6 in https://github.com/fern-api/fern/pull/4151\r\
        \n* (feature): Add IRv53; float type by @amckinney in https://github.com/fern-api/fern/pull/4146\r\
        \n* c#, improvement: make datetime deserialization more lenient + include millis\
        \ in datetime serialization by @dcb6 in https://github.com/fern-api/fern/pull/4149\r\
        \n* chore: ci workflow gating on ts-sdk changes by @RohinBhargava in https://github.com/fern-api/fern/pull/4152\r\
        \n* (fix, csharp): `map<string, unknown>` values are nullable by @amckinney in\
        \ https://github.com/fern-api/fern/pull/4153\r\n* fix: incorrect code block\
        \ indentation in api-yml.mdx by @abvthecity in https://github.com/fern-api/fern/pull/4158\r\
        \n* (feature, csharp): Add support for allow-multiple query params by @amckinney\
        \ in https://github.com/fern-api/fern/pull/4157\r\n* internal: update IR to\
        \ have the FDR API definition ID by @armandobelardo in https://github.com/fern-api/fern/pull/4161\r\
        \n* (feature, csharp): Support uint, ulong, and float by @amckinney in https://github.com/fern-api/fern/pull/4160\r\
        \n\r\n**Full Changelog**: https://github.com/fern-api/fern/compare/0.36.0...0.37.0"
      type: chore
  createdAt: "2024-07-31"
  irVersion: 53
  version: 0.37.0
- changelogEntry:
    - summary: "## What's Changed\r\n* improvement, python: export the root client from\
        \ the root init file by @armandobelardo in https://github.com/fern-api/fern/pull/4111\r\
        \n* (feat): support multi url environments in C# by @dsinghvi in https://github.com/fern-api/fern/pull/4120\r\
        \n* (fix, csharp): MultiUrl environments now compile by @dsinghvi in https://github.com/fern-api/fern/pull/4121\r\
        \n* c#, improvement: Add header suppliers to `RawClient` constructor parameters\
        \ by @dcb6 in https://github.com/fern-api/fern/pull/4119\r\n* (fix, csharp):\
        \ uuids are now generated as strings by @dsinghvi in https://github.com/fern-api/fern/pull/4122\r\
        \n* (fix): regenerate c# model snapshots by @dsinghvi in https://github.com/fern-api/fern/pull/4123\r\
        \n* feat: header tabs by @abvthecity in https://github.com/fern-api/fern/pull/4124\r\
        \n* java, fix: match java local config to publish config by @dcb6 in https://github.com/fern-api/fern/pull/4127\r\
        \n* follow up: release java sdk 1.0.5 by @dcb6 in https://github.com/fern-api/fern/pull/4129\r\
        \n* fix: Add Stream Wrappers for use with various environments by @RohinBhargava\
        \ in https://github.com/fern-api/fern/pull/4118\r\n* chore: add changelog and\
        \ version for stream wrapper polyfill by @RohinBhargava in https://github.com/fern-api/fern/pull/4130\r\
        \n* feat: enable arbitrary code snippets in docs by @abvthecity in https://github.com/fern-api/fern/pull/4131\r\
        \n* fix: add start stream on pipe by @RohinBhargava in https://github.com/fern-api/fern/pull/4132\r\
        \n* GH Workflow for Checking Generator Version Consistency by @dcb6 in https://github.com/fern-api/fern/pull/4133\r\
        \n* fix: updated stream wrapper test paths by @RohinBhargava in https://github.com/fern-api/fern/pull/4134\r\
        \n* fix: SSE Streaming Bifurcation by @RohinBhargava in https://github.com/fern-api/fern/pull/4136\r\
        \n* (fix): global headers case insensitive comparison by @dsinghvi in https://github.com/fern-api/fern/pull/4137\r\
        \n\r\n\r\n**Full Changelog**: https://github.com/fern-api/fern/compare/0.35.0...0.36.0"
      type: chore
  createdAt: "2024-07-29"
  irVersion: 52
  version: 0.36.0
- changelogEntry:
    - summary: "## What's Changed\r\n* java, fix: match java local config to publish\
        \ config by @dcb6 in https://github.com/fern-api/fern/pull/4127\r\n* follow\
        \ up: release java sdk 1.0.5 by @dcb6 in https://github.com/fern-api/fern/pull/4129\r\
        \n* fix: Add Stream Wrappers for use with various environments by @RohinBhargava\
        \ in https://github.com/fern-api/fern/pull/4118\r\n* chore: add changelog and\
        \ version for stream wrapper polyfill by @RohinBhargava in https://github.com/fern-api/fern/pull/4130\r\
        \n* feat: enable arbitrary code snippets in docs by @abvthecity in https://github.com/fern-api/fern/pull/4131\r\
        \n* fix: add start stream on pipe by @RohinBhargava in https://github.com/fern-api/fern/pull/4132\r\
        \n\r\n\r\n**Full Changelog**: https://github.com/fern-api/fern/compare/0.36.0-rc0...0.36.0-rc1"
      type: chore
  createdAt: "2024-07-26"
  irVersion: 52
  version: 0.36.0-rc1
- changelogEntry:
    - summary: "## What's Changed\r\n* improvement, python: export the root client from\
        \ the root init file by @armandobelardo in https://github.com/fern-api/fern/pull/4111\r\
        \n* (feat): support multi url environments in C# by @dsinghvi in https://github.com/fern-api/fern/pull/4120\r\
        \n* (fix, csharp): MultiUrl environments now compile by @dsinghvi in https://github.com/fern-api/fern/pull/4121\r\
        \n* c#, improvement: Add header suppliers to `RawClient` constructor parameters\
        \ by @dcb6 in https://github.com/fern-api/fern/pull/4119\r\n* (fix, csharp):\
        \ uuids are now generated as strings by @dsinghvi in https://github.com/fern-api/fern/pull/4122\r\
        \n* (fix): regenerate c# model snapshots by @dsinghvi in https://github.com/fern-api/fern/pull/4123\r\
        \n* feat: header tabs by @abvthecity in https://github.com/fern-api/fern/pull/4124\r\
        \n\r\n\r\n**Full Changelog**: https://github.com/fern-api/fern/compare/0.35.0...0.36.0-rc0"
      type: chore
  createdAt: "2024-07-26"
  irVersion: 52
  version: 0.36.0-rc0
- changelogEntry:
    - summary: "## What's Changed\r\n* (feat): support `default-url`  and  url override\
        \ on imports by @dsinghvi in https://github.com/fern-api/fern/pull/4116\r\n\
        * (fix, openapi): set unauthed appropriately in openapi parser by @dsinghvi\
        \ in https://github.com/fern-api/fern/pull/4117\r\n\r\n\r\n**Full Changelog**:\
        \ https://github.com/fern-api/fern/compare/0.34.0...0.35.0"
      type: chore
  createdAt: "2024-07-25"
  irVersion: 52
  version: 0.35.0
- changelogEntry:
    - summary: "## What's Changed\r\n* (feat): support `default-url`  and  url override\
        \ on imports by @dsinghvi in https://github.com/fern-api/fern/pull/4116\r\n\r\
        \n\r\n**Full Changelog**: https://github.com/fern-api/fern/compare/0.34.0...0.35.0-rc0"
      type: chore
  createdAt: "2024-07-24"
  irVersion: 52
  version: 0.35.0-rc0
- changelogEntry:
    - summary: "## What's Changed\r\n* (chore): add SEO frontmatter section by @chdeskur\
        \ in https://github.com/fern-api/fern/pull/4101\r\n* fix: update typing of `expected_types`\
        \ to tuple to satisfy mypy by @armandobelardo in https://github.com/fern-api/fern/pull/4100\r\
        \n* (chore): document nuget api key by @chdeskur in https://github.com/fern-api/fern/pull/4103\r\
        \n* (chore): pypi styling update by @chdeskur in https://github.com/fern-api/fern/pull/4105\r\
        \n* c#, improvement: datetime serialization by @dcb6 in https://github.com/fern-api/fern/pull/4106\r\
        \n* feat: disable batch/stream toggle by @abvthecity in https://github.com/fern-api/fern/pull/4108\r\
        \n* fix: update forward refs continues to be silent by @armandobelardo in https://github.com/fern-api/fern/pull/4110\r\
        \n* java, improvement: allow builder methods for optional fields to accept null\
        \ by @dcb6 in https://github.com/fern-api/fern/pull/4107\r\n* [FER-2381] CLI\
        \ Forbidden Error Message Improvement by @RohinBhargava in https://github.com/fern-api/fern/pull/4109\r\
        \n* (feat, typescript): copy over `zurg` unit tests to the generated SDK  by\
        \ @williamluer in https://github.com/fern-api/fern/pull/4045\r\n* java, fix:\
        \ don't prematurely close okhttp response by @dcb6 in https://github.com/fern-api/fern/pull/4112\r\
        \n* (feat, typescript): generate tests for `auth` and `fetcher` utilities  by\
        \ @dsinghvi in https://github.com/fern-api/fern/pull/4115\r\n* (feature): Add\
        \ IRv52: uint and enum default values by @amckinney in https://github.com/fern-api/fern/pull/4102\r\
        \n\r\n\r\n**Full Changelog**: https://github.com/fern-api/fern/compare/0.33.5...0.34.0"
      type: chore
  createdAt: "2024-07-24"
  irVersion: 52
  version: 0.34.0
- changelogEntry:
    - summary: "## What's Changed\r\n* (chore): add SEO frontmatter section by @chdeskur\
        \ in https://github.com/fern-api/fern/pull/4101\r\n* fix: update typing of `expected_types`\
        \ to tuple to satisfy mypy by @armandobelardo in https://github.com/fern-api/fern/pull/4100\r\
        \n* (chore): document nuget api key by @chdeskur in https://github.com/fern-api/fern/pull/4103\r\
        \n* (chore): pypi styling update by @chdeskur in https://github.com/fern-api/fern/pull/4105\r\
        \n* c#, improvement: datetime serialization by @dcb6 in https://github.com/fern-api/fern/pull/4106\r\
        \n* feat: disable batch/stream toggle by @abvthecity in https://github.com/fern-api/fern/pull/4108\r\
        \n\r\n\r\n**Full Changelog**: https://github.com/fern-api/fern/compare/0.33.5...0.33.6-rc0"
      type: chore
  createdAt: "2024-07-24"
  irVersion: 51
  version: 0.33.6-rc0
- changelogEntry:
    - summary: "## What's Changed\r\n* (fix, go): Fix error handling for property-name\
        \ error discrimination by @amckinney in https://github.com/fern-api/fern/pull/4098\r\
        \n* improvement: support pydantic v2 outright by @armandobelardo in https://github.com/fern-api/fern/pull/3805\r\
        \n* fix: int64 format is correctly parsed to long by @armandobelardo in https://github.com/fern-api/fern/pull/4099\r\
        \n* c#, fix: fix datetime serialization, stop generating empty serialization\
        \ unit tests by @dcb6 in https://github.com/fern-api/fern/pull/4097\r\n* [FER-2339]\
        \ Pass OpenAPI request parameter examples through Fern IR Schema examples by\
        \ @RohinBhargava in https://github.com/fern-api/fern/pull/4095\r\n\r\n\r\n**Full\
        \ Changelog**: https://github.com/fern-api/fern/compare/0.33.4...0.33.5"
      type: chore
  createdAt: "2024-07-23"
  irVersion: 51
  version: 0.33.5
- changelogEntry:
    - summary: "## What's Changed\r\n* adding readme alternative page by @chdeskur in\
        \ https://github.com/fern-api/fern/pull/4091\r\n* fix: the ruby SDK now returns\
        \ the parsed json instead of openstruct if no JSON serializer is specified by\
        \ @armandobelardo in https://github.com/fern-api/fern/pull/4092\r\n* (fix):\
        \ OpenAPI parser handles generating examples when no request or response required\
        \ by @dsinghvi in https://github.com/fern-api/fern/pull/4096\r\n\r\n\r\n**Full\
        \ Changelog**: https://github.com/fern-api/fern/compare/0.33.3...0.33.4"
      type: chore
  createdAt: "2024-07-22"
  irVersion: 51
  version: 0.33.4
- changelogEntry:
    - summary: "## What's Changed\r\n* feat, csharp: Unit Test Generation + IR Bump\
        \  by @dcb6 in https://github.com/fern-api/fern/pull/4047\r\n* (fix): remove\
        \ `jest-specific-snapshot` by @dsinghvi in https://github.com/fern-api/fern/pull/4088\r\
        \n\r\n\r\n**Full Changelog**: https://github.com/fern-api/fern/compare/0.33.2...0.33.3"
      type: chore
  createdAt: "2024-07-21"
  irVersion: 51
  version: 0.33.3
- changelogEntry:
    - summary: "## What's Changed\r\n* fix, python: only check the oauth expiry if there\
        \ is a specified field by @armandobelardo in https://github.com/fern-api/fern/pull/4077\r\
        \n* fix: python now requires an environment be specified if a default is not\
        \ provided by @armandobelardo in https://github.com/fern-api/fern/pull/4078\r\
        \n* (feat): support `fs.CreateReadStream` on Node 19+ form data uploads by @dsinghvi\
        \ in https://github.com/fern-api/fern/pull/4073\r\n* (fix): support audiences\
        \ on query parameters by @dsinghvi in https://github.com/fern-api/fern/pull/4067\r\
        \n* (feat, cli): Add \"-\", \"/\", \"|\" to supported non-alphanumeric generated\
        \ names for Enums by @dsinghvi in https://github.com/fern-api/fern/pull/4084\r\
        \n* improvement: update 'any object' examples to be flatter by @armandobelardo\
        \ in https://github.com/fern-api/fern/pull/4083\r\n* improvement: global headers\
        \ are not extracted out for docs by @armandobelardo in https://github.com/fern-api/fern/pull/4085\r\
        \n* chore: implement stream-parameter IR change by @armandobelardo in https://github.com/fern-api/fern/pull/4072\r\
        \n* (chore, csharp): Generate latest test snapshots by @amckinney in https://github.com/fern-api/fern/pull/4087\r\
        \n* improvement: Add Availability to OpenApi Parser and OpenApi IR to Fern IR\
        \ by @armandobelardo in https://github.com/fern-api/fern/pull/4086\r\n\r\n\r\
        \n**Full Changelog**: https://github.com/fern-api/fern/compare/0.33.1...0.33.2"
      type: chore
  createdAt: "2024-07-19"
  irVersion: 51
  version: 0.33.2
- changelogEntry:
    - summary: "## What's Changed\r\n* fix, python: only check the oauth expiry if there\
        \ is a specified field by @armandobelardo in https://github.com/fern-api/fern/pull/4077\r\
        \n* fix: python now requires an environment be specified if a default is not\
        \ provided by @armandobelardo in https://github.com/fern-api/fern/pull/4078\r\
        \n* (feat): support `fs.CreateReadStream` on Node 19+ form data uploads by @dsinghvi\
        \ in https://github.com/fern-api/fern/pull/4073\r\n* (fix): support audiences\
        \ on query parameters by @dsinghvi in https://github.com/fern-api/fern/pull/4067\r\
        \n\r\n\r\n**Full Changelog**: https://github.com/fern-api/fern/compare/0.33.1...0.33.2-rc0"
      type: chore
  createdAt: "2024-07-19"
  irVersion: 51
  version: 0.33.2-rc0
- changelogEntry:
    - summary: "## What's Changed\r\n* :improvement: update seed's script runner to\
        \ fail if any of the commands exit 1 by @armandobelardo in https://github.com/fern-api/fern/pull/4075\r\
        \n* (fix, openapi): Deduplicate API version scheme header by @amckinney in https://github.com/fern-api/fern/pull/4076\r\
        \n\r\n\r\n**Full Changelog**: https://github.com/fern-api/fern/compare/0.33.0...0.33.1"
      type: chore
  createdAt: "2024-07-17"
  irVersion: 51
  version: 0.33.1
- changelogEntry:
    - summary: "## What's Changed\r\n* fix: python sdk serializes bytes within JSON\
        \ by @armandobelardo in https://github.com/fern-api/fern/pull/4070\r\n* (fix,\
        \ typescript): multipart form upload on Node 19+ by @dsinghvi in https://github.com/fern-api/fern/pull/4056\r\
        \n* (feat): `ir` now adds a `TypeReference` for container types that makes it\
        \ easier to generate snippets + autogenerated type examples by @dsinghvi in\
        \ https://github.com/fern-api/fern/pull/4038\r\n* (fix): fix `ir-sdk-latest`\
        \ `generators.yml` by @dcb6 in https://github.com/fern-api/fern/pull/4074\r\n\
        * (feature, typescript): Generarte API version scheme by @amckinney in https://github.com/fern-api/fern/pull/4071\r\
        \n\r\n\r\n**Full Changelog**: https://github.com/fern-api/fern/compare/0.32.0...0.33.0"
      type: chore
  createdAt: "2024-07-17"
  irVersion: 51
  version: 0.33.0
- changelogEntry:
    - summary: "## What's Changed\r\n* (fix, openapi): Resolve 'refs' specified in overrides\
        \ by @amckinney in https://github.com/fern-api/fern/pull/4049\r\n* Initial Swift\
        \ Codegen by @armandobelardo in https://github.com/fern-api/fern/pull/4035\r\
        \n* (fix): Swift generator and template by @amckinney in https://github.com/fern-api/fern/pull/4050\r\
        \n* fix: ignore data urls in parseImagePaths by @abvthecity in https://github.com/fern-api/fern/pull/4053\r\
        \n* (feature, typescript): Add omitUndefined option by @amckinney in https://github.com/fern-api/fern/pull/4052\r\
        \n* docs: Inspiration from Conjure, Smithy, and Stripe Docs by @dannysheridan\
        \ in https://github.com/fern-api/fern/pull/4054\r\n* feature: add Penguin AI\
        \ and Koala to our docs website by @dannysheridan in https://github.com/fern-api/fern/pull/3962\r\
        \n* (fix): eslint works by @dsinghvi in https://github.com/fern-api/fern/pull/4055\r\
        \n* fix: python snippet and template recursion errors by @armandobelardo in\
        \ https://github.com/fern-api/fern/pull/4057\r\n* (feature, typescript): Use\
        \ generator-cli to generate reference.md by @amckinney in https://github.com/fern-api/fern/pull/4062\r\
        \n* fix: analytics scripts by @abvthecity in https://github.com/fern-api/fern/pull/4063\r\
        \n* fix analytics 2 by @abvthecity in https://github.com/fern-api/fern/pull/4064\r\
        \n* fix: fern docs publishing by @abvthecity in https://github.com/fern-api/fern/pull/4065\r\
        \n* feature: add tracking via rb2b by @dannysheridan in https://github.com/fern-api/fern/pull/4061\r\
        \n* chore: add back x-readme code samples by @armandobelardo in https://github.com/fern-api/fern/pull/4060\r\
        \n* (feature): Add ApiVersionSchema type by @amckinney in https://github.com/fern-api/fern/pull/4068\r\
        \n\r\n\r\n**Full Changelog**: https://github.com/fern-api/fern/compare/0.31.24...0.32.0"
      type: chore
  createdAt: "2024-07-16"
  irVersion: 50
  version: 0.32.0
- changelogEntry:
    - summary: "## What's Changed\r\n* fix: ignore data urls in parseImagePaths by @abvthecity\
        \ in https://github.com/fern-api/fern/pull/4053\r\n\r\n\r\n**Full Changelog**:\
        \ https://github.com/fern-api/fern/compare/0.31.25-rc0...0.31.25-rc1"
      type: chore
  createdAt: "2024-07-12"
  irVersion: 50
  version: 0.31.25-rc1
- changelogEntry:
    - summary: "## What's Changed\r\n* (fix, openapi): Resolve 'refs' specified in overrides\
        \ by @amckinney in https://github.com/fern-api/fern/pull/4049\r\n* Initial Swift\
        \ Codegen by @armandobelardo in https://github.com/fern-api/fern/pull/4035\r\
        \n* (fix): Swift generator and template by @amckinney in https://github.com/fern-api/fern/pull/4050\r\
        \n\r\n**Full Changelog**: https://github.com/fern-api/fern/compare/0.31.24...0.31.25-rc0"
      type: chore
  createdAt: "2024-07-12"
  irVersion: 50
  version: 0.31.25-rc0
- changelogEntry:
    - summary: Release 0.31.24
      type: chore
  createdAt: "2024-07-12"
  irVersion: 50
  version: 0.31.24
- changelogEntry:
    - summary: "## What's Changed\r\n* (feature, typescript): Add setObjectProperty\
        \ core utility by @amckinney in https://github.com/fern-api/fern/pull/4032\r\
        \n* c#, fix: increase supported union size + handle double optionals by @dcb6\
        \ in https://github.com/fern-api/fern/pull/4033\r\n* (fix): Handle circular\
        \ references in serialization layer by @amckinney in https://github.com/fern-api/fern/pull/4036\r\
        \n* fix: fastapi generation does not duplicate descriptions anymore by @armandobelardo\
        \ in https://github.com/fern-api/fern/pull/4037\r\n* Move use_str_enums to base\
        \ by @jochs in https://github.com/fern-api/fern/pull/4040\r\n* (chore): remove\
        \ generator upgrade docs by @chdeskur in https://github.com/fern-api/fern/pull/4043\r\
        \n* (feature, openapi): Add support for x-fern-property-name on request body\
        \ by @amckinney in https://github.com/fern-api/fern/pull/4042\r\n* (feat, typescript):\
        \ refactor `Fetcher` and add unit tests by @williamluer in https://github.com/fern-api/fern/pull/3977\r\
        \n\r\n## New Contributors\r\n* @jochs made their first contribution in https://github.com/fern-api/fern/pull/4040\r\
        \n\r\n**Full Changelog**: https://github.com/fern-api/fern/compare/0.31.22...0.31.23"
      type: chore
  createdAt: "2024-07-11"
  irVersion: 50
  version: 0.31.23
- changelogEntry:
    - summary: "## What's Changed\r\n* (feature, typescript): Add setObjectProperty\
        \ core utility by @amckinney in https://github.com/fern-api/fern/pull/4032\r\
        \n* c#, fix: increase supported union size + handle double optionals by @dcb6\
        \ in https://github.com/fern-api/fern/pull/4033\r\n* (fix): Handle circular\
        \ references in serialization layer by @amckinney in https://github.com/fern-api/fern/pull/4036\r\
        \n* fix: fastapi generation does not duplicate descriptions anymore by @armandobelardo\
        \ in https://github.com/fern-api/fern/pull/4037\r\n* (feat): ir now adds a TypeReference\
        \ for container types that makes it easier to generate snippets by @dcb6 in\
        \ https://github.com/fern-api/fern/pull/4038\r\n\r\n\r\n**Full Changelog**:\
        \ https://github.com/fern-api/fern/compare/0.31.22...0.31.23-rc0"
      type: chore
  createdAt: "2024-07-11"
  irVersion: 50
  version: 0.31.23-rc0
- changelogEntry:
    - summary: "## What's Changed\r\n* Revert \"Revert \"feat: landing page in docs\"\
        \" by @abvthecity in https://github.com/fern-api/fern/pull/4023\r\n* Fix core-utilities\
        \ typescript tests by @williamluer in https://github.com/fern-api/fern/pull/4022\r\
        \n* experimental: scan files to include react in mdx by @abvthecity in https://github.com/fern-api/fern/pull/4015\r\
        \n* (feat, typescript): make `zurg` completely synchronous by @dsinghvi in https://github.com/fern-api/fern/pull/4024\r\
        \n* (chore): add xml type by @chdeskur in https://github.com/fern-api/fern/pull/4025\r\
        \n* fix: (regression) parseDocsConfiguration accidentally calls loadAllPages\
        \ with absolutePathToDocsConfig by @abvthecity in https://github.com/fern-api/fern/pull/4026\r\
        \n* (feature, typescript): Add offset step pagination with IRv48 by @amckinney\
        \ in https://github.com/fern-api/fern/pull/4028\r\n* csharp, fix, feature, improvment:\
        \ Target .NET Standard + Framework, fix various bugs, many small improvements\
        \ by @dcb6 in https://github.com/fern-api/fern/pull/4030\r\n* fix: update unchecked\
        \ base model to not coerce none by @armandobelardo in https://github.com/fern-api/fern/pull/4029\r\
        \n* fix: unreserve `set` name for python methods by @armandobelardo in https://github.com/fern-api/fern/pull/4031\r\
        \n* add in swift to seed runner by @armandobelardo in https://github.com/fern-api/fern/pull/4034\r\
        \n\r\n\r\n**Full Changelog**: https://github.com/fern-api/fern/compare/0.31.21...0.31.22"
      type: chore
  createdAt: "2024-07-10"
  irVersion: 50
  version: 0.31.22
- changelogEntry:
    - summary: "## What's Changed\r\n* Fix core-utilities typescript tests by @williamluer\
        \ in https://github.com/fern-api/fern/pull/4022\r\n* experimental: scan files\
        \ to include react in mdx by @abvthecity in https://github.com/fern-api/fern/pull/4015\r\
        \n\r\n\r\n**Full Changelog**: https://github.com/fern-api/fern/compare/0.31.22-rc0...0.31.22-rc1"
      type: chore
  createdAt: "2024-07-09"
  irVersion: 50
  version: 0.31.22-rc1
- changelogEntry:
    - summary: "## What's Changed\r\n* (feat, typescript): make `zurg` completely synchronous\
        \ by @dsinghvi in https://github.com/fern-api/fern/pull/4024\r\n* (chore): add\
        \ xml type by @chdeskur in https://github.com/fern-api/fern/pull/4025\r\n* fix:\
        \ (regression) parseDocsConfiguration accidentally calls loadAllPages with absolutePathToDocsConfig\
        \ by @abvthecity in https://github.com/fern-api/fern/pull/4026\r\n* (feature,\
        \ typescript): Add offset step pagination with IRv48 by @amckinney in https://github.com/fern-api/fern/pull/4028\r\
        \n\r\n\r\n**Full Changelog**: https://github.com/fern-api/fern/compare/0.31.22-rc1...0.31.22-rc2"
      type: chore
  createdAt: "2024-07-09"
  irVersion: 50
  version: 0.31.22-rc2
- changelogEntry:
    - summary: "## What's Changed\r\n* Revert \"Revert \"feat: landing page in docs\"\
        \" by @abvthecity in https://github.com/fern-api/fern/pull/4023\r\n\r\n\r\n\
        **Full Changelog**: https://github.com/fern-api/fern/compare/0.31.21...0.31.22-rc0"
      type: chore
  createdAt: "2024-07-09"
  irVersion: 50
  version: 0.31.22-rc0
- changelogEntry:
    - summary: "## What's Changed\r\n* (chore, typescript): Release 0.28.0-rc0 by @amckinney\
        \ in https://github.com/fern-api/fern/pull/4019\r\n* Revert \"feat: landing\
        \ page in docs\" by @dsinghvi in https://github.com/fern-api/fern/pull/4021\r\
        \n\r\n\r\n**Full Changelog**: https://github.com/fern-api/fern/compare/0.31.20...0.31.21"
      type: chore
  createdAt: "2024-07-09"
  irVersion: 50
  version: 0.31.21
- changelogEntry:
    - summary: "## What's Changed\r\n* (feature, typescript): Add offset pagination\
        \ by @amckinney in https://github.com/fern-api/fern/pull/4008\r\n* (fix, internal):\
        \ `template/codegen` repo plays nicely with mrlint by @dsinghvi in https://github.com/fern-api/fern/pull/4018\r\
        \n* (fix): CI is green by @amckinney in https://github.com/fern-api/fern/pull/4017\r\
        \n\r\n\r\n**Full Changelog**: https://github.com/fern-api/fern/compare/0.31.19...0.31.20"
      type: chore
  createdAt: "2024-07-09"
  irVersion: 50
  version: 0.31.20
- changelogEntry:
    - summary: "## What's Changed\r\n* (fix): Pagination works with imported type references\
        \ by @amckinney in https://github.com/fern-api/fern/pull/4014\r\n* Template\
        \ for creating a new SDK generator by @mikemilla in https://github.com/fern-api/fern/pull/4010\r\
        \n\r\n## New Contributors\r\n* @mikemilla made their first contribution in https://github.com/fern-api/fern/pull/4010\r\
        \n\r\n**Full Changelog**: https://github.com/fern-api/fern/compare/0.31.18...0.31.19"
      type: chore
  createdAt: "2024-07-09"
  irVersion: 50
  version: 0.31.19
- changelogEntry:
    - summary: "## What's Changed\r\n* feat: landing page in docs by @abvthecity in\
        \ https://github.com/fern-api/fern/pull/3999\r\n* (feature, typescript): Add\
        \ support for alpha/beta dist tags by @amckinney in https://github.com/fern-api/fern/pull/4000\r\
        \n* fix: allowed text encodings by @abvthecity in https://github.com/fern-api/fern/pull/4005\r\
        \n* (internal): get ci to green by @dsinghvi in https://github.com/fern-api/fern/pull/4009\r\
        \n* (feat, typescript): support jsr publish by @dsinghvi in https://github.com/fern-api/fern/pull/4007\r\
        \n* (chore, python): Update README.md snapshots by @amckinney in https://github.com/fern-api/fern/pull/4012\r\
        \n* (chore, check): Add pagination test cases by @amckinney in https://github.com/fern-api/fern/pull/4011\r\
        \n* (fix, typescript): readme correctly displays advanced sections by @dsinghvi\
        \ in https://github.com/fern-api/fern/pull/4013\r\n\r\n\r\n**Full Changelog**:\
        \ https://github.com/fern-api/fern/compare/0.31.17...0.31.18-rc0"
      type: chore
  createdAt: "2024-07-09"
  irVersion: 50
  version: 0.31.18
- changelogEntry:
    - summary: "## What's Changed\r\n* (chore): Replace CircleCI with GitHub workflows\
        \ by @amckinney in https://github.com/fern-api/fern/pull/3991\r\n* (fix): Update\
        \ NPM token envrionment variable by @amckinney in https://github.com/fern-api/fern/pull/3992\r\
        \n* (fix): Update git-version.sh script by @amckinney in https://github.com/fern-api/fern/pull/3993\r\
        \n* (fix): Use github.ref_name by @amckinney in https://github.com/fern-api/fern/pull/3996\r\
        \n* (fix): Add POSTHOG_API_KEY to live-test job by @amckinney in https://github.com/fern-api/fern/pull/3998\r\
        \n\r\n**Full Changelog**: https://github.com/fern-api/fern/compare/0.31.15...0.31.17"
      type: chore
  createdAt: "2024-07-05"
  irVersion: 50
  version: 0.31.17
- changelogEntry:
    - summary: "## What's Changed\r\n* (fix): Add POSTHOG_API_KEY to live-test job by\
        \ @amckinney in https://github.com/fern-api/fern/pull/3998\r\n\r\n**Full Changelog**:\
        \ https://github.com/fern-api/fern/compare/0.31.17-rc1...0.31.17-rc2"
      type: chore
  createdAt: "2024-07-05"
  irVersion: 50
  version: 0.31.17-rc2
- changelogEntry:
    - summary:
        "## What's Changed\r\n* (fix): Use github.ref_name by @amckinney in https://github.com/fern-api/fern/pull/3996\r\
        \n\r\n**Full Changelog**: https://github.com/fern-api/fern/compare/0.31.17-rc0...0.31.17-rc1"
      type: chore
  createdAt: "2024-07-05"
  irVersion: 50
  version: 0.31.17-rc1
- changelogEntry:
    - summary: "## What's Changed\r\n* (chore): Replace CircleCI with GitHub workflows\
        \ by @amckinney in https://github.com/fern-api/fern/pull/3991\r\n* (fix): Update\
        \ NPM token envrionment variable by @amckinney in https://github.com/fern-api/fern/pull/3992\r\
        \n* (fix): Update git-version.sh script by @amckinney in https://github.com/fern-api/fern/pull/3993\r\
        \n\r\n**Full Changelog**: https://github.com/fern-api/fern/compare/0.31.15...0.31.17-rc0"
      type: chore
  createdAt: "2024-07-05"
  irVersion: 50
  version: 0.31.17-rc0
- changelogEntry:
    - summary: "## What's Changed\r\n* (chore): update availability.mdx by @chdeskur\
        \ in https://github.com/fern-api/fern/pull/3989\r\n* (fix, openapi): Fix allOf\
        \ object filtering by @amckinney in https://github.com/fern-api/fern/pull/3990\r\
        \n\r\n\r\n**Full Changelog**: https://github.com/fern-api/fern/compare/0.31.14...0.31.16"
      type: chore
  createdAt: "2024-07-05"
  irVersion: 50
  version: 0.31.16
- changelogEntry:
    - summary: "## What's Changed\r\n* (chore): update availability.mdx by @chdeskur\
        \ in https://github.com/fern-api/fern/pull/3989\r\n* (fix, openapi): Fix allOf\
        \ object filtering by @amckinney in https://github.com/fern-api/fern/pull/3990\r\
        \n\r\n\r\n**Full Changelog**: https://github.com/fern-api/fern/compare/0.31.14...0.31.15"
      type: chore
  createdAt: "2024-07-05"
  irVersion: 50
  version: 0.31.15
- changelogEntry:
    - summary: "## What's Changed\r\n* (fix, go): Don't send 'null' for nil request\
        \ body by @amckinney in https://github.com/fern-api/fern/pull/3987\r\n* (fix):\
        \ fern generate --preview doesnt check for env variables by @dsinghvi in https://github.com/fern-api/fern/pull/3988\r\
        \n\r\n\r\n**Full Changelog**: https://github.com/fern-api/fern/compare/0.31.13...0.31.14"
      type: chore
  createdAt: "2024-07-04"
  irVersion: 50
  version: 0.31.14
- changelogEntry:
    - summary: "## What's Changed\r\n* (fix): allow ISO-8859-1 encoded files by @dsinghvi\
        \ in https://github.com/fern-api/fern/pull/3986\r\n\r\n\r\n**Full Changelog**:\
        \ https://github.com/fern-api/fern/compare/0.31.12...0.31.13"
      type: chore
  createdAt: "2024-07-04"
  irVersion: 50
  version: 0.31.13
- changelogEntry:
    - summary: "## What's Changed\r\n* (fix, cli): Remove default value checks for boolean,\
        \ long, and bigint by @amckinney in https://github.com/fern-api/fern/pull/3985\r\
        \n\r\n\r\n**Full Changelog**: https://github.com/fern-api/fern/compare/0.31.11...0.31.12"
      type: chore
  createdAt: "2024-07-04"
  irVersion: 50
  version: 0.31.12
- changelogEntry:
    - summary: "## What's Changed\r\n* fix: ruby snippets for dates have correct quotes\
        \ by @armandobelardo in https://github.com/fern-api/fern/pull/3983\r\n* improvement:\
        \ python respects ir50, inserts defaults by @armandobelardo in https://github.com/fern-api/fern/pull/3982\r\
        \n* (fix, openapi): Prefer security schemes in order by @amckinney in https://github.com/fern-api/fern/pull/3984\r\
        \n\r\n\r\n**Full Changelog**: https://github.com/fern-api/fern/compare/0.31.10...0.31.11"
      type: chore
  createdAt: "2024-07-04"
  irVersion: 50
  version: 0.31.11
- changelogEntry:
    - summary: "## What's Changed\r\n* improvement: add advanced section to python readme\
        \ by @armandobelardo in https://github.com/fern-api/fern/pull/3970\r\n* (feat):\
        \ customize status code for typescript express generator  by @dsinghvi in https://github.com/fern-api/fern/pull/3971\r\
        \n* fix, python: allow offsets to start at 0 by @armandobelardo in https://github.com/fern-api/fern/pull/3972\r\
        \n* fix: python pagination helper types now share generic type by @armandobelardo\
        \ in https://github.com/fern-api/fern/pull/3973\r\n* chore: update python seed\
        \ after generator-cli update by @armandobelardo in https://github.com/fern-api/fern/pull/3974\r\
        \n* (charp, fix): Empty Root Client Methods + `.Core` namespace issue by @dcb6\
        \ in https://github.com/fern-api/fern/pull/3975\r\n* (java, improvement): change\
        \ default `JsonInclude` behavior  by @dcb6 in https://github.com/fern-api/fern/pull/3978\r\
        \n* (csharp, fix): base client requests not generated by @dcb6 in https://github.com/fern-api/fern/pull/3976\r\
        \n* chore: plumb through ruby snippets config to FDR by @armandobelardo in https://github.com/fern-api/fern/pull/3980\r\
        \n* improvement: allow boolean defaults within IR by @armandobelardo in https://github.com/fern-api/fern/pull/3981\r\
        \n\r\n\r\n**Full Changelog**: https://github.com/fern-api/fern/compare/0.31.9...0.31.10"
      type: chore
  createdAt: "2024-07-03"
  irVersion: 50
  version: 0.31.10
- changelogEntry:
    - summary: "## What's Changed\r\n* improvement: python async snippets now leverage\
        \ asyncio run by @armandobelardo in https://github.com/fern-api/fern/pull/3961\r\
        \n* improvement: allow adding extra dependencies to Ruby SDK by @armandobelardo\
        \ in https://github.com/fern-api/fern/pull/3960\r\n* fix: Mark CSS files as\
        \ 'will not be uploaded' by @trevorblades in https://github.com/fern-api/fern/pull/3964\r\
        \n* (fix, cli): make sure `js` file checking works by @dsinghvi in https://github.com/fern-api/fern/pull/3963\r\
        \n\r\n\r\n**Full Changelog**: https://github.com/fern-api/fern/compare/0.31.8...0.31.9"
      type: chore
  createdAt: "2024-07-01"
  irVersion: 49
  version: 0.31.9
- changelogEntry:
    - summary: "## What's Changed\r\n* fix: generator upgrade cli upgrades in place\
        \ by @armandobelardo in https://github.com/fern-api/fern/pull/3951\r\n* feat:\
        \ add reviewers blocks to generators.yml by @armandobelardo in https://github.com/fern-api/fern/pull/3952\r\
        \n* Use all FormData headers and don't stringify stream.Readable by @williamluer\
        \ in https://github.com/fern-api/fern/pull/3956\r\n* (feat, csharp): support\
        \ extra dependencies  by @dsinghvi in https://github.com/fern-api/fern/pull/3957\r\
        \n* improvement: allow specifying if taking major in flag by @armandobelardo\
        \ in https://github.com/fern-api/fern/pull/3958\r\n* fix: include css alongside\
        \ js when validating UTF8 files by @abvthecity in https://github.com/fern-api/fern/pull/3959\r\
        \n\r\n## New Contributors\r\n* @williamluer made their first contribution in\
        \ https://github.com/fern-api/fern/pull/3956\r\n\r\n**Full Changelog**: https://github.com/fern-api/fern/compare/0.31.7...0.31.8"
      type: chore
  createdAt: "2024-07-01"
  irVersion: 49
  version: 0.31.8
- changelogEntry:
    - summary: "## What's Changed\r\n* fix: validate files to be uploaded by @trevorblades\
        \ in https://github.com/fern-api/fern/pull/3917\r\n* fix: python list allowlist\
        \ is now case insensitive by @armandobelardo in https://github.com/fern-api/fern/pull/3950\r\
        \n* improvement: add x-fern-base-path to asyncapi extensions by @armandobelardo\
        \ in https://github.com/fern-api/fern/pull/3953\r\n\r\n\r\n**Full Changelog**:\
        \ https://github.com/fern-api/fern/compare/0.31.6...0.31.7"
      type: chore
  createdAt: "2024-06-28"
  irVersion: 49
  version: 0.31.7
- changelogEntry:
    - summary: "## What's Changed\r\n* (improvement, typescript): support overriding\
        \ global headers by @dsinghvi in https://github.com/fern-api/fern/pull/3945\r\
        \n* feat, python: introduce `reference.md` generation by @armandobelardo in\
        \ https://github.com/fern-api/fern/pull/3946\r\n* (fix, csharp): json serialize\
        \ enums before sending over the wire by @dsinghvi in https://github.com/fern-api/fern/pull/3947\r\
        \n* (fix, cli): remove out of range number validations in `openapi-ir-to-fern`\
        \ + remove husky by @dcb6 in https://github.com/fern-api/fern/pull/3948\r\n\r\
        \n\r\n**Full Changelog**: https://github.com/fern-api/fern/compare/0.31.5...0.31.6"
      type: chore
  createdAt: "2024-06-27"
  irVersion: 49
  version: 0.31.6
- changelogEntry:
    - summary: "## What's Changed\r\n* fix: api update command now works with unioned\
        \ + nested APIs by @armandobelardo in https://github.com/fern-api/fern/pull/3944\r\
        \n\r\n\r\n**Full Changelog**: https://github.com/fern-api/fern/compare/0.31.4...0.31.5"
      type: chore
  createdAt: "2024-06-27"
  irVersion: 49
  version: 0.31.5
- changelogEntry:
    - summary: "## What's Changed\r\n* (feat, typescript): support automatic cursor\
        \ based pagination by @dsinghvi in https://github.com/fern-api/fern/pull/3941\r\
        \n* (fix, typescript): auto pagination handles optional results arrays by @dsinghvi\
        \ in https://github.com/fern-api/fern/pull/3942\r\n* (fix, openapi):  `x-fern-global-headers`\
        \ works with predefined types by @dsinghvi in https://github.com/fern-api/fern/pull/3943\r\
        \n\r\n\r\n**Full Changelog**: https://github.com/fern-api/fern/compare/0.31.3...0.31.4"
      type: chore
  createdAt: "2024-06-27"
  irVersion: 49
  version: 0.31.4
- changelogEntry:
    - summary: "## What's Changed\r\n* fix: the python sdk sends additional properties\
        \ to the correct reques\u2026 by @armandobelardo in https://github.com/fern-api/fern/pull/3936\r\
        \n* java, improvement: improve java exception naming by @dcb6 in https://github.com/fern-api/fern/pull/3938\r\
        \n* Bump golang.org/x/tools from 0.21.0 to 0.22.0 in /generators/go by @dependabot\
        \ in https://github.com/fern-api/fern/pull/3823\r\n* (fix): make sure that `exclusiveMaximum`\
        \ and `exclusiveMinimum` are always booleans by @dsinghvi in https://github.com/fern-api/fern/pull/3940\r\
        \n\r\n\r\n**Full Changelog**: https://github.com/fern-api/fern/compare/0.31.2...0.31.3"
      type: chore
  createdAt: "2024-06-26"
  irVersion: 49
  version: 0.31.3
- changelogEntry:
    - summary: "## What's Changed\r\n* (fix): openapi parser gets boolean values safely\
        \ by @dsinghvi in https://github.com/fern-api/fern/pull/3937\r\n\r\n\r\n**Full\
        \ Changelog**: https://github.com/fern-api/fern/compare/0.31.1...0.31.2"
      type: chore
  createdAt: "2024-06-26"
  irVersion: 49
  version: 0.31.2
- changelogEntry:
    - summary: "## What's Changed\r\n* fix: ruby RC respects header prefixes again by\
        \ @armandobelardo in https://github.com/fern-api/fern/pull/3927\r\n* (feat,\
        \ cli): add support for `--mode pull-request` in the CLI when running `fern\
        \ generate` by @dsinghvi in https://github.com/fern-api/fern/pull/3928\r\n*\
        \ fix, ruby: add one missed prefix fix by @armandobelardo in https://github.com/fern-api/fern/pull/3929\r\
        \n* docs: add java example for oauth by @dcb6 in https://github.com/fern-api/fern/pull/3930\r\
        \n* (improvement, python): add in root client templates for python snippets\
        \ by @armandobelardo in https://github.com/fern-api/fern/pull/3931\r\n* Update\
        \ generate-api-ref.mdx by @dannysheridan in https://github.com/fern-api/fern/pull/3933\r\
        \n* improvement: add streaming and pagination sections to generated readme by\
        \ @armandobelardo in https://github.com/fern-api/fern/pull/3932\r\n* java: make\
        \ base api error class name configurable by @dcb6 in https://github.com/fern-api/fern/pull/3934\r\
        \n* (chore, internal): upgrade python generator to use ir v49 by @dsinghvi in\
        \ https://github.com/fern-api/fern/pull/3915\r\n* build(deps-dev): bump @types/jest-specific-snapshot\
        \ from 0.5.7 to 0.5.9 by @dependabot in https://github.com/fern-api/fern/pull/3925\r\
        \n* build(deps-dev): bump jsonc-parser from 2.2.1 to 3.3.0 by @dependabot in\
        \ https://github.com/fern-api/fern/pull/3924\r\n* build(deps-dev): bump @types/is-ci\
        \ from 3.0.2 to 3.0.4 by @dependabot in https://github.com/fern-api/fern/pull/3922\r\
        \n* (fix, typescript): upgrade generators to `v46.2.0` by @dsinghvi in https://github.com/fern-api/fern/pull/3935\r\
        \n\r\n\r\n**Full Changelog**: https://github.com/fern-api/fern/compare/0.31.0...0.31.1"
      type: chore
  createdAt: "2024-06-26"
  irVersion: 49
  version: 0.31.1
- changelogEntry:
    - summary: "**Full Changelog**: https://github.com/fern-api/fern/compare/0.31.0-rc5...0.31.0"
      type: chore
  createdAt: "2024-06-24"
  irVersion: 49
  version: 0.31.0
- changelogEntry:
    - summary: "## What's Changed\r\n* (fix): set  when uploading a mock server definition\
        \ by @dsinghvi in https://github.com/fern-api/fern/pull/3926\r\n\r\n\r\n**Full\
        \ Changelog**: https://github.com/fern-api/fern/compare/0.31.0-rc4...0.31.0-rc5"
      type: chore
  createdAt: "2024-06-24"
  irVersion: 49
  version: 0.31.0-rc5
- changelogEntry:
    - summary: "## What's Changed\r\n* (feat, IR): support streaming code generation\
        \ with the parameter by @dsinghvi in https://github.com/fern-api/fern/pull/3914\r\
        \n* (feat): update frontmatter docs by @chdeskur in https://github.com/fern-api/fern/pull/3916\r\
        \n* (fix, cli): examples dont print out where the missing property is by @dsinghvi\
        \ in https://github.com/fern-api/fern/pull/3919\r\n* (fix): dont error if required\
        \ literal parameters are unspecified by @dsinghvi in https://github.com/fern-api/fern/pull/3921\r\
        \n\r\n\r\n**Full Changelog**: https://github.com/fern-api/fern/compare/0.31.0-rc3...0.31.0-rc4"
      type: chore
  createdAt: "2024-06-24"
  irVersion: 49
  version: 0.31.0-rc4
- changelogEntry:
    - summary: "## What's Changed\r\n* (fix, python): SDK doesn't leak `JSONDecodeError`\
        \ to users by @dsinghvi in https://github.com/fern-api/fern/pull/3908\r\n* (fix,\
        \ python): python sdk generator handles stream termination like `[[DONE]]` by\
        \ @dsinghvi in https://github.com/fern-api/fern/pull/3909\r\n* (feature, readme):\
        \ Add support for configurable introduction by @amckinney in https://github.com/fern-api/fern/pull/3898\r\
        \n* build(deps): bump ws from 8.17.0 to 8.17.1 by @dependabot in https://github.com/fern-api/fern/pull/3866\r\
        \n* (internal, refactor): make `OSSWorkspace` and `FernWorkspace` classes by\
        \ @dsinghvi in https://github.com/fern-api/fern/pull/3910\r\n* (refactor, internal):\
        \ generate fern workspace before calling generate by @dsinghvi in https://github.com/fern-api/fern/pull/3911\r\
        \n* (refactor, internal): clean up how OpenAPI parser deals with settings by\
        \ @dsinghvi in https://github.com/fern-api/fern/pull/3912\r\n* (feat, cli):\
        \ support customizing api settings per generator by @dsinghvi in https://github.com/fern-api/fern/pull/3913\r\
        \n\r\n\r\n**Full Changelog**: https://github.com/fern-api/fern/compare/0.31.0-rc2...0.31.0-rc3"
      type: chore
  createdAt: "2024-06-24"
  irVersion: 48
  version: 0.31.0-rc3
- changelogEntry:
    - summary: "## What's Changed\r\n* (fix, csharp): concatenate `baseURL` and endpoint\
        \ path together by @dsinghvi in https://github.com/fern-api/fern/pull/3906\r\
        \n* (fix, cli): literal examples are generated correctly in the IR by @dsinghvi\
        \ in https://github.com/fern-api/fern/pull/3907\r\n\r\n\r\n**Full Changelog**:\
        \ https://github.com/fern-api/fern/compare/0.31.0-rc1...0.31.0-rc2"
      type: chore
  createdAt: "2024-06-22"
  irVersion: 48
  version: 0.31.0-rc2
- changelogEntry:
    - summary: "## What's Changed\r\n* fix, ruby: leverage a types module by @armandobelardo\
        \ in https://github.com/fern-api/fern/pull/3893\r\n* (fix, typescript): generate\
        \ streaming endpoint snippets by @dsinghvi in https://github.com/fern-api/fern/pull/3895\r\
        \n* fix: new ruby generator config matches class reference and class decl\u2026\
        \ by @armandobelardo in https://github.com/fern-api/fern/pull/3896\r\n* fix,\
        \ python: readme is not specified in pyproject if not made by @armandobelardo\
        \ in https://github.com/fern-api/fern/pull/3894\r\n* (fix, csharp): query params\
        \ for datetimes index `Value` by @dsinghvi in https://github.com/fern-api/fern/pull/3892\r\
        \n* (feature, python): Generate better README.md by @amckinney in https://github.com/fern-api/fern/pull/3897\r\
        \n* (fix, typescript): remove fs dependency in browser runtimes by @dsinghvi\
        \ in https://github.com/fern-api/fern/pull/3899\r\n* (fix, csharp): sdk respects\
        \ service level path and path parameters by @dsinghvi in https://github.com/fern-api/fern/pull/3900\r\
        \n* fix: validate files to be uploaded by @trevorblades in https://github.com/fern-api/fern/pull/3872\r\
        \n* (feat, csharp): support sending bytes requests by @dsinghvi in https://github.com/fern-api/fern/pull/3901\r\
        \n* (fix, csharp): safe join url and base path by @dsinghvi in https://github.com/fern-api/fern/pull/3902\r\
        \n* Revert \"fix: validate files to be uploaded\" by @abvthecity in https://github.com/fern-api/fern/pull/3904\r\
        \n* feat: changelog on tabs and sections by @abvthecity in https://github.com/fern-api/fern/pull/3903\r\
        \n\r\n## New Contributors\r\n* @trevorblades made their first contribution in\
        \ https://github.com/fern-api/fern/pull/3872\r\n\r\n**Full Changelog**: https://github.com/fern-api/fern/compare/0.31.0-rc0...0.31.0-rc1"
      type: chore
  createdAt: "2024-06-22"
  irVersion: 48
  version: 0.31.0-rc1
- changelogEntry:
    - summary: "## What's Changed\r\n* (fix, csharp): revert to .NET 6+ compatibility\
        \ by @dsinghvi in https://github.com/fern-api/fern/pull/3882\r\n* (fix, ts):\
        \ Fix environment import in snippets by @amckinney in https://github.com/fern-api/fern/pull/3885\r\
        \n* (feat, internal): setup csharp seed scripts by @dsinghvi in https://github.com/fern-api/fern/pull/3884\r\
        \n* (feature, ts): Merge README.md files by @amckinney in https://github.com/fern-api/fern/pull/3881\r\
        \n* (fix, csharp): ToString() Datetimes must be explicitly iso encoded by @dsinghvi\
        \ in https://github.com/fern-api/fern/pull/3886\r\n* (feat, internal): run seed\
        \ with audiences  by @dsinghvi in https://github.com/fern-api/fern/pull/3887\r\
        \n* (fix, csharp): handle discriminated unions + header literal parameters by\
        \ @dsinghvi in https://github.com/fern-api/fern/pull/3888\r\n* (fix, csharp):\
        \ handle optional datetime encoding by @dsinghvi in https://github.com/fern-api/fern/pull/3889\r\
        \n* (fix): add seed test case for optional datetime query parameters by @dsinghvi\
        \ in https://github.com/fern-api/fern/pull/3890\r\n* (fix): remove sdk language\
        \ toggle for new unions by @dsinghvi in https://github.com/fern-api/fern/pull/3891\r\
        \n\r\n\r\n**Full Changelog**: https://github.com/fern-api/fern/compare/0.30.10...0.31.0-rc0"
      type: chore
  createdAt: "2024-06-20"
  irVersion: 48
  version: 0.31.0-rc0
- changelogEntry:
    - summary: "## What's Changed\r\n* (chore, python): Upgrade to IRv46 by @amckinney\
        \ in https://github.com/fern-api/fern/pull/3880\r\n* feat: add basepath to preview\
        \ generation by @abvthecity in https://github.com/fern-api/fern/pull/3877\r\n\
        \r\n\r\n**Full Changelog**: https://github.com/fern-api/fern/compare/0.30.9...0.30.10"
      type: chore
  createdAt: "2024-06-19"
  irVersion: 48
  version: 0.30.10
- changelogEntry:
    - summary: "## What's Changed\r\n* fix: bold text on \u201Ccomparison with openapi\u201D\
        \ docs by @zachkirsch in https://github.com/fern-api/fern/pull/3876\r\n* (fix,\
        \ typescript): snippet templates include client import by @dsinghvi in https://github.com/fern-api/fern/pull/3878\r\
        \n* (fix, ts): Update README.md snippets to call nested methods by @amckinney\
        \ in https://github.com/fern-api/fern/pull/3873\r\n* fix: python and ts generators\
        \ only add publish block if they have cre\u2026 by @armandobelardo in https://github.com/fern-api/fern/pull/3871\r\
        \n* (fix, openapi): generate examples for discriminated unions by @dsinghvi\
        \ in https://github.com/fern-api/fern/pull/3879\r\n\r\n\r\n**Full Changelog**:\
        \ https://github.com/fern-api/fern/compare/0.30.8...0.30.9"
      type: chore
  createdAt: "2024-06-19"
  irVersion: 48
  version: 0.30.9
- changelogEntry:
    - summary:
        "## What's Changed\r\n* java, feature: pagination by @dcb6 in https://github.com/fern-api/fern/pull/3845\r\
        \n* (fix): handle code samples without accompanying examples by @dsinghvi in\
        \ https://github.com/fern-api/fern/pull/3849\r\n* (fix, ts): Add environment\
        \ property to snippets by @amckinney in https://github.com/fern-api/fern/pull/3850\r\
        \n* feat: api navigation reorder by @abvthecity in https://github.com/fern-api/fern/pull/3841\r\
        \n* (fix, webhooks): support audiences for webhooks and payload properties by\
        \ @dsinghvi in https://github.com/fern-api/fern/pull/3851\r\n* fix: merge and\
        \ filter children within non-visited subpackage by @abvthecity in https://github.com/fern-api/fern/pull/3854\r\
        \n* (fix, docs): Update OAuth section by @amckinney in https://github.com/fern-api/fern/pull/3856\r\
        \n* build(deps): bump idna from 3.6 to 3.7 in /generators/python by @dependabot\
        \ in https://github.com/fern-api/fern/pull/3364\r\n* (fix, ts): Snippets and\
        \ GitHub publish workflow by @amckinney in https://github.com/fern-api/fern/pull/3858\r\
        \n* docs: fix broken links to cli commands by @atwooddc in https://github.com/fern-api/fern/pull/3782\r\
        \n* docs: add openapi and asyncapi overrides by @dannysheridan in https://github.com/fern-api/fern/pull/3863\r\
        \n* build(deps): bump @fern-fern/ir-v1-model from 0.0.1 to 0.0.2 by @dependabot\
        \ in https://github.com/fern-api/fern/pull/3861\r\n* build(deps): bump @fern-fern/ir-v16-model\
        \ from 0.0.1 to 0.0.4 by @dependabot in https://github.com/fern-api/fern/pull/3860\r\
        \n* feat, ruby: enable oauth client generation by @armandobelardo in https://github.com/fern-api/fern/pull/3842\r\
        \n* docs: add fern definition display-name property by @chdeskur in https://github.com/fern-api/fern/pull/3864\r\
        \n* (feature, IRv48): Add offset pagination step by @amckinney in https://github.com/fern-api/fern/pull/3865\r\
        \n* bump ir to account for ruby upgrade by @armandobelardo in https://github.com/fern-api/fern/pull/3868\r\
        \n* [FER-1985] Adds support for templatized Client Generation parameters in\
        \ Dynamic Snippets by @ppod1991 in https://github.com/fern-api/fern/pull/3848\r\
        \n* fix, ruby: deeply nested from_json functions now respect whether to call\
        \ to_json or not by @armandobelardo in https://github.com/fern-api/fern/pull/3870\r\
        \n* fix: subpackages should recursively expand its children by @abvthecity in\
        \ https://github.com/fern-api/fern/pull/3875\r\n* docs: update how to specify\
        \ servers with FastAPI by @minaelee in https://github.com/fern-api/fern/pull/3874\r\
        \n\r\n\r\n**Full Changelog**: https://github.com/fern-api/fern/compare/0.30.7...0.30.8"
      type: chore
  createdAt: "2024-06-18"
  irVersion: 48
  version: 0.30.8
- changelogEntry:
    - summary: "## What's Changed\r\n* fix: merge and filter children within non-visited\
        \ subpackage by @abvthecity in https://github.com/fern-api/fern/pull/3854\r\n\
        * (fix, docs): Update OAuth section by @amckinney in https://github.com/fern-api/fern/pull/3856\r\
        \n* build(deps): bump idna from 3.6 to 3.7 in /generators/python by @dependabot\
        \ in https://github.com/fern-api/fern/pull/3364\r\n* (fix, ts): Snippets and\
        \ GitHub publish workflow by @amckinney in https://github.com/fern-api/fern/pull/3858\r\
        \n* docs: fix broken links to cli commands by @atwooddc in https://github.com/fern-api/fern/pull/3782\r\
        \n* docs: add openapi and asyncapi overrides by @dannysheridan in https://github.com/fern-api/fern/pull/3863\r\
        \n* build(deps): bump @fern-fern/ir-v1-model from 0.0.1 to 0.0.2 by @dependabot\
        \ in https://github.com/fern-api/fern/pull/3861\r\n* build(deps): bump @fern-fern/ir-v16-model\
        \ from 0.0.1 to 0.0.4 by @dependabot in https://github.com/fern-api/fern/pull/3860\r\
        \n* feat, ruby: enable oauth client generation by @armandobelardo in https://github.com/fern-api/fern/pull/3842\r\
        \n* docs: add fern definition display-name property by @chdeskur in https://github.com/fern-api/fern/pull/3864\r\
        \n* (feature, IRv48): Add offset pagination step by @amckinney in https://github.com/fern-api/fern/pull/3865\r\
        \n* bump ir to account for ruby upgrade by @armandobelardo in https://github.com/fern-api/fern/pull/3868\r\
        \n\r\n\r\n**Full Changelog**: https://github.com/fern-api/fern/compare/0.30.8-rc6...0.30.8-rc7"
      type: chore
  createdAt: "2024-06-18"
  irVersion: 48
  version: 0.30.8-rc7
- changelogEntry:
    - summary: "## What's Changed\r\n* feat: api navigation reorder by @abvthecity in\
        \ https://github.com/fern-api/fern/pull/3841\r\n* (fix, webhooks): support audiences\
        \ for webhooks and payload properties by @dsinghvi in https://github.com/fern-api/fern/pull/3851\r\
        \n\r\n\r\n**Full Changelog**: https://github.com/fern-api/fern/compare/0.30.8-rc2...0.30.8-rc6"
      type: chore
  createdAt: "2024-06-14"
  irVersion: 47
  version: 0.30.8-rc6
- changelogEntry:
    - summary: "**Full Changelog**: https://github.com/fern-api/fern/compare/0.30.8-rc4...0.30.8-rc5"
      type: chore
  createdAt: "2024-06-14"
  irVersion: 47
  version: 0.30.8-rc5
- changelogEntry:
    - summary: "**Full Changelog**: https://github.com/fern-api/fern/compare/0.30.8-rc3...0.30.8-rc4"
      type: chore
  createdAt: "2024-06-14"
  irVersion: 47
  version: 0.30.8-rc4
- changelogEntry:
    - summary: "## What's Changed\r\n* (fix): handle code samples without accompanying\
        \ examples by @dsinghvi in https://github.com/fern-api/fern/pull/3849\r\n* (fix,\
        \ ts): Add environment property to snippets by @amckinney in https://github.com/fern-api/fern/pull/3850\r\
        \n\r\n\r\n**Full Changelog**: https://github.com/fern-api/fern/compare/0.30.8-rc1...0.30.8-rc3"
      type: chore
  createdAt: "2024-06-14"
  irVersion: 47
  version: 0.30.8-rc3
- changelogEntry:
    - summary:
        "## What's Changed\r\n* java, feature: pagination by @dcb6 in https://github.com/fern-api/fern/pull/3845\r\
        \n* (fix): handle code samples without accompanying examples by @dsinghvi in\
        \ https://github.com/fern-api/fern/pull/3849\r\n* (fix, ts): Add environment\
        \ property to snippets by @amckinney in https://github.com/fern-api/fern/pull/3850\r\
        \n\r\n\r\n**Full Changelog**: https://github.com/fern-api/fern/compare/0.30.7...0.30.8-rc2"
      type: chore
  createdAt: "2024-06-14"
  irVersion: 47
  version: 0.30.8-rc2
- changelogEntry:
    - summary: "**Full Changelog**: https://github.com/fern-api/fern/compare/0.30.8-rc0...0.30.8-rc1"
      type: chore
  createdAt: "2024-06-14"
  irVersion: 46
  version: 0.30.8-rc1
- changelogEntry:
    - summary:
        "## What's Changed\r\n* java, feature: pagination by @dcb6 in https://github.com/fern-api/fern/pull/3845\r\
        \n\r\n\r\n**Full Changelog**: https://github.com/fern-api/fern/compare/0.30.7...0.30.8-rc0"
      type: chore
  createdAt: "2024-06-14"
  irVersion: 46
  version: 0.30.8-rc0
- changelogEntry:
    - summary: "## What's Changed\r\n* fix: after parsing the paths, replace the image\
        \ paths with file ids by @abvthecity in https://github.com/fern-api/fern/pull/3847\r\
        \n\r\n\r\n**Full Changelog**: https://github.com/fern-api/fern/compare/0.30.6...0.30.7"
      type: chore
  createdAt: "2024-06-13"
  irVersion: 46
  version: 0.30.7
- changelogEntry:
    - summary: "## What's Changed\r\n* (feature, openapi): Add better support for OpenAPI\
        \ webhooks by @amckinney in https://github.com/fern-api/fern/pull/3846\r\n\r\
        \n\r\n**Full Changelog**: https://github.com/fern-api/fern/compare/0.30.5...0.30.6"
      type: chore
  createdAt: "2024-06-13"
  irVersion: 46
  version: 0.30.6
- changelogEntry:
    - summary: "## What's Changed\r\n* (fix, go): Handle deepObject query parameter\
        \ arrays by @amckinney in https://github.com/fern-api/fern/pull/3836\r\n* [FER-1986]\
        \ Fix two DiscriminatedUnion bugs in dynamic Typescript snippets by @ppod1991\
        \ in https://github.com/fern-api/fern/pull/3833\r\n* added custom package json\
        \ config by @jmedway614 in https://github.com/fern-api/fern/pull/3832\r\n* (release,\
        \ typescript): version `0.23.0-rc1` by @dsinghvi in https://github.com/fern-api/fern/pull/3838\r\
        \n* (fix, ts): Support README.md generation in local mode by @amckinney in https://github.com/fern-api/fern/pull/3839\r\
        \n* Chdeskur/streamline audiences by @chdeskur in https://github.com/fern-api/fern/pull/3815\r\
        \n* Bump boxen from 7.0.0 to 7.1.1 by @dependabot in https://github.com/fern-api/fern/pull/3827\r\
        \n* Bump inquirer and @types/inquirer by @dependabot in https://github.com/fern-api/fern/pull/3828\r\
        \n* Bump braces from 3.0.2 to 3.0.3 by @dependabot in https://github.com/fern-api/fern/pull/3837\r\
        \n* Bump github.com/fern-api/generator-exec-go from 0.0.874 to 0.0.877 in /generators/go\
        \ by @dependabot in https://github.com/fern-api/fern/pull/3825\r\n* Bump golang.org/x/mod\
        \ from 0.17.0 to 0.18.0 in /generators/go by @dependabot in https://github.com/fern-api/fern/pull/3824\r\
        \n* integration docs by @chdeskur in https://github.com/fern-api/fern/pull/3795\r\
        \n* fix, python: the unchecked base model stops special casing pydantic v2 by\
        \ @armandobelardo in https://github.com/fern-api/fern/pull/3840\r\n* (fix, ts):\
        \ Handle undiscriminated union map key examples by @amckinney in https://github.com/fern-api/fern/pull/3844\r\
        \n* java: upgrade to IR 46 + BigInteger support by @dcb6 in https://github.com/fern-api/fern/pull/3814\r\
        \n* fix: image path parsing from markdown considers MDX children by @abvthecity\
        \ in https://github.com/fern-api/fern/pull/3843\r\n\r\n## New Contributors\r\
        \n* @ppod1991 made their first contribution in https://github.com/fern-api/fern/pull/3833\r\
        \n\r\n**Full Changelog**: https://github.com/fern-api/fern/compare/0.30.4...0.30.5"
      type: chore
  createdAt: "2024-06-13"
  irVersion: 46
  version: 0.30.5
- changelogEntry:
    - summary: "## What's Changed\r\n* fix: pagination is 1-based not 0 by @armandobelardo\
        \ in https://github.com/fern-api/fern/pull/3835\r\n* (fix, openapi): fall back\
        \ to default status code if none provided by @dsinghvi in https://github.com/fern-api/fern/pull/3834\r\
        \n\r\n\r\n**Full Changelog**: https://github.com/fern-api/fern/compare/0.30.3...0.30.4"
      type: chore
  createdAt: "2024-06-11"
  irVersion: 46
  version: 0.30.4
- changelogEntry:
    - summary: "## What's Changed\r\n* (feature, ts): Add generator-cli client to generate\
        \ README.md by @amckinney in https://github.com/fern-api/fern/pull/3817\r\n\
        * (fix, python): Unions with single element and/or no properties by @amckinney\
        \ in https://github.com/fern-api/fern/pull/3822\r\n* (fix, openapi): Handle\
        \ more `allow-multiple` oneOf cases by @amckinney in https://github.com/fern-api/fern/pull/3830\r\
        \n\r\n\r\n**Full Changelog**: https://github.com/fern-api/fern/compare/0.30.2...0.30.3"
      type: chore
  createdAt: "2024-06-10"
  irVersion: 46
  version: 0.30.3
- changelogEntry:
    - summary: "## What's Changed\r\n* (fix): snippet templates for discriminated unions\
        \ specify `template_inputs` by @dsinghvi in https://github.com/fern-api/fern/pull/3808\r\
        \n* fix python seed by @dsinghvi in https://github.com/fern-api/fern/pull/3809\r\
        \n* (feature): Write ReameConfig in IR by @amckinney in https://github.com/fern-api/fern/pull/3786\r\
        \n* python: improve seed setup script by @dcb6 in https://github.com/fern-api/fern/pull/3810\r\
        \n* (fix): fern definition overview repetition by @chdeskur in https://github.com/fern-api/fern/pull/3812\r\
        \n* fix: unchecked base model respects dicts as well as objects by @armandobelardo\
        \ in https://github.com/fern-api/fern/pull/3813\r\n* (feat): C# is `.NET 4`\
        \ compatible by @dsinghvi in https://github.com/fern-api/fern/pull/3816\r\n\
        * add query encoder tests for value and for None by @jmedway614 in https://github.com/fern-api/fern/pull/3818\r\
        \n* (internal, python): python generator uses python 3.9 and pins mypy by @dsinghvi\
        \ in https://github.com/fern-api/fern/pull/3819\r\n* (internal, ir-sdk): generate\
        \ ir sdk with pydantic v1 by @dsinghvi in https://github.com/fern-api/fern/pull/3820\r\
        \n* (chore, ts): Pin IRv46 TypeScript migrator versions by @amckinney in https://github.com/fern-api/fern/pull/3821\r\
        \n\r\n\r\n**Full Changelog**: https://github.com/fern-api/fern/compare/0.30.1...0.30.2"
      type: chore
  createdAt: "2024-06-10"
  irVersion: 46
  version: 0.30.2
- changelogEntry:
    - summary: "## What's Changed\r\n* fix, python: update timeout parameter docs by\
        \ @armandobelardo in https://github.com/fern-api/fern/pull/3771\r\n* fix, python:\
        \ mypy variance check by @armandobelardo in https://github.com/fern-api/fern/pull/3772\r\
        \n* java: make sure oauth gated properly by @dcb6 in https://github.com/fern-api/fern/pull/3757\r\
        \n* Bump validate-npm-package-name from 4.0.0 to 5.0.1 by @dependabot in https://github.com/fern-api/fern/pull/3765\r\
        \n* Bump jwks-rsa from 3.0.0 to 3.1.0 by @dependabot in https://github.com/fern-api/fern/pull/3767\r\
        \n* clean up step text by @chdeskur in https://github.com/fern-api/fern/pull/3774\r\
        \n* Bump qs and @types/qs by @dependabot in https://github.com/fern-api/fern/pull/3768\r\
        \n* feat: skip-slug in tabs by @abvthecity in https://github.com/fern-api/fern/pull/3780\r\
        \n* (docs): Add Go and Ruby snippet sections by @amckinney in https://github.com/fern-api/fern/pull/3775\r\
        \n* (feature): Add ReadmeConfig IR and generators.yml schema by @amckinney in\
        \ https://github.com/fern-api/fern/pull/3781\r\n* improvement, python: unit\
        \ tests are now run in CI if configured by @armandobelardo in https://github.com/fern-api/fern/pull/3783\r\
        \n* java, improvement: error types by @dcb6 in https://github.com/fern-api/fern/pull/3779\r\
        \n* java, feat: support response properties in sdk by @dcb6 in https://github.com/fern-api/fern/pull/3785\r\
        \n* fix, python: the new client ensures there's a slash on the base path by\
        \ @armandobelardo in https://github.com/fern-api/fern/pull/3787\r\n* (fix, python):\
        \ generated python snippets respect trailing slashes by @dsinghvi in https://github.com/fern-api/fern/pull/3789\r\
        \n* (chore, ts): Upgrade to IRv46 by @amckinney in https://github.com/fern-api/fern/pull/3788\r\
        \n* (feat): run mypy on non integration tests by @dsinghvi in https://github.com/fern-api/fern/pull/3794\r\
        \n* fix, python: regressions with client clean up by @armandobelardo in https://github.com/fern-api/fern/pull/3797\r\
        \n* fix: address a number of unit test issues by @armandobelardo in https://github.com/fern-api/fern/pull/3800\r\
        \n* java, fix: use `@java.lang.Override` in all generated code by @dcb6 in https://github.com/fern-api/fern/pull/3799\r\
        \n* (eslint): check for `no-misused-promises` by @dsinghvi in https://github.com/fern-api/fern/pull/3801\r\
        \n* upgrade: fdr-sdk by @abvthecity in https://github.com/fern-api/fern/pull/3792\r\
        \n* improvement: add local configuration for python by @armandobelardo in https://github.com/fern-api/fern/pull/3803\r\
        \n* (fix): Publish ir-types-latest by @amckinney in https://github.com/fern-api/fern/pull/3806\r\
        \n* Add Extra Field Support for FastAPI by @jmedway614 in https://github.com/fern-api/fern/pull/3804\r\
        \n* java, fix: initialize `RequestOptions` `timeout` field correctly to `Optional.empty()`\
        \ by @dcb6 in https://github.com/fern-api/fern/pull/3807\r\n* (fix, typescript):\
        \ prefer `TextDecoder` when deserializing stream data by @dsinghvi in https://github.com/fern-api/fern/pull/3791\r\
        \n\r\n## New Contributors\r\n* @jmedway614 made their first contribution in\
        \ https://github.com/fern-api/fern/pull/3804\r\n\r\n**Full Changelog**: https://github.com/fern-api/fern/compare/0.30.0...0.30.1"
      type: chore
  createdAt: "2024-06-07"
  irVersion: 46
  version: 0.30.1
- changelogEntry:
    - summary: "## What's Changed\r\n* fix, python: update timeout parameter docs by\
        \ @armandobelardo in https://github.com/fern-api/fern/pull/3771\r\n* fix, python:\
        \ mypy variance check by @armandobelardo in https://github.com/fern-api/fern/pull/3772\r\
        \n* java: make sure oauth gated properly by @dcb6 in https://github.com/fern-api/fern/pull/3757\r\
        \n* Bump validate-npm-package-name from 4.0.0 to 5.0.1 by @dependabot in https://github.com/fern-api/fern/pull/3765\r\
        \n* Bump jwks-rsa from 3.0.0 to 3.1.0 by @dependabot in https://github.com/fern-api/fern/pull/3767\r\
        \n* clean up step text by @chdeskur in https://github.com/fern-api/fern/pull/3774\r\
        \n* Bump qs and @types/qs by @dependabot in https://github.com/fern-api/fern/pull/3768\r\
        \n* feat: skip-slug in tabs by @abvthecity in https://github.com/fern-api/fern/pull/3780\r\
        \n* (docs): Add Go and Ruby snippet sections by @amckinney in https://github.com/fern-api/fern/pull/3775\r\
        \n* (feature): Add ReadmeConfig IR and generators.yml schema by @amckinney in\
        \ https://github.com/fern-api/fern/pull/3781\r\n* improvement, python: unit\
        \ tests are now run in CI if configured by @armandobelardo in https://github.com/fern-api/fern/pull/3783\r\
        \n* java, improvement: error types by @dcb6 in https://github.com/fern-api/fern/pull/3779\r\
        \n* java, feat: support response properties in sdk by @dcb6 in https://github.com/fern-api/fern/pull/3785\r\
        \n* fix, python: the new client ensures there's a slash on the base path by\
        \ @armandobelardo in https://github.com/fern-api/fern/pull/3787\r\n* (fix, python):\
        \ generated python snippets respect trailing slashes by @dsinghvi in https://github.com/fern-api/fern/pull/3789\r\
        \n* (chore, ts): Upgrade to IRv46 by @amckinney in https://github.com/fern-api/fern/pull/3788\r\
        \n* (feat): run mypy on non integration tests by @dsinghvi in https://github.com/fern-api/fern/pull/3794\r\
        \n* fix, python: regressions with client clean up by @armandobelardo in https://github.com/fern-api/fern/pull/3797\r\
        \n* fix: address a number of unit test issues by @armandobelardo in https://github.com/fern-api/fern/pull/3800\r\
        \n* java, fix: use `@java.lang.Override` in all generated code by @dcb6 in https://github.com/fern-api/fern/pull/3799\r\
        \n* (eslint): check for `no-misused-promises` by @dsinghvi in https://github.com/fern-api/fern/pull/3801\r\
        \n* upgrade: fdr-sdk by @abvthecity in https://github.com/fern-api/fern/pull/3792\r\
        \n\r\n\r\n**Full Changelog**: https://github.com/fern-api/fern/compare/0.30.0...0.30.1-rc1"
      type: chore
  createdAt: "2024-06-06"
  irVersion: 46
  version: 0.30.1-rc1
- changelogEntry:
    - summary: "## What's Changed\r\n* fix: address a number of papercuts in the mock\
        \ server and python unit tests by @armandobelardo in https://github.com/fern-api/fern/pull/3749\r\
        \n* (fix, ts): Simplify OAuth error handling by @amckinney in https://github.com/fern-api/fern/pull/3752\r\
        \n* docs: add java examples by @dcb6 in https://github.com/fern-api/fern/pull/3755\r\
        \n* (feat, python): write out example ids in generated snippets by @dsinghvi\
        \ in https://github.com/fern-api/fern/pull/3750\r\n* docs: remove maxHeight\
        \ prop by @chdeskur in https://github.com/fern-api/fern/pull/3734\r\n* (fix,\
        \ typescript): peer dependencies are always persisted by @dsinghvi in https://github.com/fern-api/fern/pull/3758\r\
        \n* docs: added custom css & js page by @atwooddc in https://github.com/fern-api/fern/pull/3753\r\
        \n* (fix, typescript): example identifiers are added to generated snippets by\
        \ @dsinghvi in https://github.com/fern-api/fern/pull/3759\r\n* improvement,\
        \ python: clean up endpoint functions by centralizing logic by @armandobelardo\
        \ in https://github.com/fern-api/fern/pull/3761\r\n* improvement: add literal\
        \ example type and add id to example by @armandobelardo in https://github.com/fern-api/fern/pull/3756\r\
        \n* improvement: filter out nulls after merging API specs by @armandobelardo\
        \ in https://github.com/fern-api/fern/pull/3710\r\n* (docs): Add discriminated\
        \ union section by @amckinney in https://github.com/fern-api/fern/pull/3763\r\
        \n* improvement: add a flag to allow python to generate discriminated unions\
        \ as undiscriminated unions by @armandobelardo in https://github.com/fern-api/fern/pull/3740\r\
        \n* (feature): Add keywords configuration by @amckinney in https://github.com/fern-api/fern/pull/3769\r\
        \n\r\n\r\n**Full Changelog**: https://github.com/fern-api/fern/compare/0.29.5...0.30.0"
      type: chore
  createdAt: "2024-06-03"
  irVersion: 46
  version: 0.30.0
- changelogEntry:
    - summary: "## What's Changed\r\n* fix: address a number of papercuts in the mock\
        \ server and python unit tests by @armandobelardo in https://github.com/fern-api/fern/pull/3749\r\
        \n* (fix, ts): Simplify OAuth error handling by @amckinney in https://github.com/fern-api/fern/pull/3752\r\
        \n* docs: add java examples by @dcb6 in https://github.com/fern-api/fern/pull/3755\r\
        \n* (feat, python): write out example ids in generated snippets by @dsinghvi\
        \ in https://github.com/fern-api/fern/pull/3750\r\n* docs: remove maxHeight\
        \ prop by @chdeskur in https://github.com/fern-api/fern/pull/3734\r\n* (fix,\
        \ typescript): peer dependencies are always persisted by @dsinghvi in https://github.com/fern-api/fern/pull/3758\r\
        \n* docs: added custom css & js page by @atwooddc in https://github.com/fern-api/fern/pull/3753\r\
        \n* (fix, typescript): example identifiers are added to generated snippets by\
        \ @dsinghvi in https://github.com/fern-api/fern/pull/3759\r\n* improvement,\
        \ python: clean up endpoint functions by centralizing logic by @armandobelardo\
        \ in https://github.com/fern-api/fern/pull/3761\r\n* improvement: add literal\
        \ example type and add id to example by @armandobelardo in https://github.com/fern-api/fern/pull/3756\r\
        \n* improvement: filter out nulls after merging API specs by @armandobelardo\
        \ in https://github.com/fern-api/fern/pull/3710\r\n* (docs): Add discriminated\
        \ union section by @amckinney in https://github.com/fern-api/fern/pull/3763\r\
        \n* improvement: add a flag to allow python to generate discriminated unions\
        \ as undiscriminated unions by @armandobelardo in https://github.com/fern-api/fern/pull/3740\r\
        \n\r\n\r\n**Full Changelog**: https://github.com/fern-api/fern/compare/0.29.5...0.30.0-rc0"
      type: chore
  createdAt: "2024-06-03"
  irVersion: 46
  version: 0.30.0-rc0
- changelogEntry:
    - summary: "**Full Changelog**: https://github.com/fern-api/fern/compare/0.29.5...0.29.6"
      type: chore
  createdAt: "2024-05-31"
  irVersion: 45
  version: 0.29.6
- changelogEntry:
    - summary: "## What's Changed\r\n* (fix, ts): Throw an error upon OAuth refresh\
        \ failure by @amckinney in https://github.com/fern-api/fern/pull/3737\r\n* (fix,\
        \ openapi): Preserve descriptions in anyOf by @amckinney in https://github.com/fern-api/fern/pull/3748\r\
        \n\r\n\r\n**Full Changelog**: https://github.com/fern-api/fern/compare/0.29.4...0.29.5"
      type: chore
  createdAt: "2024-05-31"
  irVersion: 45
  version: 0.29.5
- changelogEntry:
    - summary: "## What's Changed\r\n* (fix, typescript): disable integration test generation\
        \ by @dsinghvi in https://github.com/fern-api/fern/pull/3731\r\n* (fix, typescript):\
        \ generated GitHub workflows do not assume `fern` present by @dsinghvi in https://github.com/fern-api/fern/pull/3732\r\
        \n* fix, python: add type annotations to test vars by @armandobelardo in https://github.com/fern-api/fern/pull/3733\r\
        \n* (feature, typescript): support `extraPeerDependencies` and `extraPeerDependenciesMeta`\
        \ in custom config by @dsinghvi in https://github.com/fern-api/fern/pull/3739\r\
        \n* docs: add note on GFM support by @chdeskur in https://github.com/fern-api/fern/pull/3738\r\
        \n* Bump eslint-plugin-jest from 27.0.4 to 27.9.0 by @dependabot in https://github.com/fern-api/fern/pull/3539\r\
        \n* Bump golang.org/x/tools from 0.20.0 to 0.21.0 in /generators/go by @dependabot\
        \ in https://github.com/fern-api/fern/pull/3538\r\n* (feat, python): support\
        \ optional python deps + extras by @dsinghvi in https://github.com/fern-api/fern/pull/3742\r\
        \n* java, improvement: run seed faster using local mode by @dcb6 in https://github.com/fern-api/fern/pull/3741\r\
        \n* java, fix: generate builders even when types have no fields by @dcb6 in\
        \ https://github.com/fern-api/fern/pull/3744\r\n* (fix, csharp): support `List<OneOf>`\
        \ deserialization by @dsinghvi in https://github.com/fern-api/fern/pull/3745\r\
        \n* (feat, openapi): add support for `x-fern-idempotency-headers` by @dsinghvi\
        \ in https://github.com/fern-api/fern/pull/3746\r\n\r\n## New Contributors\r\
        \n* @chdeskur made their first contribution in https://github.com/fern-api/fern/pull/3738\r\
        \n\r\n**Full Changelog**: https://github.com/fern-api/fern/compare/0.29.3...0.29.4"
      type: chore
  createdAt: "2024-05-31"
  irVersion: 45
  version: 0.29.4
- changelogEntry:
    - summary: "## What's Changed\r\n* (fix): write mock definition by @dsinghvi in\
        \ https://github.com/fern-api/fern/pull/3730\r\n\r\n\r\n**Full Changelog**:\
        \ https://github.com/fern-api/fern/compare/0.29.2...0.29.3"
      type: chore
  createdAt: "2024-05-30"
  irVersion: 45
  version: 0.29.3
- changelogEntry:
    - summary: "## What's Changed\r\n* docs: fix broken links and anchor text by @atwooddc\
        \ in https://github.com/fern-api/fern/pull/3718\r\n* docs: nested tabs auto\
        \ pagination page bug by @atwooddc in https://github.com/fern-api/fern/pull/3717\r\
        \n* (fix, internal): do deploys of fern docs to dev by @dsinghvi in https://github.com/fern-api/fern/pull/3529\r\
        \n* fix, python: flatten optional pagination return types by @armandobelardo\
        \ in https://github.com/fern-api/fern/pull/3721\r\n* java, fix: de-conflict\
        \ undiscriminated unions by @dcb6 in https://github.com/fern-api/fern/pull/3719\r\
        \n* improvement, python: literal fields are now defaulted by @armandobelardo\
        \ in https://github.com/fern-api/fern/pull/3724\r\n* (fix, csharp): enum deserialization\
        \ by @armandobelardo in https://github.com/fern-api/fern/pull/3725\r\n* docs:\
        \ added subtitle documentation on frontmatter page by @atwooddc in https://github.com/fern-api/fern/pull/3723\r\
        \n* docs: added api reference summary by @atwooddc in https://github.com/fern-api/fern/pull/3716\r\
        \n* docs: fixed broken links and updated openapi generator info by @atwooddc\
        \ in https://github.com/fern-api/fern/pull/3700\r\n* (fix, seed): Fix snapshots\
        \ by @dcb6 in https://github.com/fern-api/fern/pull/3726\r\n* (fix, csharp):\
        \ streamline enum + union serde by @dsinghvi in https://github.com/fern-api/fern/pull/3727\r\
        \n* (fix, typescript): remove `node:stream` import to play nicely with webpack\
        \ by @dsinghvi in https://github.com/fern-api/fern/pull/3728\r\n* (fix, ts):\
        \ Support OAuth for SDKs that set neverThrowErrors by @amckinney in https://github.com/fern-api/fern/pull/3729\r\
        \n\r\n\r\n**Full Changelog**: https://github.com/fern-api/fern/compare/0.29.1...0.29.2"
      type: chore
  createdAt: "2024-05-29"
  irVersion: 45
  version: 0.29.2
- changelogEntry:
    - summary: "## What's Changed\r\n* fix, python: do not manually specify custom license\
        \ file by @armandobelardo in https://github.com/fern-api/fern/pull/3697\r\n\
        * build(deps): bump github.com/fern-api/generator-exec-go from 0.0.817 to 0.0.823\
        \ in /generators/go by @dependabot in https://github.com/fern-api/fern/pull/3653\r\
        \n* fix, fastapi: fixes path prefixes and construction by @armandobelardo in\
        \ https://github.com/fern-api/fern/pull/3699\r\n* (docs) Add Building Your Docs\
        \ section by @dannysheridan in https://github.com/fern-api/fern/pull/3698\r\n\
        * docs: individualized title tags by @atwooddc in https://github.com/fern-api/fern/pull/3704\r\
        \n* docs: add img alt attributes by @atwooddc in https://github.com/fern-api/fern/pull/3703\r\
        \n* docs fixed tabs meta description typo by @atwooddc in https://github.com/fern-api/fern/pull/3702\r\
        \n* (docs) Add custom subdomain and subpath instructions by @dannysheridan in\
        \ https://github.com/fern-api/fern/pull/3705\r\n* (fix, docs): add missing dashes\
        \ for \u201C--instance\u201D in CLI docs by @zachkirsch in https://github.com/fern-api/fern/pull/3709\r\
        \n* build(deps): bump github.com/fern-api/generator-exec-go from 0.0.823 to\
        \ 0.0.874 in /generators/go by @dependabot in https://github.com/fern-api/fern/pull/3707\r\
        \n* fix: ruby snippets now respect the full module path of the function call\
        \ by @armandobelardo in https://github.com/fern-api/fern/pull/3706\r\n* (fix,\
        \ csharp): make C# sdk .NET 6 compatible by @dsinghvi in https://github.com/fern-api/fern/pull/3711\r\
        \n* (fix, csharp): generated GitHub workflows use `.NET` 8.x by @dsinghvi in\
        \ https://github.com/fern-api/fern/pull/3712\r\n* fix: fastapi now has all pydantic\
        \ utilities it needs by @armandobelardo in https://github.com/fern-api/fern/pull/3713\r\
        \n* fix, python: add typing lib for dateutils by @armandobelardo in https://github.com/fern-api/fern/pull/3714\r\
        \n* Docs remove redirect links by @atwooddc in https://github.com/fern-api/fern/pull/3701\r\
        \n* (fix): `x-fern-base-path` impacts endpoint paths instead of `api.yml` base\
        \ path by @dsinghvi in https://github.com/fern-api/fern/pull/3720\r\n\r\n\r\n\
        **Full Changelog**: https://github.com/fern-api/fern/compare/0.29.1-rc0...0.29.2"
      type: chore
  createdAt: "2024-05-28"
  irVersion: 45
  version: 0.29.1
- changelogEntry:
    - summary: "## What's Changed\r\n* (feat, csharp): generate `Environments.cs` and\
        \ populate default `BaseURL` by @dsinghvi in https://github.com/fern-api/fern/pull/3677\r\
        \n* (fix, csharp): package in LICENSE in `.csproj` by @dsinghvi in https://github.com/fern-api/fern/pull/3678\r\
        \n* (fix, python): re-add python unit tests by @armandobelardo in https://github.com/fern-api/fern/pull/3609\r\
        \n* (chore, python): fix typo in generated comments by @armandobelardo in https://github.com/fern-api/fern/pull/3680\r\
        \n* fix, python: do not run `fern test` in CI yet by @armandobelardo in https://github.com/fern-api/fern/pull/3683\r\
        \n* docs changed trivial anchor text by @atwooddc in https://github.com/fern-api/fern/pull/3687\r\
        \n* docs: unbolded sections for seo by @atwooddc in https://github.com/fern-api/fern/pull/3686\r\
        \n* docs: api definition docs and mdx descriptions for seo by @atwooddc in https://github.com/fern-api/fern/pull/3685\r\
        \n* (fix, csharp): scan `EnumMember` annotations when serializaing to string\
        \ by @dsinghvi in https://github.com/fern-api/fern/pull/3688\r\n* fix, python:\
        \ request bodies respect literals again by @armandobelardo in https://github.com/fern-api/fern/pull/3689\r\
        \n* (fix, python): support  endpoint method names by @dsinghvi in https://github.com/fern-api/fern/pull/3690\r\
        \n* (fix, csharp): inlined requests that are 1:1 with HTTP bodies now have JSON\
        \ annotations by @dsinghvi in https://github.com/fern-api/fern/pull/3691\r\n\
        * docs cli UI changed to Accordion Group by @atwooddc in https://github.com/fern-api/fern/pull/3681\r\
        \n* docs: fixing broken links by @atwooddc in https://github.com/fern-api/fern/pull/3667\r\
        \n* Update extensions.mdx by @dannysheridan in https://github.com/fern-api/fern/pull/3658\r\
        \n* feat: markdown-in-markdown - load markdown from another markdown file. by\
        \ @abvthecity in https://github.com/fern-api/fern/pull/3693\r\n* java: oauth\
        \ improvements including token refresh by @dcb6 in https://github.com/fern-api/fern/pull/3682\r\
        \n* (feat, typescript): accept abort signals as request options by @dsinghvi\
        \ in https://github.com/fern-api/fern/pull/3694\r\n* (fix, typescript): pass\
        \ abort signal to SSE/JSON streams by @dsinghvi in https://github.com/fern-api/fern/pull/3695\r\
        \n* (feat, express): pass `next` into express handlers by @dsinghvi in https://github.com/fern-api/fern/pull/3696\r\
        \n\r\n\r\n**Full Changelog**: https://github.com/fern-api/fern/compare/0.29.0...0.29.1-rc0"
      type: chore
  createdAt: "2024-05-24"
  irVersion: 45
  version: 0.29.1-rc0
- changelogEntry:
    - summary: "## What's Changed\r\n* (fix, python): fix naming conflicts with inlined\
        \ body parameters by @armandobelardo in https://github.com/fern-api/fern/pull/3673\r\
        \n* (fix, python): correct snippets for optional referenced requests when\u2026\
        \ by @armandobelardo in https://github.com/fern-api/fern/pull/3676\r\n* fix,\
        \ java: make java compatible with java 8 by @dcb6 in https://github.com/fern-api/fern/pull/3671\r\
        \n* (fix, python): use safe names wherever there's no string concat by @armandobelardo\
        \ in https://github.com/fern-api/fern/pull/3674\r\n* (feature, openapi): Map\
        \ additionalProperties to extra-properties by @amckinney in https://github.com/fern-api/fern/pull/3675\r\
        \n\r\n\r\n**Full Changelog**: https://github.com/fern-api/fern/compare/0.28.0...0.29.0"
      type: chore
  createdAt: "2024-05-22"
  irVersion: 45
  version: 0.29.0
- changelogEntry:
    - summary: "## What's Changed\r\n* (feature): Add support for default values and\
        \ validation rules by @amckinney in https://github.com/fern-api/fern/pull/3640\r\
        \n* improvement: add in config to enrich pypi metadata by @armandobelardo in\
        \ https://github.com/fern-api/fern/pull/3660\r\n* (fix, chsarp): `.csproj` generation\
        \ includes license, version, and github url by @dsinghvi in https://github.com/fern-api/fern/pull/3659\r\
        \n* feat: allow users to configure pypi details by @armandobelardo in https://github.com/fern-api/fern/pull/3662\r\
        \n* (fix, python): include project URLs in generated pyproject toml by @armandobelardo\
        \ in https://github.com/fern-api/fern/pull/3663\r\n* (fix, python): change author\
        \ format and fix query encoder by @armandobelardo in https://github.com/fern-api/fern/pull/3664\r\
        \n* chore: update docs on using overrides.yml by @armandobelardo in https://github.com/fern-api/fern/pull/3666\r\
        \n* (feature, ts): Add inlineFileProperties configuration by @amckinney in https://github.com/fern-api/fern/pull/3661\r\
        \n* (chore, readme): add csharp sdk generator by @dannysheridan in https://github.com/fern-api/fern/pull/3665\r\
        \n* docs fixed typos by @atwooddc in https://github.com/fern-api/fern/pull/3668\r\
        \n* (feature, go): Expose extra response properties by @amckinney in https://github.com/fern-api/fern/pull/3669\r\
        \n* (feature): Add SAML and SSO to common initialisms by @amckinney in https://github.com/fern-api/fern/pull/3670\r\
        \n\r\n\r\n**Full Changelog**: https://github.com/fern-api/fern/compare/0.27.0...0.28.0"
      type: chore
  createdAt: "2024-05-21"
  irVersion: 45
  version: 0.28.0
- changelogEntry:
    - summary: "## What's Changed\r\n* (feature): Add support for default values and\
        \ validation rules by @amckinney in https://github.com/fern-api/fern/pull/3640\r\
        \n* improvement: add in config to enrich pypi metadata by @armandobelardo in\
        \ https://github.com/fern-api/fern/pull/3660\r\n* (fix, chsarp): `.csproj` generation\
        \ includes license, version, and github url by @dsinghvi in https://github.com/fern-api/fern/pull/3659\r\
        \n\r\n\r\n**Full Changelog**: https://github.com/fern-api/fern/compare/0.27.0...0.27.1-rc0"
      type: chore
  createdAt: "2024-05-21"
  irVersion: 45
  version: 0.27.1-rc0
- changelogEntry:
    - summary: "## What's Changed\r\n- (feature): support local preview of docs via\
        \ `fern docs dev`\r\n\r\n\r\n**Full Changelog**: https://github.com/fern-api/fern/compare/0.26.11...0.27.0"
      type: chore
  createdAt: "2024-05-20"
  irVersion: 45
  version: 0.27.0
- changelogEntry:
    - summary: "## What's Changed\r\n* (feat, docs): document local previews by @dsinghvi\
        \ in https://github.com/fern-api/fern/pull/3649\r\n* chore: add identifier override\
        \ to further specify snippets by @armandobelardo in https://github.com/fern-api/fern/pull/3642\r\
        \n* fixed broken internal links on docs site by @atwooddc in https://github.com/fern-api/fern/pull/3656\r\
        \n* chore: add v1 websocket events in local docs preview by @abvthecity in https://github.com/fern-api/fern/pull/3655\r\
        \n* fix, python: deconflict parameter names when inlining request parameters\
        \ by @armandobelardo in https://github.com/fern-api/fern/pull/3650\r\n* (fix):\
        \ support running docs dev server on a port by @dsinghvi in https://github.com/fern-api/fern/pull/3657\r\
        \n\r\n## New Contributors\r\n* @atwooddc made their first contribution in https://github.com/fern-api/fern/pull/3656\r\
        \n\r\n**Full Changelog**: https://github.com/fern-api/fern/compare/0.26.10...0.26.11"
      type: chore
  createdAt: "2024-05-20"
  irVersion: 45
  version: 0.26.11
- changelogEntry:
    - summary: "## What's Changed\r\n* (fix): `fern docs preview` -> `fern docs dev`\
        \ by @dsinghvi in https://github.com/fern-api/fern/pull/3647\r\n* (fix): docs\
        \ preview server is fault tolerant to invalid `docs.yml` files by @dsinghvi\
        \ in https://github.com/fern-api/fern/pull/3648\r\n\r\n\r\n**Full Changelog**:\
        \ https://github.com/fern-api/fern/compare/0.26.10-rc2...0.26.10"
      type: chore
  createdAt: "2024-05-19"
  irVersion: 45
  version: 0.26.10
- changelogEntry:
    - summary: "## What's Changed\r\n* (fix): improve local preview responsiveness by\
        \ @dsinghvi in https://github.com/fern-api/fern/pull/3646\r\n\r\n\r\n**Full\
        \ Changelog**: https://github.com/fern-api/fern/compare/0.26.10-rc1...0.26.10-rc2"
      type: chore
  createdAt: "2024-05-19"
  irVersion: 45
  version: 0.26.10-rc2
- changelogEntry:
    - summary: "## What's Changed\r\n* chore: document auto-pagination configuration\
        \ by @armandobelardo in https://github.com/fern-api/fern/pull/3644\r\n* Tidy\
        \ up python generator docs by @fabubaker in https://github.com/fern-api/fern/pull/3645\r\
        \n* (feat, local preview): setup dynamic local preview by @dsinghvi in https://github.com/fern-api/fern/pull/3634\r\
        \n* refactor: share common logic between publishDocs and previewDocs by @abvthecity\
        \ in https://github.com/fern-api/fern/pull/3639\r\n\r\n## New Contributors\r\
        \n* @fabubaker made their first contribution in https://github.com/fern-api/fern/pull/3645\r\
        \n\r\n**Full Changelog**: https://github.com/fern-api/fern/compare/0.26.10-rc0...0.26.10-rc1"
      type: chore
  createdAt: "2024-05-19"
  irVersion: 45
  version: 0.26.10-rc1
- changelogEntry:
    - summary: "## What's Changed\r\n* chore: clean up some nuget references by @armandobelardo\
        \ in https://github.com/fern-api/fern/pull/3627\r\n* (fix, ts): OAuth provides\
        \ an optional token by @amckinney in https://github.com/fern-api/fern/pull/3633\r\
        \n* improvement, java: stop generating extra semicolon by @dcb6 in https://github.com/fern-api/fern/pull/3631\r\
        \n* chore, python: improve snippets for streaming by @armandobelardo in https://github.com/fern-api/fern/pull/3630\r\
        \n* improvement: python now respects deep object query parameters by @armandobelardo\
        \ in https://github.com/fern-api/fern/pull/3629\r\n* fix: fern cli now appropriately\
        \ awaits docker pull by @armandobelardo in https://github.com/fern-api/fern/pull/3636\r\
        \n* (docs, improvement): add guide on how to publish public sdks by @dsinghvi\
        \ in https://github.com/fern-api/fern/pull/3638\r\n* (feat): Add default values,\
        \ validation rules, and big integer to primitives by @dsinghvi in https://github.com/fern-api/fern/pull/3625\r\
        \n* feat: add seo and metadata configuration in docs.yml by @abvthecity in https://github.com/fern-api/fern/pull/3635\r\
        \n* Update welcome.mdx by @dannysheridan in https://github.com/fern-api/fern/pull/3637\r\
        \n* fix formatting of our own java code by @dcb6 in https://github.com/fern-api/fern/pull/3641\r\
        \n\r\n\r\n**Full Changelog**: https://github.com/fern-api/fern/compare/0.26.9...0.26.10-rc0"
      type: chore
  createdAt: "2024-05-17"
  irVersion: 45
  version: 0.26.10-rc0
- changelogEntry:
    - summary: "## What's Changed\r\n* (fix, ts): Client credentials are optional with\
        \ env vars by @amckinney in https://github.com/fern-api/fern/pull/3617\r\n*\
        \ fix: upload images in changelogs by @abvthecity in https://github.com/fern-api/fern/pull/3623\r\
        \n* fix: batch image and file upload by @abvthecity in https://github.com/fern-api/fern/pull/3624\r\
        \n* chore: add nuget config for csharp sdks by @armandobelardo in https://github.com/fern-api/fern/pull/3621\r\
        \n* (feat): add java oauth generation by @dcb6 in https://github.com/fern-api/fern/pull/3614\r\
        \n* (fix): generate unknown examples as primitive by @dsinghvi in https://github.com/fern-api/fern/pull/3626\r\
        \n\r\n\r\n**Full Changelog**: https://github.com/fern-api/fern/compare/0.26.8...0.26.9"
      type: chore
  createdAt: "2024-05-15"
  irVersion: 44
  version: 0.26.9
- changelogEntry:
    - summary: Release 0.26.9-rc2
      type: chore
  createdAt: "2024-05-15"
  irVersion: 44
  version: 0.26.9-rc2
- changelogEntry:
    - summary: "## What's Changed\r\n* fix: batch image and file upload by @abvthecity\
        \ in https://github.com/fern-api/fern/pull/3624\r\n\r\n\r\n**Full Changelog**:\
        \ https://github.com/fern-api/fern/compare/0.26.9-rc0...0.26.9-rc1"
      type: chore
  createdAt: "2024-05-15"
  irVersion: 44
  version: 0.26.9-rc1
- changelogEntry:
    - summary: "## What's Changed\r\n* (fix, ts): Client credentials are optional with\
        \ env vars by @amckinney in https://github.com/fern-api/fern/pull/3617\r\n*\
        \ fix: upload images in changelogs by @abvthecity in https://github.com/fern-api/fern/pull/3623\r\
        \n\r\n\r\n**Full Changelog**: https://github.com/fern-api/fern/compare/0.26.8...0.26.9\r\
        \n"
      type: chore
  createdAt: "2024-05-15"
  irVersion: 44
  version: 0.26.9-rc0
- changelogEntry:
    - summary: "## What's Changed\r\n* (fix, openapi): Fix nameOverride resolution by\
        \ @amckinney in https://github.com/fern-api/fern/pull/3622\r\n* (docs): Add\
        \ OAuth SDK docs by @amckinney in https://github.com/fern-api/fern/pull/3615\r\
        \n\r\n\r\n**Full Changelog**: https://github.com/fern-api/fern/compare/0.26.7...0.26.8"
      type: chore
  createdAt: "2024-05-14"
  irVersion: 44
  version: 0.26.8
- changelogEntry:
    - summary: "## What's Changed\r\n* [WIP] Upgrade Java Generator to IR 42 by @dcb6\
        \ in https://github.com/fern-api/fern/pull/3608\r\n* (improvement, fern): Add\
        \ better error for invalid generators.yml by @amckinney in https://github.com/fern-api/fern/pull/3521\r\
        \n* fix: fern-aware pydantic models now effectively 'exclude_optional' in\u2026\
        \ by @armandobelardo in https://github.com/fern-api/fern/pull/3618\r\n* feat:\
        \ introduce pagination to python by @armandobelardo in https://github.com/fern-api/fern/pull/3604\r\
        \n* (fix, ir): Fix undiscriminated union examples by @amckinney in https://github.com/fern-api/fern/pull/3619\r\
        \n\r\n\r\n**Full Changelog**: https://github.com/fern-api/fern/compare/0.26.6...0.26.7"
      type: chore
  createdAt: "2024-05-14"
  irVersion: 44
  version: 0.26.7
- changelogEntry:
    - summary: "## What's Changed\r\n* (fix, openapi): Consolidate enums into discriminants\
        \ by @amckinney in https://github.com/fern-api/fern/pull/3607\r\n* (feature,\
        \ ts): Support oauth client credentials flow by @amckinney in https://github.com/fern-api/fern/pull/3578\r\
        \n* (fix, openapi): OpenAPI importer now parses list examples that are specific\
        \ to a field by @dsinghvi in https://github.com/fern-api/fern/pull/3613\r\n\r\
        \n\r\n**Full Changelog**: https://github.com/fern-api/fern/compare/0.26.5...0.26.6"
      type: chore
  createdAt: "2024-05-14"
  irVersion: 44
  version: 0.26.6
- changelogEntry:
    - summary:
        "## What's Changed\r\n* (fix): eslint passes by @dsinghvi in https://github.com/fern-api/fern/pull/3603\r\
        \n* (fix, typescript): ensure formdata utils work cross-runtime by @armandobelardo\
        \ in https://github.com/fern-api/fern/pull/3601\r\n* (improvement, yaml): Update\
        \ default OAuth configuration by @amckinney in https://github.com/fern-api/fern/pull/3573\r\
        \n* (feature): support `skipResponseValidation` in express handlers by @dsinghvi\
        \ in https://github.com/fern-api/fern/pull/3611\r\n* (fix, changelog): relativize\
        \ changelog paths, and properly handle in tabbed docs by @abvthecity in https://github.com/fern-api/fern/pull/3610\r\
        \n\r\n\r\n**Full Changelog**: https://github.com/fern-api/fern/compare/0.26.4...0.26.5"
      type: chore
  createdAt: "2024-05-13"
  irVersion: 44
  version: 0.26.5
- changelogEntry:
    - summary: "## What's Changed\r\n* (docs) Add intro section by @dannysheridan in\
        \ https://github.com/fern-api/fern/pull/3547\r\n* (chore, fastapi, ruby sdk)\
        \ release versions by @dannysheridan in https://github.com/fern-api/fern/pull/3587\r\
        \n* (chore, pydantic): Release 0.9.0 by @dannysheridan in https://github.com/fern-api/fern/pull/3586\r\
        \n* (document) reusable code snippets by @dannysheridan in https://github.com/fern-api/fern/pull/3524\r\
        \n* remove page that does not exist from docs by @armandobelardo in https://github.com/fern-api/fern/pull/3589\r\
        \n* improvement: add  `extra_dev_dependencies` to python generator by @armandobelardo\
        \ in https://github.com/fern-api/fern/pull/3585\r\n* feat: support Stream and\
        \ SSE in ExampleResponseSchema by @abvthecity in https://github.com/fern-api/fern/pull/3577\r\
        \n* improvement: also run fetch latest version on `fern init` by @armandobelardo\
        \ in https://github.com/fern-api/fern/pull/3588\r\n* improvement: allow a break\
        \ the glass override of the min-python version by @armandobelardo in https://github.com/fern-api/fern/pull/3591\r\
        \n* feat: allow overriding api reference slug in docs by @abvthecity in https://github.com/fern-api/fern/pull/3575\r\
        \n* break: release python 2.x by @armandobelardo in https://github.com/fern-api/fern/pull/3590\r\
        \n* fix: treat multipart form as form by @abvthecity in https://github.com/fern-api/fern/pull/3553\r\
        \n* (feat, csharp): several fixes including arbitrary nested subpackage clients\
        \ by @dsinghvi in https://github.com/fern-api/fern/pull/3593\r\n* (fix, csharp):\
        \ support sending inlined requests that are entirely bodies by @dsinghvi in\
        \ https://github.com/fern-api/fern/pull/3594\r\n* chore: document naming and\
        \ env overrides for basic and bearer auth in\u2026 by @armandobelardo in https://github.com/fern-api/fern/pull/3596\r\
        \n* feat: streaming and sse examples by @abvthecity in https://github.com/fern-api/fern/pull/3592\r\
        \n* fix issue#3566 by @last-developer in https://github.com/fern-api/fern/pull/3597\r\
        \n* (fix, docs) webhook indentation by @dannysheridan in https://github.com/fern-api/fern/pull/3600\r\
        \n* (fix):`ir.json` are not out of date for seed by @dsinghvi in https://github.com/fern-api/fern/pull/3598\r\
        \n* (fix): `fern add` with a new `--group` works by @dsinghvi in https://github.com/fern-api/fern/pull/3602\r\
        \n\r\n## New Contributors\r\n* @last-developer made their first contribution\
        \ in https://github.com/fern-api/fern/pull/3597\r\n\r\n**Full Changelog**: https://github.com/fern-api/fern/compare/0.26.3...0.26.4"
      type: chore
  createdAt: "2024-05-13"
  irVersion: 44
  version: 0.26.4
- changelogEntry:
    - summary: "## What's Changed\r\n* fix: upgrade gen version now pulls image correctly\
        \ by @armandobelardo in https://github.com/fern-api/fern/pull/3584\r\n\r\n\r\
        \n**Full Changelog**: https://github.com/fern-api/fern/compare/0.26.2...0.26.3"
      type: chore
  createdAt: "2024-05-09"
  irVersion: 43
  version: 0.26.3
- changelogEntry:
    - summary: "## What's Changed\r\n* feat, cli: add `fern generator upgrade` command\
        \ by @armandobelardo in https://github.com/fern-api/fern/pull/3535\r\n* (fix,\
        \ internal): typescript generators depend on latest ir by @dsinghvi in https://github.com/fern-api/fern/pull/3583\r\
        \n\r\n\r\n**Full Changelog**: https://github.com/fern-api/fern/compare/0.26.1...0.26.2"
      type: chore
  createdAt: "2024-05-09"
  irVersion: 43
  version: 0.26.2
- changelogEntry:
    - summary: "## What's Changed\r\n* (feat, docs): send status code to fdr by @dsinghvi\
        \ in https://github.com/fern-api/fern/pull/3582\r\n\r\n\r\n**Full Changelog**:\
        \ https://github.com/fern-api/fern/compare/0.26.0...0.26.1"
      type: chore
  createdAt: "2024-05-09"
  irVersion: 43
  version: 0.26.1
- changelogEntry:
    - summary: "## What's Changed\r\n* (feat, definition): support response status codes\
        \ by @dsinghvi in https://github.com/fern-api/fern/pull/3580\r\n\r\n\r\n**Full\
        \ Changelog**: https://github.com/fern-api/fern/compare/0.25.0...0.26.0"
      type: chore
  createdAt: "2024-05-09"
  irVersion: 43
  version: 0.26.0
- changelogEntry:
    - summary: "## What's Changed\r\n* feat: add origin and ability to update API spec\
        \ via CLI by @armandobelardo in https://github.com/fern-api/fern/pull/3533\r\
        \n* internal: add in tags and labels for docker images for use in upgrade\u2026\
        \ by @armandobelardo in https://github.com/fern-api/fern/pull/3542\r\n* Bump\
        \ @fern-api/fdr-sdk from 0.82.1-32d571a0d to 0.82.1-6020e1266 by @dependabot\
        \ in https://github.com/fern-api/fern/pull/3540\r\n* (improvement, express):\
        \ Remove unnecessary console.error by @amckinney in https://github.com/fern-api/fern/pull/3541\r\
        \n* fix: update docker cli usage for ts sdks by @armandobelardo in https://github.com/fern-api/fern/pull/3544\r\
        \n* (feat, cli): introduce error examples in the fern definition by @dsinghvi\
        \ in https://github.com/fern-api/fern/pull/3546\r\n* (feat, ir): add example\
        \ errors to ir and fdr by @dsinghvi in https://github.com/fern-api/fern/pull/3548\r\
        \n* (feature, ts): Support upload endpoints with file arrays by @amckinney in\
        \ https://github.com/fern-api/fern/pull/3543\r\n* (fix): ete tests are green\
        \ by @dsinghvi in https://github.com/fern-api/fern/pull/3550\r\n* (fix): openapi\
        \ ir to fern carries through error examples by @dsinghvi in https://github.com/fern-api/fern/pull/3551\r\
        \n* (fix): pass in example.value to error converter by @dsinghvi in https://github.com/fern-api/fern/pull/3554\r\
        \n* (fix, openapi): Recursively visit nested anyOf schemas by @amckinney in\
        \ https://github.com/fern-api/fern/pull/3536\r\n* (express): Release 0.12.0-rc2\
        \ by @amckinney in https://github.com/fern-api/fern/pull/3555\r\n* fix, java:\
        \ do not require non-auth headers if auth is mandatory by @armandobelardo in\
        \ https://github.com/fern-api/fern/pull/3549\r\n* (fix): add `node-gyp` to make\
        \ yarn installs faster by @dsinghvi in https://github.com/fern-api/fern/pull/3552\r\
        \n* Revert \"(fix): add `node-gyp` to make yarn installs faster\" by @dsinghvi\
        \ in https://github.com/fern-api/fern/pull/3558\r\n* (fix): OpenAPI converter\
        \ only adds unique error examples by @dsinghvi in https://github.com/fern-api/fern/pull/3556\r\
        \n* (fix, go): Disable url tags for in-lined body properties by @amckinney in\
        \ https://github.com/fern-api/fern/pull/3557\r\n* (feat, express): add `skipRequestValidation`\
        \ configuration to the express generator by @dsinghvi in https://github.com/fern-api/fern/pull/3560\r\
        \n* (fix) [wip] java empty response body instead of null by @dcb6 in https://github.com/fern-api/fern/pull/3545\r\
        \n* Document new `background` prop for `Frame` component by @KenzoBenzo in https://github.com/fern-api/fern/pull/3559\r\
        \n* (improvment, ir): Improve OAuth IR customizability by @amckinney in https://github.com/fern-api/fern/pull/3563\r\
        \n* (docs) consolidate code snippets and code block markdown pages by @abvthecity\
        \ in https://github.com/fern-api/fern/pull/3562\r\n* fix: deduplicate image\
        \ filepaths to upload by @abvthecity in https://github.com/fern-api/fern/pull/3564\r\
        \n* (fix, internal): seed exits when docker fails to build by @dsinghvi in https://github.com/fern-api/fern/pull/3568\r\
        \n* (internal, fix): rewrite inputs and run seed on ir changes by @dsinghvi\
        \ in https://github.com/fern-api/fern/pull/3569\r\n* fix: do not add header\
        \ to java map unless not null by @armandobelardo in https://github.com/fern-api/fern/pull/3567\r\
        \n* (fix, docs): improve docs on augmenting generators with customization by\
        \ @dsinghvi in https://github.com/fern-api/fern/pull/3570\r\n* docs: sidebar\
        \ icons by @abvthecity in https://github.com/fern-api/fern/pull/3574\r\n* fix:\
        \ perform the correct null check on headers by @armandobelardo in https://github.com/fern-api/fern/pull/3571\r\
        \n* fix, ir: fall back to the generated name when creating schemas if the\u2026\
        \ by @armandobelardo in https://github.com/fern-api/fern/pull/3572\r\n\r\n##\
        \ New Contributors\r\n* @dcb6 made their first contribution in https://github.com/fern-api/fern/pull/3545\r\
        \n* @KenzoBenzo made their first contribution in https://github.com/fern-api/fern/pull/3559\r\
        \n\r\n**Full Changelog**: https://github.com/fern-api/fern/compare/0.24.0...0.25.0"
      type: chore
  createdAt: "2024-05-08"
  irVersion: 42
  version: 0.25.0
- changelogEntry:
    - summary: "## What's Changed\r\n* (express): Release 0.12.0-rc2 by @amckinney in\
        \ https://github.com/fern-api/fern/pull/3555\r\n* fix, java: do not require\
        \ non-auth headers if auth is mandatory by @armandobelardo in https://github.com/fern-api/fern/pull/3549\r\
        \n* (fix): OpenAPI converter only adds unique error examples by @dsinghvi in\
        \ https://github.com/fern-api/fern/pull/3556\r\n\r\n\r\n**Full Changelog**:\
        \ https://github.com/fern-api/fern/compare/0.25.0-rc2...0.25.0-rc3"
      type: chore
  createdAt: "2024-05-07"
  irVersion: 41
  version: 0.25.0-rc3
- changelogEntry:
    - summary: "## What's Changed\r\n* feat: add origin and ability to update API spec\
        \ via CLI by @armandobelardo in https://github.com/fern-api/fern/pull/3533\r\
        \n* internal: add in tags and labels for docker images for use in upgrade\u2026\
        \ by @armandobelardo in https://github.com/fern-api/fern/pull/3542\r\n* Bump\
        \ @fern-api/fdr-sdk from 0.82.1-32d571a0d to 0.82.1-6020e1266 by @dependabot\
        \ in https://github.com/fern-api/fern/pull/3540\r\n* (improvement, express):\
        \ Remove unnecessary console.error by @amckinney in https://github.com/fern-api/fern/pull/3541\r\
        \n* fix: update docker cli usage for ts sdks by @armandobelardo in https://github.com/fern-api/fern/pull/3544\r\
        \n* (feat, cli): introduce error examples in the fern definition by @dsinghvi\
        \ in https://github.com/fern-api/fern/pull/3546\r\n* (feat, ir): add example\
        \ errors to ir and fdr by @dsinghvi in https://github.com/fern-api/fern/pull/3548\r\
        \n* (feature, ts): Support upload endpoints with file arrays by @amckinney in\
        \ https://github.com/fern-api/fern/pull/3543\r\n* (fix): ete tests are green\
        \ by @dsinghvi in https://github.com/fern-api/fern/pull/3550\r\n* (fix): openapi\
        \ ir to fern carries through error examples by @dsinghvi in https://github.com/fern-api/fern/pull/3551\r\
        \n* (fix): pass in example.value to error converter by @dsinghvi in https://github.com/fern-api/fern/pull/3554\r\
        \n* (fix, openapi): Recursively visit nested anyOf schemas by @amckinney in\
        \ https://github.com/fern-api/fern/pull/3536\r\n\r\n\r\n**Full Changelog**:\
        \ https://github.com/fern-api/fern/compare/0.24.0...0.25.0-rc2"
      type: chore
  createdAt: "2024-05-07"
  irVersion: 41
  version: 0.25.0-rc2
- changelogEntry:
    - summary: "## What's Changed\r\n* feat: add origin and ability to update API spec\
        \ via CLI by @armandobelardo in https://github.com/fern-api/fern/pull/3533\r\
        \n* internal: add in tags and labels for docker images for use in upgrade\u2026\
        \ by @armandobelardo in https://github.com/fern-api/fern/pull/3542\r\n* Bump\
        \ @fern-api/fdr-sdk from 0.82.1-32d571a0d to 0.82.1-6020e1266 by @dependabot\
        \ in https://github.com/fern-api/fern/pull/3540\r\n* (improvement, express):\
        \ Remove unnecessary console.error by @amckinney in https://github.com/fern-api/fern/pull/3541\r\
        \n* fix: update docker cli usage for ts sdks by @armandobelardo in https://github.com/fern-api/fern/pull/3544\r\
        \n* (feat, cli): introduce error examples in the fern definition by @dsinghvi\
        \ in https://github.com/fern-api/fern/pull/3546\r\n* (feat, ir): add example\
        \ errors to ir and fdr by @dsinghvi in https://github.com/fern-api/fern/pull/3548\r\
        \n* (feature, ts): Support upload endpoints with file arrays by @amckinney in\
        \ https://github.com/fern-api/fern/pull/3543\r\n* (fix): ete tests are green\
        \ by @dsinghvi in https://github.com/fern-api/fern/pull/3550\r\n* (fix): openapi\
        \ ir to fern carries through error examples by @dsinghvi in https://github.com/fern-api/fern/pull/3551\r\
        \n* (fix): pass in example.value to error converter by @dsinghvi in https://github.com/fern-api/fern/pull/3554\r\
        \n\r\n\r\n**Full Changelog**: https://github.com/fern-api/fern/compare/0.24.0...0.25.0-rc1"
      type: chore
  createdAt: "2024-05-07"
  irVersion: 41
  version: 0.25.0-rc1
- changelogEntry:
    - summary: "## What's Changed\r\n* feat: add origin and ability to update API spec\
        \ via CLI by @armandobelardo in https://github.com/fern-api/fern/pull/3533\r\
        \n* internal: add in tags and labels for docker images for use in upgrade\u2026\
        \ by @armandobelardo in https://github.com/fern-api/fern/pull/3542\r\n* Bump\
        \ @fern-api/fdr-sdk from 0.82.1-32d571a0d to 0.82.1-6020e1266 by @dependabot\
        \ in https://github.com/fern-api/fern/pull/3540\r\n* (improvement, express):\
        \ Remove unnecessary console.error by @amckinney in https://github.com/fern-api/fern/pull/3541\r\
        \n* fix: update docker cli usage for ts sdks by @armandobelardo in https://github.com/fern-api/fern/pull/3544\r\
        \n* (feat, cli): introduce error examples in the fern definition by @dsinghvi\
        \ in https://github.com/fern-api/fern/pull/3546\r\n* (feat, ir): add example\
        \ errors to ir and fdr by @dsinghvi in https://github.com/fern-api/fern/pull/3548\r\
        \n* (feature, ts): Support upload endpoints with file arrays by @amckinney in\
        \ https://github.com/fern-api/fern/pull/3543\r\n* (fix): ete tests are green\
        \ by @dsinghvi in https://github.com/fern-api/fern/pull/3550\r\n* (fix): openapi\
        \ ir to fern carries through error examples by @dsinghvi in https://github.com/fern-api/fern/pull/3551\r\
        \n\r\n\r\n**Full Changelog**: https://github.com/fern-api/fern/compare/0.24.0...0.25.0-rc0"
      type: chore
  createdAt: "2024-05-07"
  irVersion: 41
  version: 0.25.0-rc0
- changelogEntry:
    - summary: "## What's Changed\r\n* (fix): remove `api.yml` not found error when\
        \ the openapi folder is present by @dsinghvi in https://github.com/fern-api/fern/pull/3519\r\
        \n* add example snippet syntax by @abvthecity in https://github.com/fern-api/fern/pull/3523\r\
        \n* (fix, internal):  fix preview docs and move props to left side in docs by\
        \ @dsinghvi in https://github.com/fern-api/fern/pull/3525\r\n* fix, python:\
        \ check for nulls before dereferencing in unchecked base m\u2026 by @armandobelardo\
        \ in https://github.com/fern-api/fern/pull/3528\r\n* (feature, openapi): Add\
        \ x-fern-base-path extension by @amckinney in https://github.com/fern-api/fern/pull/3530\r\
        \n\r\n\r\n**Full Changelog**: https://github.com/fern-api/fern/compare/0.23.7...0.24.0"
      type: chore
  createdAt: "2024-05-06"
  irVersion: 40
  version: 0.24.0
- changelogEntry:
    - summary: "## What's Changed\r\n* fix: The vanilla pydantic base model now respects\
        \ the by @armandobelardo in https://github.com/fern-api/fern/pull/3504\r\n*\
        \ (fix): support parsing path parameters in asyncapi v2 by @dsinghvi in https://github.com/fern-api/fern/pull/3505\r\
        \n* (internal, test): Stop testing IR generation snapshots by @dsinghvi in https://github.com/fern-api/fern/pull/3508\r\
        \n* fix, python: pipe through the whole kit and caboodle for inlined unions\
        \ by @armandobelardo in https://github.com/fern-api/fern/pull/3507\r\n* fix,\
        \ python: the SDK generator now generates disciminated unions correctlly by\
        \ @armandobelardo in https://github.com/fern-api/fern/pull/3509\r\n* internal:\
        \ release python generator RC by @armandobelardo in https://github.com/fern-api/fern/pull/3510\r\
        \n* fix, ts, python: snippet template paper cuts by @armandobelardo in https://github.com/fern-api/fern/pull/3511\r\
        \n* (fix, ts): Prefer user-provided examples by @amckinney in https://github.com/fern-api/fern/pull/3496\r\
        \n* (fix, ts): Add URL encoding to path parameters by @amckinney in https://github.com/fern-api/fern/pull/3494\r\
        \n* (docs) aside component by @dannysheridan in https://github.com/fern-api/fern/pull/3512\r\
        \n* internal: update public api docs by @armandobelardo in https://github.com/fern-api/fern/pull/3513\r\
        \n* (feature, ts): Add JSDoc docs to client methods by @amckinney in https://github.com/fern-api/fern/pull/3515\r\
        \n* improvement: add in sync templates for python (in addition to async) by\
        \ @armandobelardo in https://github.com/fern-api/fern/pull/3516\r\n* (chore,\
        \ python): Ignore core_utilities in mypy by @amckinney in https://github.com/fern-api/fern/pull/3517\r\
        \n* (feature): expose `x-fern-property-name` extension by @dsinghvi in https://github.com/fern-api/fern/pull/3518\r\
        \n\r\n\r\n**Full Changelog**: https://github.com/fern-api/fern/compare/0.23.6...0.23.7"
      type: chore
  createdAt: "2024-05-02"
  irVersion: 40
  version: 0.23.7
- changelogEntry:
    - summary: "## What's Changed\r\n* docs: Add services to entities with `availability`\
        \ by @jackfischer in https://github.com/fern-api/fern/pull/3500\r\n* fix typo\
        \ in docs by @rnz269 in https://github.com/fern-api/fern/pull/3502\r\n* fix:\
        \ filter allOf schemas to look for objects instead of malformed bl\u2026 by\
        \ @armandobelardo in https://github.com/fern-api/fern/pull/3503\r\n\r\n## New\
        \ Contributors\r\n* @rnz269 made their first contribution in https://github.com/fern-api/fern/pull/3502\r\
        \n\r\n**Full Changelog**: https://github.com/fern-api/fern/compare/0.23.5...0.23.6"
      type: chore
  createdAt: "2024-05-01"
  irVersion: 40
  version: 0.23.6
- changelogEntry:
    - summary: "## What's Changed\r\n* (fix): literal descriptions from OpenAPI by @dsinghvi\
        \ in https://github.com/fern-api/fern/pull/3501\r\n\r\n\r\n**Full Changelog**:\
        \ https://github.com/fern-api/fern/compare/0.23.4...0.23.5"
      type: chore
  createdAt: "2024-05-01"
  irVersion: 40
  version: 0.23.5
- changelogEntry:
    - summary: "## What's Changed\r\n* improvements, python: update docstrings to match\
        \ numpydoc convention by @armandobelardo in https://github.com/fern-api/fern/pull/3487\r\
        \n* feat, python: introduce flag to inline request params in function sig\u2026\
        \ by @armandobelardo in https://github.com/fern-api/fern/pull/3491\r\n* (fix,\
        \ go): Add URL encoding to path parameters by @amckinney in https://github.com/fern-api/fern/pull/3488\r\
        \n* (feat, internal): introduce default custom config and use in express generator\
        \ by @dsinghvi in https://github.com/fern-api/fern/pull/3493\r\n* (fix, python):\
        \ re-add inlining union properties by @armandobelardo in https://github.com/fern-api/fern/pull/3476\r\
        \n* feat: tabs with href by @abvthecity in https://github.com/fern-api/fern/pull/3497\r\
        \n* feat: in docs.yml, allow api reference to be \"flattened\" by @abvthecity\
        \ in https://github.com/fern-api/fern/pull/3498\r\n* fix, ts: remove duplicate\
        \ quotation marks from snippet templates by @armandobelardo in https://github.com/fern-api/fern/pull/3495\r\
        \n* fix: address formatting issues with python templates by @armandobelardo\
        \ in https://github.com/fern-api/fern/pull/3499\r\n\r\n\r\n**Full Changelog**:\
        \ https://github.com/fern-api/fern/compare/0.23.3...0.23.4"
      type: chore
  createdAt: "2024-05-01"
  irVersion: 40
  version: 0.23.4
- changelogEntry:
    - summary: "## What's Changed\r\n* (fix): send file arrays to fdr by @dsinghvi in\
        \ https://github.com/fern-api/fern/pull/3492\r\n\r\n\r\n**Full Changelog**:\
        \ https://github.com/fern-api/fern/compare/0.23.2...0.23.3"
      type: chore
  createdAt: "2024-04-30"
  irVersion: 40
  version: 0.23.3
- changelogEntry:
    - summary: "## What's Changed\r\n* improvement: throw a better error when an invalid\
        \ version is used by @armandobelardo in https://github.com/fern-api/fern/pull/3477\r\
        \n* (fix, go): Discrimninated unions always include discriminant by @amckinney\
        \ in https://github.com/fern-api/fern/pull/3479\r\n* (internal, feat): add \
        \ mode to seed for running the generators directly from source by @dsinghvi\
        \ in https://github.com/fern-api/fern/pull/3421\r\n* (fix, docs): improve docs\
        \ overview by @dsinghvi in https://github.com/fern-api/fern/pull/3480\r\n* (docs,\
        \ quickstart): rewrite the docs quickstart by @dsinghvi in https://github.com/fern-api/fern/pull/3481\r\
        \n* docs: add pages for api reference navigation and summary markdown by @abvthecity\
        \ in https://github.com/fern-api/fern/pull/3482\r\n* (chore): parse file upload\
        \ and their descriptions by @dsinghvi in https://github.com/fern-api/fern/pull/3485\r\
        \n* (feature, go): Add cursor and offset pagination by @amckinney in https://github.com/fern-api/fern/pull/3486\r\
        \n* (fix): redo docs for accordion, accorodion groups, callouts, card groups,\
        \ etc. by @dsinghvi in https://github.com/fern-api/fern/pull/3489\r\n* (fix,\
        \ docs): document frames and endpoint req/res snippets by @dsinghvi in https://github.com/fern-api/fern/pull/3490\r\
        \n\r\n\r\n**Full Changelog**: https://github.com/fern-api/fern/compare/0.23.1...0.23.2"
      type: chore
  createdAt: "2024-04-30"
  irVersion: 40
  version: 0.23.2
- changelogEntry:
    - summary: "## What's Changed\r\n* fix: run seed to get CI to green by @armandobelardo\
        \ in https://github.com/fern-api/fern/pull/3463\r\n* (feature, go): Add support\
        \ for extra properties by @amckinney in https://github.com/fern-api/fern/pull/3462\r\
        \n* fix: try ignoring the .mock folder, whos diff doesn't matter by @armandobelardo\
        \ in https://github.com/fern-api/fern/pull/3465\r\n* feat: support multiple\
        \ custom domains by @abvthecity in https://github.com/fern-api/fern/pull/3466\r\
        \n* fix: migrating docs.yml to 0.15.0-rc0 should fail if custom-domain is an\
        \ array by @abvthecity in https://github.com/fern-api/fern/pull/3467\r\n* (feat):\
        \ introduce an audiences config to load filtered OpenAPIs  by @dsinghvi in https://github.com/fern-api/fern/pull/3468\r\
        \n* add logging to ts snippet template generation by @armandobelardo in https://github.com/fern-api/fern/pull/3469\r\
        \n* fix: fix indentation level for ts templates by @armandobelardo in https://github.com/fern-api/fern/pull/3470\r\
        \n* (fix, go): Only use omitempty for nil-able types by @amckinney in https://github.com/fern-api/fern/pull/3471\r\
        \n* (fix): backfill SSE events as streaming json by @dsinghvi in https://github.com/fern-api/fern/pull/3472\r\
        \n* Add image parsing to cli by @jhpak22 in https://github.com/fern-api/fern/pull/3193\r\
        \n* (docs): add docs about defining webhooks in the fern definition by @dsinghvi\
        \ in https://github.com/fern-api/fern/pull/3473\r\n* Fix typo in forward-compatibility.mdx\
        \ by @zachkirsch in https://github.com/fern-api/fern/pull/3474\r\n* fix: broken\
        \ docs post-processor by @abvthecity in https://github.com/fern-api/fern/pull/3475\r\
        \n\r\n## New Contributors\r\n* @jhpak22 made their first contribution in https://github.com/fern-api/fern/pull/3193\r\
        \n\r\n**Full Changelog**: https://github.com/fern-api/fern/compare/0.23.0...0.23.1-rc6"
      type: chore
  createdAt: "2024-04-26"
  irVersion: 40
  version: 0.23.1-rc6
- changelogEntry:
    - summary: Release 0.23.1
      type: chore
  createdAt: "2024-04-26"
  irVersion: 40
  version: 0.23.1
- changelogEntry:
    - summary: "## What's Changed\r\n* fix: run seed to get CI to green by @armandobelardo\
        \ in https://github.com/fern-api/fern/pull/3463\r\n* (feature, go): Add support\
        \ for extra properties by @amckinney in https://github.com/fern-api/fern/pull/3462\r\
        \n* fix: try ignoring the .mock folder, whos diff doesn't matter by @armandobelardo\
        \ in https://github.com/fern-api/fern/pull/3465\r\n* feat: support multiple\
        \ custom domains by @abvthecity in https://github.com/fern-api/fern/pull/3466\r\
        \n* fix: migrating docs.yml to 0.15.0-rc0 should fail if custom-domain is an\
        \ array by @abvthecity in https://github.com/fern-api/fern/pull/3467\r\n* (feat):\
        \ introduce an audiences config to load filtered OpenAPIs  by @dsinghvi in https://github.com/fern-api/fern/pull/3468\r\
        \n* add logging to ts snippet template generation by @armandobelardo in https://github.com/fern-api/fern/pull/3469\r\
        \n* fix: fix indentation level for ts templates by @armandobelardo in https://github.com/fern-api/fern/pull/3470\r\
        \n* (fix, go): Only use omitempty for nil-able types by @amckinney in https://github.com/fern-api/fern/pull/3471\r\
        \n* (fix): backfill SSE events as streaming json by @dsinghvi in https://github.com/fern-api/fern/pull/3472\r\
        \n* Add image parsing to cli by @jhpak22 in https://github.com/fern-api/fern/pull/3193\r\
        \n* (docs): add docs about defining webhooks in the fern definition by @dsinghvi\
        \ in https://github.com/fern-api/fern/pull/3473\r\n* Fix typo in forward-compatibility.mdx\
        \ by @zachkirsch in https://github.com/fern-api/fern/pull/3474\r\n\r\n## New\
        \ Contributors\r\n* @jhpak22 made their first contribution in https://github.com/fern-api/fern/pull/3193\r\
        \n\r\n**Full Changelog**: https://github.com/fern-api/fern/compare/0.23.0...0.23.1-rc5"
      type: chore
  createdAt: "2024-04-26"
  irVersion: 40
  version: 0.23.1-rc5
- changelogEntry:
    - summary: "## What's Changed\r\n* fix: run seed to get CI to green by @armandobelardo\
        \ in https://github.com/fern-api/fern/pull/3463\r\n* (feature, go): Add support\
        \ for extra properties by @amckinney in https://github.com/fern-api/fern/pull/3462\r\
        \n* fix: try ignoring the .mock folder, whos diff doesn't matter by @armandobelardo\
        \ in https://github.com/fern-api/fern/pull/3465\r\n* feat: support multiple\
        \ custom domains by @abvthecity in https://github.com/fern-api/fern/pull/3466\r\
        \n* fix: migrating docs.yml to 0.15.0-rc0 should fail if custom-domain is an\
        \ array by @abvthecity in https://github.com/fern-api/fern/pull/3467\r\n* (feat):\
        \ introduce an audiences config to load filtered OpenAPIs  by @dsinghvi in https://github.com/fern-api/fern/pull/3468\r\
        \n* add logging to ts snippet template generation by @armandobelardo in https://github.com/fern-api/fern/pull/3469\r\
        \n* fix: fix indentation level for ts templates by @armandobelardo in https://github.com/fern-api/fern/pull/3470\r\
        \n* (fix, go): Only use omitempty for nil-able types by @amckinney in https://github.com/fern-api/fern/pull/3471\r\
        \n* (fix): backfill SSE events as streaming json by @dsinghvi in https://github.com/fern-api/fern/pull/3472\r\
        \n\r\n\r\n**Full Changelog**: https://github.com/fern-api/fern/compare/0.23.0...0.23.1-rc4"
      type: chore
  createdAt: "2024-04-26"
  irVersion: 40
  version: 0.23.1-rc4
- changelogEntry:
    - summary: "## What's Changed\r\n* fix: run seed to get CI to green by @armandobelardo\
        \ in https://github.com/fern-api/fern/pull/3463\r\n* (feature, go): Add support\
        \ for extra properties by @amckinney in https://github.com/fern-api/fern/pull/3462\r\
        \n* fix: try ignoring the .mock folder, whos diff doesn't matter by @armandobelardo\
        \ in https://github.com/fern-api/fern/pull/3465\r\n* feat: support multiple\
        \ custom domains by @abvthecity in https://github.com/fern-api/fern/pull/3466\r\
        \n\r\n\r\n**Full Changelog**: https://github.com/fern-api/fern/compare/0.23.0...0.23.1-rc1"
      type: chore
  createdAt: "2024-04-25"
  irVersion: 40
  version: 0.23.1-rc1
- changelogEntry:
    - summary: "## What's Changed\r\n* fix: run seed to get CI to green by @armandobelardo\
        \ in https://github.com/fern-api/fern/pull/3463\r\n* (feature, go): Add support\
        \ for extra properties by @amckinney in https://github.com/fern-api/fern/pull/3462\r\
        \n\r\n\r\n**Full Changelog**: https://github.com/fern-api/fern/compare/0.23.0...0.23.1-rc0"
      type: chore
  createdAt: "2024-04-25"
  irVersion: 40
  version: 0.23.1-rc0
- changelogEntry:
    - summary: "## What's Changed\r\n* (feat): add `format` to the `x-fern-streaming`\
        \ extension to support sse by @dsinghvi in https://github.com/fern-api/fern/pull/3407\r\
        \n* Revert \"(fix): inline discriminated union props\" by @dsinghvi in https://github.com/fern-api/fern/pull/3408\r\
        \n* (fix): python generator imports `json` when deserializing server sent events\
        \ by @dsinghvi in https://github.com/fern-api/fern/pull/3409\r\n* (feature):\
        \ Add OAuth to IR by @amckinney in https://github.com/fern-api/fern/pull/3410\r\
        \n* (feat, ts): support server-sent events by @dsinghvi in https://github.com/fern-api/fern/pull/3411\r\
        \n* (feat, docs): create a api definition tab before sdks and docs by @dsinghvi\
        \ in https://github.com/fern-api/fern/pull/3413\r\n* (fix): setup local cli\
        \ by @dsinghvi in https://github.com/fern-api/fern/pull/3416\r\n* (fix): fixes\
        \ trailing slash parsing in openapi-parser, updates tests by @franklinharvey\
        \ in https://github.com/fern-api/fern/pull/3418\r\n* (fix): fixes trailing slash\
        \ additional test by @franklinharvey in https://github.com/fern-api/fern/pull/3419\r\
        \n* (internal, seed): heavy rewrite of seed by @dsinghvi in https://github.com/fern-api/fern/pull/3297\r\
        \n* feat: register snippet templates by @armandobelardo in https://github.com/fern-api/fern/pull/3400\r\
        \n* (feat): release python sdk generator by @dsinghvi in https://github.com/fern-api/fern/pull/3423\r\
        \n* internal: add logging to python template generation by @armandobelardo in\
        \ https://github.com/fern-api/fern/pull/3424\r\n* fix: fix debug log in template\
        \ generator by @armandobelardo in https://github.com/fern-api/fern/pull/3426\r\
        \n* fix, internal: leverage the union factory to create the generic templ\u2026\
        \ by @armandobelardo in https://github.com/fern-api/fern/pull/3427\r\n* fix,\
        \ python: add best-case formatting to snippet templates by @armandobelardo in\
        \ https://github.com/fern-api/fern/pull/3428\r\n* (fix, typescript): respect\
        \ stream terminator by @dsinghvi in https://github.com/fern-api/fern/pull/3429\r\
        \n* fix: use relative location for containers, not it's parent's location by\
        \ @armandobelardo in https://github.com/fern-api/fern/pull/3431\r\n* fix: do\
        \ not stringify null headers by @armandobelardo in https://github.com/fern-api/fern/pull/3433\r\
        \n* fix: parse map example by @abvthecity in https://github.com/fern-api/fern/pull/3434\r\
        \n* fix: skipUrlSlug in api section by @abvthecity in https://github.com/fern-api/fern/pull/3435\r\
        \n* Fixes validation rules for path and base-path by @franklinharvey in https://github.com/fern-api/fern/pull/3420\r\
        \n* (fix): get ci to green by @dsinghvi in https://github.com/fern-api/fern/pull/3437\r\
        \n* chore, python: follow redirects by default by @armandobelardo in https://github.com/fern-api/fern/pull/3436\r\
        \n* (feature, python): Add OAuth token provider by @amckinney in https://github.com/fern-api/fern/pull/3439\r\
        \n* improvement, oas: do not require schema to be present to parse response\
        \ objects by @armandobelardo in https://github.com/fern-api/fern/pull/3438\r\
        \n* feat: show error schemas in docs by @abvthecity in https://github.com/fern-api/fern/pull/3401\r\
        \n* (fix): OAuth is migrated back to bearer by @amckinney in https://github.com/fern-api/fern/pull/3440\r\
        \n* chore: transition snippets api to monorepo by @armandobelardo in https://github.com/fern-api/fern/pull/3442\r\
        \n* Update what-is-an-api-definition.mdx by @bsinghvi in https://github.com/fern-api/fern/pull/3443\r\
        \n* (fix, python): OAuthTokenProvider initializes all private member variables\
        \ by @amckinney in https://github.com/fern-api/fern/pull/3444\r\n* (fix): seed\
        \ run with custom fixture works by @dsinghvi in https://github.com/fern-api/fern/pull/3445\r\
        \n* (feature): Add support for extra-properties by @amckinney in https://github.com/fern-api/fern/pull/3441\r\
        \n* chore: add a lot of logging and attempt to optimize rubocop config by @armandobelardo\
        \ in https://github.com/fern-api/fern/pull/3447\r\n* (fix): ts seed debugging\
        \ works by @dsinghvi in https://github.com/fern-api/fern/pull/3446\r\n* (feat):\
        \ support text responses in typescript by @dsinghvi in https://github.com/fern-api/fern/pull/3451\r\
        \n* fix: subpackage uses original name by @abvthecity in https://github.com/fern-api/fern/pull/3452\r\
        \n* (fix, python): Use kwargs for all httpx params by @amckinney in https://github.com/fern-api/fern/pull/3454\r\
        \n* fix: do not fail hard if FDR is having problems by @armandobelardo in https://github.com/fern-api/fern/pull/3455\r\
        \n* (chore): Update all seed snapshots by @amckinney in https://github.com/fern-api/fern/pull/3456\r\
        \n* (chore): Add better Python CHANGELOG.md entry by @amckinney in https://github.com/fern-api/fern/pull/3457\r\
        \n* (fix, typescript): handle empty sse events by @dsinghvi in https://github.com/fern-api/fern/pull/3458\r\
        \n* (improvement): appending type for type exports by @bsinghvi in https://github.com/fern-api/fern/pull/3405\r\
        \n* Updating TS seed generated files by @bsinghvi in https://github.com/fern-api/fern/pull/3459\r\
        \n* Fixing API First Development box link by @bsinghvi in https://github.com/fern-api/fern/pull/3460\r\
        \n* Switching product card ordering on welcome by @bsinghvi in https://github.com/fern-api/fern/pull/3461\r\
        \n* feat, ts: introduce snippet template creation by @armandobelardo in https://github.com/fern-api/fern/pull/3450\r\
        \n* (fix): openapi converter handles missing schemas by @dsinghvi in https://github.com/fern-api/fern/pull/3464\r\
        \n\r\n## New Contributors\r\n* @franklinharvey made their first contribution\
        \ in https://github.com/fern-api/fern/pull/3418\r\n\r\n**Full Changelog**: https://github.com/fern-api/fern/compare/0.22.0...0.23.0"
      type: chore
  createdAt: "2024-04-25"
  irVersion: 40
  version: 0.23.0
- changelogEntry:
    - summary: "## What's Changed\r\n* improvement, oas: do not require schema to be\
        \ present to parse response objects by @armandobelardo in https://github.com/fern-api/fern/pull/3438\r\
        \n\r\n**Full Changelog**: https://github.com/fern-api/fern/compare/0.23.0-rc5...0.23.0-rc6"
      type: chore
  createdAt: "2024-04-23"
  irVersion: 39
  version: 0.23.0-rc6
- changelogEntry:
    - summary: "## What's Changed\r\n* (feat): add `format` to the `x-fern-streaming`\
        \ extension to support sse by @dsinghvi in https://github.com/fern-api/fern/pull/3407\r\
        \n* Revert \"(fix): inline discriminated union props\" by @dsinghvi in https://github.com/fern-api/fern/pull/3408\r\
        \n* (fix): python generator imports `json` when deserializing server sent events\
        \ by @dsinghvi in https://github.com/fern-api/fern/pull/3409\r\n* (feature):\
        \ Add OAuth to IR by @amckinney in https://github.com/fern-api/fern/pull/3410\r\
        \n* (feat, ts): support server-sent events by @dsinghvi in https://github.com/fern-api/fern/pull/3411\r\
        \n* (feat, docs): create a api definition tab before sdks and docs by @dsinghvi\
        \ in https://github.com/fern-api/fern/pull/3413\r\n* (fix): setup local cli\
        \ by @dsinghvi in https://github.com/fern-api/fern/pull/3416\r\n* (fix): fixes\
        \ trailing slash parsing in openapi-parser, updates tests by @franklinharvey\
        \ in https://github.com/fern-api/fern/pull/3418\r\n* (fix): fixes trailing slash\
        \ additional test by @franklinharvey in https://github.com/fern-api/fern/pull/3419\r\
        \n* (internal, seed): heavy rewrite of seed by @dsinghvi in https://github.com/fern-api/fern/pull/3297\r\
        \n* feat: register snippet templates by @armandobelardo in https://github.com/fern-api/fern/pull/3400\r\
        \n* (feat): release python sdk generator by @dsinghvi in https://github.com/fern-api/fern/pull/3423\r\
        \n* internal: add logging to python template generation by @armandobelardo in\
        \ https://github.com/fern-api/fern/pull/3424\r\n* fix: fix debug log in template\
        \ generator by @armandobelardo in https://github.com/fern-api/fern/pull/3426\r\
        \n* fix, internal: leverage the union factory to create the generic templ\u2026\
        \ by @armandobelardo in https://github.com/fern-api/fern/pull/3427\r\n* fix,\
        \ python: add best-case formatting to snippet templates by @armandobelardo in\
        \ https://github.com/fern-api/fern/pull/3428\r\n* (fix, typescript): respect\
        \ stream terminator by @dsinghvi in https://github.com/fern-api/fern/pull/3429\r\
        \n* fix: use relative location for containers, not it's parent's location by\
        \ @armandobelardo in https://github.com/fern-api/fern/pull/3431\r\n* fix: do\
        \ not stringify null headers by @armandobelardo in https://github.com/fern-api/fern/pull/3433\r\
        \n* fix: parse map example by @abvthecity in https://github.com/fern-api/fern/pull/3434\r\
        \n* fix: skipUrlSlug in api section by @abvthecity in https://github.com/fern-api/fern/pull/3435\r\
        \n* Fixes validation rules for path and base-path by @franklinharvey in https://github.com/fern-api/fern/pull/3420\r\
        \n* (fix): get ci to green by @dsinghvi in https://github.com/fern-api/fern/pull/3437\r\
        \n* chore, python: follow redirects by default by @armandobelardo in https://github.com/fern-api/fern/pull/3436\r\
        \n* (feature, python): Add OAuth token provider by @amckinney in https://github.com/fern-api/fern/pull/3439\r\
        \n\r\n## New Contributors\r\n* @franklinharvey made their first contribution\
        \ in https://github.com/fern-api/fern/pull/3418\r\n\r\n**Full Changelog**: https://github.com/fern-api/fern/compare/0.22.0...0.23.0-rc5"
      type: chore
  createdAt: "2024-04-23"
  irVersion: 39
  version: 0.23.0-rc5
- changelogEntry:
    - summary: "## What's Changed\r\n* (feat): add `format` to the `x-fern-streaming`\
        \ extension to support sse by @dsinghvi in https://github.com/fern-api/fern/pull/3407\r\
        \n* Revert \"(fix): inline discriminated union props\" by @dsinghvi in https://github.com/fern-api/fern/pull/3408\r\
        \n* (fix): python generator imports `json` when deserializing server sent events\
        \ by @dsinghvi in https://github.com/fern-api/fern/pull/3409\r\n* (feature):\
        \ Add OAuth to IR by @amckinney in https://github.com/fern-api/fern/pull/3410\r\
        \n* (feat, ts): support server-sent events by @dsinghvi in https://github.com/fern-api/fern/pull/3411\r\
        \n* (feat, docs): create a api definition tab before sdks and docs by @dsinghvi\
        \ in https://github.com/fern-api/fern/pull/3413\r\n* (fix): setup local cli\
        \ by @dsinghvi in https://github.com/fern-api/fern/pull/3416\r\n* (fix): fixes\
        \ trailing slash parsing in openapi-parser, updates tests by @franklinharvey\
        \ in https://github.com/fern-api/fern/pull/3418\r\n* (fix): fixes trailing slash\
        \ additional test by @franklinharvey in https://github.com/fern-api/fern/pull/3419\r\
        \n* (internal, seed): heavy rewrite of seed by @dsinghvi in https://github.com/fern-api/fern/pull/3297\r\
        \n* feat: register snippet templates by @armandobelardo in https://github.com/fern-api/fern/pull/3400\r\
        \n* (feat): release python sdk generator by @dsinghvi in https://github.com/fern-api/fern/pull/3423\r\
        \n* internal: add logging to python template generation by @armandobelardo in\
        \ https://github.com/fern-api/fern/pull/3424\r\n* fix: fix debug log in template\
        \ generator by @armandobelardo in https://github.com/fern-api/fern/pull/3426\r\
        \n* fix, internal: leverage the union factory to create the generic templ\u2026\
        \ by @armandobelardo in https://github.com/fern-api/fern/pull/3427\r\n* fix,\
        \ python: add best-case formatting to snippet templates by @armandobelardo in\
        \ https://github.com/fern-api/fern/pull/3428\r\n* (fix, typescript): respect\
        \ stream terminator by @dsinghvi in https://github.com/fern-api/fern/pull/3429\r\
        \n* fix: use relative location for containers, not it's parent's location by\
        \ @armandobelardo in https://github.com/fern-api/fern/pull/3431\r\n* fix: do\
        \ not stringify null headers by @armandobelardo in https://github.com/fern-api/fern/pull/3433\r\
        \n* fix: parse map example by @abvthecity in https://github.com/fern-api/fern/pull/3434\r\
        \n* fix: skipUrlSlug in api section by @abvthecity in https://github.com/fern-api/fern/pull/3435\r\
        \n* Fixes validation rules for path and base-path by @franklinharvey in https://github.com/fern-api/fern/pull/3420\r\
        \n* (fix): get ci to green by @dsinghvi in https://github.com/fern-api/fern/pull/3437\r\
        \n\r\n## New Contributors\r\n* @franklinharvey made their first contribution\
        \ in https://github.com/fern-api/fern/pull/3418\r\n\r\n**Full Changelog**: https://github.com/fern-api/fern/compare/0.22.0...0.23.0-rc4"
      type: chore
  createdAt: "2024-04-23"
  irVersion: 39
  version: 0.23.0-rc4
- changelogEntry:
    - summary: "## What's Changed\r\n* (chore, docs): document automated registry publishing)\
        \ by @dsinghvi in https://github.com/fern-api/fern/pull/3379\r\n* (feature):\
        \ Add allowExtraFields configuration to TypeScript generators by @amckinney\
        \ in https://github.com/fern-api/fern/pull/3368\r\n* fix: address parsed_json\
        \ instantiation for serializable object types by @armandobelardo in https://github.com/fern-api/fern/pull/3382\r\
        \n* Fix typo in SDK docs page by @zachkirsch in https://github.com/fern-api/fern/pull/3383\r\
        \n* (chore): upgrade fern version by @dannysheridan in https://github.com/fern-api/fern/pull/3376\r\
        \n* fix: support multiple request and response examples automatically by @abvthecity\
        \ in https://github.com/fern-api/fern/pull/3384\r\n* (fix): discriminated union\
        \ schema examples don't contain discriminants by @dsinghvi in https://github.com/fern-api/fern/pull/3386\r\
        \n* (fix): make sure versioned tabbed config works by @dsinghvi in https://github.com/fern-api/fern/pull/3387\r\
        \n* (fix): Go path parameter order by @amckinney in https://github.com/fern-api/fern/pull/3385\r\
        \n* (feature): Go supports environment variable scanning by @amckinney in https://github.com/fern-api/fern/pull/3389\r\
        \n* (fix): only generate unit tests when enabled by @dsinghvi in https://github.com/fern-api/fern/pull/3390\r\
        \n* (fix): update `node-fetch` import to be dynamic by @dsinghvi in https://github.com/fern-api/fern/pull/3391\r\
        \n* (fix): Generate TS snippets for file download by @bsinghvi in https://github.com/fern-api/fern/pull/3394\r\
        \n* (feat): support sse with arbitrary terminators by @dsinghvi in https://github.com/fern-api/fern/pull/3395\r\
        \n* (improvement): add return type for getAuthorizationHeader by @bsinghvi in\
        \ https://github.com/fern-api/fern/pull/3396\r\n* (feat): make module imports\
        \ directly point to index.js by @dsinghvi in https://github.com/fern-api/fern/pull/3397\r\
        \n* (fix): generate basic tests when integration tests disabled by @dsinghvi\
        \ in https://github.com/fern-api/fern/pull/3398\r\n* (fix, typescript): do file\
        \ upload snippet generation by @dsinghvi in https://github.com/fern-api/fern/pull/3399\r\
        \n* (feature): Add OAuth YAML and validator by @amckinney in https://github.com/fern-api/fern/pull/3403\r\
        \n* (feat, python): support sse by @dsinghvi in https://github.com/fern-api/fern/pull/3402\r\
        \n* (fix): inline discriminated union props by @dsinghvi in https://github.com/fern-api/fern/pull/3404\r\
        \n\r\n## New Contributors\r\n* @bsinghvi made their first contribution in https://github.com/fern-api/fern/pull/3394\r\
        \n\r\n**Full Changelog**: https://github.com/fern-api/fern/compare/0.21.0...0.22.0"
      type: chore
  createdAt: "2024-04-19"
  irVersion: 38
  version: 0.22.0
- changelogEntry:
    - summary: "## What's Changed\r\n* improvements: misc ruby QOL changes by @armandobelardo\
        \ in https://github.com/fern-api/fern/pull/3349\r\n* fix readme links to images\
        \ that were moved from /docs/images by @harry-humanloop in https://github.com/fern-api/fern/pull/3355\r\
        \n* additional ruby fixes to the 0.5.0 overhaul by @armandobelardo in https://github.com/fern-api/fern/pull/3359\r\
        \n* (chore): setup docs landing page by @dsinghvi in https://github.com/fern-api/fern/pull/3361\r\
        \n* (feature): Implement fern generate --preview by @amckinney in https://github.com/fern-api/fern/pull/3363\r\
        \n* chore: add learn to welcome links hrefs by @dannysheridan in https://github.com/fern-api/fern/pull/3369\r\
        \n* build(deps): bump tar from 4.4.19 to 6.2.1 by @dependabot in https://github.com/fern-api/fern/pull/3348\r\
        \n* fix, ruby: call json.parse before iterating through response by @armandobelardo\
        \ in https://github.com/fern-api/fern/pull/3367\r\n* feat: introduce snippets\
        \ for Ruby SDKs by @armandobelardo in https://github.com/fern-api/fern/pull/3370\r\
        \n* (chore): fix title in front matter for docs by @dannysheridan in https://github.com/fern-api/fern/pull/3375\r\
        \n* improvement: pass snippets version to fdr to register docs with snippets\
        \ at a specific version by @armandobelardo in https://github.com/fern-api/fern/pull/3374\r\
        \n* (feat): redo SDKs documentation by @dsinghvi in https://github.com/fern-api/fern/pull/3365\r\
        \n* (feat, docs): explain registering and depending on api artifacts by @dsinghvi\
        \ in https://github.com/fern-api/fern/pull/3377\r\n* fix: update IR for the\
        \ TS SDK by @armandobelardo in https://github.com/fern-api/fern/pull/3378\r\n\
        \r\n## New Contributors\r\n* @harry-humanloop made their first contribution\
        \ in https://github.com/fern-api/fern/pull/3355\r\n\r\n**Full Changelog**: https://github.com/fern-api/fern/compare/0.20.0...0.21.0"
      type: chore
  createdAt: "2024-04-15"
  irVersion: 37
  version: 0.21.0
- changelogEntry:
    - summary: "## What's Changed\r\n* (fix): code blocks are valid by @dsinghvi in\
        \ https://github.com/fern-api/fern/pull/3337\r\n* improvement, ruby: add and\
        \ run rake to run dummy test for build errors by @armandobelardo in https://github.com/fern-api/fern/pull/3330\r\
        \n* add api origin to generators config by @armandobelardo in https://github.com/fern-api/fern/pull/3336\r\
        \n* build(deps): bump github.com/fern-api/generator-exec-go from 0.0.694 to\
        \ 0.0.702 in /generators/go by @dependabot in https://github.com/fern-api/fern/pull/3342\r\
        \n* build(deps): bump golang.org/x/mod from 0.16.0 to 0.17.0 in /generators/go\
        \ by @dependabot in https://github.com/fern-api/fern/pull/3341\r\n* build(deps):\
        \ bump golang.org/x/tools from 0.19.0 to 0.20.0 in /generators/go by @dependabot\
        \ in https://github.com/fern-api/fern/pull/3340\r\n* build(deps-dev): bump vite\
        \ from 5.1.3 to 5.2.8 by @dependabot in https://github.com/fern-api/fern/pull/3339\r\
        \n* fix: allow lists and sets to be complex query params by @armandobelardo\
        \ in https://github.com/fern-api/fern/pull/3343\r\n* Update README to point\
        \ to the latest generators by @armandobelardo in https://github.com/fern-api/fern/pull/3344\r\
        \n* fix: commit .mock in ts-sdk by @mscolnick in https://github.com/fern-api/fern/pull/3345\r\
        \n* feat: generated jest tests by @mscolnick in https://github.com/fern-api/fern/pull/3267\r\
        \n* (fix): misc edits to csharp client generation by @dsinghvi in https://github.com/fern-api/fern/pull/3335\r\
        \n* improvement: upgrade ts-sdk, ts-express to IR37 by @mscolnick in https://github.com/fern-api/fern/pull/3347\r\
        \n* feat: add api summary markdown pages by @abvthecity in https://github.com/fern-api/fern/pull/3350\r\
        \n* feat: hidden, skipurlslug, and icon by @abvthecity in https://github.com/fern-api/fern/pull/3352\r\
        \n* (feat): setup root and sub client instantiations  by @dsinghvi in https://github.com/fern-api/fern/pull/3351\r\
        \n\r\n\r\n**Full Changelog**: https://github.com/fern-api/fern/compare/0.19.31...0.20.0-rc0\r\
        \n* (chore): changelog dates are ready based on mdx title by @dsinghvi in https://github.com/fern-api/fern/pull/3354\r\
        \n\r\n\r\n**Full Changelog**: https://github.com/fern-api/fern/compare/0.19.31...0.20.0"
      type: chore
  createdAt: "2024-04-10"
  irVersion: 37
  version: 0.20.0
- changelogEntry:
    - summary: "## What's Changed\r\n* revert: python generator version 0.13.2 by @armandobelardo\
        \ in https://github.com/fern-api/fern/pull/3316\r\n* break: release python generator\
        \ 1.x by @armandobelardo in https://github.com/fern-api/fern/pull/3312\r\n*\
        \ fix: force pydantic.v1 only if pydantic v2, this is needed due to a p\u2026\
        \ by @armandobelardo in https://github.com/fern-api/fern/pull/3318\r\n* feat:\
        \ add flag to disable Pydantic validation and keep extra fields on the Pydantic\
        \ model by @armandobelardo in https://github.com/fern-api/fern/pull/3311\r\n\
        * fix: do not try to generate the version file if we're not generating \u2026\
        \ by @armandobelardo in https://github.com/fern-api/fern/pull/3320\r\n* fix:\
        \ write skipping validation code the same as before to keep new lines by @armandobelardo\
        \ in https://github.com/fern-api/fern/pull/3321\r\n* (chore): bump csharp sdk\
        \ generator version by @dsinghvi in https://github.com/fern-api/fern/pull/3322\r\
        \n* (feat, csharp): generate subclient files by @dsinghvi in https://github.com/fern-api/fern/pull/3325\r\
        \n* (fix): misc c# fixes by @dsinghvi in https://github.com/fern-api/fern/pull/3326\r\
        \n* (fix): csharp generator handles property and field level conflicts by @dsinghvi\
        \ in https://github.com/fern-api/fern/pull/3327\r\n* (fix): remove str enum\
        \ from c# by @dsinghvi in https://github.com/fern-api/fern/pull/3328\r\n* fix:\
        \ fix pydantic skip validation by @armandobelardo in https://github.com/fern-api/fern/pull/3324\r\
        \n* (feature): Generate snippets locally by @amckinney in https://github.com/fern-api/fern/pull/3323\r\
        \n* (fix): send multipart upload property descriptions when registering docs\
        \ by @dsinghvi in https://github.com/fern-api/fern/pull/3333\r\n\r\n\r\n**Full\
        \ Changelog**: https://github.com/fern-api/fern/compare/0.19.30...0.19.31-rc0"
      type: chore
  createdAt: "2024-04-05"
  irVersion: 37
  version: 0.19.31
- changelogEntry:
    - summary: "## What's Changed\r\n* (fix): send auth prefix to docs by @dsinghvi\
        \ in https://github.com/fern-api/fern/pull/3314\r\n\r\n\r\n**Full Changelog**:\
        \ https://github.com/fern-api/fern/compare/0.19.29...0.19.30"
      type: chore
  createdAt: "2024-04-03"
  irVersion: 37
  version: 0.19.30
- changelogEntry:
    - summary: "## What's Changed\r\n* (feature): Add retainOriginalCasing option to\
        \ TypeScript generators by @amckinney in https://github.com/fern-api/fern/pull/3310\r\
        \n* (feature): Implement pagination by @amckinney in https://github.com/fern-api/fern/pull/3304\r\
        \n* fix: revert to one ci file in python by @armandobelardo in https://github.com/fern-api/fern/pull/3237\r\
        \n* (fix): Authorization header schemes aren't truncated by @amckinney in https://github.com/fern-api/fern/pull/3313\r\
        \n* (fix): pass through correct maven url by @dsinghvi in https://github.com/fern-api/fern/pull/3315\r\
        \n\r\n\r\n**Full Changelog**: https://github.com/fern-api/fern/compare/0.19.28...0.19.29"
      type: chore
  createdAt: "2024-04-03"
  irVersion: 37
  version: 0.19.29
- changelogEntry:
    - summary: "**Full Changelog**: https://github.com/fern-api/fern/compare/0.19.27...0.19.28"
      type: chore
  createdAt: "2024-04-02"
  irVersion: 37
  version: 0.19.28
- changelogEntry:
    - summary:
        "## What's Changed\r\n* (chore): no icon tabs by @dsinghvi in https://github.com/fern-api/fern/pull/3309\r\
        \n* fix: allow for specifying x-fern-examples as the yaml schema, not jus\u2026\
        \ by @armandobelardo in https://github.com/fern-api/fern/pull/3308\r\n\r\n\r\
        \n**Full Changelog**: https://github.com/fern-api/fern/compare/0.19.26...0.19.27"
      type: chore
  createdAt: "2024-04-02"
  irVersion: 37
  version: 0.19.27
- changelogEntry:
    - summary: "## What's Changed\r\n* (fix): fern docs use horizontal tabs by @dsinghvi\
        \ in https://github.com/fern-api/fern/pull/3307\r\n\r\n\r\n**Full Changelog**:\
        \ https://github.com/fern-api/fern/compare/0.19.25...0.19.26"
      type: chore
  createdAt: "2024-04-01"
  irVersion: 37
  version: 0.19.26
- changelogEntry:
    - summary: "## What's Changed\r\n* improvement: allow header auth extension to specify\
        \ auth prefix by @armandobelardo in https://github.com/fern-api/fern/pull/3303\r\
        \n\r\n\r\n**Full Changelog**: https://github.com/fern-api/fern/compare/0.19.24...0.19.25"
      type: chore
  createdAt: "2024-04-01"
  irVersion: 37
  version: 0.19.25
- changelogEntry:
    - summary: "## What's Changed\r\n* (fix): allow specifying license in publish metadata\
        \ by @dsinghvi in https://github.com/fern-api/fern/pull/3292\r\n\r\n\r\n**Full\
        \ Changelog**: https://github.com/fern-api/fern/compare/0.19.22...0.19.24"
      type: chore
  createdAt: "2024-03-29"
  irVersion: 37
  version: 0.19.24
- changelogEntry:
    - summary: "**Full Changelog**: https://github.com/fern-api/fern/compare/0.19.24-rc2...0.19.24-rc3"
      type: chore
  createdAt: "2024-03-29"
  irVersion: 37
  version: 0.19.24-rc3
- changelogEntry:
    - summary: "## What's Changed\r\n* chore(docs): alphabetize docs components in the\
        \ navigation sidebar by @abvthecity in https://github.com/fern-api/fern/pull/3278\r\
        \n* fix: generate examples for multipart-form by @abvthecity in https://github.com/fern-api/fern/pull/3253\r\
        \n\r\n\r\n**Full Changelog**: https://github.com/fern-api/fern/compare/0.19.23...0.19.24-rc2"
      type: chore
  createdAt: "2024-03-29"
  irVersion: 37
  version: 0.19.24-rc2
- changelogEntry:
    - summary: "## What's Changed\r\n* [(fix): openapi importer ignores duplicate enum\
        \ names](https://github.com/fern-api/fern/commit/6473f3269e31ad896aecc70c03149094ecd9679c)\
        \ by @dsinghvi\r\n\r\n\r\n**Full Changelog**: https://github.com/fern-api/fern/compare/0.19.23...0.19.24-rc1"
      type: chore
  createdAt: "2024-03-29"
  irVersion: 37
  version: 0.19.24-rc1
- changelogEntry:
    - summary: "## What's Changed\r\n* chore(docs): alphabetize docs components in the\
        \ navigation sidebar by @abvthecity in https://github.com/fern-api/fern/pull/3278\r\
        \n* fix: generate examples for multipart-form by @abvthecity in https://github.com/fern-api/fern/pull/3253\r\
        \n\r\n\r\n**Full Changelog**: https://github.com/fern-api/fern/compare/0.19.23...0.19.24-rc0"
      type: chore
  createdAt: "2024-03-29"
  irVersion: 37
  version: 0.19.24-rc0
- changelogEntry:
    - summary: "## What's Changed\r\n* (chore): introduce  to plumb through display\
        \ name by @dsinghvi in https://github.com/fern-api/fern/pull/3290\r\n\r\n\r\n\
        **Full Changelog**: https://github.com/fern-api/fern/compare/0.19.22...0.19.23"
      type: chore
  createdAt: "2024-03-29"
  irVersion: 37
  version: 0.19.23
- changelogEntry:
    - summary: "## What's Changed\r\n* (fix): use display names for services by @dsinghvi\
        \ in https://github.com/fern-api/fern/pull/3289\r\n\r\n\r\n**Full Changelog**:\
        \ https://github.com/fern-api/fern/compare/0.19.21...0.19.22"
      type: chore
  createdAt: "2024-03-28"
  irVersion: 37
  version: 0.19.22
- changelogEntry:
    - summary: "## What's Changed\r\n* feat: API navigation overrides by @abvthecity\
        \ in https://github.com/fern-api/fern/pull/3205\r\n\r\n\r\n**Full Changelog**:\
        \ https://github.com/fern-api/fern/compare/0.19.20...0.19.21"
      type: chore
  createdAt: "2024-03-28"
  irVersion: 37
  version: 0.19.21
- changelogEntry:
    - summary: "## What's Changed\r\n* improvement, python: add __version__ variable\
        \ by @armandobelardo in https://github.com/fern-api/fern/pull/3262\r\n* (docs):\
        \ update fern cli commands docs by @minaelee in https://github.com/fern-api/fern/pull/3215\r\
        \n* build(deps-dev): bump eslint-plugin-react from 7.31.10 to 7.34.1 by @dependabot\
        \ in https://github.com/fern-api/fern/pull/3264\r\n* build(deps): bump github.com/fern-api/generator-exec-go\
        \ from 0.0.679 to 0.0.694 in /generators/go by @dependabot in https://github.com/fern-api/fern/pull/3263\r\
        \n* (docs): add requirements and installation instructions to fern CLI overview\
        \ by @minaelee in https://github.com/fern-api/fern/pull/3269\r\n* (docs): preface\
        \ all internal links with learn/ by @minaelee in https://github.com/fern-api/fern/pull/3270\r\
        \n* build(deps): bump tar and @types/tar by @dependabot in https://github.com/fern-api/fern/pull/3266\r\
        \n* build(deps-dev): bump sass from 1.71.0 to 1.72.0 by @dependabot in https://github.com/fern-api/fern/pull/3265\r\
        \n* (fix): resolve fern check failures due to invalid enum name overrides and\
        \ complex query params by @omarrida in https://github.com/fern-api/fern/pull/3268\r\
        \n* (docs): additional internal link updates by @minaelee in https://github.com/fern-api/fern/pull/3275\r\
        \n* build(deps): bump express from 4.18.2 to 4.19.2 by @dependabot in https://github.com/fern-api/fern/pull/3271\r\
        \n* (docs): start react components docs by @minaelee in https://github.com/fern-api/fern/pull/3276\r\
        \n* (docs): run vale linter on PR to fern/docs/pages/ by @minaelee in https://github.com/fern-api/fern/pull/3274\r\
        \n* fix: make map mutable for adding environment variables by @armandobelardo\
        \ in https://github.com/fern-api/fern/pull/3280\r\n* improvement: default literal\
        \ values for unions by @armandobelardo in https://github.com/fern-api/fern/pull/3283\r\
        \n* (fix): Maps are complex query params by @amckinney in https://github.com/fern-api/fern/pull/3285\r\
        \n\r\n\r\n**Full Changelog**: https://github.com/fern-api/fern/compare/0.19.19...0.19.20"
      type: chore
  createdAt: "2024-03-27"
  irVersion: 37
  version: 0.19.20
- changelogEntry:
    - summary: "## What's Changed\r\n* (fix): docs for `optionalImplementation` use\
        \ the right key by @dsinghvi in https://github.com/fern-api/fern/pull/3254\r\
        \n* (fix): support schema references in OpenAPI that aren't just Schema Ids\
        \ by @omarrida in https://github.com/fern-api/fern/pull/3259\r\n\r\n\r\n**Full\
        \ Changelog**: https://github.com/fern-api/fern/compare/0.19.18...0.19.19"
      type: chore
  createdAt: "2024-03-25"
  irVersion: 37
  version: 0.19.19
- changelogEntry:
    - summary: "## What's Changed\r\n* fix: update python defaults to be the user provided\
        \ number and not th\u2026 by @armandobelardo in https://github.com/fern-api/fern/pull/3248\r\
        \n* fix depth check to prevent max call stack exceeded issue by @omarrida in\
        \ https://github.com/fern-api/fern/pull/3247\r\n\r\n\r\n**Full Changelog**:\
        \ https://github.com/fern-api/fern/compare/0.19.17...0.19.18"
      type: chore
  createdAt: "2024-03-23"
  irVersion: 37
  version: 0.19.18
- changelogEntry:
    - summary: "## What's Changed\r\n* (fix): fix typo in writing license by @armandobelardo\
        \ in https://github.com/fern-api/fern/pull/3245\r\n* (internal): consolidate\
        \ GeneratorNotificationService implementations by @omarrida in https://github.com/fern-api/fern/pull/3235\r\
        \n* (feature): merge x-codeSamples with x-fern-examples by @abvthecity in https://github.com/fern-api/fern/pull/3246\r\
        \n\r\n\r\n**Full Changelog**: https://github.com/fern-api/fern/compare/0.19.16...0.19.17"
      type: chore
  createdAt: "2024-03-22"
  irVersion: 37
  version: 0.19.17
- changelogEntry:
    - summary: "## What's Changed\r\n* (docs): document full slug override in front\
        \ matter by @minaelee in https://github.com/fern-api/fern/pull/3219\r\n* fix:\
        \ create a pom config for publishing by @armandobelardo in https://github.com/fern-api/fern/pull/3243\r\
        \n* \U0001F926: update final sonatype reference to allow staging url by @armandobelardo\
        \ in https://github.com/fern-api/fern/pull/3244\r\n\r\n\r\n**Full Changelog**:\
        \ https://github.com/fern-api/fern/compare/0.19.16-rc0...0.19.16"
      type: chore
  createdAt: "2024-03-21"
  irVersion: 37
  version: 0.19.16
- changelogEntry:
    - summary: "## What's Changed\r\n* fix, java: make gpg publish script executable\
        \ by @armandobelardo in https://github.com/fern-api/fern/pull/3236\r\n* (docs):\
        \ update links due to recent docs changes by @minaelee in https://github.com/fern-api/fern/pull/3233\r\
        \n* fix: java publishing - wrap the multiline secret in quotes to perserv\u2026\
        \ by @armandobelardo in https://github.com/fern-api/fern/pull/3239\r\n* fix:\
        \ update to the staging sonatype url for signing by @armandobelardo in https://github.com/fern-api/fern/pull/3240\r\
        \n* fix: update java registry in cli too by @armandobelardo in https://github.com/fern-api/fern/pull/3242\r\
        \n\r\n\r\n**Full Changelog**: https://github.com/fern-api/fern/compare/0.19.14...0.19.15"
      type: chore
  createdAt: "2024-03-21"
  irVersion: 37
  version: 0.19.15
- changelogEntry:
    - summary:
        "## What's Changed\r\n* (feature): sdk endpoint by @dsinghvi in https://github.com/fern-api/fern/pull/3197\r\
        \n* feat: add in gpg signing for gradle publish by @armandobelardo in https://github.com/fern-api/fern/pull/3195\r\
        \n* FER-970: Improve performance in by reducing reliance on async behavior and\
        \ lazy dynamic imports by @omarrida in https://github.com/fern-api/fern/pull/3206\r\
        \n* (fix): ts sdk doesn't support response property by @dsinghvi in https://github.com/fern-api/fern/pull/3208\r\
        \n* (internal): `seed` runs whenever `seed.yml` config changes by @dsinghvi\
        \ in https://github.com/fern-api/fern/pull/3209\r\n* fix: fullSlug implementation\
        \ uses the wrong filepath structure by @abvthecity in https://github.com/fern-api/fern/pull/3210\r\
        \n* (docs): remove $ sign from bash codeblocks content by @minaelee in https://github.com/fern-api/fern/pull/3194\r\
        \n* add background-image docs by @minaelee in https://github.com/fern-api/fern/pull/3211\r\
        \n* build(deps-dev): bump @ts-morph/common from 0.21.0 to 0.23.0 by @dependabot\
        \ in https://github.com/fern-api/fern/pull/3202\r\n* build(deps-dev): bump eslint-plugin-tailwindcss\
        \ from 3.14.2 to 3.15.1 by @dependabot in https://github.com/fern-api/fern/pull/3201\r\
        \n* build(deps): bump github.com/fern-api/generator-exec-go from 0.0.622 to\
        \ 0.0.679 in /generators/go by @dependabot in https://github.com/fern-api/fern/pull/3199\r\
        \n* (feat): set `ir-version` override when running generators by @dsinghvi in\
        \ https://github.com/fern-api/fern/pull/3212\r\n* bump fern version by @minaelee\
        \ in https://github.com/fern-api/fern/pull/3214\r\n* improvement: allow ruby\
        \ and python to take in byte streams by @armandobelardo in https://github.com/fern-api/fern/pull/3207\r\
        \n* improvement: use AnyStr to keep intellisense for enums but allow forw\u2026\
        \ by @armandobelardo in https://github.com/fern-api/fern/pull/3216\r\n* (fix):\
        \ Handle optional multipart references by @amckinney in https://github.com/fern-api/fern/pull/3218\r\
        \n* (fix): update generator config deserialization logic in OpenAPI generator\
        \ by @omarrida in https://github.com/fern-api/fern/pull/3224\r\n* (internal):\
        \ document syntax highlighting by @abvthecity in https://github.com/fern-api/fern/pull/3220\r\
        \n* (chore): Simplify heading for `max height` in a code block by @dsinghvi\
        \ in https://github.com/fern-api/fern/pull/3225\r\n* (chore): rename `syntax\
        \ highlighting` to `code snippets` by @dsinghvi in https://github.com/fern-api/fern/pull/3226\r\
        \n* (docs): move `searchbar` to top to create more space by @dsinghvi in https://github.com/fern-api/fern/pull/3227\r\
        \n* fix: add signature to the local zod schema as well by @armandobelardo in\
        \ https://github.com/fern-api/fern/pull/3228\r\n\r\n## New Contributors\r\n\
        * @omarrida made their first contribution in https://github.com/fern-api/fern/pull/3206\r\
        \n\r\n**Full Changelog**: https://github.com/fern-api/fern/compare/0.19.13...0.19.14-rc3"
      type: chore
  createdAt: "2024-03-21"
  irVersion: 37
  version: 0.19.14
- changelogEntry:
    - summary:
        "## What's Changed\r\n* (feature): sdk endpoint by @dsinghvi in https://github.com/fern-api/fern/pull/3197\r\
        \n* feat: add in gpg signing for gradle publish by @armandobelardo in https://github.com/fern-api/fern/pull/3195\r\
        \n* FER-970: Improve performance in by reducing reliance on async behavior and\
        \ lazy dynamic imports by @omarrida in https://github.com/fern-api/fern/pull/3206\r\
        \n* (fix): ts sdk doesn't support response property by @dsinghvi in https://github.com/fern-api/fern/pull/3208\r\
        \n* (internal): `seed` runs whenever `seed.yml` config changes by @dsinghvi\
        \ in https://github.com/fern-api/fern/pull/3209\r\n* fix: fullSlug implementation\
        \ uses the wrong filepath structure by @abvthecity in https://github.com/fern-api/fern/pull/3210\r\
        \n* (docs): remove $ sign from bash codeblocks content by @minaelee in https://github.com/fern-api/fern/pull/3194\r\
        \n* add background-image docs by @minaelee in https://github.com/fern-api/fern/pull/3211\r\
        \n* build(deps-dev): bump @ts-morph/common from 0.21.0 to 0.23.0 by @dependabot\
        \ in https://github.com/fern-api/fern/pull/3202\r\n* build(deps-dev): bump eslint-plugin-tailwindcss\
        \ from 3.14.2 to 3.15.1 by @dependabot in https://github.com/fern-api/fern/pull/3201\r\
        \n* build(deps): bump github.com/fern-api/generator-exec-go from 0.0.622 to\
        \ 0.0.679 in /generators/go by @dependabot in https://github.com/fern-api/fern/pull/3199\r\
        \n\r\n## New Contributors\r\n* @omarrida made their first contribution in https://github.com/fern-api/fern/pull/3206\r\
        \n\r\n**Full Changelog**: https://github.com/fern-api/fern/compare/0.19.13...0.19.14-rc0"
      type: chore
  createdAt: "2024-03-19"
  irVersion: 37
  version: 0.19.14-rc0
- changelogEntry:
    - summary: "## What's Changed\r\n* fix: tab slug override should be passed to FDR\
        \ by @abvthecity in https://github.com/fern-api/fern/pull/3198\r\n* fix: python\
        \ retry wrapper leverages the right types by @armandobelardo in https://github.com/fern-api/fern/pull/3204\r\
        \n\r\n\r\n**Full Changelog**: https://github.com/fern-api/fern/compare/0.19.12...0.19.13"
      type: chore
  createdAt: "2024-03-18"
  irVersion: 37
  version: 0.19.13
- changelogEntry:
    - summary: "## What's Changed\r\n* (fix): unit tests for python now run successfully\
        \ by @armandobelardo in https://github.com/fern-api/fern/pull/3187\r\n* (improvement):\
        \ allow x-fern-sdk-group-name to be a list by @mscolnick in https://github.com/fern-api/fern/pull/3196\r\
        \n\r\n\r\n**Full Changelog**: https://github.com/fern-api/fern/compare/0.19.11...0.19.12"
      type: chore
  createdAt: "2024-03-18"
  irVersion: 37
  version: 0.19.12
- changelogEntry:
    - summary: "## What's Changed\r\n* chore: bump versions of public python sdk to\
        \ produce unit tests by @armandobelardo in https://github.com/fern-api/fern/pull/3179\r\
        \n* fix: small fix for python sdk gen by @armandobelardo in https://github.com/fern-api/fern/pull/3181\r\
        \n* chore: remove webpack from ts generators by @mscolnick in https://github.com/fern-api/fern/pull/3180\r\
        \n* build(deps): bump follow-redirects from 1.15.5 to 1.15.6 by @dependabot\
        \ in https://github.com/fern-api/fern/pull/3178\r\n* fix: Fix code-samples deserialization\
        \ from openapi-overrides.yml by @mscolnick in https://github.com/fern-api/fern/pull/3170\r\
        \n\r\n\r\n**Full Changelog**: https://github.com/fern-api/fern/compare/0.19.10...0.19.11"
      type: chore
  createdAt: "2024-03-15"
  irVersion: 37
  version: 0.19.11
- changelogEntry:
    - summary: "## What's Changed\r\n* fix: add in envvar scanning for more than bearer\
        \ auth by @armandobelardo in https://github.com/fern-api/fern/pull/3176\r\n\
        * fixing unit tests by @armandobelardo in https://github.com/fern-api/fern/pull/3168\r\
        \n\r\n\r\n**Full Changelog**: https://github.com/fern-api/fern/compare/0.19.9...0.19.10"
      type: chore
  createdAt: "2024-03-15"
  irVersion: 37
  version: 0.19.10
- changelogEntry:
    - summary: "## What's Changed\r\n* (fix): make sure that deep object query params\
        \ are reverse migrated t\u2026 by @dsinghvi in https://github.com/fern-api/fern/pull/3172\r\
        \n\r\n\r\n**Full Changelog**: https://github.com/fern-api/fern/compare/0.19.8...0.19.9"
      type: chore
  createdAt: "2024-03-13"
  irVersion: 37
  version: 0.19.9
- changelogEntry:
    - summary: "## What's Changed\r\n* fix: run seed for ruby-seed by @armandobelardo\
        \ in https://github.com/fern-api/fern/pull/3167\r\n* (fix): getReferencedMarkdownFiles\
        \ should ignore http/https links by @abvthecity in https://github.com/fern-api/fern/pull/3169\r\
        \n\r\n\r\n**Full Changelog**: https://github.com/fern-api/fern/compare/0.19.7...0.19.8"
      type: chore
  createdAt: "2024-03-13"
  irVersion: 37
  version: 0.19.8
- changelogEntry:
    - summary: "## What's Changed\r\n* feat: init c# playground by @armandobelardo in\
        \ https://github.com/fern-api/fern/pull/3142\r\n* build(deps-dev): bump eslint-plugin-tailwindcss\
        \ from 3.13.0 to 3.13.1 by @dependabot in https://github.com/fern-api/fern/pull/2946\r\
        \n* (chore): consolidate configuration into single package by @dsinghvi in https://github.com/fern-api/fern/pull/3141\r\
        \n* (feature): fern check catches invalid mdx files in docs by @dsinghvi in\
        \ https://github.com/fern-api/fern/pull/3145\r\n* (feature): convert markdown\
        \ references to slug if possible by @dsinghvi in https://github.com/fern-api/fern/pull/3146\r\
        \n* fix: do not add auto-example if one exists by @armandobelardo in https://github.com/fern-api/fern/pull/3147\r\
        \n* (fix): migration depends on published coordinate by @dsinghvi in https://github.com/fern-api/fern/pull/3143\r\
        \n* import float as unknown from openapi spec by @buie in https://github.com/fern-api/fern/pull/3144\r\
        \n* chore: add polling to feature spec by @armandobelardo in https://github.com/fern-api/fern/pull/3068\r\
        \n* build(deps): bump golang.org/x/tools from 0.18.0 to 0.19.0 in /generators/go\
        \ by @dependabot in https://github.com/fern-api/fern/pull/3151\r\n* build(deps):\
        \ bump github.com/fern-api/generator-exec-go from 0.0.609 to 0.0.622 in /generators/go\
        \ by @dependabot in https://github.com/fern-api/fern/pull/3150\r\n* (feature):\
        \ implement fileUpload and bytes type conversion to FDR by @abvthecity in https://github.com/fern-api/fern/pull/3158\r\
        \n* feat, python: add snippet-based testing to Python SDKs by @armandobelardo\
        \ in https://github.com/fern-api/fern/pull/3102\r\n* (fix): enable SSO on preview\
        \ URLs by @abvthecity in https://github.com/fern-api/fern/pull/3160\r\n* (fix):\
        \ Go snippets handle unknown examples by @amckinney in https://github.com/fern-api/fern/pull/3163\r\
        \n* (fix): update IR migration gates for Python SDK by @dsinghvi in https://github.com/fern-api/fern/pull/3164\r\
        \n\r\n## New Contributors\r\n* @buie made their first contribution in https://github.com/fern-api/fern/pull/3144\r\
        \n\r\n**Full Changelog**: https://github.com/fern-api/fern/compare/0.19.6...0.19.7-rc0"
      type: chore
  createdAt: "2024-03-13"
  irVersion: 37
  version: 0.19.7
- changelogEntry:
    - summary: "## What's Changed\r\n* (fix): parse frontmatter before registering docs\
        \ by @dsinghvi in https://github.com/fern-api/fern/pull/3140\r\n\r\n\r\n**Full\
        \ Changelog**: https://github.com/fern-api/fern/compare/0.19.5...0.19.6"
      type: chore
  createdAt: "2024-03-10"
  irVersion: 37
  version: 0.19.6
- changelogEntry:
    - summary: "## What's Changed\r\n* (feat, cli): add autogenerated examples for the\
        \ fern definition by @armandobelardo in https://github.com/fern-api/fern/pull/3114\r\
        \n* (fix, cli): don't require a schema to exist under `application/octet-stream`\
        \ by @armandobelardo in https://github.com/fern-api/fern/pull/3137\r\n\r\n\r\
        \n**Full Changelog**: https://github.com/fern-api/fern/compare/0.19.4...0.19.5"
      type: chore
  createdAt: "2024-03-10"
  irVersion: 37
  version: 0.19.5
- changelogEntry:
    - summary: "## What's Changed\r\n* feat, python: allow extra fields not specified\
        \ in model to come through by @armandobelardo in https://github.com/fern-api/fern/pull/3131\r\
        \n* (fix): `x-fern-streaming` wont duplicate referenced requests causing collision\
        \ by @dsinghvi in https://github.com/fern-api/fern/pull/3136\r\n\r\n\r\n**Full\
        \ Changelog**: https://github.com/fern-api/fern/compare/0.19.3...0.19.4"
      type: chore
  createdAt: "2024-03-09"
  irVersion: 36
  version: 0.19.4
- changelogEntry:
    - summary: "## What's Changed\r\n* (fix, typescript): SDK generator appropriately\
        \ imports `node-fetch` by @dsinghvi in https://github.com/fern-api/fern/pull/3130\r\
        \n* fix: accent-primary regression (and move color validation to fern check)\
        \ by @abvthecity in https://github.com/fern-api/fern/pull/3132\r\n\r\n\r\n**Full\
        \ Changelog**: https://github.com/fern-api/fern/compare/0.19.2...0.19.3"
      type: chore
  createdAt: "2024-03-08"
  irVersion: 36
  version: 0.19.3
- changelogEntry:
    - summary: "## What's Changed\r\n* (fix): OpenAPI importer reads `deprecated: true`\
        \ on operation objects by @dsinghvi in https://github.com/fern-api/fern/pull/3129\r\
        \n\r\n\r\n**Full Changelog**: https://github.com/fern-api/fern/compare/0.19.1...0.19.2"
      type: chore
  createdAt: "2024-03-08"
  irVersion: 36
  version: 0.19.2
- changelogEntry:
    - summary: "## What's Changed\r\n* (fix): detect file object in OpenAPI and ignore\
        \ content type by @dsinghvi in https://github.com/fern-api/fern/pull/3128\r\n\
        \r\n\r\n**Full Changelog**: https://github.com/fern-api/fern/compare/0.19.0...0.19.1"
      type: chore
  createdAt: "2024-03-08"
  irVersion: 36
  version: 0.19.1
- changelogEntry:
    - summary: "## What's Changed\r\n* (fix, typescript): serialize optional deep object\
        \ query params correctly in the TypeScript SDK  by @dsinghvi in https://github.com/fern-api/fern/pull/3071\r\
        \n* fix, ruby: Ensure the name passed into the `X-Fern-SDK-Name` header is the\
        \ name of the gem, not the client class by @armandobelardo in https://github.com/fern-api/fern/pull/3073\r\
        \n* (fix, typescript): sdk code snippets dont render empty dicts for parameters\
        \ with default values by @dsinghvi in https://github.com/fern-api/fern/pull/3074\r\
        \n* (chore): Refactor Pagination IR to support offset by @amckinney in https://github.com/fern-api/fern/pull/3072\r\
        \n* (chore, internal): move `docs-config` to use local typescript sdk gen by\
        \ @abvthecity in https://github.com/fern-api/fern/pull/3047\r\n* (feature, beta):\
        \ support reading `changelog` dir from api directory by @dsinghvi in https://github.com/fern-api/fern/pull/3075\r\
        \n* docs: multiple site layout and page updates by @minaelee in https://github.com/fern-api/fern/pull/3052\r\
        \n* docs: overview diagram newer version by @dannysheridan in https://github.com/fern-api/fern/pull/3076\r\
        \n* docs: use new overview diagram image  by @dannysheridan in https://github.com/fern-api/fern/pull/3077\r\
        \n* docs: add info on new icon component by @minaelee in https://github.com/fern-api/fern/pull/3079\r\
        \n* docs: update availability documentation by @minaelee in https://github.com/fern-api/fern/pull/3078\r\
        \n* (feature): leverage OpenAPI extension `x-tags` for schemas by @dsinghvi\
        \ in https://github.com/fern-api/fern/pull/3081\r\n* fix: make express generator\
        \ respect it's version while publishing by @armandobelardo in https://github.com/fern-api/fern/pull/3084\r\
        \n* fix, nit: update the name of the GH workflow step to match by @armandobelardo\
        \ in https://github.com/fern-api/fern/pull/3085\r\n* fix: address recursive\
        \ loop in example gen with a max depth and lookback by @armandobelardo in https://github.com/fern-api/fern/pull/3086\r\
        \n* (internal): stop running eslint by @dsinghvi in https://github.com/fern-api/fern/pull/3087\r\
        \n* (chore): upgrade mrlint and reenable eslint by @dsinghvi in https://github.com/fern-api/fern/pull/3088\r\
        \n* fix: add missing ruby dependencies to ensure rubocop can install by @armandobelardo\
        \ in https://github.com/fern-api/fern/pull/3090\r\n* fix, ts: leverage the full\
        \ package path for `reference.md` by @armandobelardo in https://github.com/fern-api/fern/pull/3083\r\
        \n* (feature): Add option to disable OpenAPI example generation by @amckinney\
        \ in https://github.com/fern-api/fern/pull/3091\r\n* (ts, feature): introduce\
        \ custom config for `tolerateRepublish` to re publish npm versions by @dsinghvi\
        \ in https://github.com/fern-api/fern/pull/3093\r\n* improvement, python: swap\
        \ to literals instead of enums by @armandobelardo in https://github.com/fern-api/fern/pull/3082\r\
        \n* docs: add new sdks quickstarts and update docs.yml by @minaelee in https://github.com/fern-api/fern/pull/3095\r\
        \n* docs: update feb 2024 changelog by @minaelee in https://github.com/fern-api/fern/pull/3092\r\
        \n* (fix): republish python seed container by @dsinghvi in https://github.com/fern-api/fern/pull/3098\r\
        \n* (fix): support generating correct code snippets when extending base client\
        \ in python by @dsinghvi in https://github.com/fern-api/fern/pull/3097\r\n*\
        \ (fix): Importer handles adding imports from api.yml  by @dsinghvi in https://github.com/fern-api/fern/pull/3100\r\
        \n* fix: build seed docker multiplatform by @armandobelardo in https://github.com/fern-api/fern/pull/3099\r\
        \n* (feature): allow overriding type for global headers by @dsinghvi in https://github.com/fern-api/fern/pull/3101\r\
        \n* feat, python: add in max_retries with exponential backoff by @armandobelardo\
        \ in https://github.com/fern-api/fern/pull/3096\r\n* fix, python: use docstrings\
        \ instead of descriptions by @armandobelardo in https://github.com/fern-api/fern/pull/3108\r\
        \n* chore: cache docker builds in github actions by @mscolnick in https://github.com/fern-api/fern/pull/3104\r\
        \n* chore: migrate to Vitest by @mscolnick in https://github.com/fern-api/fern/pull/3103\r\
        \n* (feature): Go supports simpler unions by @amckinney in https://github.com/fern-api/fern/pull/3111\r\
        \n* fix: strip trailing slash from environments list by @abvthecity in https://github.com/fern-api/fern/pull/3109\r\
        \n* chore: stop checking equality when merging files by @armandobelardo in https://github.com/fern-api/fern/pull/3112\r\
        \n* improvement: add additional reserved words to python by @armandobelardo\
        \ in https://github.com/fern-api/fern/pull/3116\r\n* docs: add titles and descs\
        \ by @minaelee in https://github.com/fern-api/fern/pull/3113\r\n* Revert \"\
        chore: migrate to Vitest\" by @dsinghvi in https://github.com/fern-api/fern/pull/3118\r\
        \n* (chore): fix our tests by @dsinghvi in https://github.com/fern-api/fern/pull/3119\r\
        \n* (fix): `fern generate --docs` doesn't reupload duplicate files preventing\
        \ 503s by @dsinghvi in https://github.com/fern-api/fern/pull/3120\r\n* (feature):\
        \ introduce more layout options for docs configuration by @abvthecity in https://github.com/fern-api/fern/pull/3115\r\
        \n* docs: update components docs by @minaelee in https://github.com/fern-api/fern/pull/3117\r\
        \n* (beta): introduce new api configuration in generators.yml by @dsinghvi in\
        \ https://github.com/fern-api/fern/pull/3121\r\n* (fix): `mergeWith` actually\
        \ merges with incoming spec by @dsinghvi in https://github.com/fern-api/fern/pull/3124\r\
        \n* build(deps): bump jose from 4.11.2 to 4.15.5 by @dependabot in https://github.com/fern-api/fern/pull/3123\r\
        \n\r\n## New Contributors\r\n* @mscolnick made their first contribution in https://github.com/fern-api/fern/pull/3104\r\
        \n\r\n**Full Changelog**: https://github.com/fern-api/fern/compare/0.18.5...0.19.0"
      type: chore
  createdAt: "2024-03-07"
  irVersion: 36
  version: 0.19.0
- changelogEntry:
    - summary: "## What's Changed\r\n* (fix): `mergeWith` actually merges with incoming\
        \ spec by @dsinghvi in https://github.com/fern-api/fern/pull/3124\r\n\r\n\r\n\
        **Full Changelog**: https://github.com/fern-api/fern/compare/0.19.0-rc8...0.19.0-rc9"
      type: chore
  createdAt: "2024-03-07"
  irVersion: 36
  version: 0.19.0-rc9
- changelogEntry:
    - summary: "## What's Changed\r\n* (improvement, python): add additional reserved\
        \ words to python by @armandobelardo in https://github.com/fern-api/fern/pull/3116\r\
        \n* (chore): fix our tests by @dsinghvi in https://github.com/fern-api/fern/pull/3119\r\
        \n* (fix): `fern generate --docs` doesn't reupload duplicate files preventing\
        \ 503s by @dsinghvi in https://github.com/fern-api/fern/pull/3120\r\n* (feature):\
        \ introduce more layout options for docs configuration by @abvthecity in https://github.com/fern-api/fern/pull/3115\r\
        \n* (beta): introduce new api configuration in generators.yml by @dsinghvi in\
        \ https://github.com/fern-api/fern/pull/3121\r\n\r\n\r\n**Full Changelog**:\
        \ https://github.com/fern-api/fern/compare/0.19.0-rc7...0.19.0-rc8"
      type: chore
  createdAt: "2024-03-07"
  irVersion: 36
  version: 0.19.0-rc8
- changelogEntry:
    - summary: "## What's Changed\r\n* chore: stop checking equality when merging files\
        \ by @armandobelardo in https://github.com/fern-api/fern/pull/3112\r\n\r\n\r\
        \n**Full Changelog**: https://github.com/fern-api/fern/compare/0.19.0-rc6...0.19.0-rc7"
      type: chore
  createdAt: "2024-03-05"
  irVersion: 36
  version: 0.19.0-rc7
- changelogEntry:
    - summary: "## What's Changed\r\n* (fix, python): use docstrings instead of descriptions\
        \ by @armandobelardo in https://github.com/fern-api/fern/pull/3108\r\n* (feature,\
        \ go): Supports simpler unions by @amckinney in https://github.com/fern-api/fern/pull/3111\r\
        \n* (fix, cli): strip trailing slash from environments list by @abvthecity in\
        \ https://github.com/fern-api/fern/pull/3109\r\n* (feature): allow overriding\
        \ type for global headers by @dsinghvi in https://github.com/fern-api/fern/pull/3101\r\
        \n* (feat, python): add in max_retries with exponential backoff by @armandobelardo\
        \ in https://github.com/fern-api/fern/pull/3096\r\n* (ts, feature): introduce\
        \ custom config for `tolerateRepublish` to re publish npm versions by @dsinghvi\
        \ in https://github.com/fern-api/fern/pull/3093\r\n* (improvement, python):\
        \ swap to literals instead of enums by @armandobelardo in https://github.com/fern-api/fern/pull/3082\r\
        \n* (fix, python): support generating correct code snippets when extending base\
        \ client in python by @dsinghvi in https://github.com/fern-api/fern/pull/3097\r\
        \n* (fix): Importer handles adding imports from api.yml  by @dsinghvi in https://github.com/fern-api/fern/pull/3100\r\
        \n* (fix, ruby): add missing ruby dependencies to ensure rubocop can install\
        \ by @armandobelardo in https://github.com/fern-api/fern/pull/3090\r\n* (fix,\
        \ ts): leverage the full package path for `reference.md` by @armandobelardo\
        \ in https://github.com/fern-api/fern/pull/3083\r\n* (feature): Add option to\
        \ disable OpenAPI example generation by @amckinney in https://github.com/fern-api/fern/pull/3091\r\
        \n* (feature): leverage OpenAPI extension `x-tags` for schemas by @dsinghvi\
        \ in https://github.com/fern-api/fern/pull/3081\r\n* (fix, typescript): serialize\
        \ optional deep object query params correctly in the TypeScript SDK  by @dsinghvi\
        \ in https://github.com/fern-api/fern/pull/3071\r\n* (fix, ruby): Ensure the\
        \ name passed into the `X-Fern-SDK-Name` header is the name of the gem, not\
        \ the client class by @armandobelardo in https://github.com/fern-api/fern/pull/3073\r\
        \n* (fix, typescript): sdk code snippets dont render empty dicts for parameters\
        \ with default values by @dsinghvi in https://github.com/fern-api/fern/pull/3074\r\
        \n* (chore): Refactor Pagination IR to support offset by @amckinney in https://github.com/fern-api/fern/pull/3072\r\
        \n* (chore, internal): move `docs-config` to use local typescript sdk gen by\
        \ @abvthecity in https://github.com/fern-api/fern/pull/3047\r\n* (feature, beta):\
        \ support reading `changelog` dir from api directory by @dsinghvi in https://github.com/fern-api/fern/pull/3075\r\
        \n* (fix, express): make express generator respect it's version while publishing\
        \ by @armandobelardo in https://github.com/fern-api/fern/pull/3084\r\n* (fix):\
        \ address recursive loop in example gen with a max depth and lookback by @armandobelardo\
        \ in https://github.com/fern-api/fern/pull/3086\r\n\r\n\r\n**Full Changelog**:\
        \ https://github.com/fern-api/fern/compare/0.19.0-rc3...0.18.5\r\n\r\n\r\n**Full\
        \ Changelog**: https://github.com/fern-api/fern/compare/0.19.0-rc4...0.19.0-rc5\r\
        \n\r\n## New Contributors\r\n* @mscolnick made their first contribution in https://github.com/fern-api/fern/pull/3104\r\
        \n\r\n**Full Changelog**: https://github.com/fern-api/fern/compare/0.19.0-rc5...0.19.0-rc6"
      type: chore
  createdAt: "2024-03-05"
  irVersion: 36
  version: 0.19.0-rc6
- changelogEntry:
    - summary: "## What's Changed\r\n* (chore, go): Release fern-go-sdk 0.17.0 by @amckinney\
        \ in https://github.com/fern-api/fern/pull/3066\r\n* (feature, go): supports\
        \ multiple files in upload by @amckinney in https://github.com/fern-api/fern/pull/3070\r\
        \n* (feature, ts): deep object query parameter serialization  by @dsinghvi in\
        \ https://github.com/fern-api/fern/pull/3060\r\n* (chore): CLI supports providing\
        \ IR v33 to TypeScript generators  by @dsinghvi in https://github.com/fern-api/fern/pull/3060\r\
        \n\r\n\r\n**Full Changelog**: https://github.com/fern-api/fern/compare/0.18.4...0.18.5"
      type: chore
  createdAt: "2024-02-27"
  irVersion: 36
  version: 0.18.5
- changelogEntry:
    - summary: "## What's Changed\r\n* (fix): OpenAPI/AsyncAPI importer handles invalid\
        \ datetime examples by @dsinghvi in https://github.com/fern-api/fern/pull/3056\r\
        \n* (fix): ensure we apply audience-based filtering to examples as well by @armandobelardo\
        \ in https://github.com/fern-api/fern/pull/3043\r\n* (feat, fern): allow headers\
        \ to specify their envvar as well by @armandobelardo in https://github.com/fern-api/fern/pull/3061\r\
        \n* (feat, python): support envvar scanning for headers by @armandobelardo in\
        \ https://github.com/fern-api/fern/pull/3064\r\n\r\n## New Contributors\r\n\
        * @Danwakeem made their first contribution in https://github.com/fern-api/fern/pull/3057\r\
        \n\r\n**Full Changelog**: https://github.com/fern-api/fern/compare/0.18.3...0.18.4"
      type: chore
  createdAt: "2024-02-26"
  irVersion: 36
  version: 0.18.4
- changelogEntry:
    - summary: "## What's Changed\r\n*  (fix, java): leverage callTimeout instead of\
        \ readTimeout for RequestOptions timeout configuration by @armandobelardo in\
        \ https://github.com/fern-api/fern/pull/3031\r\n* (fix, java): Address NPE for\
        \ RequestOptions with new timeout feature by @armandobelardo in https://github.com/fern-api/fern/pull/3053\r\
        \n* (fix, go): Snippets for optional primitive aliases are accurate by @amckinney\
        \ in https://github.com/fern-api/fern/pull/3050\r\n* (fix, python): move from\
        \ lists to sequences when using lists in function signatures by @armandobelardo\
        \ in https://github.com/fern-api/fern/pull/3040\r\n* (fix, java) Use safe name\
        \ to generate discriminator wrapper class by @kikones34 in https://github.com/fern-api/fern/pull/2961\r\
        \n* (fix, python): just use jsonable_encoder and remove .value from enum references\
        \ by @armandobelardo in https://github.com/fern-api/fern/pull/3044\r\n* (fix,\
        \ python): fix envvars scanning by updating the ApiError usage by @armandobelardo\
        \ in https://github.com/fern-api/fern/pull/3046\r\n* (feature): OpenAPI importer\
        \ attempts to use tag order to render endpoints if possible by @dsinghvi in\
        \ https://github.com/fern-##\r\n* (improvement, python): make optional fields\
        \ not required by default by @armandobelardo in https://github.com/fern-api/fern/pull/3041\r\
        \n* (feature): Add pagination (IRv35) by @amckinney in https://github.com/fern-api/fern/pull/2985\r\
        \n* (feature): support asyncapi examples via `x-fern-examples` by @dsinghvi\
        \ in https://github.com/fern-api/fern/pull/3042\r\n* (feature): generate default\
        \ examples for WebSocket Sessions by @dsinghvi in https://github.com/fern-api/fern/pull/3039\r\
        \n* (fix): fern check no longer throws when an undiscriminated union is a list\
        \ of primitives by @dsinghvi in https://github.com/fern-api/fern/pull/3055\r\
        \n\r\n\r\n**Full Changelog**: https://github.com/fern-api/fern/compare/0.18.2...0.18.3-rc0\r\
        \n\r\n## New Contributors\r\n* @kikones34 made their first contribution in https://github.com/fern-api/fern/pull/2961\r\
        \n\r\n**Full Changelog**: https://github.com/fern-api/fern/compare/0.18.3-rc1...0.18.3-rc2"
      type: chore
  createdAt: "2024-02-26"
  irVersion: 35
  version: 0.18.3
- changelogEntry:
    - summary: "## What's Changed\r\n* (feature, python): introduce feature flag to\
        \ simplify imports in python and remove the nested `resources` directory by\
        \ @dsinghvi in https://github.com/fern-api/fern/pull/3029\r\n* (chore, internal):\
        \ move `openapi-ir` to use local typescript sdk codegen by @dsinghvi in https://github.com/fern-api/fern/pull/3033\r\
        \n* (docs): external sidebar links, filled navbar button, tab slug overrides\
        \ by @abvthecity in https://github.com/fern-api/fern/pull/3034\r\n* (feature):\
        \ Add Go snippet generation by @amckinney in https://github.com/fern-api/fern/pull/3035\r\
        \n* (feature): Importer brings in Websocket Channels from `AsyncAPI`  by @dsinghvi\
        \ in https://github.com/fern-api/fern/pull/3037\r\n\r\n\r\n**Full Changelog**:\
        \ https://github.com/fern-api/fern/compare/0.18.1...0.18.2"
      type: chore
  createdAt: "2024-02-22"
  irVersion: 34
  version: 0.18.2
- changelogEntry:
    - summary: "## What's Changed\r\n* docs: define fern as a toolkit by @dannysheridan\
        \ in https://github.com/fern-api/fern/pull/2974\r\n* (feature): introduce websocket\
        \ channel into fern definition by @dsinghvi in https://github.com/fern-api/fern/pull/2975\r\
        \n* (fix): `fern write-overrides` uses summary to generate method name if no\
        \ operation id and tag are present by @dsinghvi in https://github.com/fern-api/fern/pull/2976\r\
        \n* (python, feat): add in request options to python by @armandobelardo in https://github.com/fern-api/fern/pull/2926\r\
        \n* (fix):  postman collection is published appropriately by @dsinghvi in https://github.com/fern-api/fern/pull/2978\r\
        \n* (internal): add websocket to IR by @dsinghvi in https://github.com/fern-api/fern/pull/2981\r\
        \n* (internal): register websocket schemas with fdr by @dsinghvi in https://github.com/fern-api/fern/pull/2983\r\
        \n* python, fix: revert regressions in writing circular references by @armandobelardo\
        \ in https://github.com/fern-api/fern/pull/2988\r\n* (typescript): always use\
        \ `node-fetch` when in Node.js by @dsinghvi in https://github.com/fern-api/fern/pull/2989\r\
        \n* (typescript): Fetcher supports sending bytes in request body in `0.11.4`\
        \ by @dsinghvi in https://github.com/fern-api/fern/pull/2991\r\n* (feature):\
        \ make sure casing overrides take affect by @dsinghvi in https://github.com/fern-api/fern/pull/2992\r\
        \n* (fix): IR generation respects casing overrides by @dsinghvi in https://github.com/fern-api/fern/pull/2994\r\
        \n* chore, ruby: release the ruby generators to include IR compatibility fix\
        \ by @armandobelardo in https://github.com/fern-api/fern/pull/2995\r\n* (fix):\
        \ `x-fern-webhook` respects sdk method and group name by @dsinghvi in https://github.com/fern-api/fern/pull/2996\r\
        \n* (feat, openapi): add global header aliasing by @armandobelardo in https://github.com/fern-api/fern/pull/2990\r\
        \n* feat, ts: add in a reference generator class by @armandobelardo in https://github.com/fern-api/fern/pull/2998\r\
        \n* improvement: tweaks to how we write references by @armandobelardo in https://github.com/fern-api/fern/pull/3001\r\
        \n* (feat, java): add timeout to request options by @armandobelardo in https://github.com/fern-api/fern/pull/2973\r\
        \n* chore: nest Go changelog within ./go/sdk by @dannysheridan in https://github.com/fern-api/fern/pull/3004\r\
        \n* docs: delete unused pages by @minaelee in https://github.com/fern-api/fern/pull/3008\r\
        \n* docs: fix broken link  by @minaelee in https://github.com/fern-api/fern/pull/3007\r\
        \n* (chore, internal): speed up seed tests by using custom runner by @dsinghvi\
        \ in https://github.com/fern-api/fern/pull/3005\r\n* (chore, internal): introduce\
        \ telemetry for seed CLI by @dsinghvi in https://github.com/fern-api/fern/pull/3009\r\
        \n* (fix): optional enum body parameters now pass check by @dsinghvi in https://github.com/fern-api/fern/pull/2914\r\
        \n* (fix, python): literals are properly accepted as `query`, `path`, `header`,\
        \ inlined body and referenced body parameters by @dsinghvi in https://github.com/fern-api/fern/pull/3012\r\
        \n* improvement: allow files to be arrays within the IR by @armandobelardo in\
        \ https://github.com/fern-api/fern/pull/2993\r\n* (fix, typescript): core.Stream\
        \ is browser compatible by @dsinghvi in https://github.com/fern-api/fern/pull/3017\r\
        \n* (chore, internal): setup browser playground for ts generator by @dsinghvi\
        \ in https://github.com/fern-api/fern/pull/3019\r\n* build(deps): bump golang.org/x/tools\
        \ from 0.17.0 to 0.18.0 in /generators/go by @dependabot in https://github.com/fern-api/fern/pull/3015\r\
        \n* (typescript, release): release browser compatible streaming in `0.11.5`\
        \ by @dsinghvi in https://github.com/fern-api/fern/pull/3022\r\n* (internal)\
        \ rename Websocket to WebSocket and bump fdr by @abvthecity in https://github.com/fern-api/fern/pull/3018\r\
        \n* feats, ruby: add in idempotency headers and improve enum and union implementations\
        \ by @armandobelardo in https://github.com/fern-api/fern/pull/3020\r\n* improvement,\
        \ python: update python file type to be more reflective or HTTPX types and allow\
        \ lists of files by @armandobelardo in https://github.com/fern-api/fern/pull/3010\r\
        \n* build(deps): bump axios from 0.27.2 to 0.28.0 by @dependabot in https://github.com/fern-api/fern/pull/3024\r\
        \n* fix: websocket inline jsonExample and ir-to-fdr path by @abvthecity in https://github.com/fern-api/fern/pull/3026\r\
        \n* improvement, seed: reduce size of seed containers and speed up python and\
        \ java tests by @armandobelardo in https://github.com/fern-api/fern/pull/3011\r\
        \n* feature, python: allow for users to define custom exports from __init__.py\
        \ by @armandobelardo in https://github.com/fern-api/fern/pull/3025\r\n* build(deps):\
        \ bump github.com/fern-api/generator-exec-go from 0.0.574 to 0.0.600 in /generators/go\
        \ by @dependabot in https://github.com/fern-api/fern/pull/3021\r\n* (java, fix):\
        \ file upload endpoints compile when determining mime type by @dsinghvi in https://github.com/fern-api/fern/pull/3027\r\
        \n* (fix): a single enum with x-fern-enum is not turned into a literal by @dsinghvi\
        \ in https://github.com/fern-api/fern/pull/3028\r\n\r\n\r\n**Full Changelog**:\
        \ https://github.com/fern-api/fern/compare/0.18.0...0.18.1"
      type: chore
  createdAt: "2024-02-21"
  irVersion: 34
  version: 0.18.1
- changelogEntry:
    - summary: "## What's Changed\r\n* (chore, ruby): release the ruby generators to\
        \ include IR compatibility fix by @armandobelardo in https://github.com/fern-api/fern/pull/2995\r\
        \n* (cli, fix): `x-fern-webhook` respects sdk method and group name by @dsinghvi\
        \ in https://github.com/fern-api/fern/pull/2996\r\n* (cli, feature): IR generation\
        \ respects casing overrides by @dsinghvi in https://github.com/fern-api/fern/pull/2994\r\
        \n* (python, feat): add in request options to python by @armandobelardo in https://github.com/fern-api/fern/pull/2926\r\
        \n* (typescript): always use `node-fetch` when in Node.js by @dsinghvi in https://github.com/fern-api/fern/pull/2989\r\
        \n* (typescript): Fetcher supports sending bytes in request body in `0.11.4`\
        \ by @dsinghvi in https://github.com/fern-api/fern/pull/2991\r\n\r\n\r\n**Full\
        \ Changelog**: https://github.com/fern-api/fern/compare/0.18.0...0.18.0-rc0\r\
        \n\r\n\r\n**Full Changelog**: https://github.com/fern-api/fern/compare/0.18.1-rc1...0.18.1-rc2"
      type: chore
  createdAt: "2024-02-16"
  irVersion: 33
  version: 0.18.1-rc2
- changelogEntry:
    - summary: "## What's Changed\r\n* (fix): handle `optional` multipart file upload\
        \ parameters by @armandobelardo in https://github.com/fern-api/fern/pull/2964\r\
        \n* (break): sever base paths are no longer pre-pended to endpoint URLs in OpenAPI\
        \ Parser by @dsinghvi in https://github.com/fern-api/fern/pull/2972\r\n\r\n\r\
        \n**Full Changelog**: https://github.com/fern-api/fern/compare/0.17.10...0.18.0"
      type: chore
  createdAt: "2024-02-14"
  irVersion: 33
  version: 0.18.0
- changelogEntry:
    - summary: "## What's Changed\r\n* (typescript): typescript generator forwards runtime\
        \ information via `X-Fern-Runtime` header by @dsinghvi in https://github.com/fern-api/fern/pull/2962\r\
        \n* (python): Remove literals from the function signature by @armandobelardo\
        \ in https://github.com/fern-api/fern/pull/2952\r\n* (fix): TypeScript SDK generator\
        \ no longer enables `noUnusedParameters` in tsconfg.json by @dsinghvi in https://github.com/fern-api/fern/pull/2968\r\
        \n* (python): Remove support for Python 3.7  by @armandobelardo in https://github.com/fern-api/fern/pull/2967\r\
        \n* (fix): OpenAPI importer appropriately handles custom json content types\
        \ by @dsinghvi in https://github.com/fern-api/fern/pull/2971\r\n\r\n\r\n**Full\
        \ Changelog**: https://github.com/fern-api/fern/compare/0.17.9...0.17.10"
      type: chore
  createdAt: "2024-02-13"
  irVersion: 33
  version: 0.17.10
- changelogEntry:
    - summary: "## What's Changed\r\n* (internal): initialize csharp AST by @dsinghvi\
        \ in https://github.com/fern-api/fern/pull/2938\r\n* (feature): go generator\
        \ supports whitelabelling by @dsinghvi in https://github.com/fern-api/fern/pull/2953\r\
        \n* (feature): OpenAPI importer handles extending undiscriminated unions if\
        \ they are objects by @dsinghvi in https://github.com/fern-api/fern/pull/2956\r\
        \n\r\n\r\n**Full Changelog**: https://github.com/fern-api/fern/compare/0.17.8...0.17.9"
      type: chore
  createdAt: "2024-02-13"
  irVersion: 33
  version: 0.17.9
- changelogEntry:
    - summary: "## What's Changed\r\n* (feature): support whitelabeling SDKs  by @dsinghvi\
        \ in https://github.com/fern-api/fern/pull/2928\r\n* (feature): css + js + measure\
        \ img size by @abvthecity in https://github.com/fern-api/fern/pull/2872api/fern/pull/2937\r\
        \n\r\n\r\n**Full Changelog**: https://github.com/fern-api/fern/compare/0.17.7...0.17.8"
      type: chore
  createdAt: "2024-02-11"
  irVersion: 33
  version: 0.17.8
- changelogEntry:
    - summary: "## What's Changed\r\n* (fix): read nuget output mode\r\n\r\n\r\n**Full\
        \ Changelog**: https://github.com/fern-api/fern/compare/0.17.3...0.17.5"
      type: chore
  createdAt: "2024-02-09"
  irVersion: 33
  version: 0.17.7
- changelogEntry:
    - summary: "## What's Changed\r\n* (fix): only opt in go and ruby to capitalize\
        \ initialisms by @dsinghvi in https://github.com/fern-api/fern/pull/2925\r\n\
        \r\n\r\n**Full Changelog**: https://github.com/fern-api/fern/compare/0.17.3...0.17.4"
      type: chore
  createdAt: "2024-02-09"
  irVersion: 33
  version: 0.17.4
- changelogEntry:
    - summary: "## What's Changed\r\n* improvement: add better numbering support for\
        \ snakecasing when smartCasing is enabled by @armandobelardo in https://github.com/fern-api/fern/pull/2921\r\
        \n\r\n\r\n**Full Changelog**: https://github.com/fern-api/fern/compare/0.17.1...0.17.3"
      type: chore
  createdAt: "2024-02-09"
  irVersion: 33
  version: 0.17.3
- changelogEntry:
    - summary: "## What's Changed\r\n* (fix): misc improvements to OpenAPI example generation\
        \ by @dsinghvi in https://github.com/fern-api/fern/pull/2916\r\n\r\n\r\n**Full\
        \ Changelog**: https://github.com/fern-api/fern/compare/0.17.1...0.17.2"
      type: chore
  createdAt: "2024-02-08"
  irVersion: 33
  version: 0.17.2
- changelogEntry:
    - summary: "## What's Changed\r\n* (fix): OpenAPI overrides replaces list of primitives\
        \ but merges list of objects by @dsinghvi in https://github.com/fern-api/fern/pull/2910\r\
        \n* (fix): OpenAPI overrides replaces list of primitives but merges list of\
        \ objects by @dsinghvi in https://github.com/fern-api/fern/pull/2910\r\n* (fix):\
        \ use brightness not luminance to flip the color theme by @abvthecity in https://github.com/fern-api/fern/pull/2912\r\
        \napi/fern/pull/2915\r\n\r\n\r\n**Full Changelog**: https://github.com/fern-api/fern/compare/0.17.0...0.17.1"
      type: chore
  createdAt: "2024-02-07"
  irVersion: 33
  version: 0.17.1
- changelogEntry:
    - summary: "- **break**: The OpenAPI importer now considers the `title` field when\
        \ generating a schema name. It only considers this field if there is no whitespace\
        \ and only contains alphabetic characters. We're constantly trying to improve\
        \ Fern to generate as idiomatic code as possible and naming schemas correctly\
        \ is a huge part of that. \r\n \r\n   By upgrading the Fern CLI to a `0.17.x`\
        \ version, any SDKs with the following OpenAPI would receive compile breaks\
        \ b/c the object would be renamed as `Bar`.\r\n   ```yaml\r\n   Foo: \r\n  \
        \   title: Bar\r\n     type: object\r\n   ```\r\n"
      type: chore
  createdAt: "2024-02-07"
  irVersion: 33
  version: 0.17.0
- changelogEntry:
    - summary: "## What's Changed\r\n* (feature): additional layout options for docs\
        \ by @abvthecity in https://github.com/fern-api/fern/pull/2781\r\n* (feature):\
        \ `x-fern-examples` extension in OpenAPI operation by @abvthecity in https://github.com/fern-api/fern/pull/2856\r\
        \n**Full Changelog**: https://github.com/fern-api/fern/compare/0.16.43...0.16.44-rc0\r\
        \n* (java): java sdk, model and spring generators now support boolean literals\
        \ by @dsinghvi in https://github.com/fern-api/fern/pull/2887\r\n* fixes: \U0001F48E\
        \ Ruby: Fix typos, imports and several other papercuts within SDK generation\
        \ by @armandobelardo in https://github.com/fern-api/fern/pull/2868\r\n* fix:\
        \ Ruby: fix version header and file write location by @armandobelardo in https://github.com/fern-api/fern/pull/2889\r\
        \n* fix: ruby: support deeply nested objects correctly by @armandobelardo in\
        \ https://github.com/fern-api/fern/pull/2895\r\n* chore: allow releasing RCs\
        \ through Actions by @armandobelardo in https://github.com/fern-api/fern/pull/2896\r\
        \n* fix: update the dev release workflow to leverage full commit history by\
        \ @armandobelardo in https://github.com/fern-api/fern/pull/2897\r\n* additional\
        \ config options by @abvthecity in https://github.com/fern-api/fern/pull/2781\r\
        \n* improvement: update readme to expose fastapi configs by @armandobelardo\
        \ in https://github.com/fern-api/fern/pull/2901\r\n* fix: ruby: address potential\
        \ naming conflicts within SDK by @armandobelardo in https://github.com/fern-api/fern/pull/2902\r\
        \n* fix: Ruby: ensure services always have a name by @armandobelardo in https://github.com/fern-api/fern/pull/2903\r\
        \n* fix: improve handling color config for dark vs light themes by @abvthecity\
        \ in https://github.com/fern-api/fern/pull/2904\r\n\r\n\r\n**Full Changelog**:\
        \ https://github.com/fern-api/fern/compare/0.16.43...0.16.44-rc1"
      type: chore
  createdAt: "2024-02-06"
  irVersion: 32
  version: 0.16.44-rc1
- changelogEntry:
    - summary:
        "## What's Changed\r\n* (ruby): 0.0.1 Release by @armandobelardo in https://github.com/fern-api/fern/pull/2858\r\
        \n* (java): java sdk generator supports idempotency headers by @dsinghvi in\
        \ https://github.com/fern-api/fern/pull/2884\r\n* (cli): `x-fern-streaming`\
        \ respects extensions on stream property by @dsinghvi in https://github.com/fern-api/fern/pull/2853\r\
        \n* (cli): list overrides win over OpenAPI and do not get combined by @dsinghvi\
        \ in https://github.com/fern-api/fern/pull/2854\r\n\r\n**Full Changelog**: https://github.com/fern-api/fern/compare/0.16.43-rc0...0.16.43-rc1\r\
        \n\r\n\r\n**Full Changelog**: https://github.com/fern-api/fern/compare/0.16.43-rc1...0.16.43-rc2"
      type: chore
  createdAt: "2024-02-04"
  irVersion: 32
  version: 0.16.43
- changelogEntry:
    - summary: "## What's Changed\r\n* improvement: TypeScript SDK steps in quickstart\
        \ by @dannysheridan in https://github.com/fern-api/fern/pull/2829\r\n* fix:\
        \ increase python generator recursion depth to allow for deeply nested examples\
        \ by @armandobelardo  in https://github.com/fern-api/fern/pull/2825\r\n* fix:\
        \ OpenAPI importer respects `x-examples` key by @dsinghvi in https://github.com/fern-api/fern/pull/2845\r\
        \n* (fix): Add support for custom code samples by @abvthecity in https://github.com/fern-api/fern/pull/2842\r\
        \n* (fix): OpenAPI importer brings in example names by @dsinghvi in https://github.com/fern-api/fern/pull/2847\r\
        \n* (fix): `fern write-definition` does not remove markdown formatting by @dsinghvi\
        \ in https://github.com/fern-api/fern/pull/2849\r\n* (feature): introduce `x-fern-resolutions`\
        \ extension by @dsinghvi in https://github.com/fern-api/fern/pull/2844\r\n\r\
        \n## New Contributors\r\n* @abvthecity made their first contribution in https://github.com/fern-api/fern/pull/2842\r\
        \n\r\n**Full Changelog**: https://github.com/fern-api/fern/compare/0.16.41...0.16.42"
      type: chore
  createdAt: "2024-02-01"
  irVersion: 32
  version: 0.16.42
- changelogEntry:
    - summary: "## What's Changed\r\n* (feature): OpenAPI importer supports format `json-string`\
        \ by @dsinghvi in https://github.com/fern-api/fern/pull/2827\r\n  ```yaml\r\n\
        \  MySchema: \r\n    type: striing\r\n    format: json-string # <---- OpenAPI\
        \ importer handles this\r\n  ```\r\n\r\n\r\n**Full Changelog**: https://github.com/fern-api/fern/compare/0.16.40...0.16.41"
      type: chore
  createdAt: "2024-01-29"
  irVersion: 32
  version: 0.16.41
- changelogEntry:
    - summary: "## What's Changed\r\n* (fix): add a `disable-example` flag for generators\
        \ by @dsinghvi in https://github.com/fern-api/fern/pull/2826\r\n  ```yaml\r\n\
        \  generators: \r\n    - name: ...\r\n       version: ...\r\n       disable-examples:\
        \ true # A temporary workaround while we iron out example deserialization bugs\
        \ in python\r\n  ```\r\n\r\n\r\n**Full Changelog**: https://github.com/fern-api/fern/compare/0.16.39...0.16.40"
      type: chore
  createdAt: "2024-01-29"
  irVersion: 32
  version: 0.16.40
- changelogEntry:
    - summary: "## What's Changed\r\n* (release): support scanning env variable for\
        \ auth in python sdk generator 0.8.1  by @dsinghvi in https://github.com/fern-api/fern/pull/2811\r\
        \n* (feature): introduce nuget ouptut location by @dsinghvi in https://github.com/fern-api/fern/pull/2812\r\
        \n\r\n\r\n**Full Changelog**: https://github.com/fern-api/fern/compare/0.16.38...0.16.39"
      type: chore
  createdAt: "2024-01-26"
  irVersion: 32
  version: 0.16.39
- changelogEntry:
    - summary: "## What's Changed\r\n* (fix): OpenAPI importer uses the `value` field\
        \ when looking at `examples` by @dsinghvi in https://github.com/fern-api/fern/pull/2803\r\
        \n\r\n\r\n**Full Changelog**: https://github.com/fern-api/fern/compare/0.16.37...0.16.38"
      type: chore
  createdAt: "2024-01-26"
  irVersion: 32
  version: 0.16.38
- changelogEntry:
    - summary: "## What's Changed\r\n* (fix): Allow Ruby generator to work on IRv32\
        \ by @armandobelardo in https://github.com/fern-api/fern/pull/2668\r\n* (chore):\
        \ Go generators use IRv32 by @amckinney in https://github.com/fern-api/fern/pull/2672\r\
        \n* (fix): python sdk sends enum value for inlined requests by @dsinghvi in\
        \ https://github.com/fern-api/fern/pull/2793\r\n* (release): 0.8.0 of python-sdk\
        \ generator by @dsinghvi in https://github.com/fern-api/fern/pull/2795\r\n*\
        \ (fix): OpenAPI importer query parameters always generate valid names by @dsinghvi\
        \ in https://github.com/fern-api/fern/pull/2801\r\n* (fix): OpenAPI importer\
        \ example generation skips object query params by @dsinghvi in https://github.com/fern-api/fern/pull/2800\r\
        \n\r\n## New Contributors\r\n* @SK-Sam made their first contribution in https://github.com/fern-api/fern/pull/2687\r\
        \n\r\n**Full Changelog**: https://github.com/fern-api/fern/compare/0.16.36...0.16.37"
      type: chore
  createdAt: "2024-01-25"
  irVersion: 32
  version: 0.16.37
- changelogEntry:
    - summary: "## What's Changed\r\n* feature: CLI supports running Ruby sdk + model\
        \ generator by @armandobelardo in https://github.com/fern-api/fern/pull/2570\r\
        \n* fix: OpenAPI importer adds variables accordingly by @dsinghvi in https://github.com/fern-api/fern/pull/2667\r\
        \n\r\n\r\n**Full Changelog**: https://github.com/fern-api/fern/compare/0.16.35...0.16.36"
      type: chore
  createdAt: "2024-01-19"
  irVersion: 32
  version: 0.16.36
- changelogEntry:
    - summary: "## What's Changed\r\n* fix: OpenAPI importer supports union examples\
        \  by @dsinghvi in https://github.com/fern-api/fern/pull/2653\r\n\r\n\r\n**Full\
        \ Changelog**: https://github.com/fern-api/fern/compare/0.16.34...0.16.35"
      type: chore
  createdAt: "2024-01-18"
  irVersion: 32
  version: 0.16.35
- changelogEntry:
    - summary: "## What's Changed\r\n* fix: OpenAPI importer supports generating examples\
        \ for `unknown` by @dsinghvi in https://github.com/fern-api/fern/pull/2624\r\
        \n* fix: auto generation of primitive examples by @dsinghvi in https://github.com/fern-api/fern/pull/2625\r\
        \n* fix: misc fixes to OpenAPI example generation by @dsinghvi in https://github.com/fern-api/fern/pull/2630\r\
        \n* fix: `getAllProperties` visits references by @dsinghvi in https://github.com/fern-api/fern/pull/2631\r\
        \n* fix: OpenAPI importer uses generated names for aliases by @dsinghvi in https://github.com/fern-api/fern/pull/2632\r\
        \n* fix: inlined component schemas are added to __package__.yml by @dsinghvi\
        \ in https://github.com/fern-api/fern/pull/2633\r\n* fix: OpenAPI importer handles\
        \ property conflicts from grandparents by @dsinghvi in https://github.com/fern-api/fern/pull/2637\r\
        \n* fix: OpenAPI importer replaces schemas that start with numbers with alphabetic\
        \ notation by @dsinghvi in https://github.com/fern-api/fern/pull/2638\r\n* fix:\
        \ upgrade fiddle sdk to `0.0.386` so that license generation works by @dsinghvi\
        \ in https://github.com/fern-api/fern/pull/2643\r\n* fix: OpenAPI importer removes\
        \ redundant path from environment by @dsinghvi in https://github.com/fern-api/fern/pull/2650\r\
        \n* fix: OpenAPI importer doesn't extend aliased schemas that have a property\
        \ conflict by @dsinghvi in https://github.com/fern-api/fern/pull/2651\r\n* fix:\
        \ OpenAPI importer doesn't set name override for nested key value pair by @dsinghvi\
        \ in https://github.com/fern-api/fern/pull/2652\r\n\r\n\r\n**Full Changelog**:\
        \ https://github.com/fern-api/fern/compare/0.16.33...0.16.34"
      type: chore
  createdAt: "2024-01-17"
  irVersion: 32
  version: 0.16.34
- changelogEntry:
    - summary: "## What's Changed\r\n* feature: add `fern mock` command by @amckinney\
        \ in https://github.com/fern-api/fern/pull/2618\r\n* feature: OpenAPI importer\
        \ looks at `examples` property by @dsinghvi in https://github.com/fern-api/fern/pull/2621\r\
        \n\r\n\r\n**Full Changelog**: https://github.com/fern-api/fern/compare/0.16.32...0.16.33"
      type: chore
  createdAt: "2024-01-15"
  irVersion: 32
  version: 0.16.33
- changelogEntry:
    - summary: "## What's Changed\r\n* fix: OpenAPI importer handles converting boolean\
        \ enums  @dsinghvi in https://github.com/fern-api/fern/pull/2616\r\n\r\n\r\n\
        **Full Changelog**: https://github.com/fern-api/fern/compare/0.16.31...0.16.32"
      type: chore
  createdAt: "2024-01-13"
  irVersion: 32
  version: 0.16.32
- changelogEntry:
    - summary: "## What's Changed\r\n* fix: OpenAPI importer visits nested `allOf` when\
        \ inlined by @dsinghvi in https://github.com/fern-api/fern/pull/2615\r\n\r\n\
        \r\n**Full Changelog**: https://github.com/fern-api/fern/compare/0.16.30...0.16.31"
      type: chore
  createdAt: "2024-01-12"
  irVersion: 32
  version: 0.16.31
- changelogEntry:
    - summary: "## What's Changed\r\n* feature: allow specifying OpenAPI overrides in\
        \ generators.yml by @dsinghvi in https://github.com/fern-api/fern/pull/2613\r\
        \n  ```yaml\r\n  # generators.yml \r\n  openapi: <path to openapi> \r\n  openapi-overrides:\
        \ <path to openapi overrides> \r\n  ```\r\n\r\n\r\n**Full Changelog**: https://github.com/fern-api/fern/compare/0.16.29...0.16.30"
      type: chore
  createdAt: "2024-01-12"
  irVersion: 32
  version: 0.16.30
- changelogEntry:
    - summary: "## What's Changed\r\n* fix: OpenAPI importer supports reading `x-fern-sdk-return-value`\
        \ by @dsinghvi in https://github.com/fern-api/fern/pull/2610\r\n\r\n\r\n**Full\
        \ Changelog**: https://github.com/fern-api/fern/compare/0.16.28...0.16.29"
      type: chore
  createdAt: "2024-01-12"
  irVersion: 32
  version: 0.16.29
- changelogEntry:
    - summary: "## What's Changed\r\n* fix: OpenAPI importer adds common server path\
        \ to endpoint path by @dsinghvi in https://github.com/fern-api/fern/pull/2603\r\
        \n\r\n\r\n**Full Changelog**: https://github.com/fern-api/fern/compare/0.16.27...0.16.28"
      type: chore
  createdAt: "2024-01-11"
  irVersion: 32
  version: 0.16.28
- changelogEntry:
    - summary: "## What's Changed\r\n* test: Add test for file upload with query params\
        \ by @amckinney in https://github.com/fern-api/fern/pull/2441\r\n* test: Replace\
        \ /bin/bash with /bin/sh by @amckinney in https://github.com/fern-api/fern/pull/2595\r\
        \n* docs: update quickstart.mdx by @minaelee in https://github.com/fern-api/fern/pull/2596\r\
        \n* fix: send descriptions for union base properties when generating docs by\
        \ @dsinghvi in https://github.com/fern-api/fern/pull/2601\r\n\r\n\r\n**Full\
        \ Changelog**: https://github.com/fern-api/fern/compare/0.16.25...0.16.26"
      type: chore
  createdAt: "2024-01-11"
  irVersion: 32
  version: 0.16.27
- changelogEntry:
    - summary: "## What's Changed\r\n* fix: OpenAPI importer creates inline request\
        \ schemas for singular allOf by @dsinghvi in https://github.com/fern-api/fern/pull/2591\r\
        \n\r\n\r\n**Full Changelog**: https://github.com/fern-api/fern/compare/0.16.24...0.16.25"
      type: chore
  createdAt: "2024-01-10"
  irVersion: 32
  version: 0.16.25
- changelogEntry:
    - summary: "## What's Changed\r\n* fix: OpenAPI converter uses literals when anyOf\
        \ has inlined enums  by @dsinghvi in https://github.com/fern-api/fern/pull/2589\r\
        \n\r\n\r\n**Full Changelog**: https://github.com/fern-api/fern/compare/0.16.23...0.16.24"
      type: chore
  createdAt: "2024-01-10"
  irVersion: 32
  version: 0.16.24
- changelogEntry:
    - summary: "## What's Changed\r\n* fix: make `generators.yml` optional if no generators\
        \ by @dsinghvi in https://github.com/fern-api/fern/pull/2585\r\n\r\n## New Contributors\r\
        \n* @minaelee made their first contribution in https://github.com/fern-api/fern/pull/2567\r\
        \n\r\n**Full Changelog**: https://github.com/fern-api/fern/compare/0.16.22...0.16.23"
      type: chore
  createdAt: "2024-01-09"
  irVersion: 32
  version: 0.16.23
- changelogEntry:
    - summary: "## What's Changed\r\n* fix: handle error declaration conflicts in OpenAPI\
        \ importer by @dsinghvi in https://github.com/fern-api/fern/pull/2550\r\n\r\n\
        \r\n**Full Changelog**: https://github.com/fern-api/fern/compare/0.16.21...0.16.22"
      type: chore
  createdAt: "2024-01-01"
  irVersion: 32
  version: 0.16.22
- changelogEntry:
    - summary: "## What's Changed\r\n* fix: OpenAPI importer handles null `anyOf` with\
        \ more than 3 variants by @dsinghvi in https://github.com/fern-api/fern/pull/2549\r\
        \n\r\n\r\n**Full Changelog**: https://github.com/fern-api/fern/compare/0.16.20...0.16.21"
      type: chore
  createdAt: "2024-01-01"
  irVersion: 32
  version: 0.16.21
- changelogEntry:
    - summary: "## What's Changed\r\n* feature: `push` mode for GitHub repository by\
        \ @dsinghvi in https://github.com/fern-api/fern/pull/2546\r\n  ```yaml\r\n \
        \ # generators.yml\r\n  - name: fernapi/fern-python-sdk\r\n    ...\r\n    github:\
        \ \r\n      mode: push\r\n      repository: owner/repo\r\n      branch: # optional\
        \ branch, if omitted uses the default channel \r\n  ```\r\n\r\n\r\n**Full Changelog**:\
        \ https://github.com/fern-api/fern/compare/0.16.19...0.16.20"
      type: chore
  createdAt: "2023-12-29"
  irVersion: 32
  version: 0.16.20
- changelogEntry:
    - summary: "**Full Changelog**: https://github.com/fern-api/fern/compare/0.16.17...0.16.19"
      type: chore
  createdAt: "2023-12-23"
  irVersion: 32
  version: 0.16.19
- changelogEntry:
    - summary: "## What's Changed\r\n* feature: openapi importer generates oauth 2 scopes\
        \ enum by @dsinghvi in https://github.com/fern-api/fern/pull/2540\r\n\r\n\r\n\
        **Full Changelog**: https://github.com/fern-api/fern/compare/0.16.16...0.16.17"
      type: chore
  createdAt: "2023-12-23"
  irVersion: 32
  version: 0.16.17
- changelogEntry:
    - summary: "## What's Changed\r\n* fix: respect audiences on inlined request bodies\
        \ by @dsinghvi in https://github.com/fern-api/fern/pull/2535\r\n\r\n\r\n**Full\
        \ Changelog**: https://github.com/fern-api/fern/compare/0.16.15...0.16.16"
      type: chore
  createdAt: "2023-12-22"
  irVersion: 32
  version: 0.16.16
- changelogEntry:
    - summary: "## What's Changed\r\n* fix: unknown types should be treated as optional\
        \ when validating examples by @dsinghvi in https://github.com/fern-api/fern/pull/2532\r\
        \n* fix: `write-definition` writes to hidden folder by @dsinghvi in https://github.com/fern-api/fern/pull/2533\r\
        \n\r\n\r\n**Full Changelog**: https://github.com/fern-api/fern/compare/0.16.14...0.16.15"
      type: chore
  createdAt: "2023-12-22"
  irVersion: 32
  version: 0.16.15
- changelogEntry:
    - summary: "## What's Changed\r\n* feature: `fern write-definition` writes out api\
        \ dependencies by @dsinghvi in https://github.com/fern-api/fern/pull/2531\r\n\
        \r\n\r\n**Full Changelog**: https://github.com/fern-api/fern/compare/0.16.13...0.16.14"
      type: chore
  createdAt: "2023-12-22"
  irVersion: 32
  version: 0.16.14
- changelogEntry:
    - summary: "## What's Changed\r\n* feature: support property level audiences by\
        \ @dsinghvi in https://github.com/fern-api/fern/pull/2526\r\n* feature: openapi\
        \ importer supports importing property level audiences by @dsinghvi in https://github.com/fern-api/fern/pull/2528\r\
        \n\r\n\r\n**Full Changelog**: https://github.com/fern-api/fern/compare/0.16.12...0.16.13"
      type: chore
  createdAt: "2023-12-21"
  irVersion: 32
  version: 0.16.13
- changelogEntry:
    - summary: "## What's Changed\r\n* internal: seed accepts path to api directory\
        \ for custom fixture by @dsinghvi in https://github.com/fern-api/fern/pull/2516\r\
        \n* fix: fern python generators rely on ir v31 by @dsinghvi in https://github.com/fern-api/fern/pull/2517\r\
        \n* feature: run prettier on doc strings by @dsinghvi in https://github.com/fern-api/fern/pull/2508\r\
        \n* fix: use `JSON.stringify` when writing IR by @dsinghvi in https://github.com/fern-api/fern/pull/2511\r\
        \n* fix: OpenAPI importer handles self referencing schemas  by @dsinghvi in\
        \ https://github.com/fern-api/fern/pull/2512\r\n* fix: handle explicit `null`\
        \ strings in OpenAPI schemas by @dsinghvi in https://github.com/fern-api/fern/pull/2514\r\
        \n* fix: `ResourceList` in fhir is an undiscriminated union with literal properties\
        \ by @armandobelardo in https://github.com/fern-api/fern/pull/2513\r\n* fix:\
        \ add `int`, `float`, and `complex` to python reserved words by @armandobelardo\
        \ in https://github.com/fern-api/fern/pull/2523\r\n\r\n\r\n**Full Changelog**:\
        \ https://github.com/fern-api/fern/compare/0.16.11...0.16.12"
      type: chore
  createdAt: "2023-12-20"
  irVersion: 32
  version: 0.16.12
- changelogEntry:
    - summary: "## What's Changed\r\n* fix: OpenAPI importer properly escapes examples\
        \ that start with $ sign by @dsinghvi in https://github.com/fern-api/fern/pull/2509\r\
        \n\r\n\r\n**Full Changelog**: https://github.com/fern-api/fern/compare/0.16.10...0.16.11"
      type: chore
  createdAt: "2023-12-18"
  irVersion: 32
  version: 0.16.11
- changelogEntry:
    - summary: "## What's Changed\r\n* document: x-fern-server-name extension by @dannysheridan\
        \ in https://github.com/fern-api/fern/pull/2504\r\n* feature: add x-fern-parameter-name\
        \ extension by @amckinney in https://github.com/fern-api/fern/pull/2489\r\n\
        * chore: seed exits 1 if tests fail  by @dsinghvi in https://github.com/fern-api/fern/pull/2505\r\
        \n* fix: x-fern-streaming can be used with x-fern-group-name by @amckinney in\
        \ https://github.com/fern-api/fern/pull/2488\r\n\r\n\r\n**Full Changelog**:\
        \ https://github.com/fern-api/fern/compare/0.16.9...0.16.10"
      type: chore
  createdAt: "2023-12-18"
  irVersion: 32
  version: 0.16.10
- changelogEntry:
    - summary: "## What's Changed\r\n* fix: improve `fern check` only logging errors\
        \ by @dsinghvi in https://github.com/fern-api/fern/pull/2501\r\n\r\n\r\n**Full\
        \ Changelog**: https://github.com/fern-api/fern/compare/0.16.8...0.16.9"
      type: chore
  createdAt: "2023-12-17"
  irVersion: 32
  version: 0.16.9
- changelogEntry:
    - summary: "## What's Changed\r\n* chore: run ci on forked PRs for contributors\
        \ by @dsinghvi in https://github.com/fern-api/fern/pull/2494\r\n* internal:\
        \ seed only runs one container per script for all fixtures by @armandobelardo\
        \ in https://github.com/fern-api/fern/pull/2492\r\n* fix: typo in docs starter\
        \ example repo by @dannysheridan in https://github.com/fern-api/fern/pull/2496\r\
        \n* fix: header on quickstart page by @dannysheridan in https://github.com/fern-api/fern/pull/2497\r\
        \n* fix: `fern write-definition` doesn't throw on non-OpenAPI workspaces by\
        \ @dsinghvi in https://github.com/fern-api/fern/pull/2499\r\n* fix: `fern check`\
        \ logs `All checks passed` if no errors @dsinghvi in https://github.com/fern-api/fern/pull/2499\r\
        \n\r\n\r\n**Full Changelog**: https://github.com/fern-api/fern/compare/0.16.7...0.16.8"
      type: chore
  createdAt: "2023-12-17"
  irVersion: 32
  version: 0.16.8
- changelogEntry:
    - summary: "## What's Changed\r\n* fix: openapi importer correctly imports across\
        \ nested fern definition files by @dsinghvi in https://github.com/fern-api/fern/pull/2491\r\
        \n\r\n\r\n**Full Changelog**: https://github.com/fern-api/fern/compare/0.16.6...0.16.7"
      type: chore
  createdAt: "2023-12-14"
  irVersion: 32
  version: 0.16.7
- changelogEntry:
    - summary: "## What's Changed\r\n* fix: openapi importer properly detects json response\
        \ by @dsinghvi in https://github.com/fern-api/fern/pull/2487\r\n\r\n\r\n**Full\
        \ Changelog**: https://github.com/fern-api/fern/compare/0.16.5...0.16.6"
      type: chore
  createdAt: "2023-12-13"
  irVersion: 32
  version: 0.16.6
- changelogEntry:
    - summary: "## What's Changed\r\n* fix: OpenAPI importer detects all possible `application/json`\
        \ request and response content types by @dsinghvi in https://github.com/fern-api/fern/pull/2486\r\
        \n\r\n\r\n**Full Changelog**: https://github.com/fern-api/fern/compare/0.16.4...0.16.5"
      type: chore
  createdAt: "2023-12-13"
  irVersion: 32
  version: 0.16.5
- changelogEntry:
    - summary: "## What's Changed\r\n* internal: enable typescript code snippets in\
        \ fern docs by @dsinghvi in https://github.com/fern-api/fern/pull/2473\r\n*\
        \ internal: `generators.yml` in public-api by @dsinghvi in https://github.com/fern-api/fern/pull/2475\r\
        \n* document: API-wide global configs in api.yml by @dannysheridan in https://github.com/fern-api/fern/pull/2478\r\
        \n* fix: escape OpenAPI string examples that star with `$` by @dsinghvi in https://github.com/fern-api/fern/pull/2483\r\
        \n* fix: handle OpenAPI importer handles unions `type: [string, object]` by\
        \ @dsinghvi in https://github.com/fern-api/fern/pull/2483\r\n\r\n\r\n**Full\
        \ Changelog**: https://github.com/fern-api/fern/compare/0.16.3...0.16.4"
      type: chore
  createdAt: "2023-12-13"
  irVersion: 32
  version: 0.16.4
- changelogEntry:
    - summary: "## What's Changed\r\n* improvement: openapi importer enum name generator\
        \ for like `>`, `<` , `<=`, `>=` by @dsinghvi in https://github.com/fern-api/fern/pull/2471\r\
        \n\r\n\r\n**Full Changelog**: https://github.com/fern-api/fern/compare/0.16.2...0.16.3"
      type: chore
  createdAt: "2023-12-11"
  irVersion: 32
  version: 0.16.3
- changelogEntry:
    - summary: "## What's Changed\r\n* docs: show example of list by @dannysheridan\
        \ in https://github.com/fern-api/fern/pull/2464\r\n* docs: improve cli descriptions\
        \ by @dannysheridan in https://github.com/fern-api/fern/pull/2466\r\n* fix:\
        \ openapi importer enum generation is valid @dsinghvi in https://github.com/fern-api/fern/pull/2468\r\
        \n* fix: openapi importer request references generation is valid @dsinghvi in\
        \ https://github.com/fern-api/fern/pull/2468\r\n* fix: introduce `fern openapi-ir`\
        \ for debugging @dsinghvi in https://github.com/fern-api/fern/pull/2468\r\n\r\
        \n\r\n**Full Changelog**: https://github.com/fern-api/fern/compare/0.16.1...0.16.2"
      type: chore
  createdAt: "2023-12-10"
  irVersion: 32
  version: 0.16.2
- changelogEntry:
    - summary: "## What's Changed\r\n* test: introduce a test definition for optional\
        \ by @dsinghvi in https://github.com/fern-api/fern/pull/2460\r\n* fix: aliases\
        \ with `x-fern-sdk-group-name` are stored in the right file by @dsinghvi in\
        \ https://github.com/fern-api/fern/pull/2461\r\n\r\n\r\n**Full Changelog**:\
        \ https://github.com/fern-api/fern/compare/0.16.0...0.16.1"
      type: chore
  createdAt: "2023-12-08"
  irVersion: 32
  version: 0.16.1
- changelogEntry:
    - summary: "## What's Changed\r\n* docs: add docs quickstart by @dannysheridan in\
        \ https://github.com/fern-api/fern/pull/2456\r\n* docs: fix callout spacing\
        \ by @dannysheridan in https://github.com/fern-api/fern/pull/2457\r\n* docs:\
        \ example provided for path parameter by @dannysheridan in https://github.com/fern-api/fern/pull/2458\r\
        \n* *feature*: support `x-fern-sdk-group-name` on schemas by @dsinghvi in https://github.com/fern-api/fern/pull/2459\r\
        \n   **NOTE** The OpenAPI importer was drastically modified, so be careful upgrading\
        \ to `0.16.0` and report any issues!\r\n\r\n\r\n**Full Changelog**: https://github.com/fern-api/fern/compare/0.15.18...0.16.0"
      type: chore
  createdAt: "2023-12-08"
  irVersion: 32
  version: 0.16.0
- changelogEntry:
    - summary: "## What's Changed\r\n* fix: overrides from `x-fern-overrides-filepath`\
        \ file win on tie by @dsinghvi in https://github.com/fern-api/fern/pull/2455\r\
        \n\r\n\r\n**Full Changelog**: https://github.com/fern-api/fern/compare/0.15.17...0.15.18"
      type: chore
  createdAt: "2023-12-07"
  irVersion: 32
  version: 0.15.18
- changelogEntry:
    - summary: "## What's Changed\r\n* feature: support overlaying extensions using\
        \ `x-fern-overrides-filepath` by @dsinghvi in https://github.com/fern-api/fern/pull/2452\r\
        \n\r\n\r\n**Full Changelog**: https://github.com/fern-api/fern/compare/0.15.16...0.15.17"
      type: chore
  createdAt: "2023-12-07"
  irVersion: 32
  version: 0.15.17
- changelogEntry:
    - summary: "## What's Changed\r\n* docs: Add screenshots to availability page by\
        \ @dannysheridan in https://github.com/fern-api/fern/pull/2448\r\n* feature:\
        \ OpenAPI supports `application/pdf` content-type by @amckinney in https://github.com/fern-api/fern/pull/2450\r\
        \n\r\n\r\n**Full Changelog**: https://github.com/fern-api/fern/compare/0.15.15...0.15.16"
      type: chore
  createdAt: "2023-12-06"
  irVersion: 32
  version: 0.15.16
- changelogEntry:
    - summary: "## What's Changed\r\n* fix: validate responses that are imported correctly\
        \ by @dsinghvi in https://github.com/fern-api/fern/pull/2447\r\n\r\n\r\n**Full\
        \ Changelog**: https://github.com/fern-api/fern/compare/0.15.14...0.15.15"
      type: chore
  createdAt: "2023-12-06"
  irVersion: 32
  version: 0.15.15
- changelogEntry:
    - summary: "**Full Changelog**: https://github.com/fern-api/fern/compare/0.15.13...0.15.14"
      type: chore
  createdAt: "2023-12-06"
  irVersion: 32
  version: 0.15.14
- changelogEntry:
    - summary: "## What's Changed\r\n* feature: OpenAPI importer supports `audio/mpeg`\
        \ content type by @dsinghvi in https://github.com/fern-api/fern/pull/2446\r\n\
        \r\n\r\n**Full Changelog**: https://github.com/fern-api/fern/compare/0.15.12...0.15.13"
      type: chore
  createdAt: "2023-12-06"
  irVersion: 32
  version: 0.15.13
- changelogEntry:
    - summary: "## What's Changed\r\n* internal: seed supports configurable ouptut mode\
        \ by @dsinghvi in https://github.com/fern-api/fern/pull/2430\r\n* internal:\
        \ add examples to literal-headers test definition by @amckinney in https://github.com/fern-api/fern/pull/2437\r\
        \n* internal: seed fixtures are dynamic by @amckinney in https://github.com/fern-api/fern/pull/2440\r\
        \n* documentation: broken links in quickstart by @dannysheridan in https://github.com/fern-api/fern/pull/2444\r\
        \n* feature: use tag order to set `navigation` in fern definition by @dsinghvi\
        \ in https://github.com/fern-api/fern/pull/2445\r\n\r\n\r\n**Full Changelog**:\
        \ https://github.com/fern-api/fern/compare/0.15.11...0.15.12"
      type: chore
  createdAt: "2023-12-06"
  irVersion: 32
  version: 0.15.12
- changelogEntry:
    - summary: "## What's Changed\r\n* feature: use terminal link to render clickable\
        \ docs URL by @dannysheridan in https://github.com/fern-api/fern/pull/2391\r\
        \n* docs: Explain how SDKs and Docs use audiences by @dannysheridan in https://github.com/fern-api/fern/pull/2411\r\
        \n* feature: send property level availability information to docs by @dsinghvi\
        \ in https://github.com/fern-api/fern/pull/2420\r\n* feature: support undiscriminated\
        \ union examples in ir by @dsinghvi in https://github.com/fern-api/fern/pull/2425\r\
        \n* feature: support x-fern-ignore at the schema level by @dsinghvi in https://github.com/fern-api/fern/pull/2428\r\
        \n* fix: correctly validate referenced examples that are being imported by @dsinghvi\
        \ in https://github.com/fern-api/fern/pull/2429\r\n\r\n\r\n**Full Changelog**:\
        \ https://github.com/fern-api/fern/compare/0.15.10...0.15.11"
      type: chore
  createdAt: "2023-12-04"
  irVersion: 32
  version: 0.15.11
- changelogEntry:
    - summary: "## What's Changed\r\n* seed: generators can be tested with different\
        \ output versions by @amckinney in https://github.com/fern-api/fern/pull/2401\r\
        \n* seed: support optional compile commands by @amckinney in https://github.com/fern-api/fern/pull/2409\r\
        \n* fix: example properties for imported types are properly serialized by @dsinghvi\
        \ in https://github.com/fern-api/fern/pull/2407\r\n\r\n\r\n**Full Changelog**:\
        \ https://github.com/fern-api/fern/compare/0.15.9...0.15.10"
      type: chore
  createdAt: "2023-11-30"
  irVersion: 31
  version: 0.15.10
- changelogEntry:
    - summary: "## What's Changed\r\n* fix: properly convert examples of imported types\
        \  by @dsinghvi in https://github.com/fern-api/fern/pull/2404\r\n\r\n\r\n**Full\
        \ Changelog**: https://github.com/fern-api/fern/compare/0.15.8...0.15.9"
      type: chore
  createdAt: "2023-11-30"
  irVersion: 31
  version: 0.15.9
- changelogEntry:
    - summary: "## What's Changed\r\n* fix: see docker logs when running `fern generate\
        \ --local` by @dsinghvi in https://github.com/fern-api/fern/pull/2400\r\n\r\n\
        \r\n**Full Changelog**: https://github.com/fern-api/fern/compare/0.15.7...0.15.8"
      type: chore
  createdAt: "2023-11-30"
  irVersion: 31
  version: 0.15.8
- changelogEntry:
    - summary: "## What's Changed\r\n* fix: compress fhir definition by having types\
        \ extend `BaseResource`  by @dsinghvi in https://github.com/fern-api/fern/pull/2387\r\
        \n* docs: availability in Fern Definition by @dannysheridan in https://github.com/fern-api/fern/pull/2395\r\
        \n* fix: OpenAPI importer generates non-conflicting names for multipart file\
        \ upload endpoints by @dsinghvi in https://github.com/fern-api/fern/pull/2399\r\
        \n\r\n\r\n**Full Changelog**: https://github.com/fern-api/fern/compare/0.15.6...0.15.7"
      type: chore
  createdAt: "2023-11-30"
  irVersion: 31
  version: 0.15.7
- changelogEntry:
    - summary: "## What's Changed\r\n* docs: how to control display order of your API\
        \ reference by @dsinghvi in https://github.com/fern-api/fern/pull/2366\r\n*\
        \ docs: .NET server code generator for C# by @dannysheridan in https://github.com/fern-api/fern/pull/2354\r\
        \n* docs: improve fern's readme.md by @dannysheridan in https://github.com/fern-api/fern/pull/2370\r\
        \n* docs: improve images in readme by @dannysheridan in https://github.com/fern-api/fern/pull/2371\r\
        \n* docs: improve readme image by @dannysheridan in https://github.com/fern-api/fern/pull/2372\r\
        \n* docs: add getting started to readme by @dannysheridan in https://github.com/fern-api/fern/pull/2380\r\
        \n* docs: update bug-report.md by @dannysheridan in https://github.com/fern-api/fern/pull/2375\r\
        \n* docs: file structure upon fern init by @dannysheridan in https://github.com/fern-api/fern/pull/2381\r\
        \n* fix: fern no longer fails to parse nested maps (`map<string, map<string,\
        \ int>>`)by @mmolash in https://github.com/fern-api/fern/pull/2369\r\n\r\n##\
        \ New Contributors\r\n* @mmolash made their first contribution in https://github.com/fern-api/fern/pull/2369\r\
        \n\r\n**Full Changelog**: https://github.com/fern-api/fern/compare/0.15.5...0.15.6"
      type: chore
  createdAt: "2023-11-28"
  irVersion: 31
  version: 0.15.6
- changelogEntry:
    - summary: "## What's Changed\r\n* fix: forward along global headers when registering\
        \ docs by @dsinghvi in https://github.com/fern-api/fern/pull/2358\r\n\r\n\r\n\
        **Full Changelog**: https://github.com/fern-api/fern/compare/0.15.4...0.15.5"
      type: chore
  createdAt: "2023-11-27"
  irVersion: 31
  version: 0.15.5
- changelogEntry:
    - summary: "## What's Changed\r\n* chore: use correct URL for preview server by\
        \ @dsinghvi in https://github.com/fern-api/fern/pull/2322\r\n* fix: docs preview\
        \ server no longer has cors requirement by @dsinghvi in https://github.com/fern-api/fern/pull/2323\r\
        \n* Add test def for optional enum query param by @davidkonigsberg in https://github.com/fern-api/fern/pull/2317\r\
        \n* chore: migrate to github workflows by @dsinghvi in https://github.com/fern-api/fern/pull/2327\r\
        \n* chore: migrate documentation to core repo by @dsinghvi in https://github.com/fern-api/fern/pull/2328\r\
        \n* feature: add example docs by @dsinghvi in https://github.com/fern-api/fern/pull/2342\r\
        \n* Change 'let us know' link from email to issue by @zachkirsch in https://github.com/fern-api/fern/pull/2344\r\
        \n* fix: links to generators by making them exact urls by @dannysheridan in\
        \ https://github.com/fern-api/fern/pull/2346\r\n* feature: seed CLI runs compile\
        \ commands for verification by @dsinghvi in https://github.com/fern-api/fern/pull/2351\r\
        \n* Improvement: document using an enum name and value by @dannysheridan in\
        \ https://github.com/fern-api/fern/pull/2349\r\n* chore: test definition for\
        \ bearer auth with environment variable by @dsinghvi in https://github.com/fern-api/fern/pull/2353\r\
        \n* fix: resolve referenced examples for path parameters by @dsinghvi in https://github.com/fern-api/fern/pull/2356\r\
        \n\r\n## New Contributors\r\n* @davidkonigsberg made their first contribution\
        \ in https://github.com/fern-api/fern/pull/2317\r\n\r\n**Full Changelog**: https://github.com/fern-api/fern/compare/0.15.3...0.15.4"
      type: chore
  createdAt: "2023-11-27"
  irVersion: 31
  version: 0.15.4
- changelogEntry:
    - summary: "## What's Changed\r\n* fix: migrate from registry-node to fdr-sdk by\
        \ @dsinghvi in https://github.com/fern-api/fern/pull/2313\r\n* build(deps):\
        \ bump @redocly/openapi-core from 1.4.0 to 1.4.1 by @dependabot in https://github.com/fern-api/fern/pull/2312\r\
        \n* build(deps): bump @fern-api/venus-api-sdk from 0.0.20-7-g6ea8dc4 to 0.0.36\
        \ by @dependabot in https://github.com/fern-api/fern/pull/2311\r\n* fix: docs\
        \ preview server returns the proper load docs by url response by @dsinghvi in\
        \ https://github.com/fern-api/fern/pull/2315\r\n* build(deps-dev): bump @types/swagger2openapi\
        \ from 7.0.0 to 7.0.4 by @dependabot in https://github.com/fern-api/fern/pull/2309\r\
        \n* feature: introduce `idempotency` configuration by @dsinghvi in https://github.com/fern-api/fern/pull/2302\r\
        \n* chore: add `idempotency-headers` to fern  by @dsinghvi in https://github.com/fern-api/fern/pull/2318\r\
        \n* chore: typescript generators depend on ir v31 by @dsinghvi in https://github.com/fern-api/fern/pull/2320\r\
        \n\r\n\r\n**Full Changelog**: https://github.com/fern-api/fern/compare/0.15.2...0.15.3"
      type: chore
  createdAt: "2023-11-21"
  irVersion: 31
  version: 0.15.3
- changelogEntry:
    - summary: "- **fix**: running `fern generate --local` with a `.fernignore` works
        in Github Actions (@dsinghvi)"
      type: chore
  createdAt: "2023-11-20"
  irVersion: 30
  version: 0.15.2
- changelogEntry:
    - summary: "**Full Changelog**: https://github.com/fern-api/fern/compare/0.15.2-rc1...0.15.2-rc3"
      type: chore
  createdAt: "2023-11-20"
  irVersion: 30
  version: 0.15.2-rc3
- changelogEntry:
    - summary: "**Full Changelog**: https://github.com/fern-api/fern/compare/0.15.2-rc1...0.15.2-rc2"
      type: chore
  createdAt: "2023-11-20"
  irVersion: 30
  version: 0.15.2-rc2
- changelogEntry:
    - summary: "**Full Changelog**: https://github.com/fern-api/fern/compare/0.15.2-rc0...0.15.2-rc1"
      type: chore
  createdAt: "2023-11-20"
  irVersion: 30
  version: 0.15.2-rc1
- changelogEntry:
    - summary:
        "## What's Changed\r\n* upgrade json5 to `2.2.2` by @dsinghvi in https://github.com/fern-api/fern/pull/2304\r\
        \n* chore: remove wire verification by @dsinghvi in https://github.com/fern-api/fern/pull/2305\r\
        \n* chore: upgrade yaml to 2.3.3 by @dsinghvi in https://github.com/fern-api/fern/pull/2306\r\
        \n* fix: `fern generate --local` with `.fernignore` fails in Github Workflow\
        \ by @dsinghvi in https://github.com/fern-api/fern/pull/2307\r\n\r\n\r\n**Full\
        \ Changelog**: https://github.com/fern-api/fern/compare/0.15.1...0.15.2-rc0"
      type: chore
  createdAt: "2023-11-20"
  irVersion: 30
  version: 0.15.2-rc0
- changelogEntry:
    - summary: "_It's been forever since we released a non release candidate!_\r\n\r\
        \n**Break**\r\n- The file structure of the Fern folder has now changed. If you\
        \ have a single API, your definition can live directly at the top-level. If\
        \ you have multiple, they will need to live in an apis folder. When you run\
        \ `fern upgrade` the directory structure will automatically be updated. "
      type: chore
  createdAt: "2023-11-20"
  irVersion: 30
  version: 0.15.1
- changelogEntry:
    - summary: "## What's Changed\r\n* feature: introduce `fern token` command to generate\
        \ `FERN_TOKEN` by @dsinghvi in https://github.com/fern-api/fern/pull/2295\r\n\
        \r\n\r\n**Full Changelog**: https://github.com/fern-api/fern/compare/0.15.0-rc87...0.15.0-rc88"
      type: chore
  createdAt: "2023-11-17"
  irVersion: 30
  version: 0.15.0-rc88
- changelogEntry:
    - summary: "## What's Changed\r\n* fix: non .fernignored files are deleted on successive\
        \ regeneration by @dsinghvi in https://github.com/fern-api/fern/pull/2294\r\n\
        \r\n\r\n**Full Changelog**: https://github.com/fern-api/fern/compare/0.15.0-rc84...0.15.0-rc85"
      type: chore
  createdAt: "2023-11-17"
  irVersion: 30
  version: 0.15.0-rc87
- changelogEntry:
    - summary: "## What's Changed\r\n* fix: `fern generate --local` no longer fails\
        \ if `.fernignore` is present and there are no new changes by @dsinghvi in https://github.com/fern-api/fern/pull/2291\r\
        \n\r\n\r\n**Full Changelog**: https://github.com/fern-api/fern/compare/0.15.0-rc83...0.15.0-rc84"
      type: chore
  createdAt: "2023-11-16"
  irVersion: 30
  version: 0.15.0-rc84
- changelogEntry:
    - summary: "## What's Changed\r\n* fix: default to service availability if endpoint\
        \ availability is not present by @dsinghvi in https://github.com/fern-api/fern/pull/2290\r\
        \n\r\n\r\n**Full Changelog**: https://github.com/fern-api/fern/compare/0.15.0-rc82...0.15.0-rc83"
      type: chore
  createdAt: "2023-11-16"
  irVersion: 30
  version: 0.15.0-rc83
- changelogEntry:
    - summary: "## What's Changed\r\n* feature: introduce `x-fern-type` extension to\
        \ the OpenAPI spec by @dsinghvi in https://github.com/fern-api/fern/pull/2289\r\
        \n\r\n\r\n**Full Changelog**: https://github.com/fern-api/fern/compare/0.15.0-rc81...0.15.0-rc82"
      type: chore
  createdAt: "2023-11-16"
  irVersion: 30
  version: 0.15.0-rc82
- changelogEntry:
    - summary: "## What's Changed\r\n* **Internal**: Add fern-python generator versions\
        \ for IRv30 by @amckinney in https://github.com/fern-api/fern/pull/2283\r\n\
        * **Internal**: Fix fern-java-model maven coordinates by @amckinney in https://github.com/fern-api/fern/pull/2284\r\
        \n* **Internal**: Generate fern-api/ir-go repository by @amckinney in https://github.com/fern-api/fern/pull/2285\r\
        \n* **Internal**: Set IRv29 version for TS and Java by @amckinney in https://github.com/fern-api/fern/pull/2286\r\
        \n\r\n\r\n**Full Changelog**: https://github.com/fern-api/fern/compare/0.15.0-rc80...0.15.0-rc81"
      type: chore
  createdAt: "2023-11-15"
  irVersion: 30
  version: 0.15.0-rc81
- changelogEntry:
    - summary: "## What's Changed\r\n* fix: dont compare root api files if dependency\
        \ has no endpoints by @dsinghvi in https://github.com/fern-api/fern/pull/2282\r\
        \n\r\n\r\n**Full Changelog**: https://github.com/fern-api/fern/compare/0.15.0-rc79...0.15.0-rc80"
      type: chore
  createdAt: "2023-11-15"
  irVersion: 30
  version: 0.15.0-rc80
- changelogEntry:
    - summary: "## What's Changed\r\n* internal: Add more granular test definitions\
        \ by @amckinney in https://github.com/fern-api/fern/pull/2277\r\n* feature:\
        \ update fhir.yml and setup workflow for registration by @dsinghvi in https://github.com/fern-api/fern/pull/2280\r\
        \n* fix: register union base properties in docs by @dsinghvi in https://github.com/fern-api/fern/pull/2281\r\
        \n\r\n\r\n**Full Changelog**: https://github.com/fern-api/fern/compare/0.15.0-rc77...0.15.0-rc78"
      type: chore
  createdAt: "2023-11-15"
  irVersion: 30
  version: 0.15.0-rc79
- changelogEntry:
    - summary: "- **feature**: mark `in-development` endpoints as `beta` in the generated
        docs"
      type: chore
  createdAt: "2023-11-14"
  irVersion: 29
  version: 0.15.0-rc75
- changelogEntry:
    - summary: "## What's Changed\r\n* **internal** Introduce IR version 30 for example\
        \ @amckinney in https://github.com/fern-api/fern/pull/2273\r\n\r\n\r\n**Full\
        \ Changelog**: https://github.com/fern-api/fern/compare/0.15.0-rc76...0.15.0-rc77"
      type: chore
  createdAt: "2023-11-14"
  irVersion: 30
  version: 0.15.0-rc77
- changelogEntry:
    - summary: "## What's Changed\r\n* fix: OpenAPI importer handles parsing server\
        \ variables by @dsinghvi in https://github.com/fern-api/fern/pull/2275\r\n\r\
        \n\r\n**Full Changelog**: https://github.com/fern-api/fern/compare/0.15.0-rc75...0.15.0-rc76"
      type: chore
  createdAt: "2023-11-14"
  irVersion: 29
  version: 0.15.0-rc76
- changelogEntry:
    - summary: Release 0.15.0-rc74
      type: chore
  createdAt: "2023-11-09"
  irVersion: 29
  version: 0.15.0-rc74
- changelogEntry:
    - summary: "- unblock ir-v28 generation"
      type: chore
  createdAt: "2023-11-09"
  irVersion: 29
  version: 0.15.0-rc73
- changelogEntry:
    - summary: Release 0.15.0-rc72
      type: chore
  createdAt: "2023-11-09"
  irVersion: 29
  version: 0.15.0-rc72
- changelogEntry:
    - summary: "- CLI supports running typescript generators 0.8.1+ (@dsinghvi)"
      type: chore
  createdAt: "2023-11-09"
  irVersion: 29
  version: 0.15.0-rc71
- changelogEntry:
    - summary: "- Support a `x-fern-streaming` extension in the OpenAPI importer (@amckinney)"
      type: chore
  createdAt: "2023-11-08"
  irVersion: 28
  version: 0.15.0-rc70
- changelogEntry:
    - summary: _No user facing changes_
      type: chore
  createdAt: "2023-11-03"
  irVersion: 27
  version: 0.15.0-rc68
- changelogEntry:
    - summary: _No user facing changes_
      type: chore
  createdAt: "2023-11-03"
  irVersion: 27
  version: 0.15.0-rc67
- changelogEntry:
    - summary: "- **fix**: OpenAPI importer always uses tags to organize endpoints if
        present (@dsinghvi)"
      type: chore
  createdAt: "2023-11-03"
  irVersion: 27
  version: 0.15.0-rc66
- changelogEntry:
    - summary: _No user facing changes_
      type: chore
  createdAt: "2023-11-02"
  irVersion: 27
  version: 0.15.0-rc65
- changelogEntry:
    - summary: _No user facing changes_
      type: chore
  createdAt: "2023-11-02"
  irVersion: 27
  version: 0.15.0-rc64
- changelogEntry:
    - summary: _No user facing changes_
      type: chore
  createdAt: "2023-11-01"
  irVersion: 27
  version: 0.15.0-rc63
- changelogEntry:
    - summary: "- OpenAPI importer skips example generation if `allOf` examples are
        undefined (@dsinghvi)"
      type: chore
  createdAt: "2023-11-01"
  irVersion: 27
  version: 0.15.0-rc61
- changelogEntry:
    - summary: "- Filter out undefined schemas when reading AsyncAPI (@dsinghvi)"
      type: chore
  createdAt: "2023-11-01"
  irVersion: 27
  version: 0.15.0-rc60
- changelogEntry:
    - summary: "fix: OpenAPI importer handles resolving property schema references (@dsinghvi)"
      type: chore
  createdAt: "2023-11-01"
  irVersion: 27
  version: 0.15.0-rc59
- changelogEntry:
    - summary: "- Retrigger latest release (@dsinghvi)"
      type: chore
  createdAt: "2023-10-30"
  irVersion: 27
  version: 0.15.0-rc57
- changelogEntry:
    - summary: "**fix**: AsyncAPI importer reads inlined message payloads (@dsinghvi)"
      type: chore
  createdAt: "2023-10-30"
  irVersion: 27
  version: 0.15.0-rc56
- changelogEntry:
    - summary: "- **fix**: OpenAPI parser handles converting discriminated unions that
        contain`allOf` references with the discriminant (@dsinghvi)"
      type: chore
  createdAt: "2023-10-30"
  irVersion: 27
  version: 0.15.0-rc55
- changelogEntry:
    - summary: "- **feature**: OpenAPI importer supports resolving multi-file references
        (@dsinghvi)"
      type: chore
  createdAt: "2023-10-30"
  irVersion: 27
  version: 0.15.0-rc54
- changelogEntry:
    - summary: "- **feature**: OpenAPI importer supports `x-fern-header-variable-name`
        to customize the header name in the SDK"
      type: chore
  createdAt: "2023-10-28"
  irVersion: 27
  version: 0.15.0-rc53
- changelogEntry:
    - summary: "- **fix**: OpenAPI importer handles multiple header security schemes"
      type: chore
  createdAt: "2023-10-27"
  irVersion: 27
  version: 0.15.0-rc52
- changelogEntry:
    - summary: "- **No user facing changes** - Seed testing CLI doesn't require generator
        languages to support testing OpenAPI/Postman generators"
      type: chore
  createdAt: "2023-10-27"
  irVersion: 27
  version: 0.15.0-rc51
- changelogEntry:
    - summary: "- Not a user facing change: IR for `property-response` uses correct
        typeId (@dsinghvi)"
      type: chore
  createdAt: "2023-10-26"
  irVersion: 27
  version: 0.15.0-rc50
- changelogEntry:
    - summary: "- Improve logging when `.fernignore` is present in directory (@dsinghvi) "
      type: chore
  createdAt: "2023-10-25"
  irVersion: 27
  version: 0.15.0-rc49
- changelogEntry:
    - summary: "- Upgrade Go generator IR version (@amckinney) \r\n- `response-property`\
        \ validation rules now handle aliases (@amckinney) "
      type: chore
  createdAt: "2023-10-25"
  irVersion: 27
  version: 0.15.0-rc48
- changelogEntry:
    - summary: "- Support `--custom fixture` in seed CLI for snapshot tests (@dsinghvi) "
      type: chore
  createdAt: "2023-10-24"
  irVersion: 27
  version: 0.15.0-rc47
- changelogEntry:
    - summary: "- Support literal examples (@dsinghvi) "
      type: chore
  createdAt: "2023-10-20"
  irVersion: 27
  version: 0.15.0-rc46
- changelogEntry:
    - summary: "- **fix**: OpenAPI importer removes global headers from example generation
        (@dsinghvi) "
      type: chore
  createdAt: "2023-10-20"
  irVersion: 27
  version: 0.15.0-rc45
- changelogEntry:
    - summary: "- OpenAPI example parser handles query params that are arrays (@dsinghvi) "
      type: chore
  createdAt: "2023-10-20"
  irVersion: 27
  version: 0.15.0-rc44
- changelogEntry:
    - summary: "- Support reading examples from OpenAPI spec (@dsinghvi) "
      type: chore
  createdAt: "2023-10-20"
  irVersion: 27
  version: 0.15.0-rc43
- changelogEntry:
    - summary: "- Support generating preview url when generating docs (@dsinghvi) "
      type: chore
  createdAt: "2023-10-15"
  irVersion: 26
  version: 0.15.0-rc42
- changelogEntry:
    - summary: Release 0.15.0-rc40
      type: chore
  createdAt: "2023-10-13"
  irVersion: 26
  version: 0.15.0-rc40
- changelogEntry:
    - summary: "- Rerelease SDKs (@dsinghvi) "
      type: chore
  createdAt: "2023-10-13"
  irVersion: 26
  version: 0.15.0-rc41
- changelogEntry:
    - summary: "- Support generating python snippets for documentation"
      type: chore
  createdAt: "2023-10-11"
  irVersion: 26
  version: 0.15.0-rc39
- changelogEntry:
    - summary: "- Additional seed test definitions (@dsinghvi) "
      type: chore
  createdAt: "2023-10-10"
  irVersion: 26
  version: 0.15.0-rc38
- changelogEntry:
    - summary: "- **fix**: delete existing output on local generation (@dsinghvi) "
      type: chore
  createdAt: "2023-10-08"
  irVersion: 26
  version: 0.15.0-rc37
- changelogEntry:
    - summary: "- **fix**:  seed CLI builds docker image (@dsinghvi) "
      type: chore
  createdAt: "2023-10-08"
  irVersion: 26
  version: 0.15.0-rc36
- changelogEntry:
    - summary: "- fix seed examples to contain datetime with UTC timezone (@dsinghvi) "
      type: chore
  createdAt: "2023-10-08"
  irVersion: 26
  version: 0.15.0-rc35
- changelogEntry:
    - summary: "- Fix: OpenAPI importer scans const fields when detecting discriminated
        unions (@dsinghvi) "
      type: chore
  createdAt: "2023-10-06"
  irVersion: 26
  version: 0.15.0-rc34
- changelogEntry:
    - summary: "- Read `const` values from OpenAPI spec (@dsinghvi) "
      type: chore
  createdAt: "2023-10-06"
  irVersion: 26
  version: 0.15.0-rc33
- changelogEntry:
    - summary: "- Fix discriminated union parsing in AsyncAPI import (@dsinghvi) "
      type: chore
  createdAt: "2023-10-05"
  irVersion: 26
  version: 0.15.0-rc32
- changelogEntry:
    - summary: "- Server side generators are tested with output mode local files (@dsinghvi) "
      type: chore
  createdAt: "2023-10-01"
  irVersion: 26
  version: 0.15.0-rc31
- changelogEntry:
    - summary: "- Generator snapshot tester supports custom configs (@dsinghvi) "
      type: chore
  createdAt: "2023-10-01"
  irVersion: 26
  version: 0.15.0-rc30
- changelogEntry:
    - summary: "- `--local` mode of the Fern CLI now correctly copies over generated
        typescript code (@dsinghvi) "
      type: chore
  createdAt: "2023-09-30"
  irVersion: 26
  version: 0.15.0-rc29
- changelogEntry:
    - summary: "- Bump generator versions to the latest (@amckinney) \r\n- Send undiscriminated\
        \ union type names to docs generation (@dsinghvi) "
      type: chore
  createdAt: "2023-09-29"
  irVersion: 26
  version: 0.15.0-rc28
- changelogEntry:
    - summary: "- Support `go-fiber` generator (@connormahon34) "
      type: chore
  createdAt: "2023-09-26"
  irVersion: 26
  version: 0.15.0-rc27
- changelogEntry:
    - summary: "- `fern generate --docs` will no longer fail because of network timeout
        issues (@dsinghvi)"
      type: chore
  createdAt: "2023-09-25"
  irVersion: 26
  version: 0.15.0-rc26
- changelogEntry:
    - summary: "- Add test fern definitions with endpoint examples(@amckinney) "
      type: chore
  createdAt: "2023-09-20"
  irVersion: 26
  version: 0.15.0-rc25
- changelogEntry:
    - summary: "- `fern generate --docs` runs validation on the the docs configuration
        (@dsinghvi) "
      type: chore
  createdAt: "2023-09-20"
  irVersion: 26
  version: 0.15.0-rc24
- changelogEntry:
    - summary: "- Support reading AsyncAPI Schemas (@dsinghvi) "
      type: chore
  createdAt: "2023-09-19"
  irVersion: 26
  version: 0.15.0-rc23
- changelogEntry:
    - summary: "- Add test definitions that contain examples(@amckinney) "
      type: chore
  createdAt: "2023-09-18"
  irVersion: 26
  version: 0.15.0-rc22
- changelogEntry:
    - summary: "- Only set GA availablity if explicitly defined in the API Definition
        (@dsinghvi) "
      type: chore
  createdAt: "2023-09-17"
  irVersion: 26
  version: 0.15.0-rc21
- changelogEntry:
    - summary: "- Set version slug override (@dsinghvi) "
      type: chore
  createdAt: "2023-09-16"
  irVersion: 26
  version: 0.15.0-rc20
- changelogEntry:
    - summary: "- docs.yml now supports showing API errors opt-in (@dsinghvi) "
      type: chore
  createdAt: "2023-09-13"
  irVersion: 26
  version: 0.15.0-rc19
- changelogEntry:
    - summary: "- CLI now requires that versioned navbars live in new files (@dsinghvi)\
        \ \r\n- CLI supports sending availability (@dsinghvi) \r\n- CLI has new validation\
        \ rules for mdx + filepaths (@dsinghvi) "
      type: chore
  createdAt: "2023-09-13"
  irVersion: 26
  version: 0.15.0-rc18
- changelogEntry:
    - summary: "- Docs support tabs (@dsinghvi) "
      type: chore
  createdAt: "2023-09-10"
  irVersion: 25
  version: 0.15.0-rc17
- changelogEntry:
    - summary: "- Fix and make sure CLI adheres to `--api` flag when filtering API workspaces
        (@dsinghvi) "
      type: chore
  createdAt: "2023-09-09"
  irVersion: 25
  version: 0.15.0-rc16
- changelogEntry:
    - summary: "- Validate markdown for documentation (@dsinghvi) "
      type: chore
  createdAt: "2023-09-06"
  irVersion: 25
  version: 0.15.0-rc15
- changelogEntry:
    - summary: "- Support specifying instance when running docs generation `fern generate
        --docs --instance <url>`"
      type: chore
  createdAt: "2023-09-06"
  irVersion: 25
  version: 0.15.0-rc14
- changelogEntry:
    - summary: "- Support reading `description` on `$ref` fields in OpenAPI (@dsinghvi) "
      type: chore
  createdAt: "2023-09-05"
  irVersion: 25
  version: 0.15.0-rc13
- changelogEntry:
    - summary: Release 0.15.0-rc12
      type: chore
  createdAt: "2023-09-05"
  irVersion: 25
  version: 0.15.0-rc12
- changelogEntry:
    - summary: "- Latest java generators depend on IR v25 to support text/plain responses
        (@dsinghvi) "
      type: chore
  createdAt: "2023-09-05"
  irVersion: 25
  version: 0.15.0-rc11
- changelogEntry:
    - summary: "- Add test definitions for `response: text` "
      type: chore
  createdAt: "2023-09-04"
  irVersion: 25
  version: 0.15.0-rc9
- changelogEntry:
    - summary: "- Support text responses (@dsinghvi) "
      type: chore
  createdAt: "2023-09-04"
  irVersion: 25
  version: 0.15.0-rc8
- changelogEntry:
    - summary: "- OpenAPI importer supports reading `application/octet-stream` requests
        (@dsinghvi) "
      type: chore
  createdAt: "2023-09-04"
  irVersion: 25
  version: 0.15.0-rc10
- changelogEntry:
    - summary: "- OpenAPI Importer handles deduping undiscriminated union types (@dsinghvi) "
      type: chore
  createdAt: "2023-08-31"
  irVersion: 24
  version: 0.15.0-rc7
- changelogEntry:
    - summary: "- Respect audiences for service type graph (@amckinney) "
      type: chore
  createdAt: "2023-08-31"
  irVersion: 24
  version: 0.15.0-rc6
- changelogEntry:
    - summary: "- Support reading `default` key in OpenAPI to account for headers with
        literal value (@dsinghvi) "
      type: chore
  createdAt: "2023-08-30"
  irVersion: 24
  version: 0.15.0-rc5
- changelogEntry:
    - summary: "- fern.config.json version is set to `*` which allows easier integration\
        \ with pnpm (@zachkirsch) \r\n- OpenAPI importer properly reads discriminated\
        \ unions so that discriminants are stripped from subtypes (@dsinghvi) "
      type: chore
  createdAt: "2023-08-30"
  irVersion: 24
  version: 0.15.0-rc4
- changelogEntry:
    - summary: "- Support reading webhooks from OpenAPI specs (@dsinghvi) "
      type: chore
  createdAt: "2023-08-25"
  irVersion: 24
  version: 0.15.0-rc3
- changelogEntry:
    - summary: "- Support uploading images with custom content types such as SVGs (@dsinghvi) "
      type: chore
  createdAt: "2023-08-23"
  irVersion: 24
  version: 0.15.0-rc2
- changelogEntry:
    - summary: "- Update discriminated union detection to handle referenced schemas
        (@dsinghvi) "
      type: chore
  createdAt: "2023-08-18"
  irVersion: 23
  version: 0.15.0-rc1
- changelogEntry:
    - summary: "- **Break**: The fern directory now has a top-level `apis` directory
        to handle apis and docs no longer live within an api definition"
      type: chore
  createdAt: "2023-08-16"
  irVersion: 23
  version: 0.15.0-rc0
- changelogEntry:
    - summary: Release 0.14.4-rc2
      type: chore
  createdAt: "2023-08-14"
  irVersion: 23
  version: 0.14.4-rc2
- changelogEntry:
    - summary: Release 0.14.4-rc1
      type: chore
  createdAt: "2023-08-14"
  irVersion: 23
  version: 0.14.4-rc1
- changelogEntry:
    - summary: CLI handles property names that start with numbers for code generation
        (@dsinghvi)
      type: chore
  createdAt: "2023-08-11"
  irVersion: 23
  version: 0.14.4-rc0
- changelogEntry:
    - summary: "- When `docs` is missing, the CLI should nudge the user to run `fern
        add docs` (@dannysheridan) "
      type: chore
  createdAt: "2023-08-08"
  irVersion: 23
  version: 0.14.3
- changelogEntry:
    - summary: "- When running `fern init --openapi <openapi>` the OpenAPI generator
        wont be included (@dannysheridan) "
      type: chore
  createdAt: "2023-08-08"
  irVersion: 23
  version: 0.14.2
- changelogEntry:
    - summary: "- Rerelease `0.14.0`"
      type: chore
  createdAt: "2023-08-07"
  irVersion: 22
  version: 0.14.1
- changelogEntry:
    - summary: "- The latest Go SDK Generator depends on IR V22 (@amckinney) "
      type: chore
  createdAt: "2023-08-07"
  irVersion: 22
  version: 0.14.0
- changelogEntry:
    - summary: '- Handle `type: "null"` when importing OpenAPI oneOf (@dsinghvi) '
      type: chore
  createdAt: "2023-08-05"
  irVersion: 22
  version: 0.13.0
- changelogEntry:
    - summary: "- No changes"
      type: chore
  createdAt: "2023-08-05"
  irVersion: 22
  version: 0.13.0-rc3
- changelogEntry:
    - summary: "- Java generators now require IR V20 (@dsinghvi) "
      type: chore
  createdAt: "2023-08-03"
  irVersion: 22
  version: 0.13.0-rc2
- changelogEntry:
    - summary: "- OpenAPI generator only includes current package as part of generated
        name (@dsinghvi) "
      type: chore
  createdAt: "2023-08-02"
  irVersion: 22
  version: 0.13.0-rc1
- changelogEntry:
    - summary: "- OpenAPI oneOf subtypes have generated names based on unique properties
        (@dsinghvi) "
      type: chore
  createdAt: "2023-08-02"
  irVersion: 22
  version: 0.13.0-rc0
- changelogEntry:
    - summary: "- OpenAPI importer converts `date-times` appropriately. Before this
        release, datetimes would be converted as strings. (@dsinghvi)"
      type: chore
  createdAt: "2023-08-02"
  irVersion: 22
  version: 0.12.0
- changelogEntry:
    - summary: "- Special case importing oneOf types that are all enums (@dsinghvi) "
      type: chore
  createdAt: "2023-08-02"
  irVersion: 22
  version: 0.11.12
- changelogEntry:
    - summary: "* Add `ServiceTypeReferenceInfo` to IR so that generators can recognize\
        \ what types are referenced from exactly one service (@amckinney).\r\n```yaml\r\
        \n  ServiceTypeReferenceInfo:\r\n    properties:\r\n      typesReferencedOnlyByService:\r\
        \n        docs: \"Types referenced by exactly one service.\"\r\n        type:\
        \ map<commons.ServiceId, list<commons.TypeId>>\r\n      sharedTypes:\r\n   \
        \     docs: \"Types referenced by either zero or multiple services.\"\r\n  \
        \      type: list<commons.TypeId>\r\n```"
      type: chore
  createdAt: "2023-08-01"
  irVersion: 22
  version: 0.11.12-rc2
- changelogEntry:
    - summary: "- Specify license in generators.yml (@amckinney) \r\n```yaml\r\ngroups:\
        \ \r\n  publish: \r\n    - name: fernapi/fern-go-sdk\r\n      version: 0.0.1\r\
        \n      github: \r\n        repository: my-org/my-repo\r\n        license: MIT\
        \ # <------- or Apache-2.0\r\n```"
      type: chore
  createdAt: "2023-07-29"
  irVersion: 22
  version: 0.11.12-rc0
- changelogEntry:
    - summary: "- Support `x-fern-ignore` OpenAPI extension. This extensions configures\
        \ fern to ignore certain endpoints when generating SDKs. (@dsinghvi) \r\n  ```yaml\r\
        \n  paths: \r\n    my/endpoint/path: \r\n      get: \r\n        x-fern-ignore:\
        \ true # <------- fern will skip this endpoint\r\n  ```"
      type: chore
  createdAt: "2023-07-29"
  irVersion: 22
  version: 0.11.12-rc1
- changelogEntry:
    - summary: "- OpenAPI importer handles converting numbers formatted as time-delta
        (@dsinghvi)"
      type: chore
  createdAt: "2023-07-28"
  irVersion: 22
  version: 0.11.11
- changelogEntry:
    - summary: "- OpenAPI importer handles converting servers with `staging` and `production`\
        \ descriptions (@dsinghvi) \r\n- Generators are upgraded in fern init (@dannysheridan)\
        \ \r\n- Documentation markdown paths are validated (@zachkirsch)"
      type: chore
  createdAt: "2023-07-26"
  irVersion: 22
  version: 0.11.10
- changelogEntry:
    - summary: "- handles `x-ndjson` content-type in OpenAPI responses"
      type: chore
  createdAt: "2023-07-24"
  irVersion: 22
  version: 0.11.9
- changelogEntry:
    - summary: Release 0.11.9-rc0
      type: chore
  createdAt: "2023-07-23"
  irVersion: 22
  version: 0.11.9-rc0
- changelogEntry:
    - summary: "- Register custom content types when reading from OpenAPI spec"
      type: chore
  createdAt: "2023-07-23"
  irVersion: 22
  version: 0.11.8
- changelogEntry:
    - summary: "- Register content-types when registering docs (i.e. such as `application/x-ndjson`)"
      type: chore
  createdAt: "2023-07-23"
  irVersion: 22
  version: 0.11.8-rc0
- changelogEntry:
    - summary: Release 0.11.7
      type: chore
  createdAt: "2023-07-23"
  irVersion: 22
  version: 0.11.7
- changelogEntry:
    - summary: Release 0.11.7-rc9
      type: chore
  createdAt: "2023-07-23"
  irVersion: 22
  version: 0.11.7-rc9
- changelogEntry:
    - summary: Release 0.11.7-rc8
      type: chore
  createdAt: "2023-07-23"
  irVersion: 22
  version: 0.11.7-rc8
- changelogEntry:
    - summary: Release 0.11.7-rc7
      type: chore
  createdAt: "2023-07-22"
  irVersion: 22
  version: 0.11.7-rc7
- changelogEntry:
    - summary: Release 0.11.7-rc6
      type: chore
  createdAt: "2023-07-22"
  irVersion: 22
  version: 0.11.7-rc6
- changelogEntry:
    - summary: Release 0.11.7-rc5
      type: chore
  createdAt: "2023-07-22"
  irVersion: 22
  version: 0.11.7-rc5
- changelogEntry:
    - summary: "- Hacky release with sleep 5s before running docker"
      type: chore
  createdAt: "2023-07-21"
  irVersion: 22
  version: 0.11.7-rc4
- changelogEntry:
    - summary: Release 0.11.7-rc3
      type: chore
  createdAt: "2023-07-20"
  irVersion: 22
  version: 0.11.7-rc3
- changelogEntry:
    - summary: "- Pypi token is correctly read in for publishing"
      type: chore
  createdAt: "2023-07-18"
  irVersion: 22
  version: 0.11.7-rc2
- changelogEntry:
    - summary: Release 0.11.7-rc1
      type: chore
  createdAt: "2023-07-14"
  irVersion: 22
  version: 0.11.7-rc1
- changelogEntry:
    - summary: Release 0.11.7-rc0
      type: chore
  createdAt: "2023-07-13"
  irVersion: 22
  version: 0.11.7-rc0
- changelogEntry:
    - summary: Release 0.11.6
      type: chore
  createdAt: "2023-07-11"
  irVersion: 22
  version: 0.11.6
- changelogEntry:
    - summary: Release 0.11.6-rc1
      type: chore
  createdAt: "2023-07-11"
  irVersion: 22
  version: 0.11.6-rc1
- changelogEntry:
    - summary: Release 0.11.6-rc0
      type: chore
  createdAt: "2023-07-11"
  irVersion: 22
  version: 0.11.6-rc0
- changelogEntry:
    - summary: "- Fixes https://github.com/fern-api/fern/issues/1880 (no longer forced
        to define auth if endpoints don't require auth)"
      type: chore
  createdAt: "2023-07-10"
  irVersion: 22
  version: 0.11.5
- changelogEntry:
    - summary: Release 0.11.4
      type: chore
  createdAt: "2023-07-06"
  irVersion: 22
  version: 0.11.4
- changelogEntry:
    - summary: Release 0.11.4-rc0
      type: chore
  createdAt: "2023-07-06"
  irVersion: 22
  version: 0.11.4-rc0
- changelogEntry:
    - summary: Release 0.11.3
      type: chore
  createdAt: "2023-07-06"
  irVersion: 22
  version: 0.11.3
- changelogEntry:
    - summary: Release 0.11.3-rc9
      type: chore
  createdAt: "2023-07-06"
  irVersion: 22
  version: 0.11.3-rc9
- changelogEntry:
    - summary: Release 0.11.3-rc8
      type: chore
  createdAt: "2023-07-06"
  irVersion: 22
  version: 0.11.3-rc8
- changelogEntry:
    - summary: Release 0.11.3-rc7
      type: chore
  createdAt: "2023-07-06"
  irVersion: 22
  version: 0.11.3-rc7
- changelogEntry:
    - summary: Release 0.11.3-rc6
      type: chore
  createdAt: "2023-07-06"
  irVersion: 22
  version: 0.11.3-rc6
- changelogEntry:
    - summary: Release 0.11.3-rc5
      type: chore
  createdAt: "2023-07-06"
  irVersion: 22
  version: 0.11.3-rc5
- changelogEntry:
    - summary: Release 0.11.3-rc10
      type: chore
  createdAt: "2023-07-06"
  irVersion: 22
  version: 0.11.3-rc10
- changelogEntry:
    - summary: Release 0.11.3-rc4
      type: chore
  createdAt: "2023-07-05"
  irVersion: 20
  version: 0.11.3-rc4
- changelogEntry:
    - summary: Release 0.11.3-rc3
      type: chore
  createdAt: "2023-06-28"
  irVersion: 20
  version: 0.11.3-rc3
- changelogEntry:
    - summary: Release 0.11.3-rc2
      type: chore
  createdAt: "2023-06-28"
  irVersion: 20
  version: 0.11.3-rc2
- changelogEntry:
    - summary: "- Support reading `x-fern-audiences` extension so that OpenAPI spec
        users can leverage fern audiences"
      type: chore
  createdAt: "2023-06-28"
  irVersion: 20
  version: 0.11.3-rc1
- changelogEntry:
    - summary: Release 0.11.3-rc0
      type: chore
  createdAt: "2023-06-24"
  irVersion: 20
  version: 0.11.3-rc0
- changelogEntry:
    - summary: Release 0.11.2
      type: chore
  createdAt: "2023-06-23"
  irVersion: 20
  version: 0.11.2
- changelogEntry:
    - summary: Release 0.11.1-rc0
      type: chore
  createdAt: "2023-06-22"
  irVersion: 20
  version: 0.11.1-rc0
- changelogEntry:
    - summary: "- Update OpenAPI Importer logic to handle FastAPI operation ids"
      type: chore
  createdAt: "2023-06-22"
  irVersion: 20
  version: 0.11.0
- changelogEntry:
    - summary: Release 0.10.28
      type: chore
  createdAt: "2023-06-20"
  irVersion: 20
  version: 0.10.28
- changelogEntry:
    - summary: Release 0.10.27
      type: chore
  createdAt: "2023-06-20"
  irVersion: 20
  version: 0.10.27
- changelogEntry:
    - summary: Release 0.10.27-rc0
      type: chore
  createdAt: "2023-06-15"
  irVersion: 20
  version: 0.10.27-rc0
- changelogEntry:
    - summary: Release 0.10.26
      type: chore
  createdAt: "2023-06-15"
  irVersion: 20
  version: 0.10.26
- changelogEntry:
    - summary: Release 0.10.25
      type: chore
  createdAt: "2023-06-15"
  irVersion: 20
  version: 0.10.25
- changelogEntry:
    - summary: Release 0.10.25-rc1
      type: chore
  createdAt: "2023-06-14"
  irVersion: 20
  version: 0.10.25-rc1
- changelogEntry:
    - summary: Release 0.10.25-rc0
      type: chore
  createdAt: "2023-06-13"
  irVersion: 20
  version: 0.10.25-rc0
- changelogEntry:
    - summary: "- Fixes https://github.com/fern-api/fern/issues/1765 so OpenAPI specs
        are not required to have `operationId` or `x-fern-sdk-method-name` "
      type: chore
  createdAt: "2023-06-13"
  irVersion: 20
  version: 0.10.24
- changelogEntry:
    - summary: Release 0.10.23
      type: chore
  createdAt: "2023-06-13"
  irVersion: 20
  version: 0.10.23
- changelogEntry:
    - summary: Release 0.10.23-rc0
      type: chore
  createdAt: "2023-06-12"
  irVersion: 20
  version: 0.10.23-rc0
- changelogEntry:
    - summary: Release 0.10.22
      type: chore
  createdAt: "2023-06-12"
  irVersion: 20
  version: 0.10.22
- changelogEntry:
    - summary: Release 0.10.21
      type: chore
  createdAt: "2023-06-12"
  irVersion: 20
  version: 0.10.21
- changelogEntry:
    - summary: Release 0.10.20
      type: chore
  createdAt: "2023-06-12"
  irVersion: 20
  version: 0.10.20
- changelogEntry:
    - summary: Release 0.10.20-rc0
      type: chore
  createdAt: "2023-06-12"
  irVersion: 20
  version: 0.10.20-rc0
- changelogEntry:
    - summary: Release 0.10.19
      type: chore
  createdAt: "2023-06-12"
  irVersion: 20
  version: 0.10.19
- changelogEntry:
    - summary: Release 0.10.18
      type: chore
  createdAt: "2023-06-11"
  irVersion: 20
  version: 0.10.18
- changelogEntry:
    - summary: Release 0.10.17
      type: chore
  createdAt: "2023-06-11"
  irVersion: 20
  version: 0.10.17
- changelogEntry:
    - summary: Release 0.10.16
      type: chore
  createdAt: "2023-06-11"
  irVersion: 20
  version: 0.10.16
- changelogEntry:
    - summary: Release 0.10.15
      type: chore
  createdAt: "2023-06-10"
  irVersion: 20
  version: 0.10.15
- changelogEntry:
    - summary: Release 0.10.14
      type: chore
  createdAt: "2023-06-10"
  irVersion: 20
  version: 0.10.14
- changelogEntry:
    - summary: Release 0.10.14-rc0
      type: chore
  createdAt: "2023-06-10"
  irVersion: 20
  version: 0.10.14-rc0
- changelogEntry:
    - summary: Release 0.10.13
      type: chore
  createdAt: "2023-06-09"
  irVersion: 20
  version: 0.10.13
- changelogEntry:
    - summary: Release 0.10.13-rc2
      type: chore
  createdAt: "2023-06-09"
  irVersion: 20
  version: 0.10.13-rc2
- changelogEntry:
    - summary: Release 0.10.13-rc1
      type: chore
  createdAt: "2023-06-09"
  irVersion: 20
  version: 0.10.13-rc1
- changelogEntry:
    - summary: Release 0.10.13-rc0
      type: chore
  createdAt: "2023-06-09"
  irVersion: 20
  version: 0.10.13-rc0
- changelogEntry:
    - summary: Release 0.10.12
      type: chore
  createdAt: "2023-06-09"
  irVersion: 20
  version: 0.10.12
- changelogEntry:
    - summary: Release 0.10.11
      type: chore
  createdAt: "2023-06-09"
  irVersion: 20
  version: 0.10.11
- changelogEntry:
    - summary: Release 0.10.11-rc0
      type: chore
  createdAt: "2023-06-08"
  irVersion: 20
  version: 0.10.11-rc0
- changelogEntry:
    - summary: Release 0.10.10
      type: chore
  createdAt: "2023-06-08"
  irVersion: 20
  version: 0.10.10
- changelogEntry:
    - summary: Release 0.10.10-rc2
      type: chore
  createdAt: "2023-06-08"
  irVersion: 20
  version: 0.10.10-rc2
- changelogEntry:
    - summary: Release 0.10.10-rc1
      type: chore
  createdAt: "2023-06-08"
  irVersion: 20
  version: 0.10.10-rc1
- changelogEntry:
    - summary: Release 0.10.10-rc0
      type: chore
  createdAt: "2023-06-08"
  irVersion: 20
  version: 0.10.10-rc0
- changelogEntry:
    - summary: Release 0.10.9
      type: chore
  createdAt: "2023-06-07"
  irVersion: 20
  version: 0.10.9
- changelogEntry:
    - summary: Release 0.10.8
      type: chore
  createdAt: "2023-06-07"
  irVersion: 20
  version: 0.10.8
- changelogEntry:
    - summary: Release 0.10.8-rc0
      type: chore
  createdAt: "2023-06-07"
  irVersion: 20
  version: 0.10.8-rc0
- changelogEntry:
    - summary: Release 0.10.7
      type: chore
  createdAt: "2023-06-06"
  irVersion: 20
  version: 0.10.7
- changelogEntry:
    - summary: Release 0.10.6
      type: chore
  createdAt: "2023-06-06"
  irVersion: 20
  version: 0.10.6
- changelogEntry:
    - summary: Release 0.10.5
      type: chore
  createdAt: "2023-06-06"
  irVersion: 20
  version: 0.10.5
- changelogEntry:
    - summary: Release 0.10.4
      type: chore
  createdAt: "2023-06-06"
  irVersion: 20
  version: 0.10.4
- changelogEntry:
    - summary: Release 0.10.3
      type: chore
  createdAt: "2023-06-06"
  irVersion: 20
  version: 0.10.3
- changelogEntry:
    - summary: Release 0.10.2
      type: chore
  createdAt: "2023-06-05"
  irVersion: 20
  version: 0.10.2
- changelogEntry:
    - summary: Release 0.10.1
      type: chore
  createdAt: "2023-06-05"
  irVersion: 20
  version: 0.10.1
- changelogEntry:
    - summary: "- The docs `domain` must be a full domain ending in `docs.buildwithfern.com`\r\
        \n- `docs.yml` now supports custom-domains so that docs can redirect from a\
        \ custom url"
      type: chore
  createdAt: "2023-06-05"
  irVersion: 20
  version: 0.10.0
- changelogEntry:
    - summary: Release 0.9.10
      type: chore
  createdAt: "2023-06-02"
  irVersion: 20
  version: 0.9.10
- changelogEntry:
    - summary: Release 0.9.10-rc0
      type: chore
  createdAt: "2023-05-31"
  irVersion: 20
  version: 0.9.10-rc0
- changelogEntry:
    - summary: Release 0.9.9
      type: chore
  createdAt: "2023-05-31"
  irVersion: 20
  version: 0.9.9
- changelogEntry:
    - summary: Release 0.9.9-rc4
      type: chore
  createdAt: "2023-05-31"
  irVersion: 20
  version: 0.9.9-rc4
- changelogEntry:
    - summary: Release 0.9.9-rc3
      type: chore
  createdAt: "2023-05-31"
  irVersion: 20
  version: 0.9.9-rc3
- changelogEntry:
    - summary: Release 0.9.9-rc2
      type: chore
  createdAt: "2023-05-31"
  irVersion: 20
  version: 0.9.9-rc2
- changelogEntry:
    - summary: Release 0.9.9-rc1
      type: chore
  createdAt: "2023-05-31"
  irVersion: 20
  version: 0.9.9-rc1
- changelogEntry:
    - summary: Release 0.9.9-rc0
      type: chore
  createdAt: "2023-05-31"
  irVersion: 20
  version: 0.9.9-rc0
- changelogEntry:
    - summary: Release 0.9.8
      type: chore
  createdAt: "2023-05-30"
  irVersion: 20
  version: 0.9.8
- changelogEntry:
    - summary: Release 0.9.8-rc0
      type: chore
  createdAt: "2023-05-30"
  irVersion: 20
  version: 0.9.8-rc0
- changelogEntry:
    - summary: Release 0.9.7
      type: chore
  createdAt: "2023-05-30"
  irVersion: 20
  version: 0.9.7
- changelogEntry:
    - summary: Release 0.9.7-rc2
      type: chore
  createdAt: "2023-05-30"
  irVersion: 20
  version: 0.9.7-rc2
- changelogEntry:
    - summary: Release 0.9.7-rc1
      type: chore
  createdAt: "2023-05-29"
  irVersion: 20
  version: 0.9.7-rc1
- changelogEntry:
    - summary: Release 0.9.7-rc0
      type: chore
  createdAt: "2023-05-29"
  irVersion: 20
  version: 0.9.7-rc0
- changelogEntry:
    - summary: Release 0.9.6
      type: chore
  createdAt: "2023-05-29"
  irVersion: 20
  version: 0.9.6
- changelogEntry:
    - summary: Release 0.9.6-rc1
      type: chore
  createdAt: "2023-05-28"
  irVersion: 20
  version: 0.9.6-rc1
- changelogEntry:
    - summary: Release 0.9.6-rc0
      type: chore
  createdAt: "2023-05-28"
  irVersion: 20
  version: 0.9.6-rc0
- changelogEntry:
    - summary: Release 0.9.5
      type: chore
  createdAt: "2023-05-27"
  irVersion: 20
  version: 0.9.5
- changelogEntry:
    - summary: "- `fern init` reads `FERN_TOKEN` if the user token is not available"
      type: chore
  createdAt: "2023-05-27"
  irVersion: 20
  version: 0.9.4
- changelogEntry:
    - summary: Release 0.9.4-rc3
      type: chore
  createdAt: "2023-05-25"
  irVersion: 20
  version: 0.9.4-rc3
- changelogEntry:
    - summary: Release 0.9.4-rc2
      type: chore
  createdAt: "2023-05-25"
  irVersion: 20
  version: 0.9.4-rc2
- changelogEntry:
    - summary: Release 0.9.4-rc1
      type: chore
  createdAt: "2023-05-25"
  irVersion: 20
  version: 0.9.4-rc1
- changelogEntry:
    - summary: Release 0.9.4-rc0
      type: chore
  createdAt: "2023-05-25"
  irVersion: 20
  version: 0.9.4-rc0
- changelogEntry:
    - summary: Release 0.9.3
      type: chore
  createdAt: "2023-05-24"
  irVersion: 20
  version: 0.9.3
- changelogEntry:
    - summary: Release 0.9.2
      type: chore
  createdAt: "2023-05-24"
  irVersion: 20
  version: 0.9.2
- changelogEntry:
    - summary: Release 0.9.2-rc5
      type: chore
  createdAt: "2023-05-24"
  irVersion: 20
  version: 0.9.2-rc5
- changelogEntry:
    - summary: Release 0.9.2-rc4
      type: chore
  createdAt: "2023-05-24"
  irVersion: 20
  version: 0.9.2-rc4
- changelogEntry:
    - summary: Release 0.9.2-rc3
      type: chore
  createdAt: "2023-05-24"
  irVersion: 20
  version: 0.9.2-rc3
- changelogEntry:
    - summary: Release 0.9.2-rc2
      type: chore
  createdAt: "2023-05-23"
  irVersion: 20
  version: 0.9.2-rc2
- changelogEntry:
    - summary: Release 0.9.2-rc1
      type: chore
  createdAt: "2023-05-23"
  irVersion: 20
  version: 0.9.2-rc1
- changelogEntry:
    - summary: Release 0.9.2-rc0
      type: chore
  createdAt: "2023-05-21"
  irVersion: 20
  version: 0.9.2-rc0
- changelogEntry:
    - summary: Release 0.9.1
      type: chore
  createdAt: "2023-05-20"
  irVersion: 20
  version: 0.9.1
- changelogEntry:
    - summary: Release 0.9.1-rc3
      type: chore
  createdAt: "2023-05-20"
  irVersion: 20
  version: 0.9.1-rc3
- changelogEntry:
    - summary: Release 0.9.1-rc2
      type: chore
  createdAt: "2023-05-19"
  irVersion: 20
  version: 0.9.1-rc2
- changelogEntry:
    - summary: Release 0.9.1-rc1
      type: chore
  createdAt: "2023-05-18"
  irVersion: 20
  version: 0.9.1-rc1
- changelogEntry:
    - summary: Release 0.9.1-rc0
      type: chore
  createdAt: "2023-05-18"
  irVersion: 20
  version: 0.9.1-rc0
- changelogEntry:
    - summary: Running `fern init --openapi <path to openapi>` creates an OpenAPI workspace
      type: chore
  createdAt: "2023-05-17"
  irVersion: 20
  version: 0.9.0
- changelogEntry:
    - summary: Release 0.9.0-rc0
      type: chore
  createdAt: "2023-05-17"
  irVersion: 20
  version: 0.9.0-rc0
- changelogEntry:
    - summary: Add `fern-go-model` generator identifier.
      type: chore
  createdAt: "2023-05-16"
  irVersion: 20
  version: 0.8.25-rc0
- changelogEntry:
    - summary: Release 0.8.24
      type: chore
  createdAt: "2023-05-16"
  irVersion: 20
  version: 0.8.24
- changelogEntry:
    - summary: Release 0.8.23
      type: chore
  createdAt: "2023-05-13"
  irVersion: 20
  version: 0.8.23
- changelogEntry:
    - summary: Release 0.8.22
      type: chore
  createdAt: "2023-05-13"
  irVersion: 20
  version: 0.8.22
- changelogEntry:
    - summary: Release 0.8.21
      type: chore
  createdAt: "2023-05-13"
  irVersion: 20
  version: 0.8.21
- changelogEntry:
    - summary: Release 0.8.20
      type: chore
  createdAt: "2023-05-12"
  irVersion: 20
  version: 0.8.20
- changelogEntry:
    - summary: Release 0.8.20-rc4
      type: chore
  createdAt: "2023-05-12"
  irVersion: 20
  version: 0.8.20-rc4
- changelogEntry:
    - summary: Release 0.8.20-rc3
      type: chore
  createdAt: "2023-05-12"
  irVersion: 20
  version: 0.8.20-rc3
- changelogEntry:
    - summary: Release 0.8.20-rc2
      type: chore
  createdAt: "2023-05-11"
  irVersion: 20
  version: 0.8.20-rc2
- changelogEntry:
    - summary: Release 0.8.20-rc1
      type: chore
  createdAt: "2023-05-11"
  irVersion: 20
  version: 0.8.20-rc1
- changelogEntry:
    - summary: Release 0.8.20-rc0
      type: chore
  createdAt: "2023-05-11"
  irVersion: 20
  version: 0.8.20-rc0
- changelogEntry:
    - summary: Release 0.8.19
      type: chore
  createdAt: "2023-05-11"
  irVersion: 20
  version: 0.8.19
- changelogEntry:
    - summary: Release 0.8.19-rc9
      type: chore
  createdAt: "2023-05-11"
  irVersion: 20
  version: 0.8.19-rc9
- changelogEntry:
    - summary: Release 0.8.19-rc8
      type: chore
  createdAt: "2023-05-11"
  irVersion: 20
  version: 0.8.19-rc8
- changelogEntry:
    - summary: Release 0.8.19-rc7
      type: chore
  createdAt: "2023-05-10"
  irVersion: 20
  version: 0.8.19-rc7
- changelogEntry:
    - summary: Release 0.8.19-rc6
      type: chore
  createdAt: "2023-05-10"
  irVersion: 20
  version: 0.8.19-rc6
- changelogEntry:
    - summary: Release 0.8.19-rc5
      type: chore
  createdAt: "2023-05-10"
  irVersion: 20
  version: 0.8.19-rc5
- changelogEntry:
    - summary: Release 0.8.19-rc4
      type: chore
  createdAt: "2023-05-10"
  irVersion: 20
  version: 0.8.19-rc4
- changelogEntry:
    - summary: Release 0.8.19-rc3
      type: chore
  createdAt: "2023-05-10"
  irVersion: 20
  version: 0.8.19-rc3
- changelogEntry:
    - summary: Release 0.8.19-rc2
      type: chore
  createdAt: "2023-05-10"
  irVersion: 20
  version: 0.8.19-rc2
- changelogEntry:
    - summary: Release 0.8.19-rc1
      type: chore
  createdAt: "2023-05-10"
  irVersion: 20
  version: 0.8.19-rc1
- changelogEntry:
    - summary: Release 0.8.19-rc0
      type: chore
  createdAt: "2023-05-10"
  irVersion: 20
  version: 0.8.19-rc0
- changelogEntry:
    - summary: Release 0.8.18
      type: chore
  createdAt: "2023-05-08"
  irVersion: 20
  version: 0.8.18
- changelogEntry:
    - summary: Release 0.8.17
      type: chore
  createdAt: "2023-05-08"
  irVersion: 20
  version: 0.8.17
- changelogEntry:
    - summary: Release 0.8.17-rc3
      type: chore
  createdAt: "2023-05-08"
  irVersion: 20
  version: 0.8.17-rc3
- changelogEntry:
    - summary: Release 0.8.17-rc2
      type: chore
  createdAt: "2023-05-08"
  irVersion: 20
  version: 0.8.17-rc2
- changelogEntry:
    - summary: Release 0.8.17-rc1
      type: chore
  createdAt: "2023-05-08"
  irVersion: 20
  version: 0.8.17-rc1
- changelogEntry:
    - summary: Release 0.8.17-rc0
      type: chore
  createdAt: "2023-05-08"
  irVersion: 20
  version: 0.8.17-rc0
- changelogEntry:
    - summary: Release 0.8.16-rc9
      type: chore
  createdAt: "2023-05-08"
  irVersion: 20
  version: 0.8.16-rc9
- changelogEntry:
    - summary: Release 0.8.16-rc8
      type: chore
  createdAt: "2023-05-08"
  irVersion: 19
  version: 0.8.16-rc8
- changelogEntry:
    - summary: Release 0.8.16-rc7
      type: chore
  createdAt: "2023-05-08"
  irVersion: 19
  version: 0.8.16-rc7
- changelogEntry:
    - summary: Release 0.8.16-rc6
      type: chore
  createdAt: "2023-05-08"
  irVersion: 19
  version: 0.8.16-rc6
- changelogEntry:
    - summary: Release 0.8.16-rc5
      type: chore
  createdAt: "2023-05-08"
  irVersion: 19
  version: 0.8.16-rc5
- changelogEntry:
    - summary: Release 0.8.16-rc11
      type: chore
  createdAt: "2023-05-08"
  irVersion: 20
  version: 0.8.16-rc11
- changelogEntry:
    - summary: Release 0.8.16-rc10
      type: chore
  createdAt: "2023-05-08"
  irVersion: 20
  version: 0.8.16-rc10
- changelogEntry:
    - summary: Release 0.8.16-rc4
      type: chore
  createdAt: "2023-05-07"
  irVersion: 19
  version: 0.8.16-rc4
- changelogEntry:
    - summary: Release 0.8.16-rc3
      type: chore
  createdAt: "2023-05-07"
  irVersion: 19
  version: 0.8.16-rc3
- changelogEntry:
    - summary: Release 0.8.16-rc2
      type: chore
  createdAt: "2023-05-07"
  irVersion: 19
  version: 0.8.16-rc2
- changelogEntry:
    - summary: Release 0.8.16-rc1
      type: chore
  createdAt: "2023-05-07"
  irVersion: 19
  version: 0.8.16-rc1
- changelogEntry:
    - summary: Release 0.8.16-rc0
      type: chore
  createdAt: "2023-05-07"
  irVersion: 19
  version: 0.8.16-rc0
- changelogEntry:
    - summary: Release 0.8.15
      type: chore
  createdAt: "2023-05-07"
  irVersion: 19
  version: 0.8.15
- changelogEntry:
    - summary: Release 0.8.14
      type: chore
  createdAt: "2023-05-07"
  irVersion: 19
  version: 0.8.14
- changelogEntry:
    - summary: Release 0.8.13
      type: chore
  createdAt: "2023-05-07"
  irVersion: 19
  version: 0.8.13
- changelogEntry:
    - summary: Release 0.8.13-rc2
      type: chore
  createdAt: "2023-05-07"
  irVersion: 19
  version: 0.8.13-rc2
- changelogEntry:
    - summary: Release 0.8.13-rc1
      type: chore
  createdAt: "2023-05-07"
  irVersion: 19
  version: 0.8.13-rc1
- changelogEntry:
    - summary: Release 0.8.13-rc0
      type: chore
  createdAt: "2023-05-06"
  irVersion: 19
  version: 0.8.13-rc0
- changelogEntry:
    - summary: Release 0.8.12
      type: chore
  createdAt: "2023-05-05"
  irVersion: 19
  version: 0.8.12
- changelogEntry:
    - summary: Release 0.8.11
      type: chore
  createdAt: "2023-05-05"
  irVersion: 19
  version: 0.8.11
- changelogEntry:
    - summary: Release 0.8.10
      type: chore
  createdAt: "2023-05-05"
  irVersion: 19
  version: 0.8.10
- changelogEntry:
    - summary: Release 0.8.9
      type: chore
  createdAt: "2023-05-04"
  irVersion: 19
  version: 0.8.9
- changelogEntry:
    - summary: Release 0.8.8
      type: chore
  createdAt: "2023-05-04"
  irVersion: 19
  version: 0.8.8
- changelogEntry:
    - summary: Release 0.8.7
      type: chore
  createdAt: "2023-05-04"
  irVersion: 19
  version: 0.8.7
- changelogEntry:
    - summary: Release 0.8.6
      type: chore
  createdAt: "2023-05-03"
  irVersion: 19
  version: 0.8.6
- changelogEntry:
    - summary: Release 0.8.6-rc2
      type: chore
  createdAt: "2023-05-03"
  irVersion: 19
  version: 0.8.6-rc2
- changelogEntry:
    - summary: Release 0.8.6-rc1
      type: chore
  createdAt: "2023-05-03"
  irVersion: 19
  version: 0.8.6-rc1
- changelogEntry:
    - summary: Release 0.8.6-rc0
      type: chore
  createdAt: "2023-05-03"
  irVersion: 19
  version: 0.8.6-rc0
- changelogEntry:
    - summary: Release 0.8.5
      type: chore
  createdAt: "2023-05-03"
  irVersion: 19
  version: 0.8.5
- changelogEntry:
    - summary: Release 0.8.4
      type: chore
  createdAt: "2023-05-03"
  irVersion: 19
  version: 0.8.4
- changelogEntry:
    - summary: Release 0.8.3
      type: chore
  createdAt: "2023-05-03"
  irVersion: 19
  version: 0.8.3
- changelogEntry:
    - summary: Release 0.8.2
      type: chore
  createdAt: "2023-05-03"
  irVersion: 19
  version: 0.8.2
- changelogEntry:
    - summary: Release 0.8.1
      type: chore
  createdAt: "2023-05-02"
  irVersion: 19
  version: 0.8.1
- changelogEntry:
    - summary: Release 0.8.0
      type: chore
  createdAt: "2023-05-02"
  irVersion: 19
  version: 0.8.0
- changelogEntry:
    - summary: Release 0.8.0-rc9
      type: chore
  createdAt: "2023-05-02"
  irVersion: 19
  version: 0.8.0-rc9
- changelogEntry:
    - summary: Release 0.8.0-rc8
      type: chore
  createdAt: "2023-05-02"
  irVersion: 19
  version: 0.8.0-rc8
- changelogEntry:
    - summary: Release 0.8.0-rc7
      type: chore
  createdAt: "2023-05-02"
  irVersion: 19
  version: 0.8.0-rc7
- changelogEntry:
    - summary: Release 0.8.0-rc6
      type: chore
  createdAt: "2023-05-02"
  irVersion: 19
  version: 0.8.0-rc6
- changelogEntry:
    - summary: Release 0.8.0-rc5
      type: chore
  createdAt: "2023-05-02"
  irVersion: 19
  version: 0.8.0-rc5
- changelogEntry:
    - summary: Release 0.8.0-rc4
      type: chore
  createdAt: "2023-05-02"
  irVersion: 19
  version: 0.8.0-rc4
- changelogEntry:
    - summary: Release 0.8.0-rc3
      type: chore
  createdAt: "2023-05-02"
  irVersion: 19
  version: 0.8.0-rc3
- changelogEntry:
    - summary: Release 0.8.0-rc2
      type: chore
  createdAt: "2023-05-02"
  irVersion: 19
  version: 0.8.0-rc2
- changelogEntry:
    - summary: Release 0.8.0-rc1
      type: chore
  createdAt: "2023-05-02"
  irVersion: 19
  version: 0.8.0-rc1
- changelogEntry:
    - summary: Release 0.8.0-rc0
      type: chore
  createdAt: "2023-05-02"
  irVersion: 19
  version: 0.8.0-rc0
- changelogEntry:
    - summary: Release 0.7.5-rc17
      type: chore
  createdAt: "2023-05-02"
  irVersion: 19
  version: 0.7.5-rc17
- changelogEntry:
    - summary: Release 0.7.5-rc9
      type: chore
  createdAt: "2023-05-01"
  irVersion: 19
  version: 0.7.5-rc9
- changelogEntry:
    - summary: Release 0.7.5-rc8
      type: chore
  createdAt: "2023-05-01"
  irVersion: 19
  version: 0.7.5-rc8
- changelogEntry:
    - summary: Release 0.7.5-rc7
      type: chore
  createdAt: "2023-05-01"
  irVersion: 19
  version: 0.7.5-rc7
- changelogEntry:
    - summary: Release 0.7.5-rc16
      type: chore
  createdAt: "2023-05-01"
  irVersion: 19
  version: 0.7.5-rc16
- changelogEntry:
    - summary: Release 0.7.5-rc15
      type: chore
  createdAt: "2023-05-01"
  irVersion: 19
  version: 0.7.5-rc15
- changelogEntry:
    - summary: Release 0.7.5-rc14
      type: chore
  createdAt: "2023-05-01"
  irVersion: 19
  version: 0.7.5-rc14
- changelogEntry:
    - summary: Release 0.7.5-rc13
      type: chore
  createdAt: "2023-05-01"
  irVersion: 19
  version: 0.7.5-rc13
- changelogEntry:
    - summary: Release 0.7.5-rc12
      type: chore
  createdAt: "2023-05-01"
  irVersion: 19
  version: 0.7.5-rc12
- changelogEntry:
    - summary: Release 0.7.5-rc11
      type: chore
  createdAt: "2023-05-01"
  irVersion: 19
  version: 0.7.5-rc11
- changelogEntry:
    - summary: Release 0.7.5-rc10
      type: chore
  createdAt: "2023-05-01"
  irVersion: 19
  version: 0.7.5-rc10
- changelogEntry:
    - summary: Release 0.7.5-rc6
      type: chore
  createdAt: "2023-04-30"
  irVersion: 19
  version: 0.7.5-rc6
- changelogEntry:
    - summary: Release 0.7.5-rc5
      type: chore
  createdAt: "2023-04-30"
  irVersion: 19
  version: 0.7.5-rc5
- changelogEntry:
    - summary: Release 0.7.5-rc4
      type: chore
  createdAt: "2023-04-30"
  irVersion: 19
  version: 0.7.5-rc4
- changelogEntry:
    - summary: Release 0.7.5-rc3
      type: chore
  createdAt: "2023-04-30"
  irVersion: 19
  version: 0.7.5-rc3
- changelogEntry:
    - summary: Release 0.7.5-rc2
      type: chore
  createdAt: "2023-04-30"
  irVersion: 19
  version: 0.7.5-rc2
- changelogEntry:
    - summary: Release 0.7.5-rc1
      type: chore
  createdAt: "2023-04-30"
  irVersion: 18
  version: 0.7.5-rc1
- changelogEntry:
    - summary: Release 0.7.5-rc0
      type: chore
  createdAt: "2023-04-28"
  irVersion: 18
  version: 0.7.5-rc0
- changelogEntry:
    - summary: Release 0.7.4
      type: chore
  createdAt: "2023-04-23"
  irVersion: 18
  version: 0.7.4
- changelogEntry:
    - summary: Release 0.7.4-rc1
      type: chore
  createdAt: "2023-04-23"
  irVersion: 18
  version: 0.7.4-rc1
- changelogEntry:
    - summary: Release 0.7.4-rc0
      type: chore
  createdAt: "2023-04-23"
  irVersion: 18
  version: 0.7.4-rc0
- changelogEntry:
    - summary: Release 0.7.3
      type: chore
  createdAt: "2023-04-23"
  irVersion: 18
  version: 0.7.3
- changelogEntry:
    - summary: Release 0.7.3-rc0
      type: chore
  createdAt: "2023-04-23"
  irVersion: 18
  version: 0.7.3-rc0
- changelogEntry:
    - summary: Release 0.7.2
      type: chore
  createdAt: "2023-04-23"
  irVersion: 18
  version: 0.7.2
- changelogEntry:
    - summary: Release 0.7.1
      type: chore
  createdAt: "2023-04-23"
  irVersion: 18
  version: 0.7.1
- changelogEntry:
    - summary: Release 0.7.1-rc1
      type: chore
  createdAt: "2023-04-23"
  irVersion: 18
  version: 0.7.1-rc1
- changelogEntry:
    - summary: Release 0.7.1-rc0
      type: chore
  createdAt: "2023-04-23"
  irVersion: 18
  version: 0.7.1-rc0
- changelogEntry:
    - summary: Release 0.7.0
      type: chore
  createdAt: "2023-04-21"
  irVersion: 18
  version: 0.7.0
- changelogEntry:
    - summary: Release 0.7.0-rc1
      type: chore
  createdAt: "2023-04-21"
  irVersion: 18
  version: 0.7.0-rc1
- changelogEntry:
    - summary: Release 0.7.0-rc0
      type: chore
  createdAt: "2023-04-21"
  irVersion: 18
  version: 0.7.0-rc0
- changelogEntry:
    - summary: Release 0.6.12
      type: chore
  createdAt: "2023-04-19"
  irVersion: 18
  version: 0.6.12
- changelogEntry:
    - summary: Release 0.6.11
      type: chore
  createdAt: "2023-04-19"
  irVersion: 18
  version: 0.6.11
- changelogEntry:
    - summary: Release 0.6.11-rc2
      type: chore
  createdAt: "2023-04-17"
  irVersion: 18
  version: 0.6.11-rc2
- changelogEntry:
    - summary: Release 0.6.11-rc1
      type: chore
  createdAt: "2023-04-17"
  irVersion: 18
  version: 0.6.11-rc1
- changelogEntry:
    - summary: Release 0.6.11-rc0
      type: chore
  createdAt: "2023-04-17"
  irVersion: 18
  version: 0.6.11-rc0
- changelogEntry:
    - summary: Release 0.6.10
      type: chore
  createdAt: "2023-04-04"
  irVersion: 16
  version: 0.6.10
- changelogEntry:
    - summary: Release 0.6.10-rc4
      type: chore
  createdAt: "2023-04-03"
  irVersion: 16
  version: 0.6.10-rc4
- changelogEntry:
    - summary: Release 0.6.10-rc3
      type: chore
  createdAt: "2023-04-03"
  irVersion: 16
  version: 0.6.10-rc3
- changelogEntry:
    - summary: Release 0.6.10-rc2
      type: chore
  createdAt: "2023-04-03"
  irVersion: 16
  version: 0.6.10-rc2
- changelogEntry:
    - summary: Release 0.6.10-rc1
      type: chore
  createdAt: "2023-04-02"
  irVersion: 16
  version: 0.6.10-rc1
- changelogEntry:
    - summary: Release 0.6.10-rc0
      type: chore
  createdAt: "2023-04-02"
  irVersion: 16
  version: 0.6.10-rc0
- changelogEntry:
    - summary: Release 0.6.9
      type: chore
  createdAt: "2023-04-02"
  irVersion: 16
  version: 0.6.9
- changelogEntry:
    - summary: Release 0.6.8
      type: chore
  createdAt: "2023-04-02"
  irVersion: 16
  version: 0.6.8
- changelogEntry:
    - summary: Release 0.6.7
      type: chore
  createdAt: "2023-04-01"
  irVersion: 16
  version: 0.6.7
- changelogEntry:
    - summary: Release 0.6.7-rc0
      type: chore
  createdAt: "2023-04-01"
  irVersion: 16
  version: 0.6.7-rc0
- changelogEntry:
    - summary: Release 0.6.6
      type: chore
  createdAt: "2023-03-31"
  irVersion: 16
  version: 0.6.6
- changelogEntry:
    - summary: Release 0.6.5
      type: chore
  createdAt: "2023-03-31"
  irVersion: 16
  version: 0.6.5
- changelogEntry:
    - summary: Release 0.6.5-rc1
      type: chore
  createdAt: "2023-03-31"
  irVersion: 16
  version: 0.6.5-rc1
- changelogEntry:
    - summary: Release 0.6.5-rc0
      type: chore
  createdAt: "2023-03-30"
  irVersion: 16
  version: 0.6.5-rc0
- changelogEntry:
    - summary: Release 0.6.4
      type: chore
  createdAt: "2023-03-30"
  irVersion: 16
  version: 0.6.4
- changelogEntry:
    - summary: Release 0.6.3
      type: chore
  createdAt: "2023-03-30"
  irVersion: 16
  version: 0.6.3
- changelogEntry:
    - summary: Release 0.6.3-rc1
      type: chore
  createdAt: "2023-03-30"
  irVersion: 16
  version: 0.6.3-rc1
- changelogEntry:
    - summary: Release 0.6.3-rc0
      type: chore
  createdAt: "2023-03-30"
  irVersion: 16
  version: 0.6.3-rc0
- changelogEntry:
    - summary: Release 0.6.2
      type: chore
  createdAt: "2023-03-29"
  irVersion: 16
  version: 0.6.2
- changelogEntry:
    - summary: Release 0.6.2-rc2
      type: chore
  createdAt: "2023-03-29"
  irVersion: 16
  version: 0.6.2-rc2
- changelogEntry:
    - summary: Release 0.6.2-rc1
      type: chore
  createdAt: "2023-03-29"
  irVersion: 16
  version: 0.6.2-rc1
- changelogEntry:
    - summary: Release 0.6.2-rc0
      type: chore
  createdAt: "2023-03-28"
  irVersion: 16
  version: 0.6.2-rc0
- changelogEntry:
    - summary: Release 0.6.1
      type: chore
  createdAt: "2023-03-28"
  irVersion: 15
  version: 0.6.1
- changelogEntry:
    - summary: Release 0.6.0
      type: chore
  createdAt: "2023-03-28"
  irVersion: 15
  version: 0.6.0
- changelogEntry:
    - summary: Release 0.5.4
      type: chore
  createdAt: "2023-03-28"
  irVersion: 15
  version: 0.5.4
- changelogEntry:
    - summary: Release 0.5.4-rc4
      type: chore
  createdAt: "2023-03-28"
  irVersion: 15
  version: 0.5.4-rc4
- changelogEntry:
    - summary: Release 0.5.4-rc3
      type: chore
  createdAt: "2023-03-26"
  irVersion: 15
  version: 0.5.4-rc3
- changelogEntry:
    - summary: Release 0.5.4-rc2
      type: chore
  createdAt: "2023-03-24"
  irVersion: 15
  version: 0.5.4-rc2
- changelogEntry:
    - summary: Release 0.5.4-rc1
      type: chore
  createdAt: "2023-03-24"
  irVersion: 15
  version: 0.5.4-rc1
- changelogEntry:
    - summary: Release 0.5.4-rc0
      type: chore
  createdAt: "2023-03-24"
  irVersion: 15
  version: 0.5.4-rc0
- changelogEntry:
    - summary: Release 0.5.3
      type: chore
  createdAt: "2023-03-20"
  irVersion: 14
  version: 0.5.3
- changelogEntry:
    - summary: Release 0.5.3-rc6
      type: chore
  createdAt: "2023-03-20"
  irVersion: 14
  version: 0.5.3-rc6
- changelogEntry:
    - summary: Release 0.5.3-rc5
      type: chore
  createdAt: "2023-03-19"
  irVersion: 14
  version: 0.5.3-rc5
- changelogEntry:
    - summary: Release 0.5.3-rc4
      type: chore
  createdAt: "2023-03-19"
  irVersion: 14
  version: 0.5.3-rc4
- changelogEntry:
    - summary: Release 0.5.3-rc3
      type: chore
  createdAt: "2023-03-13"
  irVersion: 13
  version: 0.5.3-rc3
- changelogEntry:
    - summary: Release 0.5.3-rc2
      type: chore
  createdAt: "2023-03-13"
  irVersion: 13
  version: 0.5.3-rc2
- changelogEntry:
    - summary: Release 0.5.3-rc1
      type: chore
  createdAt: "2023-03-11"
  irVersion: 13
  version: 0.5.3-rc1
- changelogEntry:
    - summary: Release 0.5.3-rc0
      type: chore
  createdAt: "2023-03-11"
  irVersion: 13
  version: 0.5.3-rc0
- changelogEntry:
    - summary: Release 0.5.2
      type: chore
  createdAt: "2023-03-10"
  irVersion: 12
  version: 0.5.2
- changelogEntry:
    - summary: Release 0.5.1
      type: chore
  createdAt: "2023-03-09"
  irVersion: 12
  version: 0.5.1
- changelogEntry:
    - summary: "## What's Changed\r\n* Support http streams in responses by @zachkirsch\
        \ in https://github.com/fern-api/fern/pull/1365\r\n* fix: introduce undiscrminated\
        \ unions by @dsinghvi in https://github.com/fern-api/fern/pull/1367\r\n* Add\
        \ release blocker for undiscriminated unions by @zachkirsch in https://github.com/fern-api/fern/pull/1369\r\
        \n* Fix undiscriminated union rule by @zachkirsch in https://github.com/fern-api/fern/pull/1370\r\
        \n* Add file upload by @zachkirsch in https://github.com/fern-api/fern/pull/1366\r\
        \n* Rename property key to bodyProperty by @zachkirsch in https://github.com/fern-api/fern/pull/1371\r\
        \n* Add optional files by @zachkirsch in https://github.com/fern-api/fern/pull/1372\r\
        \n* ts generator versions above `0.5.0-rc0-6` use IR V12 by @dsinghvi in https://github.com/fern-api/fern/pull/1373\r\
        \n* Make File a reserved keyword in TS by @zachkirsch in https://github.com/fern-api/fern/pull/1374\r\
        \n* Add query-param stream condition by @zachkirsch in https://github.com/fern-api/fern/pull/1375\r\
        \n* fix: audiences works with subpackages and packages by @dsinghvi in https://github.com/fern-api/fern/pull/1376\r\
        \n* Fix docs in file properties by @zachkirsch in https://github.com/fern-api/fern/pull/1378\r\
        \n* Update import reference in OpenAPIMigrator by @TeisJayaswal in https://github.com/fern-api/fern/pull/1380\r\
        \n* fix: add missing `MovieId` type by @codebender828 in https://github.com/fern-api/fern/pull/1381\r\
        \n* Only disallow 'body' wrapper properties when there's a referenced request\
        \ body by @zachkirsch in https://github.com/fern-api/fern/pull/1382\r\n\r\n\
        ## New Contributors\r\n* @codebender828 made their first contribution in https://github.com/fern-api/fern/pull/1381\r\
        \n\r\n**Full Changelog**: https://github.com/fern-api/fern/compare/0.4.32...0.5.0"
      type: chore
  createdAt: "2023-03-09"
  irVersion: 12
  version: 0.5.0
- changelogEntry:
    - summary: Release 0.4.33-rc7
      type: chore
  createdAt: "2023-03-09"
  irVersion: 12
  version: 0.4.33-rc7
- changelogEntry:
    - summary: Release 0.4.33-rc6
      type: chore
  createdAt: "2023-03-09"
  irVersion: 12
  version: 0.4.33-rc6
- changelogEntry:
    - summary: Release 0.4.33-rc5
      type: chore
  createdAt: "2023-03-08"
  irVersion: 12
  version: 0.4.33-rc5
- changelogEntry:
    - summary: Release 0.4.33-rc4
      type: chore
  createdAt: "2023-03-08"
  irVersion: 12
  version: 0.4.33-rc4
- changelogEntry:
    - summary: Release 0.4.33-rc3
      type: chore
  createdAt: "2023-03-08"
  irVersion: 12
  version: 0.4.33-rc3
- changelogEntry:
    - summary: Release 0.4.33-rc2
      type: chore
  createdAt: "2023-03-08"
  irVersion: 12
  version: 0.4.33-rc2
- changelogEntry:
    - summary: Release 0.4.33-rc1
      type: chore
  createdAt: "2023-03-08"
  irVersion: 12
  version: 0.4.33-rc1
- changelogEntry:
    - summary: Release 0.4.33-rc0
      type: chore
  createdAt: "2023-03-07"
  irVersion: 12
  version: 0.4.33-rc0
- changelogEntry:
    - summary: Release 0.4.32-rc5
      type: chore
  createdAt: "2023-03-07"
  irVersion: 12
  version: 0.4.32-rc5
- changelogEntry:
    - summary: Release 0.4.32
      type: chore
  createdAt: "2023-03-06"
  irVersion: 11
  version: 0.4.32
- changelogEntry:
    - summary: Release 0.4.32-rc4
      type: chore
  createdAt: "2023-03-06"
  irVersion: 11
  version: 0.4.32-rc4
- changelogEntry:
    - summary: Release 0.4.32-rc3
      type: chore
  createdAt: "2023-03-06"
  irVersion: 11
  version: 0.4.32-rc3
- changelogEntry:
    - summary: Release 0.4.32-rc2
      type: chore
  createdAt: "2023-03-06"
  irVersion: 11
  version: 0.4.32-rc2
- changelogEntry:
    - summary: Release 0.4.32-rc1
      type: chore
  createdAt: "2023-03-06"
  irVersion: 11
  version: 0.4.32-rc1
- changelogEntry:
    - summary: Release 0.4.32-rc0
      type: chore
  createdAt: "2023-03-05"
  irVersion: 9
  version: 0.4.32-rc0
- changelogEntry:
    - summary: Release 0.4.31-rc3
      type: chore
  createdAt: "2023-03-04"
  irVersion: 9
  version: 0.4.31-rc3
- changelogEntry:
    - summary: Release 0.4.31
      type: chore
  createdAt: "2023-03-04"
  irVersion: 9
  version: 0.4.31
- changelogEntry:
    - summary: Release 0.4.31-rc4
      type: chore
  createdAt: "2023-03-04"
  irVersion: 9
  version: 0.4.31-rc4
- changelogEntry:
    - summary: Release 0.4.31-rc2
      type: chore
  createdAt: "2023-03-04"
  irVersion: 9
  version: 0.4.31-rc2
- changelogEntry:
    - summary: Release 0.4.31-rc1
      type: chore
  createdAt: "2023-03-04"
  irVersion: 9
  version: 0.4.31-rc1
- changelogEntry:
    - summary: Release 0.4.30
      type: chore
  createdAt: "2023-03-03"
  irVersion: 9
  version: 0.4.30
- changelogEntry:
    - summary: Release 0.4.29
      type: chore
  createdAt: "2023-03-03"
  irVersion: 9
  version: 0.4.29
- changelogEntry:
    - summary: Release 0.4.28-rc4
      type: chore
  createdAt: "2023-03-03"
  irVersion: 9
  version: 0.4.28-rc4
- changelogEntry:
    - summary: Release 0.4.28-rc3
      type: chore
  createdAt: "2023-03-03"
  irVersion: 9
  version: 0.4.28-rc3
- changelogEntry:
    - summary: Release 0.4.28-rc2
      type: chore
  createdAt: "2023-03-02"
  irVersion: 9
  version: 0.4.28-rc2
- changelogEntry:
    - summary: Release 0.4.28-rc1
      type: chore
  createdAt: "2023-03-02"
  irVersion: 9
  version: 0.4.28-rc1
- changelogEntry:
    - summary: Release 0.4.28-rc0
      type: chore
  createdAt: "2023-03-02"
  irVersion: 9
  version: 0.4.28-rc0
- changelogEntry:
    - summary: Release 0.4.27-rc2
      type: chore
  createdAt: "2023-03-02"
  irVersion: 9
  version: 0.4.27-rc2
- changelogEntry:
    - summary: Release 0.4.27
      type: chore
  createdAt: "2023-03-02"
  irVersion: 9
  version: 0.4.27
- changelogEntry:
    - summary: Release 0.4.27-rc1
      type: chore
  createdAt: "2023-03-02"
  irVersion: 9
  version: 0.4.27-rc1
- changelogEntry:
    - summary: Release 0.4.27-rc0
      type: chore
  createdAt: "2023-03-01"
  irVersion: 9
  version: 0.4.27-rc0
- changelogEntry:
    - summary: Release 0.4.26
      type: chore
  createdAt: "2023-02-25"
  irVersion: 9
  version: 0.4.26
- changelogEntry:
    - summary: Release 0.4.25
      type: chore
  createdAt: "2023-02-25"
  irVersion: 9
  version: 0.4.25
- changelogEntry:
    - summary: Release 0.4.24
      type: chore
  createdAt: "2023-02-23"
  irVersion: 9
  version: 0.4.24
- changelogEntry:
    - summary: Release 0.4.24-rc1
      type: chore
  createdAt: "2023-02-21"
  irVersion: 9
  version: 0.4.24-rc1
- changelogEntry:
    - summary: Release 0.4.24-rc0
      type: chore
  createdAt: "2023-02-20"
  irVersion: 9
  version: 0.4.24-rc0
- changelogEntry:
    - summary: Release 0.4.23
      type: chore
  createdAt: "2023-02-16"
  irVersion: 8
  version: 0.4.23
- changelogEntry:
    - summary: Release 0.4.23-rc0
      type: chore
  createdAt: "2023-02-16"
  irVersion: 8
  version: 0.4.23-rc0
- changelogEntry:
    - summary: Release 0.4.22
      type: chore
  createdAt: "2023-02-12"
  irVersion: 8
  version: 0.4.22
- changelogEntry:
    - summary: Release 0.4.21
      type: chore
  createdAt: "2023-02-12"
  irVersion: 8
  version: 0.4.21
- changelogEntry:
    - summary: Release 0.4.20
      type: chore
  createdAt: "2023-02-12"
  irVersion: 8
  version: 0.4.20
- changelogEntry:
    - summary: Release 0.4.20-rc1
      type: chore
  createdAt: "2023-02-09"
  irVersion: 8
  version: 0.4.20-rc1
- changelogEntry:
    - summary: Release 0.4.20-rc0
      type: chore
  createdAt: "2023-02-09"
  irVersion: 8
  version: 0.4.20-rc0
- changelogEntry:
    - summary: Release 0.4.19-rc1
      type: chore
  createdAt: "2023-02-09"
  irVersion: 8
  version: 0.4.19-rc1
- changelogEntry:
    - summary: Release 0.4.19
      type: chore
  createdAt: "2023-02-09"
  irVersion: 8
  version: 0.4.19
- changelogEntry:
    - summary: Release 0.4.19-rc2
      type: chore
  createdAt: "2023-02-09"
  irVersion: 8
  version: 0.4.19-rc2
- changelogEntry:
    - summary: Release 0.4.19-rc0
      type: chore
  createdAt: "2023-02-09"
  irVersion: 8
  version: 0.4.19-rc0
- changelogEntry:
    - summary: Release 0.4.18
      type: chore
  createdAt: "2023-02-07"
  irVersion: 8
  version: 0.4.18
- changelogEntry:
    - summary: Release 0.4.17
      type: chore
  createdAt: "2023-02-06"
  irVersion: 8
  version: 0.4.17
- changelogEntry:
    - summary: Release 0.4.17-rc0
      type: chore
  createdAt: "2023-02-06"
  irVersion: 8
  version: 0.4.17-rc0
- changelogEntry:
    - summary: Release 0.4.16
      type: chore
  createdAt: "2023-02-06"
  irVersion: 8
  version: 0.4.16
- changelogEntry:
    - summary: Release 0.4.15
      type: chore
  createdAt: "2023-02-06"
  irVersion: 8
  version: 0.4.15
- changelogEntry:
    - summary: Release 0.4.15-rc0
      type: chore
  createdAt: "2023-02-06"
  irVersion: 8
  version: 0.4.15-rc0
- changelogEntry:
    - summary: Release 0.4.14
      type: chore
  createdAt: "2023-02-05"
  irVersion: 8
  version: 0.4.14
- changelogEntry:
    - summary: Release 0.4.13
      type: chore
  createdAt: "2023-02-04"
  irVersion: 8
  version: 0.4.13
- changelogEntry:
    - summary: Release 0.4.12
      type: chore
  createdAt: "2023-02-02"
  irVersion: 8
  version: 0.4.12
- changelogEntry:
    - summary: Release 0.4.12-rc0
      type: chore
  createdAt: "2023-02-02"
  irVersion: 8
  version: 0.4.12-rc0
- changelogEntry:
    - summary: Release 0.4.11
      type: chore
  createdAt: "2023-02-02"
  irVersion: 8
  version: 0.4.11
- changelogEntry:
    - summary: Release 0.4.11-rc1
      type: chore
  createdAt: "2023-02-02"
  irVersion: 8
  version: 0.4.11-rc1
- changelogEntry:
    - summary: Release 0.4.11-rc0
      type: chore
  createdAt: "2023-02-02"
  irVersion: 8
  version: 0.4.11-rc0
- changelogEntry:
    - summary: Release 0.4.10
      type: chore
  createdAt: "2023-02-02"
  irVersion: 8
  version: 0.4.10
- changelogEntry:
    - summary: Release 0.4.9
      type: chore
  createdAt: "2023-02-01"
  irVersion: 7
  version: 0.4.9
- changelogEntry:
    - summary: Release 0.4.8
      type: chore
  createdAt: "2023-02-01"
  irVersion: 7
  version: 0.4.8
- changelogEntry:
    - summary: Release 0.4.7
      type: chore
  createdAt: "2023-02-01"
  irVersion: 7
  version: 0.4.7
- changelogEntry:
    - summary: Release 0.4.6
      type: chore
  createdAt: "2023-02-01"
  irVersion: 7
  version: 0.4.6
- changelogEntry:
    - summary: Release 0.4.5
      type: chore
  createdAt: "2023-02-01"
  irVersion: 7
  version: 0.4.5
- changelogEntry:
    - summary: Release 0.4.5-rc4
      type: chore
  createdAt: "2023-01-31"
  irVersion: 7
  version: 0.4.5-rc4
- changelogEntry:
    - summary: Release 0.4.5-rc3
      type: chore
  createdAt: "2023-01-31"
  irVersion: 7
  version: 0.4.5-rc3
- changelogEntry:
    - summary: Release 0.4.5-rc5
      type: chore
  createdAt: "2023-01-31"
  irVersion: 7
  version: 0.4.5-rc5
- changelogEntry:
    - summary: Release 0.4.5-rc2
      type: chore
  createdAt: "2023-01-30"
  irVersion: 7
  version: 0.4.5-rc2
- changelogEntry:
    - summary: Release 0.4.5-rc1
      type: chore
  createdAt: "2023-01-30"
  irVersion: 7
  version: 0.4.5-rc1
- changelogEntry:
    - summary: Release 0.4.5-rc0
      type: chore
  createdAt: "2023-01-30"
  irVersion: 7
  version: 0.4.5-rc0
- changelogEntry:
    - summary: Release 0.4.4
      type: chore
  createdAt: "2023-01-30"
  irVersion: 7
  version: 0.4.4
- changelogEntry:
    - summary: Release 0.4.3
      type: chore
  createdAt: "2023-01-30"
  irVersion: 7
  version: 0.4.3
- changelogEntry:
    - summary: Release 0.4.2
      type: chore
  createdAt: "2023-01-30"
  irVersion: 7
  version: 0.4.2
- changelogEntry:
    - summary: Release 0.4.1
      type: chore
  createdAt: "2023-01-29"
  irVersion: 7
  version: 0.4.1
- changelogEntry:
    - summary: Release 0.4.0-rc1
      type: chore
  createdAt: "2023-01-29"
  irVersion: 7
  version: 0.4.0-rc1
- changelogEntry:
    - summary: Release 0.4.0
      type: chore
  createdAt: "2023-01-29"
  irVersion: 7
  version: 0.4.0
- changelogEntry:
    - summary: Release 0.4.0-rc0
      type: chore
  createdAt: "2023-01-29"
  irVersion: 7
  version: 0.4.0-rc0
- changelogEntry:
    - summary: Release 0.3.23
      type: chore
  createdAt: "2023-01-28"
  irVersion: 6
  version: 0.3.23
- changelogEntry:
    - summary: Release 0.3.22
      type: chore
  createdAt: "2023-01-28"
  irVersion: 6
  version: 0.3.22
- changelogEntry:
    - summary: Release 0.3.21
      type: chore
  createdAt: "2023-01-28"
  irVersion: 6
  version: 0.3.21
- changelogEntry:
    - summary: Release 0.3.20
      type: chore
  createdAt: "2023-01-27"
  irVersion: 6
  version: 0.3.20
- changelogEntry:
    - summary: Release 0.3.19
      type: chore
  createdAt: "2023-01-24"
  irVersion: 6
  version: 0.3.19
- changelogEntry:
    - summary: Release 0.3.18
      type: chore
  createdAt: "2023-01-23"
  irVersion: 6
  version: 0.3.18
- changelogEntry:
    - summary: Release 0.3.17
      type: chore
  createdAt: "2023-01-23"
  irVersion: 6
  version: 0.3.17
- changelogEntry:
    - summary: Release 0.3.17-rc8
      type: chore
  createdAt: "2023-01-23"
  irVersion: 6
  version: 0.3.17-rc8
- changelogEntry:
    - summary: Release 0.3.17-rc7
      type: chore
  createdAt: "2023-01-23"
  irVersion: 6
  version: 0.3.17-rc7
- changelogEntry:
    - summary: Release 0.3.17-rc6
      type: chore
  createdAt: "2023-01-23"
  irVersion: 6
  version: 0.3.17-rc6
- changelogEntry:
    - summary: Release 0.3.17-rc5
      type: chore
  createdAt: "2023-01-23"
  irVersion: 6
  version: 0.3.17-rc5
- changelogEntry:
    - summary: Release 0.3.17-rc4
      type: chore
  createdAt: "2023-01-23"
  irVersion: 6
  version: 0.3.17-rc4
- changelogEntry:
    - summary: Release 0.3.17-rc3
      type: chore
  createdAt: "2023-01-23"
  irVersion: 6
  version: 0.3.17-rc3
- changelogEntry:
    - summary: Release 0.3.17-rc2
      type: chore
  createdAt: "2023-01-22"
  irVersion: 6
  version: 0.3.17-rc2
- changelogEntry:
    - summary: Release 0.3.17-rc1
      type: chore
  createdAt: "2023-01-21"
  irVersion: 6
  version: 0.3.17-rc1
- changelogEntry:
    - summary: Release 0.3.17-rc0
      type: chore
  createdAt: "2023-01-21"
  irVersion: 6
  version: 0.3.17-rc0
- changelogEntry:
    - summary: Release 0.3.16
      type: chore
  createdAt: "2023-01-20"
  irVersion: 6
  version: 0.3.16
- changelogEntry:
    - summary: Release 0.3.16-rc2
      type: chore
  createdAt: "2023-01-19"
  irVersion: 6
  version: 0.3.16-rc2
- changelogEntry:
    - summary: Release 0.3.16-rc1
      type: chore
  createdAt: "2023-01-18"
  irVersion: 6
  version: 0.3.16-rc1
- changelogEntry:
    - summary: Release 0.3.16-rc0
      type: chore
  createdAt: "2023-01-18"
  irVersion: 6
  version: 0.3.16-rc0
- changelogEntry:
    - summary: Release 0.3.15
      type: chore
  createdAt: "2023-01-18"
  irVersion: 6
  version: 0.3.15
- changelogEntry:
    - summary: Release 0.3.15-rc0
      type: chore
  createdAt: "2023-01-18"
  irVersion: 6
  version: 0.3.15-rc0
- changelogEntry:
    - summary: Release 0.3.14
      type: chore
  createdAt: "2023-01-18"
  irVersion: 6
  version: 0.3.14
- changelogEntry:
    - summary: Release 0.3.13
      type: chore
  createdAt: "2023-01-18"
  irVersion: 6
  version: 0.3.13
- changelogEntry:
    - summary: Release 0.3.12
      type: chore
  createdAt: "2023-01-18"
  irVersion: 6
  version: 0.3.12
- changelogEntry:
    - summary: Release 0.3.12-rc13
      type: chore
  createdAt: "2023-01-18"
  irVersion: 6
  version: 0.3.12-rc13
- changelogEntry:
    - summary: Release 0.3.12-rc12
      type: chore
  createdAt: "2023-01-18"
  irVersion: 6
  version: 0.3.12-rc12
- changelogEntry:
    - summary: Release 0.3.12-rc9
      type: chore
  createdAt: "2023-01-17"
  irVersion: 6
  version: 0.3.12-rc9
- changelogEntry:
    - summary: Release 0.3.12-rc8
      type: chore
  createdAt: "2023-01-17"
  irVersion: 6
  version: 0.3.12-rc8
- changelogEntry:
    - summary: Release 0.3.12-rc11
      type: chore
  createdAt: "2023-01-17"
  irVersion: 6
  version: 0.3.12-rc11
- changelogEntry:
    - summary: Release 0.3.12-rc10
      type: chore
  createdAt: "2023-01-17"
  irVersion: 6
  version: 0.3.12-rc10
- changelogEntry:
    - summary: Release 0.3.12-rc7
      type: chore
  createdAt: "2023-01-15"
  irVersion: 6
  version: 0.3.12-rc7
- changelogEntry:
    - summary: Release 0.3.12-rc6
      type: chore
  createdAt: "2023-01-15"
  irVersion: 6
  version: 0.3.12-rc6
- changelogEntry:
    - summary: Release 0.3.12-rc5
      type: chore
  createdAt: "2023-01-15"
  irVersion: 6
  version: 0.3.12-rc5
- changelogEntry:
    - summary: Release 0.3.12-rc4
      type: chore
  createdAt: "2023-01-15"
  irVersion: 6
  version: 0.3.12-rc4
- changelogEntry:
    - summary: Release 0.3.12-rc3
      type: chore
  createdAt: "2023-01-13"
  irVersion: 5
  version: 0.3.12-rc3
- changelogEntry:
    - summary: Release 0.3.12-rc2
      type: chore
  createdAt: "2023-01-13"
  irVersion: 5
  version: 0.3.12-rc2
- changelogEntry:
    - summary: Release 0.3.12-rc1
      type: chore
  createdAt: "2023-01-13"
  irVersion: 5
  version: 0.3.12-rc1
- changelogEntry:
    - summary: Release 0.3.12-rc0
      type: chore
  createdAt: "2023-01-12"
  irVersion: 5
  version: 0.3.12-rc0
- changelogEntry:
    - summary: Release 0.3.11
      type: chore
  createdAt: "2023-01-12"
  irVersion: 5
  version: 0.3.11
- changelogEntry:
    - summary: Release 0.3.10
      type: chore
  createdAt: "2023-01-11"
  irVersion: 5
  version: 0.3.10
- changelogEntry:
    - summary: Release 0.3.9
      type: chore
  createdAt: "2023-01-11"
  irVersion: 5
  version: 0.3.9
- changelogEntry:
    - summary: Release 0.3.8-rc1
      type: chore
  createdAt: "2023-01-11"
  irVersion: 5
  version: 0.3.8-rc1
- changelogEntry:
    - summary: Release 0.3.8-rc0
      type: chore
  createdAt: "2023-01-11"
  irVersion: 5
  version: 0.3.8-rc0
- changelogEntry:
    - summary: Release 0.3.8
      type: chore
  createdAt: "2023-01-09"
  irVersion: 5
  version: 0.3.8
- changelogEntry:
    - summary: Release 0.3.7
      type: chore
  createdAt: "2023-01-08"
  irVersion: 5
  version: 0.3.7
- changelogEntry:
    - summary: Release 0.3.7-rc0
      type: chore
  createdAt: "2023-01-08"
  irVersion: 5
  version: 0.3.7-rc0
- changelogEntry:
    - summary: Release 0.3.6
      type: chore
  createdAt: "2023-01-08"
  irVersion: 5
  version: 0.3.6
- changelogEntry:
    - summary: Release 0.3.6-rc1
      type: chore
  createdAt: "2023-01-06"
  irVersion: 4
  version: 0.3.6-rc1
- changelogEntry:
    - summary: Release 0.3.6-rc0
      type: chore
  createdAt: "2023-01-06"
  irVersion: 4
  version: 0.3.6-rc0
- changelogEntry:
    - summary: Release 0.3.5
      type: chore
  createdAt: "2022-12-28"
  irVersion: 4
  version: 0.3.5
- changelogEntry:
    - summary: Release 0.3.4
      type: chore
  createdAt: "2022-12-28"
  irVersion: 4
  version: 0.3.4
- changelogEntry:
    - summary: Release 0.3.3
      type: chore
  createdAt: "2022-12-28"
  irVersion: 4
  version: 0.3.3
- changelogEntry:
    - summary: Release 0.3.2
      type: chore
  createdAt: "2022-12-28"
  irVersion: 4
  version: 0.3.2
- changelogEntry:
    - summary: Release 0.3.1
      type: chore
  createdAt: "2022-12-28"
  irVersion: 4
  version: 0.3.1
- changelogEntry:
    - summary: Release 0.3.0-rc14
      type: chore
  createdAt: "2022-12-28"
  irVersion: 4
  version: 0.3.0-rc14
- changelogEntry:
    - summary: Release 0.3.0-rc13
      type: chore
  createdAt: "2022-12-28"
  irVersion: 4
  version: 0.3.0-rc13
- changelogEntry:
    - summary: Release 0.3.0
      type: chore
  createdAt: "2022-12-28"
  irVersion: 4
  version: 0.3.0
- changelogEntry:
    - summary: Release 0.3.0-rc12
      type: chore
  createdAt: "2022-12-24"
  irVersion: 4
  version: 0.3.0-rc12
- changelogEntry:
    - summary: Release 0.3.0-rc11
      type: chore
  createdAt: "2022-12-23"
  irVersion: 4
  version: 0.3.0-rc11
- changelogEntry:
    - summary: Release 0.3.0-rc9
      type: chore
  createdAt: "2022-12-16"
  irVersion: 4
  version: 0.3.0-rc9
- changelogEntry:
    - summary: Release 0.3.0-rc8
      type: chore
  createdAt: "2022-12-16"
  irVersion: 4
  version: 0.3.0-rc8
- changelogEntry:
    - summary: Release 0.3.0-rc7
      type: chore
  createdAt: "2022-12-16"
  irVersion: 4
  version: 0.3.0-rc7
- changelogEntry:
    - summary: Release 0.3.0-rc10
      type: chore
  createdAt: "2022-12-16"
  irVersion: 4
  version: 0.3.0-rc10
- changelogEntry:
    - summary: Release 0.3.0-rc6
      type: chore
  createdAt: "2022-12-16"
  irVersion: 4
  version: 0.3.0-rc6
- changelogEntry:
    - summary: Release 0.3.0-rc5
      type: chore
  createdAt: "2022-12-16"
  irVersion: 4
  version: 0.3.0-rc5
- changelogEntry:
    - summary: Release 0.3.0-rc4
      type: chore
  createdAt: "2022-12-16"
  irVersion: 4
  version: 0.3.0-rc4
- changelogEntry:
    - summary: Release 0.3.0-rc3
      type: chore
  createdAt: "2022-12-16"
  irVersion: 4
  version: 0.3.0-rc3
- changelogEntry:
    - summary: Release 0.3.0-rc2
      type: chore
  createdAt: "2022-12-16"
  irVersion: 4
  version: 0.3.0-rc2
- changelogEntry:
    - summary: Release 0.3.0-rc1
      type: chore
  createdAt: "2022-12-16"
  irVersion: 4
  version: 0.3.0-rc1
- changelogEntry:
    - summary: Release 0.3.0-rc0
      type: chore
  createdAt: "2022-12-15"
  irVersion: 3
  version: 0.3.0-rc0
- changelogEntry:
    - summary: Release 0.2.1
      type: chore
  createdAt: "2022-12-15"
  irVersion: 3
  version: 0.2.1
- changelogEntry:
    - summary: Release 0.2.0
      type: chore
  createdAt: "2022-12-14"
  irVersion: 3
  version: 0.2.0
- changelogEntry:
    - summary: Release 0.1.3-rc9
      type: chore
  createdAt: "2022-12-14"
  irVersion: 3
  version: 0.1.3-rc9
- changelogEntry:
    - summary: Release 0.1.3-rc8
      type: chore
  createdAt: "2022-12-14"
  irVersion: 3
  version: 0.1.3-rc8
- changelogEntry:
    - summary: Release 0.1.3-rc7
      type: chore
  createdAt: "2022-12-13"
  irVersion: 3
  version: 0.1.3-rc7
- changelogEntry:
    - summary: Release 0.1.3-rc6
      type: chore
  createdAt: "2022-12-13"
  irVersion: 3
  version: 0.1.3-rc6
- changelogEntry:
    - summary: Release 0.1.3-rc5
      type: chore
  createdAt: "2022-12-13"
  irVersion: 3
  version: 0.1.3-rc5
- changelogEntry:
    - summary: Release 0.1.3-rc4
      type: chore
  createdAt: "2022-12-13"
  irVersion: 3
  version: 0.1.3-rc4
- changelogEntry:
    - summary: Release 0.1.3-rc3
      type: chore
  createdAt: "2022-12-13"
  irVersion: 3
  version: 0.1.3-rc3
- changelogEntry:
    - summary: Release 0.1.3-rc2
      type: chore
  createdAt: "2022-12-13"
  irVersion: 3
  version: 0.1.3-rc2
- changelogEntry:
    - summary: Release 0.1.3-rc1
      type: chore
  createdAt: "2022-12-13"
  irVersion: 3
  version: 0.1.3-rc1
- changelogEntry:
    - summary: Release 0.1.3-rc0
      type: chore
  createdAt: "2022-12-13"
  irVersion: 3
  version: 0.1.3-rc0<|MERGE_RESOLUTION|>--- conflicted
+++ resolved
@@ -1,11 +1,7 @@
 - changelogEntry:
     - summary: |
-<<<<<<< HEAD
-        Minor typo fix & support piping query parameter validation into fern definition generation
-=======
         Update the IR's `ServiceTypeReferenceInfo` to include all transitive types
         referenced by a service.
->>>>>>> 61bdcb0b
       type: fix
   irVersion: 53
   version: 0.45.0-rc44
