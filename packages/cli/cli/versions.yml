- changelogEntry:
    - summary: |
<<<<<<< HEAD
        OpenAPI v2 parser now provides better naming and more robust payloads for examples.
=======
        The OpenAPI parser now parses path parameters that are present in the URL but not explicitly declared in the OpenAPI spec.
        Previously, if a path parameter was used in the URL (e.g. `/users/{userId}`) but not declared in the `parameters` section,
        the parser would fail. Now it automatically adds these path parameters as required string parameters.
      type: fix
  irVersion: 55
  version: 0.51.24

- changelogEntry:
    - summary: |
        The CLI now considers `false` and `true` as keywords for the Java generators.
      type: fix
  irVersion: 55
  version: 0.51.23

- changelogEntry:
    - summary: |
        The OpenAPI parser now ignores request bodies on `GET` requests since Fern does not support that.
        This is not a breaking change, since previously the `fern check` would just fail.
>>>>>>> 185f7355
      type: fix
  irVersion: 55
  version: 0.51.22

- changelogEntry:
    - summary: |
        The `fern init` command now respects JSON formatting when parsing from an external URL.
      type: fix
  irVersion: 55
  version: 0.51.21

- changelogEntry:
    - summary: |
        The OpenRPC parser now supports generating code snippets in the API Explorer.
      type: fix
  irVersion: 55
  version: 0.51.20

- changelogEntry:
    - summary: |
        The OpenRPC parser now supports generating code snippets in the API Explorer.
      type: fix
  irVersion: 55
  version: 0.51.19

- changelogEntry:
    - summary: |
        The docs will now display errors by default. Previously, errors were hidden by default and needed to be explicitly 
        enabled with `displayErrors: true`.
      type: fix
  irVersion: 55
  version: 0.51.18

- changelogEntry:
    - summary: |
        The OpenRPC parser now handles displaying parameters as object examples.
      type: fix
  irVersion: 55
  version: 0.51.17

- changelogEntry:
    - summary: |
        The OpenRPC parser now handles displaying optional parameters in the request.
      type: fix
  irVersion: 55
  version: 0.51.15

- changelogEntry:
    - summary: |
        Updates `whatwg` so that users eliminate punycode deprecation warning.
      type: fix
  irVersion: 55
  version: 0.51.14

- changelogEntry:
    - summary: |
        OpenAPI overrides now support resolving file references from the location of the
        OpenAPI overrides file itself. Previously, relative paths were only resolved from
        the OpenAPI source file.
 
        Most users will experience no change, but this will enable a wider set of file
        directory layouts depending on the user's preference.
      type: fix
  irVersion: 55
  version: 0.51.13

- changelogEntry:
    - summary: |
        The Fern Definition now allows you to declare status codes for the response without having a type. 
        This is useful for `204` response status codes. 
 
        ```yml users.yml
        service: 
          auth: false
          base-path: /users
          endpoints: 
            update: 
              path: ""
              response: 
                status-code: 204        
        ```
      type: fix
  irVersion: 55
  version: 0.51.12

- changelogEntry:
    - summary: |
        The OpenAPI parser generates response examples that are `{}` for 204 response types.
      type: fix
  irVersion: 55
  version: 0.51.11

- changelogEntry:
    - summary: |
        The OpenAPI parser generates response examples that are `{}` for 204 response types.
      type: fix
  irVersion: 55
  version: 0.51.10

- changelogEntry:
    - summary: |
        Fixed OpenAPI importer to properly handle response status codes in documentation by propagating 
        the status code from the OpenAPI spec through the IR and FDR layers.
      type: fix
  irVersion: 55
  version: 0.51.9

- changelogEntry:
    - summary: |
        Fixed OpenAPI importer to properly handle response status codes in documentation by propagating 
        the status code from the OpenAPI spec through the IR and FDR layers.
      type: fix
  irVersion: 55
  version: 0.51.8

- changelogEntry:
    - summary: |
        Added better error messages when markdown files reference non-existent MDX files, showing the relative path
        to the missing file rather than just indicating an invalid reference.
      type: fix
  irVersion: 55
  version: 0.51.7

- changelogEntry:
    - summary: |
        Fixed OpenAPI importer to properly handle string enums that are specified as integers by coercing them to strings.
      type: fix
  irVersion: 55
  version: 0.51.6

- changelogEntry:
    - summary: |
        Added a new rule to validate frontmatter parsing across markdown files, ensuring frontmatter
        is properly formatted and can be parsed without errors.
      type: fix
  irVersion: 55
  version: 0.51.5

- changelogEntry:
    - summary: |
        Various improvements to the Mintlify and Readme importers, including better default styling
        and spec imports for Mintlify migrations.
      type: fix
  irVersion: 55
  version: 0.51.4

- changelogEntry:
    - summary: |
        The OpenAPI parser now prefers the JSON Content-Type variant over
        others (e.g. application/x-www-form-urlencoded).
      type: fix
  irVersion: 55
  version: 0.51.3

- changelogEntry:
    - summary: |
        Improved error messages when docs.yml doesn't match schema by showing more specific
        validation errors and including the path where the error occurred.
      type: fix
  irVersion: 55
  version: 0.51.2

- changelogEntry:
    - summary: |
        Fixed x-fern-resolutions to properly handle escaped forward slashes ("~1") in schema references,
        correctly converting them to "/" when resolving references.
      type: fix
  irVersion: 55
  version: 0.51.1

- changelogEntry:
    - summary: |
        The CLI now supports a --readme flag pointing to the URL of a Readme generated docs site and
        migrates existing documentation to a fern-compatible repository.

        To use this feature:
        ```bash
        fern init --readme https://url-to-readme-docs.com
        ```
      type: feat
  irVersion: 55
  version: 0.51.0

- changelogEntry:
    - summary: |
        Improve performance of `fern docs dev` by only reloading the markdown content when
        only markdown files are changed, avoiding unnecessary recompilation of the full docs.

      type: fix
  irVersion: 55
  version: 0.50.17


- changelogEntry:
    - summary: |
        Improve performance of `fern docs dev` by debouncing across edits to multiple files,
        reducing unnecessary recomputation.
      type: fix
  irVersion: 55
  version: 0.50.16

- changelogEntry:
    - summary: |
        This PR improves the performance of `fern docs dev`:
          - Fern does not generate examples if the user has provided them to us
          - Temporarily comment out broken link checker until we make it faster
      type: fix
  irVersion: 55
  version: 0.50.16

- changelogEntry:
    - summary: |
        Move example generation failure logs to trace level since they are not relevant
        for users and add noise to debug logs.
      type: fix
  irVersion: 55
  version: 0.50.15

- changelogEntry:
    - summary: |
        Fixes a bug where duplicate types in undiscriminated unions (`oneOf` in OpenAPI)
        were not being deduped, which could lead to invalid generated code.
      type: fix
  irVersion: 55
  version: 0.50.14

- changelogEntry:
    - summary: |
        Fixes a bug where `--log-level debug` does not include trace logs.
      type: fix
  irVersion: 55
  version: 0.50.13

- changelogEntry:
    - summary: |
        Increase undici timeouts to make sure that `fern generate --docs` completes.
      type: fix
  irVersion: 55
  version: 0.50.12

- changelogEntry:
    - summary: |
        The CLI now supports a `--log-level trace` option to filter out noise from the
        debug log level.
      type: fix
  irVersion: 55
  version: 0.50.11

- changelogEntry:
    - summary:
        An addition to the broken link checker to further reduce false positives.
      type: fix
  irVersion: 55
  version: 0.50.10

- changelogEntry:
    - summary: |
        The Fern CLI no longer logs the full API request when finishing docs registration,
        reducing unnecessary log output.
      type: fix
  irVersion: 55
  version: 0.50.9

- changelogEntry:
    - summary: |
        An additional fix to the OpenRPC parser for respecting tags when
        organizing methods in the API Reference.
      type: fix
  irVersion: 55
  version: 0.50.8

- changelogEntry:
    - summary: |
        The OpenRPC parser now respects method names as well as tags for
        organization the navigation.
      type: fix
  irVersion: 55
  version: 0.50.7

- changelogEntry:
    - summary: |
        The broken link checker is updated to reduce false positives.
      type: fix
  irVersion: 55
  version: 0.50.6


- changelogEntry:
    - summary: |
        The Fern CLI is updated to create the organization if it doesn't exist when `fern token` is called.
      type: fix
  irVersion: 55
  version: 0.50.5


- changelogEntry:
    - summary: |
        The preview server is updated such that local previews of both OpenRPC and OpenAPI (legacy parser)
        are now possible.
      type: fix
  irVersion: 55
  version: 0.50.4

- changelogEntry:
    - summary: |
        The docs.yml now supports a separate configuration for `feature-flags` which allows Fern to render
        pieces of content depending on whether or not certain feature flags are enabled for particular user.

        This feature is in alpha stage; please contact support@buildwithfern.com to learn more!

        ```yml docs.yml
        navigation:
          - page: Page 1
            feature-flag: my-feature-flag-a # single boolean flag
          - page: Page 2
            feature: # multiple boolean flags
              - flag: my-feature-flag-a
              - flag: my-feature-flag-b
          - section: Section Title
            viewers: role-a
            feature-flag: # configurable match
              flag: my-feature-flag-a
              fallback-value: "ga"
              match: "beta"
            layout: []
        ```
      type: internal
  irVersion: 55
  version: 0.50.4

- changelogEntry:
    - summary: |
        Fixes an issue where optional, nullable properties resulted in a double optional in the
        IRv55 -> IRv54 migration.
      type: internal
  irVersion: 55
  version: 0.50.3

- changelogEntry:
    - summary: |
        The docs now includes alpha support for parsing openrpc specs. To leverage this feature,
        simply define an API section in your docs.yml and point at an openrpc spec.

        ```yml docs.yml
        navigation:
          - api: API Reference
            openrpc: <path to openrpc file>
        ```
      type: fix
  irVersion: 55
  version: 0.50.2

- changelogEntry:
    - summary: |
        Fixes an issue where nullable schemas were not coerced into optional values.
      type: fix
    - summary: |
        Fixes an issue where `fern check` would fail for optional, nullable properties.
      type: fix
  irVersion: 55
  version: 0.50.1

- changelogEntry:
    - summary: |
        The CLI is capable of migrating the latest TypeScript generator to IRv55.
      type: internal
  irVersion: 55
  version: 0.50.0

- changelogEntry:
  - summary: |
      The OpenAPI v2 parser now supports `x-fern-global-headers` and fixes an issue with generating webhook content.
    type: fix
  irVersion: 55
  version: 0.49.1

- changelogEntry:
    - summary: |
        The OpenAPI importer now supports respecting nullable properties in schemas. When enabled, nullable properties will
        be preserved in the generated SDK. By default (without this setting), nullable properties are treated as `optional`.
        To enable this, configure the setting in your `generators.yml`:

        ```yml
        api:
         specs:
           - openapi: ./path/to/openapi.yml
             settings:
               respect-nullable-schemas: true
        ```
      type: feat
  irVersion: 55
  version: 0.49.0

- changelogEntry:
  - summary: |
      The Mintlify docs importer now correctly generates the proper display-name key in the docs.yml file.
    type: fix
  irVersion: 54
  version: 0.48.1

- changelogEntry:
  - summary: |
      Adds support for nullable types in the Fern definition, such as the following:

      ```yaml
      types:
        User:
          properties:
            name: string
            email: nullable<string>
      ```
    type: feat
  irVersion: 55
  version: 0.48.0

- changelogEntry:
  - summary: |
      The IR now pulls in additional request properties from the OAuth getToken endpoint to support custom OAuth schemas.
    type: feat
  irVersion: 54
  version: 0.47.6

- changelogEntry:
  - summary: |
      Fixes an issue with broken link checking in the OpenAPI v2 parser.
    type: feat
  irVersion: 53
  version: 0.47.5

- changelogEntry:
  - summary: |
      Allows for creating nullable types and pass formats on strings using the OpenAPI v2 parser.
    type: feat
  irVersion: 53
  version: 0.47.4

- changelogEntry:
  - summary: |
      Add the JSON schema to the generators.yml file for validation and autocomplete.
    type: feat
  irVersion: 53
  version: 0.47.3

- changelogEntry:
  - summary: |
      The CLI now supports checking for broken links in your docs. You will see warnings in `fern check` if your docs link to any
      page that can't be resolved, and the `--strict-broken-links` option will cause the command to fail (exit with a non-zero exit code) if
      any broken links are found. You can also run the new command `fern docs broken-links` to only check for broken links (ignoring
      other possible errors), with the `--strict` option to cause the command to fail if any broken links are found.
    type: feat
  irVersion: 53
  version: 0.47.2

- changelogEntry:
  - summary: |
      Fixes a bug where the OpenAPI parser stopped respecting the =`unions: v1` setting in your `generators.yml` which configures the parser to generate more
      idiomatic discriminated unions.
      ```yml
      api:
        specs:
          - openapi: ./path/to/openapi.yml
            settings:
              unions: v1
      ```
    type: feat
  irVersion: 53
  version: 0.47.1

- changelogEntry:
  - summary: |
      The CLI now supports publishing docs using the improved OpenAPI v2 parser. You can set `openapi-parser-v2: true`
      in your `docs.yml` to use the new parser.
    type: feat
  irVersion: 53
  version: 0.47.0

- changelogEntry:
  - summary: |
      The CLI now validates that method and group name overrides in OpenAPI settings are not duplicated.
    type: feat
  irVersion: 53
  version: 0.46.23

- changelogEntry:
  - summary: |
      Support configuration of Google Analytics and Google Tag Manager in API Docs.
    type: feat
  irVersion: 53
  version: 0.46.22

- changelogEntry:
  - summary: |
      The CLI now supports the `prefer-undiscriminated-unions-with-literals` setting in OpenAPI settings.
    type: fix
  irVersion: 53
  version: 0.46.21

- changelogEntry:
  - summary: |
      The `fern init` command now supports a `--mintlify` option. You can pass in
      the path to your `mint.json` and the Fern CLI will generate a fern documentation
      website.
    type: feat
  irVersion: 53
  version: 0.46.20

- changelogEntry:
    - summary: |
        If a schema in OpenAPI or AsyncAPI has `additionalProperties: true` then the Fern CLI will now respect bringing in
        example properties that are not defined in the schema. Previously, the CLI would skip them.
      type: fix
  irVersion: 53
  version: 0.46.19

- changelogEntry:
    - summary: |
        If an object or request is annotated with `extra-properties: true` then the user can provide an example that includes
        extra properties that are no longer in the schema.

        For example, check out this fern definition

        ```yml service.yml
        types:
          Item:
            extra-properties: true
            properties:
              id: string


        service:
          auth: false
          base-path: ""
          endpoints:
            create:
              method: POST
              path: /item
              request:
                name: CreateItemRequest
                body:
                  extra-properties: true
                  properties:
                    id: string
              response:
                type: Item
              examples:
                - name: "Item"
                  request:
                    id: "123"
                    foo: "bar" # extra property in the example
                  response:
                    body:
                      id: "123"
                      foo: "bar" # extra property in the example
        ```
      type: fix
  irVersion: 53
  version: 0.46.18

- changelogEntry:
    - summary: |
        Support parsing string values for boolean defaults in OpenAPI schemas.
        * String values like "true" and "false" are now correctly parsed as boolean defaults.
      type: fix
  irVersion: 53
  version: 0.46.17

- changelogEntry:
    - summary: |
        Improve parsing of OpenAPI schemas with an array in the `type` property.
        * If the array contains `"null"`, it is interpreted as nullable, and removed from the array.
        * If there is only a single item in the array (after removing "null"), it previously defaulted to `unknown`, but now the specified type is used.
      type: fix
  irVersion: 53
  version: 0.46.16

- changelogEntry:
    - summary: |
        Fixed issue where user specified examples would be omitted in favor of autogenerated examples.
      type: fix
  irVersion: 53
  version: 0.46.15

- changelogEntry:
    - summary: |
        Boolean default values are now propagated from the Fern Definition through to docs generation.
      type: fix
  irVersion: 53
  version: 0.46.14

- changelogEntry:
    - summary: |
        The CLI now supports both `generators.yml` and `generators.yaml` file extensions for generator configuration.
      type: fix
  irVersion: 53
  version: 0.46.13

- changelogEntry:
    - summary: |
        Correctly omits readOnly query parameters during openapi to fern definition generation.
      type: fix
  irVersion: 53
  version: 0.46.13

- changelogEntry:
    - summary: |
        The CLI now handles parsing service level path parameters with descriptions.
        This fixes a regression introduced in the CLI since versions 0.45.x.
      type: fix
  irVersion: 53
  version: 0.46.12

- changelogEntry:
    - summary: |
        Allow for configuring the depth of example generation in API Docs. For example,
        if you want to generate optional properties that are 5 levels deep, you can add
        the following configuration in your `generators.yml`

        ```yml generators.yml
        api:
          specs:
            - openapi: ./openapi.json
              settings:
                example-generation:
                  response:
                    max-depth: 10
        ```
      type: fix
  irVersion: 53
  version: 0.46.11

- changelogEntry:
    - summary: |
        Correctly support AdditionalProperties on object schemas.
      type: fix
  irVersion: 53
  version: 0.46.10

- changelogEntry:
    - summary: |
        SDK generation no longer hard-fails on single example generation errors.
      type: fix
  irVersion: 53
  version: 0.46.9

- changelogEntry:
    - summary: |
        The CLI now auto generates SSE and JSON Streaming examples even if those are
        not provided in the OpenAPI Spec or Fern Definition.
      type: fix
  irVersion: 53
  version: 0.46.8

- changelogEntry:
    - summary: |
        The generated Fern Definition now properly supports default values for query parameters.
      type: fix
  irVersion: 53
  version: 0.46.7

- changelogEntry:
    - summary: |
        The audiences property on WebSocket channels is now respected when filtering
        the IR graph based on configured audiences.
      type: fix
  irVersion: 53
  version: 0.46.6

- changelogEntry:
    - summary: |
        Previously, when the CLI failed to validate the fern definition yaml file against a JSON Schema,
        we would log `Failed to parse` without a schema path. Now we grab a relevant schema path.
      type: fix
  irVersion: 53
  version: 0.46.5

- changelogEntry:
    - summary: |
        The OpenAPI parser now deduplicates headers that appear in both security schemes and
        operation-level headers to avoid duplicate header declarations.
      type: fix
  irVersion: 53
  version: 0.46.5

- changelogEntry:
    - summary: |
        The generated SSE examples always have `data` and `event` keys so that they are correct.
      type: fix
  irVersion: 53
  version: 0.46.4

- changelogEntry:
    - summary: |
        The Fern CLI now supports generating examples for streaming SSE (server-sent-event)
        endpoints.
      type: fix
  irVersion: 53
  version: 0.46.3

- changelogEntry:
    - summary: |
        The Fern CLI now supports parsing a `logo` option from your frontmatter. If
        you would like to override logo on a specific page you can do so by adding
        the following:

        ```markdown intro.mdx
        ---
        logo: /path/to/my/logo
        ---
        ```

        or

        ```markdown intro.mdx
        ---
        logo:
          light: /path/to/my/light/logo
          dark: /path/to/my/dark/logo
        ---
        ```

      type: feat
  irVersion: 53
  version: 0.46.2

- changelogEntry:
    - summary: |
        Add support for setting the `User-Agent` header value for Go generators.
      type: fix
  irVersion: 53
  version: 0.46.1

- changelogEntry:
    - summary: |
        No changes; promote `0.46.0-rc1` release candidate to minor version.
      type: internal
  irVersion: 53
  version: 0.46.0

- changelogEntry:
    - summary: |
        * Set `inline: true` for inline enums imported from OpenAPI.
        * Set `inline: true` for maps generated from OpenAPI additionalProperties.
      type: fix
  irVersion: 53
  version: 0.46.0-rc1

- changelogEntry:
    - summary: |
        The Fern Definition now supports `bytes` as a response type.

        ```yml service.yml
          endpoints:
            download:
              response: bytes
        ```
      type: feat
  irVersion: 53
  version: 0.46.0-rc0

- changelogEntry:
    - summary: |
        Defaults are no longer set on datetimes when converting to docs shapes.
      type: fix
  irVersion: 53
  version: 0.45.4

- changelogEntry:
    - summary: |
        Unknown schemas are no longer incorrectly marked as `additionalProperties: true`.
      type: chore
  irVersion: 53
  version: 0.45.4-rc1

- changelogEntry:
    - summary: |
        The CLI prompts the user to confirm output directory overwrites on fern generate.
      type: fix
  irVersion: 53
  version: 0.45.4-rc0

- changelogEntry:
    - summary: |
        Unknown schemas are no longer incorrectly marked as `additionalProperties: true`.
      type: fix
  irVersion: 53
  version: 0.45.3

- changelogEntry:
    - summary: |
        Example generation now respects read-only schemas when generating request examples.
      type: fix
  irVersion: 53
  version: 0.45.2

- changelogEntry:
    - summary: |
        Generate valid examples using spec validation information; respect `null` entries during example generation.
      type: fix
  irVersion: 53
  version: 0.45.1-rc0

- changelogEntry:
    - summary: |
        Add `inline` field to type declarations in the Fern definition and IR.
        Add support for importing inline types from OpenAPI into Fern definition and IR.
      type: internal
  irVersion: 53
  version: 0.45.1

- changelogEntry:
    - summary: |
        Several improvements to docs, conjure importer, and the cli.
      type: internal
  irVersion: 53
  version: 0.45.0

- changelogEntry:
    - summary: |
        Docs generation now preserves original model schema names.
      type: internal
  irVersion: 53
  version: 0.45.0-rc55

- changelogEntry:
    - summary: |
        Removes errant minimum and maximums for 'float' types for docs.
      type: internal
  irVersion: 53
  version: 0.45.0-rc54

- changelogEntry:
    - summary: |
        Add support for the `smart-casing` flags in the IR commands.
      type: internal
  irVersion: 53
  version: 0.45.0-rc53

- changelogEntry:
    - summary: |
        Fix bug where max length validation for strings were incorrectly plumbed.
      type: fix
  irVersion: 53
  version: 0.45.0-rc52

- changelogEntry:
    - summary: |
        Add support for the `inline-path-parameters` setting in the OpenAPI
        importer.
      type: feat
  irVersion: 53
  version: 0.45.0-rc51

- changelogEntry:
    - summary: |
        Increase max recursive depth allowed for example validation.
      type: fix
  irVersion: 53
  version: 0.45.0-rc50

- changelogEntry:
    - summary: |
        Add 'list' to reserved keywords for use in PHP generator.
      type: fix
  irVersion: 53
  version: 0.45.0-rc49

- changelogEntry:
    - summary: |
        OAuth Client Credential Auth Scheme now supports the ability to optionally
        set token header and prefix fields for use with docs playground.

        ```yml api.yml
        auth-schemes:
          OAuth:
            scheme: oauth
            type: client-credentials
            token-header: Fern-Authorization
            token-prefix: Fern-Bearer
            ...
        ```
      type: feat
  irVersion: 53
  version: 0.45.0-rc48

- changelogEntry:
    - summary: |
        Support SDK generation provided comma-delineated content-type values in OpenAPI specs.
      type: fix
  irVersion: 53
  version: 0.45.0-rc47

- changelogEntry:
    - summary: |
        The IR handles converting example unions that are aliases.
      type: fix
  irVersion: 53
  version: 0.45.0-rc46

- changelogEntry:
    - summary: |
        Update the IR's `ServiceTypeReferenceInfo` to include all transitive types
        referenced by a service.
      type: fix
  irVersion: 53
  version: 0.45.0-rc44

- changelogEntry:
    - summary: |
        Support non-standard HTTP code 498; Validate `x-fern-examples` during schema parsing.
      type: fix
  irVersion: 53
  version: 0.45.0-rc43

- changelogEntry:
    - summary: |
        Log error message logging when encountering doc errors during preview server initiation.
      type: fix
  irVersion: 53
  version: 0.45.0-rc42

- changelogEntry:
    - summary: Fixes bug introduced in 0.45.0-rc33 where version slugs were not being generated correctly.
      type: fix
  irVersion: 53
  version: 0.45.0-rc41

- changelogEntry:
    - summary: |
        Fixed bug in the Conjure importer where query parameters were overwritten during endpoint parameter parsing.
      type: fix
  irVersion: 53
  version: 0.45.0-rc40

- changelogEntry:
    - summary: |
        The OpenAPI importer now supports correlating request and response examples by name. When an example name is shared
        between a request body and response, they will be paired together in the generated Fern definition.
      type: fix
  irVersion: 53
  version: 0.45.0-rc39

- changelogEntry:
    - summary: |
        The OpenAPI importer now supports respecting readonly properties in schemas. When enabled, readonly properties will be excluded from request bodies for
        POST/PUT/PATCH endpoints. To enable this, configure the setting in your `generators.yml`:

        ```yml
        api:
         specs:
           - openapi: ./path/to/openapi.yml
             settings:
               respect-readonly-schemas: true
        ```
      type: fix
  irVersion: 53
  version: 0.45.0-rc38

- changelogEntry:
    - summary: Support parsing alpha and beta version numbers of Fern generators
      type: internal
  irVersion: 53
  version: 0.45.0-rc37

- changelogEntry:
    - summary: |
        The OpenAPI importer now supports importing deep object query parameters. To do this, you will
        need to configure a setting in your `generators.yml`

        ```yml
        api:
         specs:
           - openapi: ./path/to/openapi.yml
             settings:
               object-query-paramaters: true
        ```
      type: fix
  irVersion: 53
  version: 0.45.0-rc36

- changelogEntry:
    - summary: |
        The CLI now recognizes the versions of the Go generator that require IRv53.
      type: internal
  irVersion: 53
  version: 0.45.0-rc34

- changelogEntry:
    - summary: |
        The Fern CLI now supports roles and viewers in your docs configuration, if you are on the enterprise plan for docs:

        ```yml docs.ym
        roles:
          - internal
          - beta-users
          - enterprise-users

        navigation:
          - section: Internal Section
            viewers:
              - internal
            contents:
              - page: Internal Page
                path: ./internal/page.mdx
        ```
      type: feat
  irVersion: 53
  version: 0.45.0-rc33

- changelogEntry:
    - summary: |
        The OpenAPI importer now supports reading endpoints that have application/x-www-form-urlencoded requests
      type: fix
  irVersion: 53
  version: 0.45.0-rc32

- changelogEntry:
    - summary: |
        The OpenAPI importer now parses webhook examples and generates examples for webhooks when none are provided.
      type: fix
  irVersion: 53
  version: 0.45.0-rc31

- changelogEntry:
    - summary: |
        The OpenAPI importer now parses the `examples` field for primitive schema types like `string`, `number`, `array` and `boolean`.
      type: fix
  irVersion: 53
  version: 0.45.0-rc30

- changelogEntry:
    - summary: |
        The OpenAPI importer now parses the `examples` field that may be present on OpenAPI 3.1 schemas.
      type: feat
  irVersion: 53
  version: 0.45.0-rc29

- changelogEntry:
    - summary: |
        The OpenAPI importer now skips headers in a case-insensitive way (e.g. both "Content-Type" and "content-type" are skipped).
      type: feat
  irVersion: 53
  version: 0.45.0-rc28

- changelogEntry:
    - summary: |
        The Conjure importer now brings in endpoint level descriptions.
      type: feat
  irVersion: 53
  version: 0.45.0-rc27

- changelogEntry:
    - summary: |
        `fern check` handles validating unions that contain base properties.
      type: feat
  irVersion: 53
  version: 0.45.0-rc26

- changelogEntry:
    - summary: |
        The Fern CLI temporarily does not support RBAC/Audiences (they will be added in again shortly).
      type: internal
  irVersion: 53
  version: 0.45.0-rc25

- changelogEntry:
    - summary: |
        `fern docs dev` now runs in Node 16 - Node 22 environments.
      type: fix
  irVersion: 53
  version: 0.45.0-rc24

- changelogEntry:
    - summary: |
        The docs dev server now correctly handles base paths.
      type: fix
  irVersion: 53
  version: 0.45.0-rc23

- changelogEntry:
    - summary: |
        Fixes bug introduced in 0.45.0-rc20 where section children were dropped from the docs definition.
      type: fix
  irVersion: 53
  version: 0.45.0-rc22

- changelogEntry:
    - summary: |
        The Fern CLI now supports orphaned pages in your docs configuration.
      type: feat
    - summary: |
        The RBAC config model is now renamed to `roles` and `viewers`:

        ```yml docs.yml
        roles:
          - internal

        navigation:
          - section: Internal Section
            viewers:
              - internal
            contents:
              - page: Internal Page
                path: ./internal/page.mdx
        ```

      type: fix
  irVersion: 53
  version: 0.45.0-rc21

- changelogEntry:
    - summary: |
        The Fern CLI now supports audiences in your docs configuration:

        ```yml docs.yml
        # all audiences must be declared at the top level
        audiences:
          - internal

        navigation:
          - section: Internal Section
            audience: internal # audience is optional
            contents:
              - page: Internal Page
                path: ./internal/page.mdx
        ```
      type: feat
  irVersion: 53
  version: 0.45.0-rc20

- changelogEntry:
    - summary: |
        - Respect `x-fern-ignore` extension in OpenAPI parameters.
      type: fix
  irVersion: 53
  version: 0.45.0-rc19

- changelogEntry:
    - summary: |
        - Add additional debug logging to the CLI when downloading docs preview bundle
      type: fix
  irVersion: 53
  version: 0.45.0-rc18

- changelogEntry:
    - summary: |
        - Improved union example generation by increasing depth for better handling of recursive structures.
        - Updated Conjure importer to represent binary types as bytes for requests and file for responses in Fern.
        - Added detailed error messages when 'fern docs dev' fails, accessible with --log-level debug.
      type: fix
  irVersion: 53
  version: 0.45.0-rc17

- changelogEntry:
    - summary: |
        The Conjure importer now correctly keys the union subvariant by the property of the discriminant.

        ```conjure
        union:
          discriminant: type
          union:
            square: Square
            circle: Circle
        ```

        is equal to the following Fern Definition:

        ```yml fern
        union:
          discriminant: type
          types:
            square:
              type: Square
              key: square
            circle:
              type: Circle
              key: circle
        ```

      type: fix
  irVersion: 53
  version: 0.45.0-rc16

- changelogEntry:
    - summary: |
        The Conjure importer now correctly imports base-path and docs from your conjure definition.
      type: fix
  irVersion: 53
  version: 0.45.0-rc15

- changelogEntry:
    - summary: |
        The Fern CLI now uses a longer timeout to make HTTP requests, which should fix some flakyness with the docs registration process.
      type: fix
  irVersion: 53
  version: 0.45.0-rc14

- changelogEntry:
    - summary: |
        The Fern CLI now uses a longer timeout to make HTTP requests, which should fix some flakyness with the docs registration process.
      type: fix
  irVersion: 53
  version: 0.45.0-rc13

- changelogEntry:
    - summary: |
        Undiscriminated unions are now represented using `anyOf` in the generated JSON Schema
        Nullable properties are now correctly propagated to the JSON Schema
      type: fix
  irVersion: 53
  version: 0.45.0-rc12

- changelogEntry:
    - summary: |
        Improved JSON Schema generation for object inheritance:
        - Removed the use of `allOf` for representing object extensions
        - Properties from parent objects are now directly added to the child object in the JSON Schema
      type: fix
  irVersion: 53
  version: 0.45.0-rc11

- changelogEntry:
    - summary: |
        Added support for `additionalProperties` on export to JSON Schema.
      type: fix
  irVersion: 53
  version: 0.45.0-rc10

- changelogEntry:
    - summary: |
        Improved JSON Schema generation for object extensions and const values:
        - Object extensions are now properly represented using `allOf` in the JSON Schema
        - Literal values (string and boolean) are now correctly represented using `const` in the JSON Schema
      type: fix
  irVersion: 53
  version: 0.45.0-rc9

- changelogEntry:
    - summary: |
        Add `#!/usr/bin/env node` to the CLI to prevent runtime errors.
      type: internal
  irVersion: 53
  version: 0.45.0-rc8

- changelogEntry:
    - summary: |
        Stop minifying the CLI to prevent javascript runtime errors.
      type: internal
  irVersion: 53
  version: 0.45.0-rc7

- changelogEntry:
    - summary: |
        Update the CLI package.json to include the correct files.
      type: fix
  irVersion: 53
  version: 0.45.0-rc6

- changelogEntry:
    - summary: |
        Introduce a new command `fern jsonschema <output-file> --type <type-name>`
        that outputs the JSON Schema for a given type in your Fern Definition.

        ```sh
        fern jsonschema ./schema.json --type MyType
        ```
      type: feat
  irVersion: 53
  version: 0.45.0-rc5

- changelogEntry:
    - summary: |
        SCIM has been added as a common initialism.
      type: chore
  irVersion: 53
  version: 0.45.0-rc4

- changelogEntry:
    - summary: |
        Numerous fixes to the Conjure API Importer such as reading in request bodies and query parameters.
      type: fix
  irVersion: 53
  version: 0.45.0-rc3

- changelogEntry:
    - summary: |
        The CLI now generates endpoint examples for undiscriminated unions that are recursive.
      type: fix
  irVersion: 53
  version: 0.45.0-rc2

- changelogEntry:
    - summary: |
        The OpenAPI importer now generates streaming examples based on OpenAPI examples.
      type: fix
  irVersion: 53
  version: 0.45.0-rc1

- changelogEntry:
    - summary: |
        The Docs now support rendering `additionalProperties` in the API Playground so that users can send out arbitrary key,value pairs.
      type: fix
  irVersion: 53
  version: 0.45.0-rc0

- changelogEntry:
    - summary: Several improvements to the conjure importer.
      type: fix
  irVersion: 53
  version: 0.44.11

- changelogEntry:
    - summary: |
        API update now supports consuming the API origin from spec V2 configurations.
      type: fix
  irVersion: 53
  version: 0.44.10

- changelogEntry:
    - summary: |
        The fern definition now supports descriptions supplied on request and response bodies.
        You can enable this by simply supplying `docs` in your fern definition, or `description`
        in your OpenAPI spec.
      type: feat
  irVersion: 53
  version: 0.44.9

- changelogEntry:
    - summary: |
        API Configuration V2 schema now takes in `origin` as well, allowing `fern api update` to function as expected in the new config.
      type: fix
  irVersion: 53
  version: 0.44.8

- changelogEntry:
    - summary: |
        The Fern CLI command `fern generator list` now accepts filters for the output mode, for example, you may now specify `fern generator list --excluded-modes local-file-system`
        in order to filter any generators from the list that are outputting locally.
      type: internal
  irVersion: 53
  version: 0.44.7

- changelogEntry:
    - summary: |
        The Fern Definition respects endpoint level base-path overrides when validating examples.
      type: fix
  irVersion: 53
  version: 0.44.6

- changelogEntry:
    - summary: |
        The Fern Definition now supports overriding `base-path` at the endpoint level.
        This is useful if you have subset of endpoints that do not live at the
        configured base-path.

        ```yml imdb.yml
        service:
          endpoints:
            getMovie:
              method: POST
              base-path: "latest/" # overrides the base-path configured in api.yml
              path: "movies/{movieId}"
        ```
      type: feat
  irVersion: 53
  version: 0.44.5

- changelogEntry:
    - summary: |
        Fern's OpenAPI importer will now handle generating examples for declared
        errors so that they show up in the generated documentation.
      type: fix
  irVersion: 53
  version: 0.44.4

- changelogEntry:
    - summary: |
        Fern's OpenAPI importer can now handle `readOnly` properties in the top level
        request schema. Note that Fern does not handle nested `readOnly` properties
        just yet; please file a GitHub issue if this is important!
      type: feat
  irVersion: 53
  version: 0.44.3

- changelogEntry:
    - summary: |
        Fern's OpenAPI importer can now handle multiple error schemas for the
        same status code.
      type: fix
  irVersion: 53
  version: 0.44.2

- changelogEntry:
    - summary: |
        The OpenAPI importer used to try and coerce all enums into a literals.
        In some cases this is not desirable, so we now expose an option called
        `coerce-enums-to-literals` in your generators.yml.

        ```yml generators.yml
        api:
          specs:
            - openapi: ../openapi.json
              overrides: ../openapi-overrides.yml
              settings:
                title-as-schema-name: false
                coerce-enums-to-literals: false
        ```
      type: feat
  irVersion: 53
  version: 0.44.1

- changelogEntry:
    - summary: |
        The Fern CLI now supports parsing [Conjure](https://github.com/palantir/conjure), Palantir's
        home-grown API Definition format.

        If you know a company that is using Conjure that wants API Docs + SDKs, send them our way!
      type: feat
  irVersion: 53
  version: 0.44.0-rc0

- changelogEntry:
    - summary: |
        Any markdown files that have custom components are also pushed up to the Fern Docs
        platform.
      type: fix
  irVersion: 53
  version: 0.43.8

- changelogEntry:
    - summary: |
        The `valid-markdown` rule has been updated to try and parse the markdown file into a
        valid AST. If the file fails to parse, `fern check` will log an error as well
        as the path to the markdown.
      type: fix
  irVersion: 53
  version: 0.43.7

- changelogEntry:
    - summary: |
        The OpenAPI importer now appropriately brings in responses that are under the `text/event-stream`
        Content-Type if your endpoint is annotated with `x-fern-streaming`.
        If your endpoint is not annotated with `x-fern-streaming`, then the response will be ignored.
      type: fix
  irVersion: 53
  version: 0.43.6

- changelogEntry:
    - summary: |
        If you use the `x-fern-streaming` extension and want to provide different descriptions
        for the streaming endpoint, then you can now specify `streaming-description`.

        ```yml openapi.yml
        x-fern-streaming:
          stream-condition: $request.stream
          stream-description: The streaming version of this endpoint returns a series of chunks ...
          response:
            $ref: #/components/schemas/Response
          stream-response:
            $ref: #/components/schemas/ResponseChunk
        ```
      type: fix
  irVersion: 53
  version: 0.43.5

- changelogEntry:
    - summary: |
        The OpenAPI parser now respects the content type in your OpenAPI spec, instead of always sending
        `application/json`. With this upgrade, your SDKs will also start to send the correct content type.
      type: fix
  irVersion: 53
  version: 0.43.4

- changelogEntry:
    - summary: |
        The CLI now passes in the API definition ID once again, this is necessary so that generated snippet templates
        may reference schemas within the API. This was a regression that was recently introduced.
      type: chore
  irVersion: 53
  version: 0.43.3

- changelogEntry:
    - summary: |
        The CLI now prints which API cannot be registered if `fern generate --docs` fails.
      type: fix
  irVersion: 53
  version: 0.43.2

- changelogEntry:
    - summary: |
        The CLI now supports running OpenAPI generator 0.1.0 with IR version 53.
      type: feat
  irVersion: 53
  version: 0.43.1

- changelogEntry:
    - summary: |
        The CLI now recognizes the fern-php-sdk generator.
      type: feat
  irVersion: 53
  version: 0.43.0

- changelogEntry:
    - summary: |
        The documentation resolver now appropriately creates a unique identifier for changelog sections. Previously, if you had multiple
        changelogs within the same section, despite their title and slug being different, they would be treated as the same section since the ID
        only took into account the parents' slug, appended the word "changelog" and that was all.

        As a result previously all changelogs within the same section would get highlighted when one was selected, now only the selected changelog
        is highlighted.
      type: internal
  irVersion: 53
  version: 0.42.15

- changelogEntry:
    - summary: |
        The OpenAPI importer now correctly propagates the title field on `oneof` schemas.
      type: fix
  irVersion: 53
  version: 0.42.14

- changelogEntry:
    - summary: |
        Example generation now intelligently truncates container examples, for example if the depth limit will be reached on a list of objects,
        the list will be returned as an empty list, as opposed the previous behavior where an unknown object would be created.
      type: fix
  irVersion: 53
  version: 0.42.13

- changelogEntry:
    - summary: |
        Previously, deploying docs from Windows machines led to bad asset paths.
        Now, the CLI respects Windows paths during run and web paths for retrieving
        assets.
      type: fix
  irVersion: 53
  version: 0.42.12

- changelogEntry:
    - summary: |
        The API V2 configuration now supports disabling using titles as schema
        names. You may want to disable this flag if your OpenAPI adds the same
        title to multiple schemas.

        ```
        api:
          specs:
            - openapi: /path/to/openapi
              settings:
                use-title-as-schema-name: false
        ```
      type: fix
  irVersion: 53
  version: 0.42.11

- changelogEntry:
    - summary: |
        Previously, the OpenAPI converter would bring over `title` on every
        single property. This field is extraneous, so now we ignore it.
      type: fix
  irVersion: 53
  version: 0.42.10

- changelogEntry:
    - summary: |
        Previously, the OpenAPI importer would ignore skip parsing arbitrary
        content types "*/*". Now it treats this content type as application/json.

        ```json openapi.json
        "responses": {
          "200": {
            "description": "Success reply",
            "content": {
              "*/*": {
        ```
      type: fix
  irVersion: 53
  version: 0.42.9

- changelogEntry:
    - summary: |
        The API V2 configuration (in beta) now supports global header overrides.
        This fixes a bug where those header overrides were getting dropped in
        certain cases.

        ```yml generators.yml
        api:
          headers:
            X-API-VERSION: string
          specs:
            - openapi: /path/to/openapi
              overrides: /path/to/overrides
        ```
      type: fix
  irVersion: 53
  version: 0.42.8

- changelogEntry:
    - summary: |
        The API V2 configuration (in beta) now supports global header
        overrides. To specify global headers that are not in your
        OpenAPI spec, simply add the following block in your `generators.yml`:

        ```yml generators.yml
        api:
          headers:
            X-API-VERSION: string
          specs:
            - openapi: /path/to/openapi
              overrides: /path/to/overrides
        ```
      type: feat
  irVersion: 53
  version: 0.42.7

- changelogEntry:
    - summary: Removes extraneous conditional error within namespacing configuration
      type: fix
  irVersion: 53
  version: 0.42.6

- changelogEntry:
    - summary: Adds additional metadata retrievable by `fern generator get` so you can now get the language and the target repo.
      type: feat
  irVersion: 53
  version: 0.42.5

- changelogEntry:
    - summary: |
        Namespaced APIs now:
          - No longer contain duplicative nesting of some endpoint within another package of the same name as the namespace
          - Respect the `x-fern-sdk-group-name` annotation for endpoints
      type: fix
  irVersion: 53
  version: 0.42.4

- changelogEntry:
    - summary: |
        The OpenAPI importer now supports handling encoding on multipart requests.
        Previously, the generators would not respect the `contentType` field for
        each form input. But, now they do.
        ```yml
        requestBody:
          content:
            multipart/form-data:
              schema:
                type: object
                properties:
                  file:
                    type: string
                    format: binary
                    description: The file to upload
              encoding:
                file:
                  contentType: "application/octet-stream"
        ```
      type: fix
    - summary: |
        The OpenAPI importer now correctly parses descriptions of multipart
        form requests. Previously these descriptions would be ignored.

        For example, previously the description `The file to upload` would be
        ignored in the example below.
        ```yml
        requestBody:
          content:
            multipart/form-data:
              schema:
                type: object
                properties:
                  file:
                    type: string
                    format: binary
                    description: The file to upload
        ```
      type: fix

  irVersion: 53
  version: 0.42.3

- changelogEntry:
    - summary: Error bodies are now appropriately namespaced as well!
      type: fix
  irVersion: 53
  version: 0.42.2

- changelogEntry:
    - summary: |
        Make sure to check for optionality when parsing stdout and stderr in CLI. This
        removes the error: `Cannot read properties of undefined (reading 'includes')`.
      type: fix
  irVersion: 53
  version: 0.42.1

- changelogEntry:
    - summary: |
        If you merge multiple OpenAPI specs with namespaces, `fern check` will no longer
        complain about duplicate schema names across namespaces.
        In the example below, both OpenAPI specs can have duplicative schema names and
        that is okay.
        ```yml
        api:
          specs:
            - openapi: openapi-bar.yml
              namespace: bar
            - openapi: openapi-foo.yml
              namespace: foo
        ```
      type: fix
  irVersion: 53
  version: 0.42.0

- changelogEntry:
    - summary: |
        Previously the OpenAPI converter would incorrectly mark
        the values of `additionalProperties` as optional. Now, we have
        introduced a feature flag to turn this behavior off.

        The feature flag can be configured in generators.yml:
        ```yml
        api:
          specs:
            - openapi: /path/to/openapi
              settings:
                optional-additional-properties: false
        ```
      type: fix
  irVersion: 53
  version: 0.41.16

- changelogEntry:
    - summary: |
        Performance improvements for stringifiying large Intermediate Representations. If
        you have a large OpenAPI spec or Fern Definition, this can potentially shave off
        minutes from `fern generate`.
      type: internal
  irVersion: 53
  version: 0.41.15

- changelogEntry:
    - summary: |
        The Fern Definition now supports `conten-type` on multipart request properties.
        For example, to specify an `application/octet-stream` and `application/json`
        contnet types, use the snippet below:

        ```ts
        service:
          endpoints:
            upload:
              request:
                body:
                  properties:
                    file:
                      type: file
                      content-type: application/octet-stream
                    metadata:
                      type: unknown
                      content-type: application/json
        ```
      type: feat
  irVersion: 53
  version: 0.42.0-rc0

- changelogEntry:
    - summary: Remove bang operator and fix eslint warning in `compatible-ir-versions.ts`.
      type: internal
  irVersion: 53
  version: 0.41.14-rc2

- changelogEntry:
    - summary: |
        Running `fern check` will now check to confirm that the generator versions you are running are compatible with your Fern CLI version.

        Each version of SDK generators depends on a version of a library that is exported by the Fern CLI, and as a result, each generator has a minimum
        compatible version of the Fern CLI. As an example, if you were to run `fern check` while leveraging `fernapi/fern-python-sdk` version `2.0.0`, on CLI version `0.1.3`, you'd receive the following error:

        `The generator fernapi/fern-python-sdk requires CLI version 0.23.0-rc4 or later (current version: 0.1.3-rc0).`

        Indicating that you must upgrade your CLI in order to leverage the current generator.
      added:
        - Running `fern check` will now check to confirm that the generator versions you are running are compatible with your Fern CLI version.
        - Fern commands now print out generator upgrades, in addition to CLI upgrades.
      type: feat
  irVersion: 53
  version: 0.41.14-rc1

- changelogEntry:
    - summary: |
        The Fern CLI now safely handles a npx file exists error by retrying the command on failure.
        This error typically happens when two or more instances of the Fern CLI are running `npx`
        at the same time.
      type: fix
  irVersion: 53
  version: 0.41.14-rc0

- changelogEntry:
    - summary: |
        `fern generate --local` no longer crashes on large API Definitions because we
        stream the JSON to file instead of calling `JSON.stringify`. See [PR 4640](https://github.com/fern-api/fern/pull/4640).
      type: fix
  irVersion: 53
  version: 0.41.13

- changelogEntry:
    - summary: |
        Adds availability to inlined properties for HTTP Requests, Webhooks, and WebSockets for Fern Definition and OpenAPI.
        You can add availability like so:

        Fern Definition:

        ```yml
        Request:
          name: InlineRequest
          properties:
            random:
              type: string
              availability: pre-release
        ```

        OpenAPI:

        ```yml
        requestBody:
        content:
          application/json:
            schema:
              type: object
              properties:
                random:
                  type: string
                  x-fern-availability: beta
        ```
      type: feat
  irVersion: 53
  version: 0.41.12

- changelogEntry:
    - summary: |
        Adds availability and display-names to discriminated union values. Now, in your docs, you can mark your union values
        with custom names and show their availability. You can do so by adding the following to your API definition:
        ```yml
        MyUnionType:
          union:
            UnionValue1:
              docs: The first union value
              type: string
              display-name: Union Value One
              availability: beta
            UnionValue2:
              docs: The second union value
              type: integer
              display-name: Union Value Two
              availability: deprecated
        ```
      type: feat
  irVersion: 53
  version: 0.41.11

- changelogEntry:
    - summary: |
        Adds availability and display-names to discriminated union values. Now, in your docs, you can mark your union values
        with custom names and show their availability. You can do so by adding the following to your API definition:
        ```yml
        MyUnionType:
          union:
            UnionValue1:
              docs: The first union value
              type: string
              display-name: Union Value One
              availability: beta
            UnionValue2:
              docs: The second union value
              type: integer
              display-name: Union Value Two
              availability: deprecated
        ```
      type: feat
  irVersion: 53
  version: 0.41.10

- changelogEntry:
    - summary: |
        Adds a `bundle-path` hidden parameter for `fern docs dev` for use with `fern-platform` testing. You can pass the
        path on the command line as an optional parameter.
      type: internal
  irVersion: 53
  version: 0.41.9

- changelogEntry:
    - summary: |
        The Fern generators.yml configuration now supports a new format for namespacing APIs for additional flexibility:

        ```yml
        api:
          specs:
            - openapi: path/to/v1/openapi
              overrides: path/to/v1/overrides
              namespace: v1
            - openapi: path/to/v2/openapi
              overrides: path/to/v2/overrides
              namespace: v2
        ```

        Through namespacing your API, you can have multiple objects and endpoints with the same name across different namespaces. You can think of them
        as the equivalent to Python modules or TypeScript packages.
      type: feat
  irVersion: 53
  version: 0.41.8

- changelogEntry:
    - summary: |
        Previously we weren't always awaiting PostHog API calls directly. Now the CLI
        awaits these calls so that we can ensure that events are sent.
      type: fix
  createdAt: "2024-09-08"
  irVersion: 53
  version: 0.41.7

- changelogEntry:
    - summary: |
        The Fern Docs CLI now supports OAuth 2.0 Client Credentials injection in API playgrounds.
        To enable this feature, you can define the OAuth Authorization Scheme in your API configuration,
        and enable the feature in your docs configuration.

        API configuration:
        ```yml
        api:
          auth-schemes:
            OAuth:
              scheme: oauth
              type: client-credentials
              get-token:
                endpoint: endpoint.authorization
        ```
        [More Information](https://buildwithfern.com/learn/api-definition/fern/authentication#oauth-client-credentials)

        Docs configuration:
        ```yml
        navigation:
          section: API Reference
            playground:
              oauth: true
        ```
        [More Information](https://buildwithfern.com/learn/docs/api-references/customize-api-playground)
      type: feat
  createdAt: "2024-09-07"
  irVersion: 53
  version: 0.41.6

- changelogEntry:
    - summary: |
        Fix an issue with non-deterministic file ordering when OpenAPI is used as input.
      type: fix
  createdAt: "2024-09-06"
  irVersion: 53
  version: 0.41.5

- changelogEntry:
    - summary: |
        The Fern OpenAPI importer now handles importing an array for the `type` key.

        ```
        User:
          properties:
            name:
              type: ["string"]
            id:
              type: ["string", "number"]
        ```
      type: feat
  createdAt: "2024-09-06"
  irVersion: 53
  version: 0.41.4

- changelogEntry:
    - summary: |
        Allow referencing by method and path. For example, when configuring an
        oauth scheme you can now do:

        ```oauth.yml
        auth-schemes:
          OAuth:
            scheme: oauth
            type: client-credentials
            get-token:
              endpoint: POST /oauth/token
        api:
          auth: OAuth
        ```
      type: feat
  createdAt: "2024-09-06"
  irVersion: 53
  version: 0.41.3

- changelogEntry:
    - summary: |
        Fixes an issue introduced in `0.41.1` that ignored server urls for docs generation.
      type: fix
    - summary: |
        Adds a `auth-schemes` and `auth` block where you can override auth for an existing spec.
        See below:

        ```generators.yml
        auth-schemes:
          Oauth:
            scheme: oauth
            type: client-credentials
            get-token:
              endpoint: auth.get-token
        api:
          auth: Oauth # overrides auth scheme
          specs:
            - openapi: path/to/openapi
        ```
      type: feat
  createdAt: "2024-09-05"
  irVersion: 53
  version: 0.41.2

- changelogEntry:
    - summary: |
        Adds a V2 configuration for the `api` block that is more flexible and allows
        OpenAPI users to consume Fern Definition features.

        For example, now you can override environments directly in the api configuration:
        ```yml
        api:
          environments:
            Production: https://prod.com
            Staging: https://staging.com
          specs:
            - openapi: path/to/openapi
              overrides: path/to/overrides
        ```

        If you want to define, multi-url environments, those can be done by configuring the following generators.yml:
        ```yml
        api:
          environments:
            Production:
              urls:
                api: https://api.com
                auth: https://auth.com
            Staging:
                api: https://stagingapi.com
                auth: https://stagingauth.com
          specs:
            - openapi: path/to/openapi
              overrides: path/to/overrides
        ```

        Note that you will need to use the `x-fern-server-name` annotation on each endpoint to assign it to a relevant server. For example,

        ```yml
        paths:
          /api/users/:
            get:
              x-fern-server-name: api
          /token:
            post:
              x-fern-server-name: auth
        ```
      type: feat
  createdAt: "2024-09-04"
  irVersion: 53
  version: 0.41.1

- changelogEntry:
    - summary: |
        Adds generic object declarations to the fern definition. Now we can define generics and
        use them in alias declarations to minimize code duplication:

        ```yml
        types:
          GenericTest<T>:
            properties:
              value: T
              other-value: string

          GenericApplication:
            type: GenericTest<string>
        ```

        More information can be found here: https://buildwithfern.com/learn/api-definition/fern/types#generics.
      type: feat
  createdAt: "2024-09-04"
  irVersion: 53
  version: 0.41.0

- changelogEntry:
    - summary: |
        Fix an issue where some postman environment variables (e.g. API key) were not substituted
        when running fern generate.
      type: fix
  createdAt: "2024-09-03"
  irVersion: 53
  version: 0.41.0-rc1

- changelogEntry:
    - summary: |
        Every fern folder that is using OpenAPI must configure an explicit location to the
        OpenAPI spec. The location can be configured in your `generators.yml`:

        ```yml
        api:
          path: path/to/openapi.yml
        ```

        If you run **fern upgrade**, the CLI will automatically run a migration for you to
        ensure that you are compliant!
      type: break
  createdAt: "2024-09-02"
  irVersion: 53
  version: 0.41.0-rc0

- changelogEntry:
    - summary: |
        `fern check` allows the service base-path to be a slash. For example, the following
        would be valid:

        ```yml
        service:
          base-path: "/"
        ```
      type: fix
  createdAt: "2024-09-02"
  irVersion: 53
  version: 0.40.4

- changelogEntry:
    - summary: Now `fern generator upgrade` respects  the `--group` flag and only upgrades generators within a particular group.
      type: fix
  createdAt: "2024-09-02"
  irVersion: 53
  version: 0.40.3

- changelogEntry:
    - summary: Release IR v53.9.0 which includes a publishing configuration.
      type: internal
  createdAt: "2024-08-28"
  irVersion: 53
  version: 0.40.2

- changelogEntry:
    - summary: Enable specifying whether redirect in docs.yml is permanent or temporary.
      type: feat
  createdAt: "2024-08-28"
  irVersion: 53
  version: 0.40.1

- changelogEntry:
    - summary: Update the `fern generator upgrade` command to leverage the Generator registry API as opposed to Docker and dockerode.
      type: feat
  createdAt: "2024-08-28"
  irVersion: 53
  version: 0.40.0

- changelogEntry:
    - summary: The OpenAPI importer now appropriately generates examples for circular `oneOf` schemas.
      type: fix
      fixed:
        - The OpenAPI importer now handles generating examples for referenced `oneOf` schemas. Previously, examples generation would fail.
        - |
          The OpenAPI importer now handles generating examples for circular `oneOf` schemas. Previously, the
          the converter would only default to generating examples for the first `oneOf` schema. If the first variant,
          circularly referenced itself, this would make terminating the example impossible.
          Now, the example generator tries every schema in order, guaranteeing that a termination condition will be
          reached.
  createdAt: "2024-08-25"
  irVersion: 53
  version: 0.39.19

- changelogEntry:
    - summary: Produce IR v53.8.0 with raw datetime examples.
      type: fix
      fixed:
        - Produce IR v53.8.0 with raw datetime examples. The raw datetime examples help  when generating test fixtures to assert conditions about the original datetime.
  createdAt: "2024-08-23"
  irVersion: 53
  version: 0.39.18

- changelogEntry:
    - summary: object declarations with extends and no properties now has examples propagating in the Docs and SDKs
      type: fix
      fixed:
        - |
          Previously, object declarations with extends and no properties did not have examples
          propagating in the Docs and SDKs. The core issue was in IR generation which has now
          been resolved.

          The following will now work as expected:

          ```yaml
          types:

            ObjectWithNoProperties:
              extends:
                - ParentA
                - ParentB
              examples:
                - name: Default
                  value:
                    propertyFromParentA: foo
                    propertyFromParentB: bar
          ```
  createdAt: "2024-08-23"
  irVersion: 53
  version: 0.39.17

- changelogEntry:
    - summary: Support running 0.2.x versions of the Postman Generator with IR V53 or above.
      type: chore
  createdAt: "2024-08-22"
  irVersion: 53
  version: 0.39.16

- changelogEntry:
    - summary: Introduce `generator list` and `organization` commands to facilitate actions taken by `fern-bot`
      type: internal
  createdAt: "2024-08-21"
  irVersion: 53
  version: 0.39.15

- changelogEntry:
    - summary: Format validation is enforced on `date` fields that are specified in examples specified in an api defintion.
      type: fix
  createdAt: "2024-08-21"
  irVersion: 53
  version: 0.39.14

- changelogEntry:
    - summary: Generated examples in the Intermediate Representation not respect root level path parameter examples.
      type: fix
      fixed:
        - Generated examples in the Intermediate Representation not respect root level path parameter examples. Previously, when ignored, this would result in invalid cURL examples in documentation.
  createdAt: "2024-08-21"
  irVersion: 53
  version: 0.39.13

- changelogEntry:
    - summary: The mock folder now includes source files, and the CLI no longer hard fails if it cannot resolve source files that are of OpenAPI type.
      type: fix
  createdAt: "2024-08-20"
  irVersion: 53
  version: 0.39.12

- changelogEntry:
    - summary: The Fern CLI now handles parsing `x-fern-parameter-name` on path parameters in an OpenAPI spec.
      type: fix
      fixed:
        - |
          Fix: The Fern CLI now handles parsing `x-fern-parameter-name` on path parameters in an OpenAPI spec. For example,
          if you want to rename a path parameter in the generated SDK, you can now do:

          ```yml
          paths:
            "/user":
                get:
                operationId: list_user
                parameters:
                    - in: header
                    name: X-API-Version
                    x-fern-parameter-name: version
                    schema:
                        type: string
                    required: true
          ```

          For more information, please check out the [docs](https://buildwithfern.com/learn/api-definition/openapi/extensions/parameter-names).
  createdAt: "2024-08-20"
  irVersion: 53
  version: 0.39.11

- changelogEntry:
    - summary: Release 0.39.10
      type: chore
  createdAt: "2024-08-19"
  irVersion: 53
  version: 0.39.10
- changelogEntry:
    - summary: Release 0.39.9
      type: chore
  createdAt: "2024-08-19"
  irVersion: 53
  version: 0.39.9
- changelogEntry:
    - summary: "## What's Changed\r\n* (feature, csharp): Generate well-known types\
        \ by @amckinney in https://github.com/fern-api/fern/pull/4319\r\n* fix: fix\
        \ seed, move unit test to right CoreUtility by @RohinBhargava in https://github.com/fern-api/fern/pull/4324\r\
        \n* fix(openapi): generate examples with latest schemas by @dsinghvi in https://github.com/fern-api/fern/pull/4329\r\
        \n\r\n\r\n**Full Changelog**: https://github.com/fern-api/fern/compare/0.39.6...0.39.7"
      type: chore
  createdAt: "2024-08-18"
  irVersion: 53
  version: 0.39.7
- changelogEntry:
    - summary: "## What's Changed\r\n* fix (ir): upgrade pydantic generator by @dsinghvi\
        \ in https://github.com/fern-api/fern/pull/4320\r\n* fix(ir): autogenerate ir\
        \ sdks on version bump by @dsinghvi in https://github.com/fern-api/fern/pull/4321\r\
        \n* fix(python): upgrade ir sdk to handle null unknown types by @dsinghvi in\
        \ https://github.com/fern-api/fern/pull/4322\r\n* fix: add names to form data\
        \ files by @RohinBhargava in https://github.com/fern-api/fern/pull/4323\r\n\
        * fix(docs): global path parameter examples are respected by @dsinghvi in https://github.com/fern-api/fern/pull/4325\r\
        \n\r\n\r\n**Full Changelog**: https://github.com/fern-api/fern/compare/0.39.5...0.39.6"
      type: chore
  createdAt: "2024-08-16"
  irVersion: 53
  version: 0.39.6
- changelogEntry:
    - summary: "## What's Changed\r\n* (fix): add docs for webhook inlining by @dsinghvi\
        \ in https://github.com/fern-api/fern/pull/4314\r\n* (chore): add any-auth test\
        \ definition by @dsinghvi in https://github.com/fern-api/fern/pull/4297\r\n\
        * (docs): hide a page from sidebar nav and search by @dannysheridan in https://github.com/fern-api/fern/pull/4312\r\
        \n* (fix): fdr test update snapshots by @dsinghvi in https://github.com/fern-api/fern/pull/4318\r\
        \n* feat: add schema definitions for popular analytics providers to the docs\
        \ generator config by @pujitm in https://github.com/fern-api/fern/pull/4291\r\
        \n\r\n\r\n**Full Changelog**: https://github.com/fern-api/fern/compare/0.39.4...0.39.5"
      type: chore
  createdAt: "2024-08-15"
  irVersion: 53
  version: 0.39.5
- changelogEntry:
    - summary: "## What's Changed\r\n* (fix): update ete test snapshots by @dsinghvi\
        \ in https://github.com/fern-api/fern/pull/4311\r\n* bump Python generator versions\
        \ by @armandobelardo in https://github.com/fern-api/fern/pull/4308\r\n* fix:\
        \ add in asyncapi tagging with namespaces by @armandobelardo in https://github.com/fern-api/fern/pull/4313\r\
        \n\r\n\r\n**Full Changelog**: https://github.com/fern-api/fern/compare/0.39.3...0.39.4"
      type: chore
  createdAt: "2024-08-15"
  irVersion: 53
  version: 0.39.4
- changelogEntry:
    - summary: "## What's Changed\r\n* (fix, docs): docs now respect ir base path by\
        \ @dsinghvi in https://github.com/fern-api/fern/pull/4310\r\n\r\n\r\n**Full\
        \ Changelog**: https://github.com/fern-api/fern/compare/0.39.2...0.39.3"
      type: chore
  createdAt: "2024-08-14"
  irVersion: 53
  version: 0.39.3
- changelogEntry:
    - summary: "## What's Changed\r\n* feat: allow namespacing an API from generators.yml\
        \ by @armandobelardo in https://github.com/fern-api/fern/pull/4290\r\n* fix:\
        \ unions with utils re-force update refs by @armandobelardo in https://github.com/fern-api/fern/pull/4296\r\
        \n* (feature, csharp): Generate gRPC core utilities by @amckinney in https://github.com/fern-api/fern/pull/4298\r\
        \n* Update publish-docs command post-migration by @armandobelardo in https://github.com/fern-api/fern/pull/4300\r\
        \n* Run publish-docs.yml if it's updated by @armandobelardo in https://github.com/fern-api/fern/pull/4301\r\
        \n* document redirects by @chdeskur in https://github.com/fern-api/fern/pull/4299\r\
        \n* (docs): add to our Welcome page that this docs site is built with Fern by\
        \ @dannysheridan in https://github.com/fern-api/fern/pull/4307\r\n* add information\
        \ on regex redirects by @chdeskur in https://github.com/fern-api/fern/pull/4306\r\
        \n* fix: read templated env vars in the docs generator config by @pujitm in\
        \ https://github.com/fern-api/fern/pull/4287\r\n* improvement: improve `.dict`\
        \ speed by limiting dict calls by @armandobelardo in https://github.com/fern-api/fern/pull/4302\r\
        \n* improvement: python handles arrays of deep object query parameters by @armandobelardo\
        \ in https://github.com/fern-api/fern/pull/4304\r\n* (fix): docs take into account\
        \ global path params and now we add tests by @dsinghvi in https://github.com/fern-api/fern/pull/4309\r\
        \n\r\n## New Contributors\r\n* @pujitm made their first contribution in https://github.com/fern-api/fern/pull/4287\r\
        \n\r\n**Full Changelog**: https://github.com/fern-api/fern/compare/0.39.1...0.39.2"
      type: chore
  createdAt: "2024-08-14"
  irVersion: 53
  version: 0.39.2
- changelogEntry:
    - summary: "## What's Changed\r\n* chore: update fern logo by @dannysheridan in\
        \ https://github.com/fern-api/fern/pull/4295\r\n* fix (mock server): make date\
        \ comparison against true dates as opposed to string comp by @armandobelardo\
        \ in https://github.com/fern-api/fern/pull/4278\r\n\r\n\r\n**Full Changelog**:\
        \ https://github.com/fern-api/fern/compare/0.38.1...0.39.1"
      type: chore
  createdAt: "2024-08-13"
  irVersion: 53
  version: 0.39.1
- changelogEntry:
    - summary: "## What's Changed\r\n* (feat, docs): add docs on `api.yml` and environment\
        \ audiences by @dsinghvi in https://github.com/fern-api/fern/pull/4292\r\n*\
        \ (fix): ir generation respects disable examples by @dsinghvi in https://github.com/fern-api/fern/pull/4293\r\
        \n* (fix, python): check autogenerated examples before indexing by @dsinghvi\
        \ in https://github.com/fern-api/fern/pull/4294\r\n\r\n\r\n**Full Changelog**:\
        \ https://github.com/fern-api/fern/compare/0.38.0...0.38.1"
      type: chore
  createdAt: "2024-08-13"
  irVersion: 53
  version: 0.38.1
- changelogEntry:
    - summary: "## What's Changed\r\n* (fix): retrigger typescript sdk publishing by\
        \ @dsinghvi in https://github.com/fern-api/fern/pull/4289\r\n\r\n\r\n**Full\
        \ Changelog**: https://github.com/fern-api/fern/compare/0.38.0-rc1...0.38.0"
      type: chore
  createdAt: "2024-08-12"
  irVersion: 53
  version: 0.38.0
- changelogEntry:
    - summary: "## What's Changed\r\n* (feat, typescript): support `hasNextPage`  property\
        \ for offset pagination by @dsinghvi in https://github.com/fern-api/fern/pull/4288\r\
        \n* (feature, cli): Upload source files to S3 by @amckinney in https://github.com/fern-api/fern/pull/4286\r\
        \n\r\n\r\n**Full Changelog**: https://github.com/fern-api/fern/compare/0.38.0-rc0...0.38.0-rc1"
      type: chore
  createdAt: "2024-08-12"
  irVersion: 53
  version: 0.38.0-rc1
- changelogEntry:
    - summary: "## What's Changed\r\n* (feat, python): move to ruff for formatting by\
        \ @dsinghvi in https://github.com/fern-api/fern/pull/4219\r\n* improvement:\
        \ improve discriminated union object naming by @armandobelardo in https://github.com/fern-api/fern/pull/4243\r\
        \n* (feature): Add encoding and source nodes by @amckinney in https://github.com/fern-api/fern/pull/4240\r\
        \n* (feat, cli): add `has-next-page` property to IR by @dsinghvi in https://github.com/fern-api/fern/pull/4241\r\
        \n* feat (wip): add playground settings for API playground by @RohinBhargava\
        \ in https://github.com/fern-api/fern/pull/4245\r\n* fix: remove wraps from\
        \ fastapi validators by @armandobelardo in https://github.com/fern-api/fern/pull/4246\r\
        \n* fix: make model_validator take kwargs by @armandobelardo in https://github.com/fern-api/fern/pull/4247\r\
        \n* (feat): refactor how pagination properties are checked in `fern check` by\
        \ @dsinghvi in https://github.com/fern-api/fern/pull/4250\r\n* (feature): Add\
        \ support for x-fern-encoding by @amckinney in https://github.com/fern-api/fern/pull/4249\r\
        \n* (chore): Remove fhir.json by @amckinney in https://github.com/fern-api/fern/pull/4253\r\
        \n* c#, improvements: small improvements including marking files `internal`\
        \ + client classes `partial` by @dcb6 in https://github.com/fern-api/fern/pull/4248\r\
        \n* c#, improvement: Use `FluentAssertions` in unit tests by @dcb6 in https://github.com/fern-api/fern/pull/4254\r\
        \n* (feat): wire through api workspaces to docs validator by @dsinghvi in https://github.com/fern-api/fern/pull/4255\r\
        \n* (feat): upgrade to yarn v4 by @dsinghvi in https://github.com/fern-api/fern/pull/4257\r\
        \n* c#, improvements: breaking change with several small improvements by @dcb6\
        \ in https://github.com/fern-api/fern/pull/4260\r\n* feat, python: add in true\
        \ forward compat enums by @armandobelardo in https://github.com/fern-api/fern/pull/4262\r\
        \n* (feature): Copy source files in seed tests by @amckinney in https://github.com/fern-api/fern/pull/4258\r\
        \n* c#, improvement: use string response directly in generic exception by @dcb6\
        \ in https://github.com/fern-api/fern/pull/4264\r\n* (internal): `pnpm` migration\
        \ by @dsinghvi in https://github.com/fern-api/fern/pull/4261\r\n* Remove old\
        \ documentation references from README by @armandobelardo in https://github.com/fern-api/fern/pull/4265\r\
        \n* Fix typo in pr-preview.mdx by @zachkirsch in https://github.com/fern-api/fern/pull/4235\r\
        \n* (chore): Update pnpm-lock.yaml by @amckinney in https://github.com/fern-api/fern/pull/4266\r\
        \n* (fix): run compile on every PR by @dsinghvi in https://github.com/fern-api/fern/pull/4267\r\
        \n* (fix): live tests continue to work in the pnpm era by @dsinghvi in https://github.com/fern-api/fern/pull/4268\r\
        \n* (chore): Remove all yarn files by @amckinney in https://github.com/fern-api/fern/pull/4269\r\
        \n* (chore, ir): Use latest TypeScript generator by @amckinney in https://github.com/fern-api/fern/pull/4271\r\
        \n* (chore, ruby): Remove ir-sdk from generator-commons by @amckinney in https://github.com/fern-api/fern/pull/4272\r\
        \n* (fix): bump to 53.6.x by @dsinghvi in https://github.com/fern-api/fern/pull/4273\r\
        \n* (fix): get seed working by deleting yarn ref by @dsinghvi in https://github.com/fern-api/fern/pull/4274\r\
        \n* (feature, csharp): Write Protobuf dependencies in .csproj by @amckinney\
        \ in https://github.com/fern-api/fern/pull/4270\r\n* c#, fix: fix type conflicts\
        \ by @dcb6 in https://github.com/fern-api/fern/pull/4244\r\n* (fix): ir generation\
        \ for examples is stable so that ete tests work by @dsinghvi in https://github.com/fern-api/fern/pull/4276\r\
        \n* fix: add validation around selectable environments for playground settings\
        \ by @RohinBhargava in https://github.com/fern-api/fern/pull/4252\r\n* (chore,\
        \ csharp): Release 1.2.1 by @amckinney in https://github.com/fern-api/fern/pull/4284\r\
        \n* (followup): add tests for playground validation messages by @dsinghvi in\
        \ https://github.com/fern-api/fern/pull/4283\r\n* ir: add `shape` to `ExampleQueryParameter`\
        \ by @dcb6 in https://github.com/fern-api/fern/pull/4222\r\n* (fix): eslint\
        \ is now a required check and will pass by @dsinghvi in https://github.com/fern-api/fern/pull/4285\r\
        \n\r\n\r\n**Full Changelog**: https://github.com/fern-api/fern/compare/0.37.16...0.38.0-rc0"
      type: chore
  createdAt: "2024-08-12"
  irVersion: 53
  version: 0.38.0-rc0
- changelogEntry:
    - summary: "## What's Changed\r\n* fix, python: make circular references more robust\
        \ by @armandobelardo in https://github.com/fern-api/fern/pull/4216\r\n* improvement:\
        \ allow naming for asyncapi messages to pull message name by @armandobelardo\
        \ in https://github.com/fern-api/fern/pull/4228\r\n* c#, fix: class names +\
        \ namespace conflicts by @dcb6 in https://github.com/fern-api/fern/pull/4229\r\
        \n* Add support for anonymous usage of the generate CLI by @antoniomdk in https://github.com/fern-api/fern/pull/4239\r\
        \n* (fix, docs): filter referenced subpackages appropriately by @dsinghvi in\
        \ https://github.com/fern-api/fern/pull/4242\r\n\r\n## New Contributors\r\n\
        * @antoniomdk made their first contribution in https://github.com/fern-api/fern/pull/4239\r\
        \n\r\n**Full Changelog**: https://github.com/fern-api/fern/compare/0.37.15...0.37.16"
      type: chore
  createdAt: "2024-08-09"
  irVersion: 53
  version: 0.37.16
- changelogEntry:
    - summary: "## What's Changed\r\n* improvement: respect returning nested properties\
        \ in python by @armandobelardo in https://github.com/fern-api/fern/pull/4236\r\
        \n* (feature): Add support for `.proto` inputs by @amckinney in https://github.com/fern-api/fern/pull/4223\r\
        \n* custom segment write key by @abarrell in https://github.com/fern-api/fern/pull/4238\r\
        \n\r\n\r\n**Full Changelog**: https://github.com/fern-api/fern/compare/0.37.14...0.37.15"
      type: chore
  createdAt: "2024-08-08"
  irVersion: 53
  version: 0.37.15
- changelogEntry:
    - summary: "## What's Changed\r\n* fix: address TS UT fetcher flakiness by @RohinBhargava\
        \ in https://github.com/fern-api/fern/pull/4226\r\n* chore: bump ir sdk to new\
        \ Python generator by @armandobelardo in https://github.com/fern-api/fern/pull/4214\r\
        \n* feat: hide TOC on docs home page by @zachkirsch in https://github.com/fern-api/fern/pull/4230\r\
        \n* (fix, go): Required properties don't specify omitempty by @amckinney in\
        \ https://github.com/fern-api/fern/pull/4231\r\n* (feat, in progress): ir supports\
        \ user agent headers by @dsinghvi in https://github.com/fern-api/fern/pull/4232\r\
        \n* (fix): LaTeX by @abvthecity in https://github.com/fern-api/fern/pull/4233\r\
        \n* (feat, typescript): send user agent header `<package>/<version>` by @dsinghvi\
        \ in https://github.com/fern-api/fern/pull/4234\r\n\r\n\r\n**Full Changelog**:\
        \ https://github.com/fern-api/fern/compare/0.37.13...0.37.14"
      type: chore
  createdAt: "2024-08-08"
  irVersion: 53
  version: 0.37.14
- changelogEntry:
    - summary: "## What's Changed\r\n* fix: address TS UT fetcher flakiness by @RohinBhargava\
        \ in https://github.com/fern-api/fern/pull/4226\r\n* chore: bump ir sdk to new\
        \ Python generator by @armandobelardo in https://github.com/fern-api/fern/pull/4214\r\
        \n* feat: hide TOC on docs home page by @zachkirsch in https://github.com/fern-api/fern/pull/4230\r\
        \n* (fix, go): Required properties don't specify omitempty by @amckinney in\
        \ https://github.com/fern-api/fern/pull/4231\r\n* (feat, in progress): ir supports\
        \ user agent headers by @dsinghvi in https://github.com/fern-api/fern/pull/4232\r\
        \n* (fix): LaTeX by @abvthecity in https://github.com/fern-api/fern/pull/4233\r\
        \n\r\n\r\n**Full Changelog**: https://github.com/fern-api/fern/compare/0.37.13...0.37.14-rc0"
      type: chore
  createdAt: "2024-08-08"
  irVersion: 53
  version: 0.37.14-rc0
- changelogEntry:
    - summary: "## What's Changed\r\n* (fix): reload docs preview server on specs outside\
        \ of the fern folder by @dsinghvi in https://github.com/fern-api/fern/pull/4227\r\
        \n\r\n\r\n**Full Changelog**: https://github.com/fern-api/fern/compare/0.37.12...0.37.13"
      type: chore
  createdAt: "2024-08-07"
  irVersion: 53
  version: 0.37.13
- changelogEntry:
    - summary: "## What's Changed\r\n* update cli to use default language by @abarrell\
        \ in https://github.com/fern-api/fern/pull/4218\r\n* (fix, openapi parser):\
        \ generated fern definitions respect OpenAPI tag casing by @dsinghvi in https://github.com/fern-api/fern/pull/4225\r\
        \n\r\n\r\n**Full Changelog**: https://github.com/fern-api/fern/compare/0.37.11...0.37.12"
      type: chore
  createdAt: "2024-08-07"
  irVersion: 53
  version: 0.37.12
- changelogEntry:
    - summary: "## What's Changed\r\n* Fix issue where misconfigured directory could\
        \ cause unhelpful error message by @abarrell in https://github.com/fern-api/fern/pull/4206\r\
        \n\r\n## New Contributors\r\n* @abarrell made their first contribution in https://github.com/fern-api/fern/pull/4206\r\
        \n\r\n**Full Changelog**: https://github.com/fern-api/fern/compare/0.37.10...0.37.11"
      type: chore
  createdAt: "2024-08-07"
  irVersion: 53
  version: 0.37.11
- changelogEntry:
    - summary: "## What's Changed\r\n* fix: if audience is filtering and no audiences\
        \ exist on environments, add all environments by @RohinBhargava in https://github.com/fern-api/fern/pull/4220\r\
        \n\r\n\r\n**Full Changelog**: https://github.com/fern-api/fern/compare/0.37.9...0.37.10"
      type: chore
  createdAt: "2024-08-06"
  irVersion: 53
  version: 0.37.10
- changelogEntry:
    - summary: "## What's Changed\r\n* (fix): support base properties when filtering\
        \ for audiences by @dsinghvi in https://github.com/fern-api/fern/pull/4221\r\
        \n\r\n\r\n**Full Changelog**: https://github.com/fern-api/fern/compare/0.37.8...0.37.9"
      type: chore
  createdAt: "2024-08-06"
  irVersion: 53
  version: 0.37.9
- changelogEntry:
    - summary: "## What's Changed\r\n* (feat): cli caches api dependencies by @dsinghvi\
        \ in https://github.com/fern-api/fern/pull/4201\r\n\r\n\r\n**Full Changelog**:\
        \ https://github.com/fern-api/fern/compare/0.37.7...0.37.8"
      type: chore
  createdAt: "2024-08-06"
  irVersion: 53
  version: 0.37.8
- changelogEntry:
    - summary: "## What's Changed\r\n* fix: python readme generation regression by @armandobelardo\
        \ in https://github.com/fern-api/fern/pull/4193\r\n* fix, python: allow extending\
        \ alias types by @armandobelardo in https://github.com/fern-api/fern/pull/4190\r\
        \n* (internal): setup flamegraph generation for python generator by @dsinghvi\
        \ in https://github.com/fern-api/fern/pull/4196\r\n* fix, python: Optional and\
        \ aliased literals are populated in snippets by @armandobelardo in https://github.com/fern-api/fern/pull/4184\r\
        \n* (feat, python): upgrade python generator to pydantic v2 by @dsinghvi in\
        \ https://github.com/fern-api/fern/pull/4197\r\n* fix: add async iterable symbol\
        \ to Stream Wrapper implementations by @RohinBhargava in https://github.com/fern-api/fern/pull/4195\r\
        \n* feat: environment filter by audience by @RohinBhargava in https://github.com/fern-api/fern/pull/4187\r\
        \n* (feat, python): use ruff for formatting by @dsinghvi in https://github.com/fern-api/fern/pull/4199\r\
        \n* Revert \"(feat, python): use ruff for formatting\" by @dsinghvi in https://github.com/fern-api/fern/pull/4200\r\
        \n* fix, python + ts: additional template bugs by @armandobelardo in https://github.com/fern-api/fern/pull/4198\r\
        \n* fix: remove reserved properties from function signatures by @armandobelardo\
        \ in https://github.com/fern-api/fern/pull/4205\r\n* fix, ir-generation: put\
        \ fully substituted path in `url` field of auto-generated `EndpointExampleCall`s\
        \ by @dcb6 in https://github.com/fern-api/fern/pull/4211\r\n* fix, python: allow\
        \ typing any to be wrapped in optional to match Pydantic v2 by @armandobelardo\
        \ in https://github.com/fern-api/fern/pull/4203\r\n* improvement: bring back\
        \ wrapped aliases and custom root validators in\u2026 by @armandobelardo in\
        \ https://github.com/fern-api/fern/pull/4204\r\n* fix: typehinting on unions\
        \ with visitors has been corrected by @armandobelardo in https://github.com/fern-api/fern/pull/4213\r\
        \n* Update speakeasy.mdx by @dannysheridan in https://github.com/fern-api/fern/pull/4215\r\
        \n* improvement: allow pydantic generator to specify package name by @armandobelardo\
        \ in https://github.com/fern-api/fern/pull/4217\r\n* (feature): Add Protobuf\
        \ mapper types by @amckinney in https://github.com/fern-api/fern/pull/4210\r\
        \n\r\n\r\n**Full Changelog**: https://github.com/fern-api/fern/compare/0.37.6...0.37.7"
      type: chore
  createdAt: "2024-08-06"
  irVersion: 53
  version: 0.37.7
- changelogEntry:
    - summary: "## What's Changed\r\n* fix: add literal properties back to typeddict\
        \ snippets by @armandobelardo in https://github.com/fern-api/fern/pull/4173\r\
        \n* (fix, typescript): wire `noScripts` into a PersistedProject and introduce\
        \ a test by @dsinghvi in https://github.com/fern-api/fern/pull/4185\r\n* (feat,\
        \ fastapi): introduce endpoint specific async handlers in fastapi by @dsinghvi\
        \ in https://github.com/fern-api/fern/pull/4188\r\n* fix: python readme references\
        \ request options correctly by @armandobelardo in https://github.com/fern-api/fern/pull/4189\r\
        \n* fix: replace referenced markdown by @abvthecity in https://github.com/fern-api/fern/pull/4191\r\
        \n\r\n\r\n**Full Changelog**: https://github.com/fern-api/fern/compare/0.37.5...0.37.6"
      type: chore
  createdAt: "2024-08-02"
  irVersion: 53
  version: 0.37.6
- changelogEntry:
    - summary: "## What's Changed\r\n* chore, ts: generate union v2 templates by @armandobelardo\
        \ in https://github.com/fern-api/fern/pull/4169\r\n* (feature, csharp): Add\
        \ customizable exception class names by @amckinney in https://github.com/fern-api/fern/pull/4181\r\
        \n* (fix, typescript): introduce no scripts option by @dsinghvi in https://github.com/fern-api/fern/pull/4179\r\
        \n\r\n\r\n**Full Changelog**: https://github.com/fern-api/fern/compare/0.37.4...0.37.5"
      type: chore
  createdAt: "2024-08-01"
  irVersion: 53
  version: 0.37.5
- changelogEntry:
    - summary: "## What's Changed\r\n* (fix, docs): validate api workspaces as in addition\
        \ to docs workspaces by @dsinghvi in https://github.com/fern-api/fern/pull/4178\r\
        \n\r\n\r\n**Full Changelog**: https://github.com/fern-api/fern/compare/0.37.3...0.37.4"
      type: chore
  createdAt: "2024-08-01"
  irVersion: 53
  version: 0.37.4
- changelogEntry:
    - summary: "## What's Changed\r\n* (fix): handle loggable fern cli error by @dsinghvi\
        \ in https://github.com/fern-api/fern/pull/4175\r\n* (fix): add tests for alias\
        \ extends by @dsinghvi in https://github.com/fern-api/fern/pull/4176\r\n* (fix):\
        \ docs preview server falls back to previous bundle by @dsinghvi in https://github.com/fern-api/fern/pull/4177\r\
        \n\r\n\r\n**Full Changelog**: https://github.com/fern-api/fern/compare/0.37.2...0.37.3"
      type: chore
  createdAt: "2024-08-01"
  irVersion: 53
  version: 0.37.3
- changelogEntry:
    - summary: "## What's Changed\r\n* (feature, csharp): Add RequestOptions by @amckinney\
        \ in https://github.com/fern-api/fern/pull/4166\r\n* c#, improvement: error\
        \ parsing  by @dcb6 in https://github.com/fern-api/fern/pull/4168\r\n* (fix):\
        \ introduce extended properties into the IR by @dsinghvi in https://github.com/fern-api/fern/pull/4171\r\
        \n* fix: OSS workspace settings propogate to APIs with dependencies by @armandobelardo\
        \ in https://github.com/fern-api/fern/pull/4147\r\n* chore, python: generate\
        \ union v2 templates by @armandobelardo in https://github.com/fern-api/fern/pull/4167\r\
        \n* c# improvement: text responses + inlined request body inheritance by @dcb6\
        \ in https://github.com/fern-api/fern/pull/4172\r\n\r\n\r\n**Full Changelog**:\
        \ https://github.com/fern-api/fern/compare/0.37.1...0.37.2"
      type: chore
  createdAt: "2024-08-01"
  irVersion: 53
  version: 0.37.2
- changelogEntry:
    - summary: "## What's Changed\r\n* make @dcb6 codeowner for java + csharp by @dcb6\
        \ in https://github.com/fern-api/fern/pull/4163\r\n* (beta, typescript): feature\
        \ flag test generation that actually works by @dsinghvi in https://github.com/fern-api/fern/pull/4164\r\
        \n* fix: add images from frontmatter as well by @RohinBhargava in https://github.com/fern-api/fern/pull/4156\r\
        \n* (fix, docs): ir to fdr converter sends global headers by @dsinghvi in https://github.com/fern-api/fern/pull/4170\r\
        \n\r\n\r\n**Full Changelog**: https://github.com/fern-api/fern/compare/0.37.0...0.37.1"
      type: chore
  createdAt: "2024-07-31"
  irVersion: 53
  version: 0.37.1
- changelogEntry:
    - summary: "## What's Changed\r\n* chore: bump typescript version and changelog\
        \ by @RohinBhargava in https://github.com/fern-api/fern/pull/4143\r\n* feat:\
        \ introduce typeddicts for request objects by @armandobelardo in https://github.com/fern-api/fern/pull/4113\r\
        \n* fix, python: get api error through external import by @armandobelardo in\
        \ https://github.com/fern-api/fern/pull/4145\r\n* fix: Fix unit test path and\
        \ add CI check for this by @RohinBhargava in https://github.com/fern-api/fern/pull/4148\r\
        \n* [c#, improvement]: add explicit namespaces to custom config by @dcb6 in\
        \ https://github.com/fern-api/fern/pull/4144\r\n* c#, improvement: `set` instead\
        \ of `init` field accessors in types by @dcb6 in https://github.com/fern-api/fern/pull/4151\r\
        \n* (feature): Add IRv53; float type by @amckinney in https://github.com/fern-api/fern/pull/4146\r\
        \n* c#, improvement: make datetime deserialization more lenient + include millis\
        \ in datetime serialization by @dcb6 in https://github.com/fern-api/fern/pull/4149\r\
        \n* chore: ci workflow gating on ts-sdk changes by @RohinBhargava in https://github.com/fern-api/fern/pull/4152\r\
        \n* (fix, csharp): `map<string, unknown>` values are nullable by @amckinney in\
        \ https://github.com/fern-api/fern/pull/4153\r\n* fix: incorrect code block\
        \ indentation in api-yml.mdx by @abvthecity in https://github.com/fern-api/fern/pull/4158\r\
        \n* (feature, csharp): Add support for allow-multiple query params by @amckinney\
        \ in https://github.com/fern-api/fern/pull/4157\r\n* internal: update IR to\
        \ have the FDR API definition ID by @armandobelardo in https://github.com/fern-api/fern/pull/4161\r\
        \n* (feature, csharp): Support uint, ulong, and float by @amckinney in https://github.com/fern-api/fern/pull/4160\r\
        \n\r\n**Full Changelog**: https://github.com/fern-api/fern/compare/0.36.0...0.37.0"
      type: chore
  createdAt: "2024-07-31"
  irVersion: 53
  version: 0.37.0
- changelogEntry:
    - summary: "## What's Changed\r\n* improvement, python: export the root client from\
        \ the root init file by @armandobelardo in https://github.com/fern-api/fern/pull/4111\r\
        \n* (feat): support multi url environments in C# by @dsinghvi in https://github.com/fern-api/fern/pull/4120\r\
        \n* (fix, csharp): MultiUrl environments now compile by @dsinghvi in https://github.com/fern-api/fern/pull/4121\r\
        \n* c#, improvement: Add header suppliers to `RawClient` constructor parameters\
        \ by @dcb6 in https://github.com/fern-api/fern/pull/4119\r\n* (fix, csharp):\
        \ uuids are now generated as strings by @dsinghvi in https://github.com/fern-api/fern/pull/4122\r\
        \n* (fix): regenerate c# model snapshots by @dsinghvi in https://github.com/fern-api/fern/pull/4123\r\
        \n* feat: header tabs by @abvthecity in https://github.com/fern-api/fern/pull/4124\r\
        \n* java, fix: match java local config to publish config by @dcb6 in https://github.com/fern-api/fern/pull/4127\r\
        \n* follow up: release java sdk 1.0.5 by @dcb6 in https://github.com/fern-api/fern/pull/4129\r\
        \n* fix: Add Stream Wrappers for use with various environments by @RohinBhargava\
        \ in https://github.com/fern-api/fern/pull/4118\r\n* chore: add changelog and\
        \ version for stream wrapper polyfill by @RohinBhargava in https://github.com/fern-api/fern/pull/4130\r\
        \n* feat: enable arbitrary code snippets in docs by @abvthecity in https://github.com/fern-api/fern/pull/4131\r\
        \n* fix: add start stream on pipe by @RohinBhargava in https://github.com/fern-api/fern/pull/4132\r\
        \n* GH Workflow for Checking Generator Version Consistency by @dcb6 in https://github.com/fern-api/fern/pull/4133\r\
        \n* fix: updated stream wrapper test paths by @RohinBhargava in https://github.com/fern-api/fern/pull/4134\r\
        \n* fix: SSE Streaming Bifurcation by @RohinBhargava in https://github.com/fern-api/fern/pull/4136\r\
        \n* (fix): global headers case insensitive comparison by @dsinghvi in https://github.com/fern-api/fern/pull/4137\r\
        \n\r\n\r\n**Full Changelog**: https://github.com/fern-api/fern/compare/0.35.0...0.36.0"
      type: chore
  createdAt: "2024-07-29"
  irVersion: 52
  version: 0.36.0
- changelogEntry:
    - summary: "## What's Changed\r\n* java, fix: match java local config to publish\
        \ config by @dcb6 in https://github.com/fern-api/fern/pull/4127\r\n* follow\
        \ up: release java sdk 1.0.5 by @dcb6 in https://github.com/fern-api/fern/pull/4129\r\
        \n* fix: Add Stream Wrappers for use with various environments by @RohinBhargava\
        \ in https://github.com/fern-api/fern/pull/4118\r\n* chore: add changelog and\
        \ version for stream wrapper polyfill by @RohinBhargava in https://github.com/fern-api/fern/pull/4130\r\
        \n* feat: enable arbitrary code snippets in docs by @abvthecity in https://github.com/fern-api/fern/pull/4131\r\
        \n* fix: add start stream on pipe by @RohinBhargava in https://github.com/fern-api/fern/pull/4132\r\
        \n\r\n\r\n**Full Changelog**: https://github.com/fern-api/fern/compare/0.36.0-rc0...0.36.0-rc1"
      type: chore
  createdAt: "2024-07-26"
  irVersion: 52
  version: 0.36.0-rc1
- changelogEntry:
    - summary: "## What's Changed\r\n* improvement, python: export the root client from\
        \ the root init file by @armandobelardo in https://github.com/fern-api/fern/pull/4111\r\
        \n* (feat): support multi url environments in C# by @dsinghvi in https://github.com/fern-api/fern/pull/4120\r\
        \n* (fix, csharp): MultiUrl environments now compile by @dsinghvi in https://github.com/fern-api/fern/pull/4121\r\
        \n* c#, improvement: Add header suppliers to `RawClient` constructor parameters\
        \ by @dcb6 in https://github.com/fern-api/fern/pull/4119\r\n* (fix, csharp):\
        \ uuids are now generated as strings by @dsinghvi in https://github.com/fern-api/fern/pull/4122\r\
        \n* (fix): regenerate c# model snapshots by @dsinghvi in https://github.com/fern-api/fern/pull/4123\r\
        \n* feat: header tabs by @abvthecity in https://github.com/fern-api/fern/pull/4124\r\
        \n\r\n\r\n**Full Changelog**: https://github.com/fern-api/fern/compare/0.35.0...0.36.0-rc0"
      type: chore
  createdAt: "2024-07-26"
  irVersion: 52
  version: 0.36.0-rc0
- changelogEntry:
    - summary: "## What's Changed\r\n* (feat): support `default-url`  and  url override\
        \ on imports by @dsinghvi in https://github.com/fern-api/fern/pull/4116\r\n\
        * (fix, openapi): set unauthed appropriately in openapi parser by @dsinghvi\
        \ in https://github.com/fern-api/fern/pull/4117\r\n\r\n\r\n**Full Changelog**:\
        \ https://github.com/fern-api/fern/compare/0.34.0...0.35.0"
      type: chore
  createdAt: "2024-07-25"
  irVersion: 52
  version: 0.35.0
- changelogEntry:
    - summary: "## What's Changed\r\n* (feat): support `default-url`  and  url override\
        \ on imports by @dsinghvi in https://github.com/fern-api/fern/pull/4116\r\n\r\
        \n\r\n**Full Changelog**: https://github.com/fern-api/fern/compare/0.34.0...0.35.0-rc0"
      type: chore
  createdAt: "2024-07-24"
  irVersion: 52
  version: 0.35.0-rc0
- changelogEntry:
    - summary: "## What's Changed\r\n* (chore): add SEO frontmatter section by @chdeskur\
        \ in https://github.com/fern-api/fern/pull/4101\r\n* fix: update typing of `expected_types`\
        \ to tuple to satisfy mypy by @armandobelardo in https://github.com/fern-api/fern/pull/4100\r\
        \n* (chore): document nuget api key by @chdeskur in https://github.com/fern-api/fern/pull/4103\r\
        \n* (chore): pypi styling update by @chdeskur in https://github.com/fern-api/fern/pull/4105\r\
        \n* c#, improvement: datetime serialization by @dcb6 in https://github.com/fern-api/fern/pull/4106\r\
        \n* feat: disable batch/stream toggle by @abvthecity in https://github.com/fern-api/fern/pull/4108\r\
        \n* fix: update forward refs continues to be silent by @armandobelardo in https://github.com/fern-api/fern/pull/4110\r\
        \n* java, improvement: allow builder methods for optional fields to accept null\
        \ by @dcb6 in https://github.com/fern-api/fern/pull/4107\r\n* [FER-2381] CLI\
        \ Forbidden Error Message Improvement by @RohinBhargava in https://github.com/fern-api/fern/pull/4109\r\
        \n* (feat, typescript): copy over `zurg` unit tests to the generated SDK  by\
        \ @williamluer in https://github.com/fern-api/fern/pull/4045\r\n* java, fix:\
        \ don't prematurely close okhttp response by @dcb6 in https://github.com/fern-api/fern/pull/4112\r\
        \n* (feat, typescript): generate tests for `auth` and `fetcher` utilities  by\
        \ @dsinghvi in https://github.com/fern-api/fern/pull/4115\r\n* (feature): Add\
        \ IRv52: uint and enum default values by @amckinney in https://github.com/fern-api/fern/pull/4102\r\
        \n\r\n\r\n**Full Changelog**: https://github.com/fern-api/fern/compare/0.33.5...0.34.0"
      type: chore
  createdAt: "2024-07-24"
  irVersion: 52
  version: 0.34.0
- changelogEntry:
    - summary: "## What's Changed\r\n* (chore): add SEO frontmatter section by @chdeskur\
        \ in https://github.com/fern-api/fern/pull/4101\r\n* fix: update typing of `expected_types`\
        \ to tuple to satisfy mypy by @armandobelardo in https://github.com/fern-api/fern/pull/4100\r\
        \n* (chore): document nuget api key by @chdeskur in https://github.com/fern-api/fern/pull/4103\r\
        \n* (chore): pypi styling update by @chdeskur in https://github.com/fern-api/fern/pull/4105\r\
        \n* c#, improvement: datetime serialization by @dcb6 in https://github.com/fern-api/fern/pull/4106\r\
        \n* feat: disable batch/stream toggle by @abvthecity in https://github.com/fern-api/fern/pull/4108\r\
        \n\r\n\r\n**Full Changelog**: https://github.com/fern-api/fern/compare/0.33.5...0.33.6-rc0"
      type: chore
  createdAt: "2024-07-24"
  irVersion: 51
  version: 0.33.6-rc0
- changelogEntry:
    - summary: "## What's Changed\r\n* (fix, go): Fix error handling for property-name\
        \ error discrimination by @amckinney in https://github.com/fern-api/fern/pull/4098\r\
        \n* improvement: support pydantic v2 outright by @armandobelardo in https://github.com/fern-api/fern/pull/3805\r\
        \n* fix: int64 format is correctly parsed to long by @armandobelardo in https://github.com/fern-api/fern/pull/4099\r\
        \n* c#, fix: fix datetime serialization, stop generating empty serialization\
        \ unit tests by @dcb6 in https://github.com/fern-api/fern/pull/4097\r\n* [FER-2339]\
        \ Pass OpenAPI request parameter examples through Fern IR Schema examples by\
        \ @RohinBhargava in https://github.com/fern-api/fern/pull/4095\r\n\r\n\r\n**Full\
        \ Changelog**: https://github.com/fern-api/fern/compare/0.33.4...0.33.5"
      type: chore
  createdAt: "2024-07-23"
  irVersion: 51
  version: 0.33.5
- changelogEntry:
    - summary: "## What's Changed\r\n* adding readme alternative page by @chdeskur in\
        \ https://github.com/fern-api/fern/pull/4091\r\n* fix: the ruby SDK now returns\
        \ the parsed json instead of openstruct if no JSON serializer is specified by\
        \ @armandobelardo in https://github.com/fern-api/fern/pull/4092\r\n* (fix):\
        \ OpenAPI parser handles generating examples when no request or response required\
        \ by @dsinghvi in https://github.com/fern-api/fern/pull/4096\r\n\r\n\r\n**Full\
        \ Changelog**: https://github.com/fern-api/fern/compare/0.33.3...0.33.4"
      type: chore
  createdAt: "2024-07-22"
  irVersion: 51
  version: 0.33.4
- changelogEntry:
    - summary: "## What's Changed\r\n* feat, csharp: Unit Test Generation + IR Bump\
        \  by @dcb6 in https://github.com/fern-api/fern/pull/4047\r\n* (fix): remove\
        \ `jest-specific-snapshot` by @dsinghvi in https://github.com/fern-api/fern/pull/4088\r\
        \n\r\n\r\n**Full Changelog**: https://github.com/fern-api/fern/compare/0.33.2...0.33.3"
      type: chore
  createdAt: "2024-07-21"
  irVersion: 51
  version: 0.33.3
- changelogEntry:
    - summary: "## What's Changed\r\n* fix, python: only check the oauth expiry if there\
        \ is a specified field by @armandobelardo in https://github.com/fern-api/fern/pull/4077\r\
        \n* fix: python now requires an environment be specified if a default is not\
        \ provided by @armandobelardo in https://github.com/fern-api/fern/pull/4078\r\
        \n* (feat): support `fs.CreateReadStream` on Node 19+ form data uploads by @dsinghvi\
        \ in https://github.com/fern-api/fern/pull/4073\r\n* (fix): support audiences\
        \ on query parameters by @dsinghvi in https://github.com/fern-api/fern/pull/4067\r\
        \n* (feat, cli): Add \"-\", \"/\", \"|\" to supported non-alphanumeric generated\
        \ names for Enums by @dsinghvi in https://github.com/fern-api/fern/pull/4084\r\
        \n* improvement: update 'any object' examples to be flatter by @armandobelardo\
        \ in https://github.com/fern-api/fern/pull/4083\r\n* improvement: global headers\
        \ are not extracted out for docs by @armandobelardo in https://github.com/fern-api/fern/pull/4085\r\
        \n* chore: implement stream-parameter IR change by @armandobelardo in https://github.com/fern-api/fern/pull/4072\r\
        \n* (chore, csharp): Generate latest test snapshots by @amckinney in https://github.com/fern-api/fern/pull/4087\r\
        \n* improvement: Add Availability to OpenApi Parser and OpenApi IR to Fern IR\
        \ by @armandobelardo in https://github.com/fern-api/fern/pull/4086\r\n\r\n\r\
        \n**Full Changelog**: https://github.com/fern-api/fern/compare/0.33.1...0.33.2"
      type: chore
  createdAt: "2024-07-19"
  irVersion: 51
  version: 0.33.2
- changelogEntry:
    - summary: "## What's Changed\r\n* fix, python: only check the oauth expiry if there\
        \ is a specified field by @armandobelardo in https://github.com/fern-api/fern/pull/4077\r\
        \n* fix: python now requires an environment be specified if a default is not\
        \ provided by @armandobelardo in https://github.com/fern-api/fern/pull/4078\r\
        \n* (feat): support `fs.CreateReadStream` on Node 19+ form data uploads by @dsinghvi\
        \ in https://github.com/fern-api/fern/pull/4073\r\n* (fix): support audiences\
        \ on query parameters by @dsinghvi in https://github.com/fern-api/fern/pull/4067\r\
        \n\r\n\r\n**Full Changelog**: https://github.com/fern-api/fern/compare/0.33.1...0.33.2-rc0"
      type: chore
  createdAt: "2024-07-19"
  irVersion: 51
  version: 0.33.2-rc0
- changelogEntry:
    - summary: "## What's Changed\r\n* :improvement: update seed's script runner to\
        \ fail if any of the commands exit 1 by @armandobelardo in https://github.com/fern-api/fern/pull/4075\r\
        \n* (fix, openapi): Deduplicate API version scheme header by @amckinney in https://github.com/fern-api/fern/pull/4076\r\
        \n\r\n\r\n**Full Changelog**: https://github.com/fern-api/fern/compare/0.33.0...0.33.1"
      type: chore
  createdAt: "2024-07-17"
  irVersion: 51
  version: 0.33.1
- changelogEntry:
    - summary: "## What's Changed\r\n* fix: python sdk serializes bytes within JSON\
        \ by @armandobelardo in https://github.com/fern-api/fern/pull/4070\r\n* (fix,\
        \ typescript): multipart form upload on Node 19+ by @dsinghvi in https://github.com/fern-api/fern/pull/4056\r\
        \n* (feat): `ir` now adds a `TypeReference` for container types that makes it\
        \ easier to generate snippets + autogenerated type examples by @dsinghvi in\
        \ https://github.com/fern-api/fern/pull/4038\r\n* (fix): fix `ir-sdk-latest`\
        \ `generators.yml` by @dcb6 in https://github.com/fern-api/fern/pull/4074\r\n\
        * (feature, typescript): Generarte API version scheme by @amckinney in https://github.com/fern-api/fern/pull/4071\r\
        \n\r\n\r\n**Full Changelog**: https://github.com/fern-api/fern/compare/0.32.0...0.33.0"
      type: chore
  createdAt: "2024-07-17"
  irVersion: 51
  version: 0.33.0
- changelogEntry:
    - summary: "## What's Changed\r\n* (fix, openapi): Resolve 'refs' specified in overrides\
        \ by @amckinney in https://github.com/fern-api/fern/pull/4049\r\n* Initial Swift\
        \ Codegen by @armandobelardo in https://github.com/fern-api/fern/pull/4035\r\
        \n* (fix): Swift generator and template by @amckinney in https://github.com/fern-api/fern/pull/4050\r\
        \n* fix: ignore data urls in parseImagePaths by @abvthecity in https://github.com/fern-api/fern/pull/4053\r\
        \n* (feature, typescript): Add omitUndefined option by @amckinney in https://github.com/fern-api/fern/pull/4052\r\
        \n* docs: Inspiration from Conjure, Smithy, and Stripe Docs by @dannysheridan\
        \ in https://github.com/fern-api/fern/pull/4054\r\n* feature: add Penguin AI\
        \ and Koala to our docs website by @dannysheridan in https://github.com/fern-api/fern/pull/3962\r\
        \n* (fix): eslint works by @dsinghvi in https://github.com/fern-api/fern/pull/4055\r\
        \n* fix: python snippet and template recursion errors by @armandobelardo in\
        \ https://github.com/fern-api/fern/pull/4057\r\n* (feature, typescript): Use\
        \ generator-cli to generate reference.md by @amckinney in https://github.com/fern-api/fern/pull/4062\r\
        \n* fix: analytics scripts by @abvthecity in https://github.com/fern-api/fern/pull/4063\r\
        \n* fix analytics 2 by @abvthecity in https://github.com/fern-api/fern/pull/4064\r\
        \n* fix: fern docs publishing by @abvthecity in https://github.com/fern-api/fern/pull/4065\r\
        \n* feature: add tracking via rb2b by @dannysheridan in https://github.com/fern-api/fern/pull/4061\r\
        \n* chore: add back x-readme code samples by @armandobelardo in https://github.com/fern-api/fern/pull/4060\r\
        \n* (feature): Add ApiVersionSchema type by @amckinney in https://github.com/fern-api/fern/pull/4068\r\
        \n\r\n\r\n**Full Changelog**: https://github.com/fern-api/fern/compare/0.31.24...0.32.0"
      type: chore
  createdAt: "2024-07-16"
  irVersion: 50
  version: 0.32.0
- changelogEntry:
    - summary: "## What's Changed\r\n* fix: ignore data urls in parseImagePaths by @abvthecity\
        \ in https://github.com/fern-api/fern/pull/4053\r\n\r\n\r\n**Full Changelog**:\
        \ https://github.com/fern-api/fern/compare/0.31.25-rc0...0.31.25-rc1"
      type: chore
  createdAt: "2024-07-12"
  irVersion: 50
  version: 0.31.25-rc1
- changelogEntry:
    - summary: "## What's Changed\r\n* (fix, openapi): Resolve 'refs' specified in overrides\
        \ by @amckinney in https://github.com/fern-api/fern/pull/4049\r\n* Initial Swift\
        \ Codegen by @armandobelardo in https://github.com/fern-api/fern/pull/4035\r\
        \n* (fix): Swift generator and template by @amckinney in https://github.com/fern-api/fern/pull/4050\r\
        \n\r\n**Full Changelog**: https://github.com/fern-api/fern/compare/0.31.24...0.31.25-rc0"
      type: chore
  createdAt: "2024-07-12"
  irVersion: 50
  version: 0.31.25-rc0
- changelogEntry:
    - summary: Release 0.31.24
      type: chore
  createdAt: "2024-07-12"
  irVersion: 50
  version: 0.31.24
- changelogEntry:
    - summary: "## What's Changed\r\n* (feature, typescript): Add setObjectProperty\
        \ core utility by @amckinney in https://github.com/fern-api/fern/pull/4032\r\
        \n* c#, fix: increase supported union size + handle double optionals by @dcb6\
        \ in https://github.com/fern-api/fern/pull/4033\r\n* (fix): Handle circular\
        \ references in serialization layer by @amckinney in https://github.com/fern-api/fern/pull/4036\r\
        \n* fix: fastapi generation does not duplicate descriptions anymore by @armandobelardo\
        \ in https://github.com/fern-api/fern/pull/4037\r\n* Move use_str_enums to base\
        \ by @jochs in https://github.com/fern-api/fern/pull/4040\r\n* (chore): remove\
        \ generator upgrade docs by @chdeskur in https://github.com/fern-api/fern/pull/4043\r\
        \n* (feature, openapi): Add support for x-fern-property-name on request body\
        \ by @amckinney in https://github.com/fern-api/fern/pull/4042\r\n* (feat, typescript):\
        \ refactor `Fetcher` and add unit tests by @williamluer in https://github.com/fern-api/fern/pull/3977\r\
        \n\r\n## New Contributors\r\n* @jochs made their first contribution in https://github.com/fern-api/fern/pull/4040\r\
        \n\r\n**Full Changelog**: https://github.com/fern-api/fern/compare/0.31.22...0.31.23"
      type: chore
  createdAt: "2024-07-11"
  irVersion: 50
  version: 0.31.23
- changelogEntry:
    - summary: "## What's Changed\r\n* (feature, typescript): Add setObjectProperty\
        \ core utility by @amckinney in https://github.com/fern-api/fern/pull/4032\r\
        \n* c#, fix: increase supported union size + handle double optionals by @dcb6\
        \ in https://github.com/fern-api/fern/pull/4033\r\n* (fix): Handle circular\
        \ references in serialization layer by @amckinney in https://github.com/fern-api/fern/pull/4036\r\
        \n* fix: fastapi generation does not duplicate descriptions anymore by @armandobelardo\
        \ in https://github.com/fern-api/fern/pull/4037\r\n* (feat): ir now adds a TypeReference\
        \ for container types that makes it easier to generate snippets by @dcb6 in\
        \ https://github.com/fern-api/fern/pull/4038\r\n\r\n\r\n**Full Changelog**:\
        \ https://github.com/fern-api/fern/compare/0.31.22...0.31.23-rc0"
      type: chore
  createdAt: "2024-07-11"
  irVersion: 50
  version: 0.31.23-rc0
- changelogEntry:
    - summary: "## What's Changed\r\n* Revert \"Revert \"feat: landing page in docs\"\
        \" by @abvthecity in https://github.com/fern-api/fern/pull/4023\r\n* Fix core-utilities\
        \ typescript tests by @williamluer in https://github.com/fern-api/fern/pull/4022\r\
        \n* experimental: scan files to include react in mdx by @abvthecity in https://github.com/fern-api/fern/pull/4015\r\
        \n* (feat, typescript): make `zurg` completely synchronous by @dsinghvi in https://github.com/fern-api/fern/pull/4024\r\
        \n* (chore): add xml type by @chdeskur in https://github.com/fern-api/fern/pull/4025\r\
        \n* fix: (regression) parseDocsConfiguration accidentally calls loadAllPages\
        \ with absolutePathToDocsConfig by @abvthecity in https://github.com/fern-api/fern/pull/4026\r\
        \n* (feature, typescript): Add offset step pagination with IRv48 by @amckinney\
        \ in https://github.com/fern-api/fern/pull/4028\r\n* csharp, fix, feature, improvement:\
        \ Target .NET Standard + Framework, fix various bugs, many small improvements\
        \ by @dcb6 in https://github.com/fern-api/fern/pull/4030\r\n* fix: update unchecked\
        \ base model to not coerce none by @armandobelardo in https://github.com/fern-api/fern/pull/4029\r\
        \n* fix: unreserve `set` name for python methods by @armandobelardo in https://github.com/fern-api/fern/pull/4031\r\
        \n* add in swift to seed runner by @armandobelardo in https://github.com/fern-api/fern/pull/4034\r\
        \n\r\n\r\n**Full Changelog**: https://github.com/fern-api/fern/compare/0.31.21...0.31.22"
      type: chore
  createdAt: "2024-07-10"
  irVersion: 50
  version: 0.31.22
- changelogEntry:
    - summary: "## What's Changed\r\n* Fix core-utilities typescript tests by @williamluer\
        \ in https://github.com/fern-api/fern/pull/4022\r\n* experimental: scan files\
        \ to include react in mdx by @abvthecity in https://github.com/fern-api/fern/pull/4015\r\
        \n\r\n\r\n**Full Changelog**: https://github.com/fern-api/fern/compare/0.31.22-rc0...0.31.22-rc1"
      type: chore
  createdAt: "2024-07-09"
  irVersion: 50
  version: 0.31.22-rc1
- changelogEntry:
    - summary: "## What's Changed\r\n* (feat, typescript): make `zurg` completely synchronous\
        \ by @dsinghvi in https://github.com/fern-api/fern/pull/4024\r\n* (chore): add\
        \ xml type by @chdeskur in https://github.com/fern-api/fern/pull/4025\r\n* fix:\
        \ (regression) parseDocsConfiguration accidentally calls loadAllPages with absolutePathToDocsConfig\
        \ by @abvthecity in https://github.com/fern-api/fern/pull/4026\r\n* (feature,\
        \ typescript): Add offset step pagination with IRv48 by @amckinney in https://github.com/fern-api/fern/pull/4028\r\
        \n\r\n\r\n**Full Changelog**: https://github.com/fern-api/fern/compare/0.31.22-rc1...0.31.22-rc2"
      type: chore
  createdAt: "2024-07-09"
  irVersion: 50
  version: 0.31.22-rc2
- changelogEntry:
    - summary: "## What's Changed\r\n* Revert \"Revert \"feat: landing page in docs\"\
        \" by @abvthecity in https://github.com/fern-api/fern/pull/4023\r\n\r\n\r\n\
        **Full Changelog**: https://github.com/fern-api/fern/compare/0.31.21...0.31.22-rc0"
      type: chore
  createdAt: "2024-07-09"
  irVersion: 50
  version: 0.31.22-rc0
- changelogEntry:
    - summary: "## What's Changed\r\n* (chore, typescript): Release 0.28.0-rc0 by @amckinney\
        \ in https://github.com/fern-api/fern/pull/4019\r\n* Revert \"feat: landing\
        \ page in docs\" by @dsinghvi in https://github.com/fern-api/fern/pull/4021\r\
        \n\r\n\r\n**Full Changelog**: https://github.com/fern-api/fern/compare/0.31.20...0.31.21"
      type: chore
  createdAt: "2024-07-09"
  irVersion: 50
  version: 0.31.21
- changelogEntry:
    - summary: "## What's Changed\r\n* (feature, typescript): Add offset pagination\
        \ by @amckinney in https://github.com/fern-api/fern/pull/4008\r\n* (fix, internal):\
        \ `template/codegen` repo plays nicely with mrlint by @dsinghvi in https://github.com/fern-api/fern/pull/4018\r\
        \n* (fix): CI is green by @amckinney in https://github.com/fern-api/fern/pull/4017\r\
        \n\r\n\r\n**Full Changelog**: https://github.com/fern-api/fern/compare/0.31.19...0.31.20"
      type: chore
  createdAt: "2024-07-09"
  irVersion: 50
  version: 0.31.20
- changelogEntry:
    - summary: "## What's Changed\r\n* (fix): Pagination works with imported type references\
        \ by @amckinney in https://github.com/fern-api/fern/pull/4014\r\n* Template\
        \ for creating a new SDK generator by @mikemilla in https://github.com/fern-api/fern/pull/4010\r\
        \n\r\n## New Contributors\r\n* @mikemilla made their first contribution in https://github.com/fern-api/fern/pull/4010\r\
        \n\r\n**Full Changelog**: https://github.com/fern-api/fern/compare/0.31.18...0.31.19"
      type: chore
  createdAt: "2024-07-09"
  irVersion: 50
  version: 0.31.19
- changelogEntry:
    - summary: "## What's Changed\r\n* feat: landing page in docs by @abvthecity in\
        \ https://github.com/fern-api/fern/pull/3999\r\n* (feature, typescript): Add\
        \ support for alpha/beta dist tags by @amckinney in https://github.com/fern-api/fern/pull/4000\r\
        \n* fix: allowed text encodings by @abvthecity in https://github.com/fern-api/fern/pull/4005\r\
        \n* (internal): get ci to green by @dsinghvi in https://github.com/fern-api/fern/pull/4009\r\
        \n* (feat, typescript): support jsr publish by @dsinghvi in https://github.com/fern-api/fern/pull/4007\r\
        \n* (chore, python): Update README.md snapshots by @amckinney in https://github.com/fern-api/fern/pull/4012\r\
        \n* (chore, check): Add pagination test cases by @amckinney in https://github.com/fern-api/fern/pull/4011\r\
        \n* (fix, typescript): readme correctly displays advanced sections by @dsinghvi\
        \ in https://github.com/fern-api/fern/pull/4013\r\n\r\n\r\n**Full Changelog**:\
        \ https://github.com/fern-api/fern/compare/0.31.17...0.31.18-rc0"
      type: chore
  createdAt: "2024-07-09"
  irVersion: 50
  version: 0.31.18
- changelogEntry:
    - summary: "## What's Changed\r\n* (chore): Replace CircleCI with GitHub workflows\
        \ by @amckinney in https://github.com/fern-api/fern/pull/3991\r\n* (fix): Update\
        \ NPM token environment variable by @amckinney in https://github.com/fern-api/fern/pull/3992\r\
        \n* (fix): Update git-version.sh script by @amckinney in https://github.com/fern-api/fern/pull/3993\r\
        \n* (fix): Use github.ref_name by @amckinney in https://github.com/fern-api/fern/pull/3996\r\
        \n* (fix): Add POSTHOG_API_KEY to live-test job by @amckinney in https://github.com/fern-api/fern/pull/3998\r\
        \n\r\n**Full Changelog**: https://github.com/fern-api/fern/compare/0.31.15...0.31.17"
      type: chore
  createdAt: "2024-07-05"
  irVersion: 50
  version: 0.31.17
- changelogEntry:
    - summary: "## What's Changed\r\n* (fix): Add POSTHOG_API_KEY to live-test job by\
        \ @amckinney in https://github.com/fern-api/fern/pull/3998\r\n\r\n**Full Changelog**:\
        \ https://github.com/fern-api/fern/compare/0.31.17-rc1...0.31.17-rc2"
      type: chore
  createdAt: "2024-07-05"
  irVersion: 50
  version: 0.31.17-rc2
- changelogEntry:
    - summary:
        "## What's Changed\r\n* (fix): Use github.ref_name by @amckinney in https://github.com/fern-api/fern/pull/3996\r\
        \n\r\n**Full Changelog**: https://github.com/fern-api/fern/compare/0.31.17-rc0...0.31.17-rc1"
      type: chore
  createdAt: "2024-07-05"
  irVersion: 50
  version: 0.31.17-rc1
- changelogEntry:
    - summary: "## What's Changed\r\n* (chore): Replace CircleCI with GitHub workflows\
        \ by @amckinney in https://github.com/fern-api/fern/pull/3991\r\n* (fix): Update\
        \ NPM token environment variable by @amckinney in https://github.com/fern-api/fern/pull/3992\r\
        \n* (fix): Update git-version.sh script by @amckinney in https://github.com/fern-api/fern/pull/3993\r\
        \n\r\n**Full Changelog**: https://github.com/fern-api/fern/compare/0.31.15...0.31.17-rc0"
      type: chore
  createdAt: "2024-07-05"
  irVersion: 50
  version: 0.31.17-rc0
- changelogEntry:
    - summary: "## What's Changed\r\n* (chore): update availability.mdx by @chdeskur\
        \ in https://github.com/fern-api/fern/pull/3989\r\n* (fix, openapi): Fix allOf\
        \ object filtering by @amckinney in https://github.com/fern-api/fern/pull/3990\r\
        \n\r\n\r\n**Full Changelog**: https://github.com/fern-api/fern/compare/0.31.14...0.31.16"
      type: chore
  createdAt: "2024-07-05"
  irVersion: 50
  version: 0.31.16
- changelogEntry:
    - summary: "## What's Changed\r\n* (chore): update availability.mdx by @chdeskur\
        \ in https://github.com/fern-api/fern/pull/3989\r\n* (fix, openapi): Fix allOf\
        \ object filtering by @amckinney in https://github.com/fern-api/fern/pull/3990\r\
        \n\r\n\r\n**Full Changelog**: https://github.com/fern-api/fern/compare/0.31.14...0.31.15"
      type: chore
  createdAt: "2024-07-05"
  irVersion: 50
  version: 0.31.15
- changelogEntry:
    - summary: "## What's Changed\r\n* (fix, go): Don't send 'null' for nil request\
        \ body by @amckinney in https://github.com/fern-api/fern/pull/3987\r\n* (fix):\
        \ fern generate --preview doesn't check for env variables by @dsinghvi in https://github.com/fern-api/fern/pull/3988\r\
        \n\r\n\r\n**Full Changelog**: https://github.com/fern-api/fern/compare/0.31.13...0.31.14"
      type: chore
  createdAt: "2024-07-04"
  irVersion: 50
  version: 0.31.14
- changelogEntry:
    - summary: "## What's Changed\r\n* (fix): allow ISO-8859-1 encoded files by @dsinghvi\
        \ in https://github.com/fern-api/fern/pull/3986\r\n\r\n\r\n**Full Changelog**:\
        \ https://github.com/fern-api/fern/compare/0.31.12...0.31.13"
      type: chore
  createdAt: "2024-07-04"
  irVersion: 50
  version: 0.31.13
- changelogEntry:
    - summary: "## What's Changed\r\n* (fix, cli): Remove default value checks for boolean,\
        \ long, and bigint by @amckinney in https://github.com/fern-api/fern/pull/3985\r\
        \n\r\n\r\n**Full Changelog**: https://github.com/fern-api/fern/compare/0.31.11...0.31.12"
      type: chore
  createdAt: "2024-07-04"
  irVersion: 50
  version: 0.31.12
- changelogEntry:
    - summary: "## What's Changed\r\n* fix: ruby snippets for dates have correct quotes\
        \ by @armandobelardo in https://github.com/fern-api/fern/pull/3983\r\n* improvement:\
        \ python respects ir50, inserts defaults by @armandobelardo in https://github.com/fern-api/fern/pull/3982\r\
        \n* (fix, openapi): Prefer security schemes in order by @amckinney in https://github.com/fern-api/fern/pull/3984\r\
        \n\r\n\r\n**Full Changelog**: https://github.com/fern-api/fern/compare/0.31.10...0.31.11"
      type: chore
  createdAt: "2024-07-04"
  irVersion: 50
  version: 0.31.11
- changelogEntry:
    - summary: "## What's Changed\r\n* improvement: add advanced section to python readme\
        \ by @armandobelardo in https://github.com/fern-api/fern/pull/3970\r\n* (feat):\
        \ customize status code for typescript express generator  by @dsinghvi in https://github.com/fern-api/fern/pull/3971\r\
        \n* fix, python: allow offsets to start at 0 by @armandobelardo in https://github.com/fern-api/fern/pull/3972\r\
        \n* fix: python pagination helper types now share generic type by @armandobelardo\
        \ in https://github.com/fern-api/fern/pull/3973\r\n* chore: update python seed\
        \ after generator-cli update by @armandobelardo in https://github.com/fern-api/fern/pull/3974\r\
        \n* (csharp, fix): Empty Root Client Methods + `.Core` namespace issue by @dcb6\
        \ in https://github.com/fern-api/fern/pull/3975\r\n* (java, improvement): change\
        \ default `JsonInclude` behavior  by @dcb6 in https://github.com/fern-api/fern/pull/3978\r\
        \n* (csharp, fix): base client requests not generated by @dcb6 in https://github.com/fern-api/fern/pull/3976\r\
        \n* chore: plumb through ruby snippets config to FDR by @armandobelardo in https://github.com/fern-api/fern/pull/3980\r\
        \n* improvement: allow boolean defaults within IR by @armandobelardo in https://github.com/fern-api/fern/pull/3981\r\
        \n\r\n\r\n**Full Changelog**: https://github.com/fern-api/fern/compare/0.31.9...0.31.10"
      type: chore
  createdAt: "2024-07-03"
  irVersion: 50
  version: 0.31.10
- changelogEntry:
    - summary: "## What's Changed\r\n* improvement: python async snippets now leverage\
        \ asyncio run by @armandobelardo in https://github.com/fern-api/fern/pull/3961\r\
        \n* improvement: allow adding extra dependencies to Ruby SDK by @armandobelardo\
        \ in https://github.com/fern-api/fern/pull/3960\r\n* fix: Mark CSS files as\
        \ 'will not be uploaded' by @trevorblades in https://github.com/fern-api/fern/pull/3964\r\
        \n* (fix, cli): make sure `js` file checking works by @dsinghvi in https://github.com/fern-api/fern/pull/3963\r\
        \n\r\n\r\n**Full Changelog**: https://github.com/fern-api/fern/compare/0.31.8...0.31.9"
      type: chore
  createdAt: "2024-07-01"
  irVersion: 49
  version: 0.31.9
- changelogEntry:
    - summary: "## What's Changed\r\n* fix: generator upgrade cli upgrades in place\
        \ by @armandobelardo in https://github.com/fern-api/fern/pull/3951\r\n* feat:\
        \ add reviewers blocks to generators.yml by @armandobelardo in https://github.com/fern-api/fern/pull/3952\r\
        \n* Use all FormData headers and don't stringify stream.Readable by @williamluer\
        \ in https://github.com/fern-api/fern/pull/3956\r\n* (feat, csharp): support\
        \ extra dependencies  by @dsinghvi in https://github.com/fern-api/fern/pull/3957\r\
        \n* improvement: allow specifying if taking major in flag by @armandobelardo\
        \ in https://github.com/fern-api/fern/pull/3958\r\n* fix: include css alongside\
        \ js when validating UTF8 files by @abvthecity in https://github.com/fern-api/fern/pull/3959\r\
        \n\r\n## New Contributors\r\n* @williamluer made their first contribution in\
        \ https://github.com/fern-api/fern/pull/3956\r\n\r\n**Full Changelog**: https://github.com/fern-api/fern/compare/0.31.7...0.31.8"
      type: chore
  createdAt: "2024-07-01"
  irVersion: 49
  version: 0.31.8
- changelogEntry:
    - summary: "## What's Changed\r\n* fix: validate files to be uploaded by @trevorblades\
        \ in https://github.com/fern-api/fern/pull/3917\r\n* fix: python list allowlist\
        \ is now case insensitive by @armandobelardo in https://github.com/fern-api/fern/pull/3950\r\
        \n* improvement: add x-fern-base-path to asyncapi extensions by @armandobelardo\
        \ in https://github.com/fern-api/fern/pull/3953\r\n\r\n\r\n**Full Changelog**:\
        \ https://github.com/fern-api/fern/compare/0.31.6...0.31.7"
      type: chore
  createdAt: "2024-06-28"
  irVersion: 49
  version: 0.31.7
- changelogEntry:
    - summary: "## What's Changed\r\n* (improvement, typescript): support overriding\
        \ global headers by @dsinghvi in https://github.com/fern-api/fern/pull/3945\r\
        \n* feat, python: introduce `reference.md` generation by @armandobelardo in\
        \ https://github.com/fern-api/fern/pull/3946\r\n* (fix, csharp): json serialize\
        \ enums before sending over the wire by @dsinghvi in https://github.com/fern-api/fern/pull/3947\r\
        \n* (fix, cli): remove out of range number validations in `openapi-ir-to-fern`\
        \ + remove husky by @dcb6 in https://github.com/fern-api/fern/pull/3948\r\n\r\
        \n\r\n**Full Changelog**: https://github.com/fern-api/fern/compare/0.31.5...0.31.6"
      type: chore
  createdAt: "2024-06-27"
  irVersion: 49
  version: 0.31.6
- changelogEntry:
    - summary: "## What's Changed\r\n* fix: api update command now works with unioned\
        \ + nested APIs by @armandobelardo in https://github.com/fern-api/fern/pull/3944\r\
        \n\r\n\r\n**Full Changelog**: https://github.com/fern-api/fern/compare/0.31.4...0.31.5"
      type: chore
  createdAt: "2024-06-27"
  irVersion: 49
  version: 0.31.5
- changelogEntry:
    - summary: "## What's Changed\r\n* (feat, typescript): support automatic cursor\
        \ based pagination by @dsinghvi in https://github.com/fern-api/fern/pull/3941\r\
        \n* (fix, typescript): auto pagination handles optional results arrays by @dsinghvi\
        \ in https://github.com/fern-api/fern/pull/3942\r\n* (fix, openapi):  `x-fern-global-headers`\
        \ works with predefined types by @dsinghvi in https://github.com/fern-api/fern/pull/3943\r\
        \n\r\n\r\n**Full Changelog**: https://github.com/fern-api/fern/compare/0.31.3...0.31.4"
      type: chore
  createdAt: "2024-06-27"
  irVersion: 49
  version: 0.31.4
- changelogEntry:
    - summary: "## What's Changed\r\n* fix: the python sdk sends additional properties\
        \ to the correct request\u2026 by @armandobelardo in https://github.com/fern-api/fern/pull/3936\r\
        \n* java, improvement: improve java exception naming by @dcb6 in https://github.com/fern-api/fern/pull/3938\r\
        \n* Bump golang.org/x/tools from 0.21.0 to 0.22.0 in /generators/go by @dependabot\
        \ in https://github.com/fern-api/fern/pull/3823\r\n* (fix): make sure that `exclusiveMaximum`\
        \ and `exclusiveMinimum` are always booleans by @dsinghvi in https://github.com/fern-api/fern/pull/3940\r\
        \n\r\n\r\n**Full Changelog**: https://github.com/fern-api/fern/compare/0.31.2...0.31.3"
      type: chore
  createdAt: "2024-06-26"
  irVersion: 49
  version: 0.31.3
- changelogEntry:
    - summary: "## What's Changed\r\n* (fix): openapi parser gets boolean values safely\
        \ by @dsinghvi in https://github.com/fern-api/fern/pull/3937\r\n\r\n\r\n**Full\
        \ Changelog**: https://github.com/fern-api/fern/compare/0.31.1...0.31.2"
      type: chore
  createdAt: "2024-06-26"
  irVersion: 49
  version: 0.31.2
- changelogEntry:
    - summary: "## What's Changed\r\n* fix: ruby RC respects header prefixes again by\
        \ @armandobelardo in https://github.com/fern-api/fern/pull/3927\r\n* (feat,\
        \ cli): add support for `--mode pull-request` in the CLI when running `fern\
        \ generate` by @dsinghvi in https://github.com/fern-api/fern/pull/3928\r\n*\
        \ fix, ruby: add one missed prefix fix by @armandobelardo in https://github.com/fern-api/fern/pull/3929\r\
        \n* docs: add java example for oauth by @dcb6 in https://github.com/fern-api/fern/pull/3930\r\
        \n* (improvement, python): add in root client templates for python snippets\
        \ by @armandobelardo in https://github.com/fern-api/fern/pull/3931\r\n* Update\
        \ generate-api-ref.mdx by @dannysheridan in https://github.com/fern-api/fern/pull/3933\r\
        \n* improvement: add streaming and pagination sections to generated readme by\
        \ @armandobelardo in https://github.com/fern-api/fern/pull/3932\r\n* java: make\
        \ base api error class name configurable by @dcb6 in https://github.com/fern-api/fern/pull/3934\r\
        \n* (chore, internal): upgrade python generator to use ir v49 by @dsinghvi in\
        \ https://github.com/fern-api/fern/pull/3915\r\n* build(deps-dev): bump @types/jest-specific-snapshot\
        \ from 0.5.7 to 0.5.9 by @dependabot in https://github.com/fern-api/fern/pull/3925\r\
        \n* build(deps-dev): bump jsonc-parser from 2.2.1 to 3.3.0 by @dependabot in\
        \ https://github.com/fern-api/fern/pull/3924\r\n* build(deps-dev): bump @types/is-ci\
        \ from 3.0.2 to 3.0.4 by @dependabot in https://github.com/fern-api/fern/pull/3922\r\
        \n* (fix, typescript): upgrade generators to `v46.2.0` by @dsinghvi in https://github.com/fern-api/fern/pull/3935\r\
        \n\r\n\r\n**Full Changelog**: https://github.com/fern-api/fern/compare/0.31.0...0.31.1"
      type: chore
  createdAt: "2024-06-26"
  irVersion: 49
  version: 0.31.1
- changelogEntry:
    - summary: "**Full Changelog**: https://github.com/fern-api/fern/compare/0.31.0-rc5...0.31.0"
      type: chore
  createdAt: "2024-06-24"
  irVersion: 49
  version: 0.31.0
- changelogEntry:
    - summary: "## What's Changed\r\n* (fix): set  when uploading a mock server definition\
        \ by @dsinghvi in https://github.com/fern-api/fern/pull/3926\r\n\r\n\r\n**Full\
        \ Changelog**: https://github.com/fern-api/fern/compare/0.31.0-rc4...0.31.0-rc5"
      type: chore
  createdAt: "2024-06-24"
  irVersion: 49
  version: 0.31.0-rc5
- changelogEntry:
    - summary: "## What's Changed\r\n* (feat, IR): support streaming code generation\
        \ with the parameter by @dsinghvi in https://github.com/fern-api/fern/pull/3914\r\
        \n* (feat): update frontmatter docs by @chdeskur in https://github.com/fern-api/fern/pull/3916\r\
        \n* (fix, cli): examples don't print out where the missing property is by @dsinghvi\
        \ in https://github.com/fern-api/fern/pull/3919\r\n* (fix): don't error if required\
        \ literal parameters are unspecified by @dsinghvi in https://github.com/fern-api/fern/pull/3921\r\
        \n\r\n\r\n**Full Changelog**: https://github.com/fern-api/fern/compare/0.31.0-rc3...0.31.0-rc4"
      type: chore
  createdAt: "2024-06-24"
  irVersion: 49
  version: 0.31.0-rc4
- changelogEntry:
    - summary: "## What's Changed\r\n* (fix, python): SDK doesn't leak `JSONDecodeError`\
        \ to users by @dsinghvi in https://github.com/fern-api/fern/pull/3908\r\n* (fix,\
        \ python): python sdk generator handles stream termination like `[[DONE]]` by\
        \ @dsinghvi in https://github.com/fern-api/fern/pull/3909\r\n* (feature, readme):\
        \ Add support for configurable introduction by @amckinney in https://github.com/fern-api/fern/pull/3898\r\
        \n* build(deps): bump ws from 8.17.0 to 8.17.1 by @dependabot in https://github.com/fern-api/fern/pull/3866\r\
        \n* (internal, refactor): make `OSSWorkspace` and `FernWorkspace` classes by\
        \ @dsinghvi in https://github.com/fern-api/fern/pull/3910\r\n* (refactor, internal):\
        \ generate fern workspace before calling generate by @dsinghvi in https://github.com/fern-api/fern/pull/3911\r\
        \n* (refactor, internal): clean up how OpenAPI parser deals with settings by\
        \ @dsinghvi in https://github.com/fern-api/fern/pull/3912\r\n* (feat, cli):\
        \ support customizing api settings per generator by @dsinghvi in https://github.com/fern-api/fern/pull/3913\r\
        \n\r\n\r\n**Full Changelog**: https://github.com/fern-api/fern/compare/0.31.0-rc2...0.31.0-rc3"
      type: chore
  createdAt: "2024-06-24"
  irVersion: 48
  version: 0.31.0-rc3
- changelogEntry:
    - summary: "## What's Changed\r\n* (fix, csharp): concatenate `baseURL` and endpoint\
        \ path together by @dsinghvi in https://github.com/fern-api/fern/pull/3906\r\
        \n* (fix, cli): literal examples are generated correctly in the IR by @dsinghvi\
        \ in https://github.com/fern-api/fern/pull/3907\r\n\r\n\r\n**Full Changelog**:\
        \ https://github.com/fern-api/fern/compare/0.31.0-rc1...0.31.0-rc2"
      type: chore
  createdAt: "2024-06-22"
  irVersion: 48
  version: 0.31.0-rc2
- changelogEntry:
    - summary: "## What's Changed\r\n* fix, ruby: leverage a types module by @armandobelardo\
        \ in https://github.com/fern-api/fern/pull/3893\r\n* (fix, typescript): generate\
        \ streaming endpoint snippets by @dsinghvi in https://github.com/fern-api/fern/pull/3895\r\
        \n* fix: new ruby generator config matches class reference and class decl\u2026\
        \ by @armandobelardo in https://github.com/fern-api/fern/pull/3896\r\n* fix,\
        \ python: readme is not specified in pyproject if not made by @armandobelardo\
        \ in https://github.com/fern-api/fern/pull/3894\r\n* (fix, csharp): query params\
        \ for datetimes index `Value` by @dsinghvi in https://github.com/fern-api/fern/pull/3892\r\
        \n* (feature, python): Generate better README.md by @amckinney in https://github.com/fern-api/fern/pull/3897\r\
        \n* (fix, typescript): remove fs dependency in browser runtimes by @dsinghvi\
        \ in https://github.com/fern-api/fern/pull/3899\r\n* (fix, csharp): sdk respects\
        \ service level path and path parameters by @dsinghvi in https://github.com/fern-api/fern/pull/3900\r\
        \n* fix: validate files to be uploaded by @trevorblades in https://github.com/fern-api/fern/pull/3872\r\
        \n* (feat, csharp): support sending bytes requests by @dsinghvi in https://github.com/fern-api/fern/pull/3901\r\
        \n* (fix, csharp): safe join url and base path by @dsinghvi in https://github.com/fern-api/fern/pull/3902\r\
        \n* Revert \"fix: validate files to be uploaded\" by @abvthecity in https://github.com/fern-api/fern/pull/3904\r\
        \n* feat: changelog on tabs and sections by @abvthecity in https://github.com/fern-api/fern/pull/3903\r\
        \n\r\n## New Contributors\r\n* @trevorblades made their first contribution in\
        \ https://github.com/fern-api/fern/pull/3872\r\n\r\n**Full Changelog**: https://github.com/fern-api/fern/compare/0.31.0-rc0...0.31.0-rc1"
      type: chore
  createdAt: "2024-06-22"
  irVersion: 48
  version: 0.31.0-rc1
- changelogEntry:
    - summary: "## What's Changed\r\n* (fix, csharp): revert to .NET 6+ compatibility\
        \ by @dsinghvi in https://github.com/fern-api/fern/pull/3882\r\n* (fix, ts):\
        \ Fix environment import in snippets by @amckinney in https://github.com/fern-api/fern/pull/3885\r\
        \n* (feat, internal): setup csharp seed scripts by @dsinghvi in https://github.com/fern-api/fern/pull/3884\r\
        \n* (feature, ts): Merge README.md files by @amckinney in https://github.com/fern-api/fern/pull/3881\r\
        \n* (fix, csharp): ToString() Datetimes must be explicitly iso encoded by @dsinghvi\
        \ in https://github.com/fern-api/fern/pull/3886\r\n* (feat, internal): run seed\
        \ with audiences  by @dsinghvi in https://github.com/fern-api/fern/pull/3887\r\
        \n* (fix, csharp): handle discriminated unions + header literal parameters by\
        \ @dsinghvi in https://github.com/fern-api/fern/pull/3888\r\n* (fix, csharp):\
        \ handle optional datetime encoding by @dsinghvi in https://github.com/fern-api/fern/pull/3889\r\
        \n* (fix): add seed test case for optional datetime query parameters by @dsinghvi\
        \ in https://github.com/fern-api/fern/pull/3890\r\n* (fix): remove sdk language\
        \ toggle for new unions by @dsinghvi in https://github.com/fern-api/fern/pull/3891\r\
        \n\r\n\r\n**Full Changelog**: https://github.com/fern-api/fern/compare/0.30.10...0.31.0-rc0"
      type: chore
  createdAt: "2024-06-20"
  irVersion: 48
  version: 0.31.0-rc0
- changelogEntry:
    - summary: "## What's Changed\r\n* (chore, python): Upgrade to IRv46 by @amckinney\
        \ in https://github.com/fern-api/fern/pull/3880\r\n* feat: add basepath to preview\
        \ generation by @abvthecity in https://github.com/fern-api/fern/pull/3877\r\n\
        \r\n\r\n**Full Changelog**: https://github.com/fern-api/fern/compare/0.30.9...0.30.10"
      type: chore
  createdAt: "2024-06-19"
  irVersion: 48
  version: 0.30.10
- changelogEntry:
    - summary: "## What's Changed\r\n* fix: bold text on \u201Ccomparison with openapi\u201D\
        \ docs by @zachkirsch in https://github.com/fern-api/fern/pull/3876\r\n* (fix,\
        \ typescript): snippet templates include client import by @dsinghvi in https://github.com/fern-api/fern/pull/3878\r\
        \n* (fix, ts): Update README.md snippets to call nested methods by @amckinney\
        \ in https://github.com/fern-api/fern/pull/3873\r\n* fix: python and ts generators\
        \ only add publish block if they have cre\u2026 by @armandobelardo in https://github.com/fern-api/fern/pull/3871\r\
        \n* (fix, openapi): generate examples for discriminated unions by @dsinghvi\
        \ in https://github.com/fern-api/fern/pull/3879\r\n\r\n\r\n**Full Changelog**:\
        \ https://github.com/fern-api/fern/compare/0.30.8...0.30.9"
      type: chore
  createdAt: "2024-06-19"
  irVersion: 48
  version: 0.30.9
- changelogEntry:
    - summary:
        "## What's Changed\r\n* java, feature: pagination by @dcb6 in https://github.com/fern-api/fern/pull/3845\r\
        \n* (fix): handle code samples without accompanying examples by @dsinghvi in\
        \ https://github.com/fern-api/fern/pull/3849\r\n* (fix, ts): Add environment\
        \ property to snippets by @amckinney in https://github.com/fern-api/fern/pull/3850\r\
        \n* feat: api navigation reorder by @abvthecity in https://github.com/fern-api/fern/pull/3841\r\
        \n* (fix, webhooks): support audiences for webhooks and payload properties by\
        \ @dsinghvi in https://github.com/fern-api/fern/pull/3851\r\n* fix: merge and\
        \ filter children within non-visited subpackage by @abvthecity in https://github.com/fern-api/fern/pull/3854\r\
        \n* (fix, docs): Update OAuth section by @amckinney in https://github.com/fern-api/fern/pull/3856\r\
        \n* build(deps): bump idna from 3.6 to 3.7 in /generators/python by @dependabot\
        \ in https://github.com/fern-api/fern/pull/3364\r\n* (fix, ts): Snippets and\
        \ GitHub publish workflow by @amckinney in https://github.com/fern-api/fern/pull/3858\r\
        \n* docs: fix broken links to cli commands by @atwooddc in https://github.com/fern-api/fern/pull/3782\r\
        \n* docs: add openapi and asyncapi overrides by @dannysheridan in https://github.com/fern-api/fern/pull/3863\r\
        \n* build(deps): bump @fern-fern/ir-v1-model from 0.0.1 to 0.0.2 by @dependabot\
        \ in https://github.com/fern-api/fern/pull/3861\r\n* build(deps): bump @fern-fern/ir-v16-model\
        \ from 0.0.1 to 0.0.4 by @dependabot in https://github.com/fern-api/fern/pull/3860\r\
        \n* feat, ruby: enable oauth client generation by @armandobelardo in https://github.com/fern-api/fern/pull/3842\r\
        \n* docs: add fern definition display-name property by @chdeskur in https://github.com/fern-api/fern/pull/3864\r\
        \n* (feature, IRv48): Add offset pagination step by @amckinney in https://github.com/fern-api/fern/pull/3865\r\
        \n* bump ir to account for ruby upgrade by @armandobelardo in https://github.com/fern-api/fern/pull/3868\r\
        \n* [FER-1985] Adds support for templatized Client Generation parameters in\
        \ Dynamic Snippets by @ppod1991 in https://github.com/fern-api/fern/pull/3848\r\
        \n* fix, ruby: deeply nested from_json functions now respect whether to call\
        \ to_json or not by @armandobelardo in https://github.com/fern-api/fern/pull/3870\r\
        \n* fix: subpackages should recursively expand its children by @abvthecity in\
        \ https://github.com/fern-api/fern/pull/3875\r\n* docs: update how to specify\
        \ servers with FastAPI by @minaelee in https://github.com/fern-api/fern/pull/3874\r\
        \n\r\n\r\n**Full Changelog**: https://github.com/fern-api/fern/compare/0.30.7...0.30.8"
      type: chore
  createdAt: "2024-06-18"
  irVersion: 48
  version: 0.30.8
- changelogEntry:
    - summary: "## What's Changed\r\n* fix: merge and filter children within non-visited\
        \ subpackage by @abvthecity in https://github.com/fern-api/fern/pull/3854\r\n\
        * (fix, docs): Update OAuth section by @amckinney in https://github.com/fern-api/fern/pull/3856\r\
        \n* build(deps): bump idna from 3.6 to 3.7 in /generators/python by @dependabot\
        \ in https://github.com/fern-api/fern/pull/3364\r\n* (fix, ts): Snippets and\
        \ GitHub publish workflow by @amckinney in https://github.com/fern-api/fern/pull/3858\r\
        \n* docs: fix broken links to cli commands by @atwooddc in https://github.com/fern-api/fern/pull/3782\r\
        \n* docs: add openapi and asyncapi overrides by @dannysheridan in https://github.com/fern-api/fern/pull/3863\r\
        \n* build(deps): bump @fern-fern/ir-v1-model from 0.0.1 to 0.0.2 by @dependabot\
        \ in https://github.com/fern-api/fern/pull/3861\r\n* build(deps): bump @fern-fern/ir-v16-model\
        \ from 0.0.1 to 0.0.4 by @dependabot in https://github.com/fern-api/fern/pull/3860\r\
        \n* feat, ruby: enable oauth client generation by @armandobelardo in https://github.com/fern-api/fern/pull/3842\r\
        \n* docs: add fern definition display-name property by @chdeskur in https://github.com/fern-api/fern/pull/3864\r\
        \n* (feature, IRv48): Add offset pagination step by @amckinney in https://github.com/fern-api/fern/pull/3865\r\
        \n* bump ir to account for ruby upgrade by @armandobelardo in https://github.com/fern-api/fern/pull/3868\r\
        \n\r\n\r\n**Full Changelog**: https://github.com/fern-api/fern/compare/0.30.8-rc6...0.30.8-rc7"
      type: chore
  createdAt: "2024-06-18"
  irVersion: 48
  version: 0.30.8-rc7
- changelogEntry:
    - summary: "## What's Changed\r\n* feat: api navigation reorder by @abvthecity in\
        \ https://github.com/fern-api/fern/pull/3841\r\n* (fix, webhooks): support audiences\
        \ for webhooks and payload properties by @dsinghvi in https://github.com/fern-api/fern/pull/3851\r\
        \n\r\n\r\n**Full Changelog**: https://github.com/fern-api/fern/compare/0.30.8-rc2...0.30.8-rc6"
      type: chore
  createdAt: "2024-06-14"
  irVersion: 47
  version: 0.30.8-rc6
- changelogEntry:
    - summary: "**Full Changelog**: https://github.com/fern-api/fern/compare/0.30.8-rc4...0.30.8-rc5"
      type: chore
  createdAt: "2024-06-14"
  irVersion: 47
  version: 0.30.8-rc5
- changelogEntry:
    - summary: "**Full Changelog**: https://github.com/fern-api/fern/compare/0.30.8-rc3...0.30.8-rc4"
      type: chore
  createdAt: "2024-06-14"
  irVersion: 47
  version: 0.30.8-rc4
- changelogEntry:
    - summary: "## What's Changed\r\n* (fix): handle code samples without accompanying\
        \ examples by @dsinghvi in https://github.com/fern-api/fern/pull/3849\r\n* (fix,\
        \ ts): Add environment property to snippets by @amckinney in https://github.com/fern-api/fern/pull/3850\r\
        \n\r\n\r\n**Full Changelog**: https://github.com/fern-api/fern/compare/0.30.8-rc1...0.30.8-rc3"
      type: chore
  createdAt: "2024-06-14"
  irVersion: 47
  version: 0.30.8-rc3
- changelogEntry:
    - summary:
        "## What's Changed\r\n* java, feature: pagination by @dcb6 in https://github.com/fern-api/fern/pull/3845\r\
        \n* (fix): handle code samples without accompanying examples by @dsinghvi in\
        \ https://github.com/fern-api/fern/pull/3849\r\n* (fix, ts): Add environment\
        \ property to snippets by @amckinney in https://github.com/fern-api/fern/pull/3850\r\
        \n\r\n\r\n**Full Changelog**: https://github.com/fern-api/fern/compare/0.30.7...0.30.8-rc2"
      type: chore
  createdAt: "2024-06-14"
  irVersion: 47
  version: 0.30.8-rc2
- changelogEntry:
    - summary: "**Full Changelog**: https://github.com/fern-api/fern/compare/0.30.8-rc0...0.30.8-rc1"
      type: chore
  createdAt: "2024-06-14"
  irVersion: 46
  version: 0.30.8-rc1
- changelogEntry:
    - summary:
        "## What's Changed\r\n* java, feature: pagination by @dcb6 in https://github.com/fern-api/fern/pull/3845\r\
        \n\r\n\r\n**Full Changelog**: https://github.com/fern-api/fern/compare/0.30.7...0.30.8-rc0"
      type: chore
  createdAt: "2024-06-14"
  irVersion: 46
  version: 0.30.8-rc0
- changelogEntry:
    - summary: "## What's Changed\r\n* fix: after parsing the paths, replace the image\
        \ paths with file ids by @abvthecity in https://github.com/fern-api/fern/pull/3847\r\
        \n\r\n\r\n**Full Changelog**: https://github.com/fern-api/fern/compare/0.30.6...0.30.7"
      type: chore
  createdAt: "2024-06-13"
  irVersion: 46
  version: 0.30.7
- changelogEntry:
    - summary: "## What's Changed\r\n* (feature, openapi): Add better support for OpenAPI\
        \ webhooks by @amckinney in https://github.com/fern-api/fern/pull/3846\r\n\r\
        \n\r\n**Full Changelog**: https://github.com/fern-api/fern/compare/0.30.5...0.30.6"
      type: chore
  createdAt: "2024-06-13"
  irVersion: 46
  version: 0.30.6
- changelogEntry:
    - summary: "## What's Changed\r\n* (fix, go): Handle deepObject query parameter\
        \ arrays by @amckinney in https://github.com/fern-api/fern/pull/3836\r\n* [FER-1986]\
        \ Fix two DiscriminatedUnion bugs in dynamic Typescript snippets by @ppod1991\
        \ in https://github.com/fern-api/fern/pull/3833\r\n* added custom package json\
        \ config by @jmedway614 in https://github.com/fern-api/fern/pull/3832\r\n* (release,\
        \ typescript): version `0.23.0-rc1` by @dsinghvi in https://github.com/fern-api/fern/pull/3838\r\
        \n* (fix, ts): Support README.md generation in local mode by @amckinney in https://github.com/fern-api/fern/pull/3839\r\
        \n* Chdeskur/streamline audiences by @chdeskur in https://github.com/fern-api/fern/pull/3815\r\
        \n* Bump boxen from 7.0.0 to 7.1.1 by @dependabot in https://github.com/fern-api/fern/pull/3827\r\
        \n* Bump inquirer and @types/inquirer by @dependabot in https://github.com/fern-api/fern/pull/3828\r\
        \n* Bump braces from 3.0.2 to 3.0.3 by @dependabot in https://github.com/fern-api/fern/pull/3837\r\
        \n* Bump github.com/fern-api/generator-exec-go from 0.0.874 to 0.0.877 in /generators/go\
        \ by @dependabot in https://github.com/fern-api/fern/pull/3825\r\n* Bump golang.org/x/mod\
        \ from 0.17.0 to 0.18.0 in /generators/go by @dependabot in https://github.com/fern-api/fern/pull/3824\r\
        \n* integration docs by @chdeskur in https://github.com/fern-api/fern/pull/3795\r\
        \n* fix, python: the unchecked base model stops special casing pydantic v2 by\
        \ @armandobelardo in https://github.com/fern-api/fern/pull/3840\r\n* (fix, ts):\
        \ Handle undiscriminated union map key examples by @amckinney in https://github.com/fern-api/fern/pull/3844\r\
        \n* java: upgrade to IR 46 + BigInteger support by @dcb6 in https://github.com/fern-api/fern/pull/3814\r\
        \n* fix: image path parsing from markdown considers MDX children by @abvthecity\
        \ in https://github.com/fern-api/fern/pull/3843\r\n\r\n## New Contributors\r\
        \n* @ppod1991 made their first contribution in https://github.com/fern-api/fern/pull/3833\r\
        \n\r\n**Full Changelog**: https://github.com/fern-api/fern/compare/0.30.4...0.30.5"
      type: chore
  createdAt: "2024-06-13"
  irVersion: 46
  version: 0.30.5
- changelogEntry:
    - summary: "## What's Changed\r\n* fix: pagination is 1-based not 0 by @armandobelardo\
        \ in https://github.com/fern-api/fern/pull/3835\r\n* (fix, openapi): fall back\
        \ to default status code if none provided by @dsinghvi in https://github.com/fern-api/fern/pull/3834\r\
        \n\r\n\r\n**Full Changelog**: https://github.com/fern-api/fern/compare/0.30.3...0.30.4"
      type: chore
  createdAt: "2024-06-11"
  irVersion: 46
  version: 0.30.4
- changelogEntry:
    - summary: "## What's Changed\r\n* (feature, ts): Add generator-cli client to generate\
        \ README.md by @amckinney in https://github.com/fern-api/fern/pull/3817\r\n\
        * (fix, python): Unions with single element and/or no properties by @amckinney\
        \ in https://github.com/fern-api/fern/pull/3822\r\n* (fix, openapi): Handle\
        \ more `allow-multiple` oneOf cases by @amckinney in https://github.com/fern-api/fern/pull/3830\r\
        \n\r\n\r\n**Full Changelog**: https://github.com/fern-api/fern/compare/0.30.2...0.30.3"
      type: chore
  createdAt: "2024-06-10"
  irVersion: 46
  version: 0.30.3
- changelogEntry:
    - summary: "## What's Changed\r\n* (fix): snippet templates for discriminated unions\
        \ specify `template_inputs` by @dsinghvi in https://github.com/fern-api/fern/pull/3808\r\
        \n* fix python seed by @dsinghvi in https://github.com/fern-api/fern/pull/3809\r\
        \n* (feature): Write ReameConfig in IR by @amckinney in https://github.com/fern-api/fern/pull/3786\r\
        \n* python: improve seed setup script by @dcb6 in https://github.com/fern-api/fern/pull/3810\r\
        \n* (fix): fern definition overview repetition by @chdeskur in https://github.com/fern-api/fern/pull/3812\r\
        \n* fix: unchecked base model respects dicts as well as objects by @armandobelardo\
        \ in https://github.com/fern-api/fern/pull/3813\r\n* (feat): C# is `.NET 4`\
        \ compatible by @dsinghvi in https://github.com/fern-api/fern/pull/3816\r\n\
        * add query encoder tests for value and for None by @jmedway614 in https://github.com/fern-api/fern/pull/3818\r\
        \n* (internal, python): python generator uses python 3.9 and pins mypy by @dsinghvi\
        \ in https://github.com/fern-api/fern/pull/3819\r\n* (internal, ir-sdk): generate\
        \ ir sdk with pydantic v1 by @dsinghvi in https://github.com/fern-api/fern/pull/3820\r\
        \n* (chore, ts): Pin IRv46 TypeScript migrator versions by @amckinney in https://github.com/fern-api/fern/pull/3821\r\
        \n\r\n\r\n**Full Changelog**: https://github.com/fern-api/fern/compare/0.30.1...0.30.2"
      type: chore
  createdAt: "2024-06-10"
  irVersion: 46
  version: 0.30.2
- changelogEntry:
    - summary: "## What's Changed\r\n* fix, python: update timeout parameter docs by\
        \ @armandobelardo in https://github.com/fern-api/fern/pull/3771\r\n* fix, python:\
        \ mypy variance check by @armandobelardo in https://github.com/fern-api/fern/pull/3772\r\
        \n* java: make sure oauth gated properly by @dcb6 in https://github.com/fern-api/fern/pull/3757\r\
        \n* Bump validate-npm-package-name from 4.0.0 to 5.0.1 by @dependabot in https://github.com/fern-api/fern/pull/3765\r\
        \n* Bump jwks-rsa from 3.0.0 to 3.1.0 by @dependabot in https://github.com/fern-api/fern/pull/3767\r\
        \n* clean up step text by @chdeskur in https://github.com/fern-api/fern/pull/3774\r\
        \n* Bump qs and @types/qs by @dependabot in https://github.com/fern-api/fern/pull/3768\r\
        \n* feat: skip-slug in tabs by @abvthecity in https://github.com/fern-api/fern/pull/3780\r\
        \n* (docs): Add Go and Ruby snippet sections by @amckinney in https://github.com/fern-api/fern/pull/3775\r\
        \n* (feature): Add ReadmeConfig IR and generators.yml schema by @amckinney in\
        \ https://github.com/fern-api/fern/pull/3781\r\n* improvement, python: unit\
        \ tests are now run in CI if configured by @armandobelardo in https://github.com/fern-api/fern/pull/3783\r\
        \n* java, improvement: error types by @dcb6 in https://github.com/fern-api/fern/pull/3779\r\
        \n* java, feat: support response properties in sdk by @dcb6 in https://github.com/fern-api/fern/pull/3785\r\
        \n* fix, python: the new client ensures there's a slash on the base path by\
        \ @armandobelardo in https://github.com/fern-api/fern/pull/3787\r\n* (fix, python):\
        \ generated python snippets respect trailing slashes by @dsinghvi in https://github.com/fern-api/fern/pull/3789\r\
        \n* (chore, ts): Upgrade to IRv46 by @amckinney in https://github.com/fern-api/fern/pull/3788\r\
        \n* (feat): run mypy on non integration tests by @dsinghvi in https://github.com/fern-api/fern/pull/3794\r\
        \n* fix, python: regressions with client clean up by @armandobelardo in https://github.com/fern-api/fern/pull/3797\r\
        \n* fix: address a number of unit test issues by @armandobelardo in https://github.com/fern-api/fern/pull/3800\r\
        \n* java, fix: use `@java.lang.Override` in all generated code by @dcb6 in https://github.com/fern-api/fern/pull/3799\r\
        \n* (eslint): check for `no-misused-promises` by @dsinghvi in https://github.com/fern-api/fern/pull/3801\r\
        \n* upgrade: fdr-sdk by @abvthecity in https://github.com/fern-api/fern/pull/3792\r\
        \n* improvement: add local configuration for python by @armandobelardo in https://github.com/fern-api/fern/pull/3803\r\
        \n* (fix): Publish ir-types-latest by @amckinney in https://github.com/fern-api/fern/pull/3806\r\
        \n* Add Extra Field Support for FastAPI by @jmedway614 in https://github.com/fern-api/fern/pull/3804\r\
        \n* java, fix: initialize `RequestOptions` `timeout` field correctly to `Optional.empty()`\
        \ by @dcb6 in https://github.com/fern-api/fern/pull/3807\r\n* (fix, typescript):\
        \ prefer `TextDecoder` when deserializing stream data by @dsinghvi in https://github.com/fern-api/fern/pull/3791\r\
        \n\r\n## New Contributors\r\n* @jmedway614 made their first contribution in\
        \ https://github.com/fern-api/fern/pull/3804\r\n\r\n**Full Changelog**: https://github.com/fern-api/fern/compare/0.30.0...0.30.1"
      type: chore
  createdAt: "2024-06-07"
  irVersion: 46
  version: 0.30.1
- changelogEntry:
    - summary: "## What's Changed\r\n* fix, python: update timeout parameter docs by\
        \ @armandobelardo in https://github.com/fern-api/fern/pull/3771\r\n* fix, python:\
        \ mypy variance check by @armandobelardo in https://github.com/fern-api/fern/pull/3772\r\
        \n* java: make sure oauth gated properly by @dcb6 in https://github.com/fern-api/fern/pull/3757\r\
        \n* Bump validate-npm-package-name from 4.0.0 to 5.0.1 by @dependabot in https://github.com/fern-api/fern/pull/3765\r\
        \n* Bump jwks-rsa from 3.0.0 to 3.1.0 by @dependabot in https://github.com/fern-api/fern/pull/3767\r\
        \n* clean up step text by @chdeskur in https://github.com/fern-api/fern/pull/3774\r\
        \n* Bump qs and @types/qs by @dependabot in https://github.com/fern-api/fern/pull/3768\r\
        \n* feat: skip-slug in tabs by @abvthecity in https://github.com/fern-api/fern/pull/3780\r\
        \n* (docs): Add Go and Ruby snippet sections by @amckinney in https://github.com/fern-api/fern/pull/3775\r\
        \n* (feature): Add ReadmeConfig IR and generators.yml schema by @amckinney in\
        \ https://github.com/fern-api/fern/pull/3781\r\n* improvement, python: unit\
        \ tests are now run in CI if configured by @armandobelardo in https://github.com/fern-api/fern/pull/3783\r\
        \n* java, improvement: error types by @dcb6 in https://github.com/fern-api/fern/pull/3779\r\
        \n* java, feat: support response properties in sdk by @dcb6 in https://github.com/fern-api/fern/pull/3785\r\
        \n* fix, python: the new client ensures there's a slash on the base path by\
        \ @armandobelardo in https://github.com/fern-api/fern/pull/3787\r\n* (fix, python):\
        \ generated python snippets respect trailing slashes by @dsinghvi in https://github.com/fern-api/fern/pull/3789\r\
        \n* (chore, ts): Upgrade to IRv46 by @amckinney in https://github.com/fern-api/fern/pull/3788\r\
        \n* (feat): run mypy on non integration tests by @dsinghvi in https://github.com/fern-api/fern/pull/3794\r\
        \n* fix, python: regressions with client clean up by @armandobelardo in https://github.com/fern-api/fern/pull/3797\r\
        \n* fix: address a number of unit test issues by @armandobelardo in https://github.com/fern-api/fern/pull/3800\r\
        \n* java, fix: use `@java.lang.Override` in all generated code by @dcb6 in https://github.com/fern-api/fern/pull/3799\r\
        \n* (eslint): check for `no-misused-promises` by @dsinghvi in https://github.com/fern-api/fern/pull/3801\r\
        \n* upgrade: fdr-sdk by @abvthecity in https://github.com/fern-api/fern/pull/3792\r\
        \n\r\n\r\n**Full Changelog**: https://github.com/fern-api/fern/compare/0.30.0...0.30.1-rc1"
      type: chore
  createdAt: "2024-06-06"
  irVersion: 46
  version: 0.30.1-rc1
- changelogEntry:
    - summary: "## What's Changed\r\n* fix: address a number of papercuts in the mock\
        \ server and python unit tests by @armandobelardo in https://github.com/fern-api/fern/pull/3749\r\
        \n* (fix, ts): Simplify OAuth error handling by @amckinney in https://github.com/fern-api/fern/pull/3752\r\
        \n* docs: add java examples by @dcb6 in https://github.com/fern-api/fern/pull/3755\r\
        \n* (feat, python): write out example ids in generated snippets by @dsinghvi\
        \ in https://github.com/fern-api/fern/pull/3750\r\n* docs: remove maxHeight\
        \ prop by @chdeskur in https://github.com/fern-api/fern/pull/3734\r\n* (fix,\
        \ typescript): peer dependencies are always persisted by @dsinghvi in https://github.com/fern-api/fern/pull/3758\r\
        \n* docs: added custom css & js page by @atwooddc in https://github.com/fern-api/fern/pull/3753\r\
        \n* (fix, typescript): example identifiers are added to generated snippets by\
        \ @dsinghvi in https://github.com/fern-api/fern/pull/3759\r\n* improvement,\
        \ python: clean up endpoint functions by centralizing logic by @armandobelardo\
        \ in https://github.com/fern-api/fern/pull/3761\r\n* improvement: add literal\
        \ example type and add id to example by @armandobelardo in https://github.com/fern-api/fern/pull/3756\r\
        \n* improvement: filter out nulls after merging API specs by @armandobelardo\
        \ in https://github.com/fern-api/fern/pull/3710\r\n* (docs): Add discriminated\
        \ union section by @amckinney in https://github.com/fern-api/fern/pull/3763\r\
        \n* improvement: add a flag to allow python to generate discriminated unions\
        \ as undiscriminated unions by @armandobelardo in https://github.com/fern-api/fern/pull/3740\r\
        \n* (feature): Add keywords configuration by @amckinney in https://github.com/fern-api/fern/pull/3769\r\
        \n\r\n\r\n**Full Changelog**: https://github.com/fern-api/fern/compare/0.29.5...0.30.0"
      type: chore
  createdAt: "2024-06-03"
  irVersion: 46
  version: 0.30.0
- changelogEntry:
    - summary: "## What's Changed\r\n* fix: address a number of papercuts in the mock\
        \ server and python unit tests by @armandobelardo in https://github.com/fern-api/fern/pull/3749\r\
        \n* (fix, ts): Simplify OAuth error handling by @amckinney in https://github.com/fern-api/fern/pull/3752\r\
        \n* docs: add java examples by @dcb6 in https://github.com/fern-api/fern/pull/3755\r\
        \n* (feat, python): write out example ids in generated snippets by @dsinghvi\
        \ in https://github.com/fern-api/fern/pull/3750\r\n* docs: remove maxHeight\
        \ prop by @chdeskur in https://github.com/fern-api/fern/pull/3734\r\n* (fix,\
        \ typescript): peer dependencies are always persisted by @dsinghvi in https://github.com/fern-api/fern/pull/3758\r\
        \n* docs: added custom css & js page by @atwooddc in https://github.com/fern-api/fern/pull/3753\r\
        \n* (fix, typescript): example identifiers are added to generated snippets by\
        \ @dsinghvi in https://github.com/fern-api/fern/pull/3759\r\n* improvement,\
        \ python: clean up endpoint functions by centralizing logic by @armandobelardo\
        \ in https://github.com/fern-api/fern/pull/3761\r\n* improvement: add literal\
        \ example type and add id to example by @armandobelardo in https://github.com/fern-api/fern/pull/3756\r\
        \n* improvement: filter out nulls after merging API specs by @armandobelardo\
        \ in https://github.com/fern-api/fern/pull/3710\r\n* (docs): Add discriminated\
        \ union section by @amckinney in https://github.com/fern-api/fern/pull/3763\r\
        \n* improvement: add a flag to allow python to generate discriminated unions\
        \ as undiscriminated unions by @armandobelardo in https://github.com/fern-api/fern/pull/3740\r\
        \n\r\n\r\n**Full Changelog**: https://github.com/fern-api/fern/compare/0.29.5...0.30.0-rc0"
      type: chore
  createdAt: "2024-06-03"
  irVersion: 46
  version: 0.30.0-rc0
- changelogEntry:
    - summary: "**Full Changelog**: https://github.com/fern-api/fern/compare/0.29.5...0.29.6"
      type: chore
  createdAt: "2024-05-31"
  irVersion: 45
  version: 0.29.6
- changelogEntry:
    - summary: "## What's Changed\r\n* (fix, ts): Throw an error upon OAuth refresh\
        \ failure by @amckinney in https://github.com/fern-api/fern/pull/3737\r\n* (fix,\
        \ openapi): Preserve descriptions in anyOf by @amckinney in https://github.com/fern-api/fern/pull/3748\r\
        \n\r\n\r\n**Full Changelog**: https://github.com/fern-api/fern/compare/0.29.4...0.29.5"
      type: chore
  createdAt: "2024-05-31"
  irVersion: 45
  version: 0.29.5
- changelogEntry:
    - summary: "## What's Changed\r\n* (fix, typescript): disable integration test generation\
        \ by @dsinghvi in https://github.com/fern-api/fern/pull/3731\r\n* (fix, typescript):\
        \ generated GitHub workflows do not assume `fern` present by @dsinghvi in https://github.com/fern-api/fern/pull/3732\r\
        \n* fix, python: add type annotations to test vars by @armandobelardo in https://github.com/fern-api/fern/pull/3733\r\
        \n* (feature, typescript): support `extraPeerDependencies` and `extraPeerDependenciesMeta`\
        \ in custom config by @dsinghvi in https://github.com/fern-api/fern/pull/3739\r\
        \n* docs: add note on GFM support by @chdeskur in https://github.com/fern-api/fern/pull/3738\r\
        \n* Bump eslint-plugin-jest from 27.0.4 to 27.9.0 by @dependabot in https://github.com/fern-api/fern/pull/3539\r\
        \n* Bump golang.org/x/tools from 0.20.0 to 0.21.0 in /generators/go by @dependabot\
        \ in https://github.com/fern-api/fern/pull/3538\r\n* (feat, python): support\
        \ optional python deps + extras by @dsinghvi in https://github.com/fern-api/fern/pull/3742\r\
        \n* java, improvement: run seed faster using local mode by @dcb6 in https://github.com/fern-api/fern/pull/3741\r\
        \n* java, fix: generate builders even when types have no fields by @dcb6 in\
        \ https://github.com/fern-api/fern/pull/3744\r\n* (fix, csharp): support `List<OneOf>`\
        \ deserialization by @dsinghvi in https://github.com/fern-api/fern/pull/3745\r\
        \n* (feat, openapi): add support for `x-fern-idempotency-headers` by @dsinghvi\
        \ in https://github.com/fern-api/fern/pull/3746\r\n\r\n## New Contributors\r\
        \n* @chdeskur made their first contribution in https://github.com/fern-api/fern/pull/3738\r\
        \n\r\n**Full Changelog**: https://github.com/fern-api/fern/compare/0.29.3...0.29.4"
      type: chore
  createdAt: "2024-05-31"
  irVersion: 45
  version: 0.29.4
- changelogEntry:
    - summary: "## What's Changed\r\n* (fix): write mock definition by @dsinghvi in\
        \ https://github.com/fern-api/fern/pull/3730\r\n\r\n\r\n**Full Changelog**:\
        \ https://github.com/fern-api/fern/compare/0.29.2...0.29.3"
      type: chore
  createdAt: "2024-05-30"
  irVersion: 45
  version: 0.29.3
- changelogEntry:
    - summary: "## What's Changed\r\n* docs: fix broken links and anchor text by @atwooddc\
        \ in https://github.com/fern-api/fern/pull/3718\r\n* docs: nested tabs auto\
        \ pagination page bug by @atwooddc in https://github.com/fern-api/fern/pull/3717\r\
        \n* (fix, internal): do deploys of fern docs to dev by @dsinghvi in https://github.com/fern-api/fern/pull/3529\r\
        \n* fix, python: flatten optional pagination return types by @armandobelardo\
        \ in https://github.com/fern-api/fern/pull/3721\r\n* java, fix: de-conflict\
        \ undiscriminated unions by @dcb6 in https://github.com/fern-api/fern/pull/3719\r\
        \n* improvement, python: literal fields are now defaulted by @armandobelardo\
        \ in https://github.com/fern-api/fern/pull/3724\r\n* (fix, csharp): enum deserialization\
        \ by @armandobelardo in https://github.com/fern-api/fern/pull/3725\r\n* docs:\
        \ added subtitle documentation on frontmatter page by @atwooddc in https://github.com/fern-api/fern/pull/3723\r\
        \n* docs: added api reference summary by @atwooddc in https://github.com/fern-api/fern/pull/3716\r\
        \n* docs: fixed broken links and updated openapi generator info by @atwooddc\
        \ in https://github.com/fern-api/fern/pull/3700\r\n* (fix, seed): Fix snapshots\
        \ by @dcb6 in https://github.com/fern-api/fern/pull/3726\r\n* (fix, csharp):\
        \ streamline enum + union serde by @dsinghvi in https://github.com/fern-api/fern/pull/3727\r\
        \n* (fix, typescript): remove `node:stream` import to play nicely with webpack\
        \ by @dsinghvi in https://github.com/fern-api/fern/pull/3728\r\n* (fix, ts):\
        \ Support OAuth for SDKs that set neverThrowErrors by @amckinney in https://github.com/fern-api/fern/pull/3729\r\
        \n\r\n\r\n**Full Changelog**: https://github.com/fern-api/fern/compare/0.29.1...0.29.2"
      type: chore
  createdAt: "2024-05-29"
  irVersion: 45
  version: 0.29.2
- changelogEntry:
    - summary: "## What's Changed\r\n* fix, python: do not manually specify custom license\
        \ file by @armandobelardo in https://github.com/fern-api/fern/pull/3697\r\n\
        * build(deps): bump github.com/fern-api/generator-exec-go from 0.0.817 to 0.0.823\
        \ in /generators/go by @dependabot in https://github.com/fern-api/fern/pull/3653\r\
        \n* fix, fastapi: fixes path prefixes and construction by @armandobelardo in\
        \ https://github.com/fern-api/fern/pull/3699\r\n* (docs) Add Building Your Docs\
        \ section by @dannysheridan in https://github.com/fern-api/fern/pull/3698\r\n\
        * docs: individualized title tags by @atwooddc in https://github.com/fern-api/fern/pull/3704\r\
        \n* docs: add img alt attributes by @atwooddc in https://github.com/fern-api/fern/pull/3703\r\
        \n* docs fixed tabs meta description typo by @atwooddc in https://github.com/fern-api/fern/pull/3702\r\
        \n* (docs) Add custom subdomain and subpath instructions by @dannysheridan in\
        \ https://github.com/fern-api/fern/pull/3705\r\n* (fix, docs): add missing dashes\
        \ for \u201C--instance\u201D in CLI docs by @zachkirsch in https://github.com/fern-api/fern/pull/3709\r\
        \n* build(deps): bump github.com/fern-api/generator-exec-go from 0.0.823 to\
        \ 0.0.874 in /generators/go by @dependabot in https://github.com/fern-api/fern/pull/3707\r\
        \n* fix: ruby snippets now respect the full module path of the function call\
        \ by @armandobelardo in https://github.com/fern-api/fern/pull/3706\r\n* (fix,\
        \ csharp): make C# sdk .NET 6 compatible by @dsinghvi in https://github.com/fern-api/fern/pull/3711\r\
        \n* (fix, csharp): generated GitHub workflows use `.NET` 8.x by @dsinghvi in\
        \ https://github.com/fern-api/fern/pull/3712\r\n* fix: fastapi now has all pydantic\
        \ utilities it needs by @armandobelardo in https://github.com/fern-api/fern/pull/3713\r\
        \n* fix, python: add typing lib for dateutils by @armandobelardo in https://github.com/fern-api/fern/pull/3714\r\
        \n* Docs remove redirect links by @atwooddc in https://github.com/fern-api/fern/pull/3701\r\
        \n* (fix): `x-fern-base-path` impacts endpoint paths instead of `api.yml` base\
        \ path by @dsinghvi in https://github.com/fern-api/fern/pull/3720\r\n\r\n\r\n\
        **Full Changelog**: https://github.com/fern-api/fern/compare/0.29.1-rc0...0.29.2"
      type: chore
  createdAt: "2024-05-28"
  irVersion: 45
  version: 0.29.1
- changelogEntry:
    - summary: "## What's Changed\r\n* (feat, csharp): generate `Environments.cs` and\
        \ populate default `BaseURL` by @dsinghvi in https://github.com/fern-api/fern/pull/3677\r\
        \n* (fix, csharp): package in LICENSE in `.csproj` by @dsinghvi in https://github.com/fern-api/fern/pull/3678\r\
        \n* (fix, python): re-add python unit tests by @armandobelardo in https://github.com/fern-api/fern/pull/3609\r\
        \n* (chore, python): fix typo in generated comments by @armandobelardo in https://github.com/fern-api/fern/pull/3680\r\
        \n* fix, python: do not run `fern test` in CI yet by @armandobelardo in https://github.com/fern-api/fern/pull/3683\r\
        \n* docs changed trivial anchor text by @atwooddc in https://github.com/fern-api/fern/pull/3687\r\
        \n* docs: unbolded sections for seo by @atwooddc in https://github.com/fern-api/fern/pull/3686\r\
        \n* docs: api definition docs and mdx descriptions for seo by @atwooddc in https://github.com/fern-api/fern/pull/3685\r\
        \n* (fix, csharp): scan `EnumMember` annotations when serializing to string\
        \ by @dsinghvi in https://github.com/fern-api/fern/pull/3688\r\n* fix, python:\
        \ request bodies respect literals again by @armandobelardo in https://github.com/fern-api/fern/pull/3689\r\
        \n* (fix, python): support  endpoint method names by @dsinghvi in https://github.com/fern-api/fern/pull/3690\r\
        \n* (fix, csharp): inlined requests that are 1:1 with HTTP bodies now have JSON\
        \ annotations by @dsinghvi in https://github.com/fern-api/fern/pull/3691\r\n\
        * docs cli UI changed to Accordion Group by @atwooddc in https://github.com/fern-api/fern/pull/3681\r\
        \n* docs: fixing broken links by @atwooddc in https://github.com/fern-api/fern/pull/3667\r\
        \n* Update extensions.mdx by @dannysheridan in https://github.com/fern-api/fern/pull/3658\r\
        \n* feat: markdown-in-markdown - load markdown from another markdown file. by\
        \ @abvthecity in https://github.com/fern-api/fern/pull/3693\r\n* java: oauth\
        \ improvements including token refresh by @dcb6 in https://github.com/fern-api/fern/pull/3682\r\
        \n* (feat, typescript): accept abort signals as request options by @dsinghvi\
        \ in https://github.com/fern-api/fern/pull/3694\r\n* (fix, typescript): pass\
        \ abort signal to SSE/JSON streams by @dsinghvi in https://github.com/fern-api/fern/pull/3695\r\
        \n* (feat, express): pass `next` into express handlers by @dsinghvi in https://github.com/fern-api/fern/pull/3696\r\
        \n\r\n\r\n**Full Changelog**: https://github.com/fern-api/fern/compare/0.29.0...0.29.1-rc0"
      type: chore
  createdAt: "2024-05-24"
  irVersion: 45
  version: 0.29.1-rc0
- changelogEntry:
    - summary: "## What's Changed\r\n* (fix, python): fix naming conflicts with inlined\
        \ body parameters by @armandobelardo in https://github.com/fern-api/fern/pull/3673\r\
        \n* (fix, python): correct snippets for optional referenced requests when\u2026\
        \ by @armandobelardo in https://github.com/fern-api/fern/pull/3676\r\n* fix,\
        \ java: make java compatible with java 8 by @dcb6 in https://github.com/fern-api/fern/pull/3671\r\
        \n* (fix, python): use safe names wherever there's no string concat by @armandobelardo\
        \ in https://github.com/fern-api/fern/pull/3674\r\n* (feature, openapi): Map\
        \ additionalProperties to extra-properties by @amckinney in https://github.com/fern-api/fern/pull/3675\r\
        \n\r\n\r\n**Full Changelog**: https://github.com/fern-api/fern/compare/0.28.0...0.29.0"
      type: chore
  createdAt: "2024-05-22"
  irVersion: 45
  version: 0.29.0
- changelogEntry:
    - summary: "## What's Changed\r\n* (feature): Add support for default values and\
        \ validation rules by @amckinney in https://github.com/fern-api/fern/pull/3640\r\
        \n* improvement: add in config to enrich pypi metadata by @armandobelardo in\
        \ https://github.com/fern-api/fern/pull/3660\r\n* (fix, csharp): `.csproj` generation\
        \ includes license, version, and github url by @dsinghvi in https://github.com/fern-api/fern/pull/3659\r\
        \n* feat: allow users to configure pypi details by @armandobelardo in https://github.com/fern-api/fern/pull/3662\r\
        \n* (fix, python): include project URLs in generated pyproject toml by @armandobelardo\
        \ in https://github.com/fern-api/fern/pull/3663\r\n* (fix, python): change author\
        \ format and fix query encoder by @armandobelardo in https://github.com/fern-api/fern/pull/3664\r\
        \n* chore: update docs on using overrides.yml by @armandobelardo in https://github.com/fern-api/fern/pull/3666\r\
        \n* (feature, ts): Add inlineFileProperties configuration by @amckinney in https://github.com/fern-api/fern/pull/3661\r\
        \n* (chore, readme): add csharp sdk generator by @dannysheridan in https://github.com/fern-api/fern/pull/3665\r\
        \n* docs fixed typos by @atwooddc in https://github.com/fern-api/fern/pull/3668\r\
        \n* (feature, go): Expose extra response properties by @amckinney in https://github.com/fern-api/fern/pull/3669\r\
        \n* (feature): Add SAML and SSO to common initialisms by @amckinney in https://github.com/fern-api/fern/pull/3670\r\
        \n\r\n\r\n**Full Changelog**: https://github.com/fern-api/fern/compare/0.27.0...0.28.0"
      type: chore
  createdAt: "2024-05-21"
  irVersion: 45
  version: 0.28.0
- changelogEntry:
    - summary: "## What's Changed\r\n* (feature): Add support for default values and\
        \ validation rules by @amckinney in https://github.com/fern-api/fern/pull/3640\r\
        \n* improvement: add in config to enrich pypi metadata by @armandobelardo in\
        \ https://github.com/fern-api/fern/pull/3660\r\n* (fix, csharp): `.csproj` generation\
        \ includes license, version, and github url by @dsinghvi in https://github.com/fern-api/fern/pull/3659\r\
        \n\r\n\r\n**Full Changelog**: https://github.com/fern-api/fern/compare/0.27.0...0.27.1-rc0"
      type: chore
  createdAt: "2024-05-21"
  irVersion: 45
  version: 0.27.1-rc0
- changelogEntry:
    - summary: "## What's Changed\r\n- (feature): support local preview of docs via\
        \ `fern docs dev`\r\n\r\n\r\n**Full Changelog**: https://github.com/fern-api/fern/compare/0.26.11...0.27.0"
      type: chore
  createdAt: "2024-05-20"
  irVersion: 45
  version: 0.27.0
- changelogEntry:
    - summary: "## What's Changed\r\n* (feat, docs): document local previews by @dsinghvi\
        \ in https://github.com/fern-api/fern/pull/3649\r\n* chore: add identifier override\
        \ to further specify snippets by @armandobelardo in https://github.com/fern-api/fern/pull/3642\r\
        \n* fixed broken internal links on docs site by @atwooddc in https://github.com/fern-api/fern/pull/3656\r\
        \n* chore: add v1 websocket events in local docs preview by @abvthecity in https://github.com/fern-api/fern/pull/3655\r\
        \n* fix, python: deconflict parameter names when inlining request parameters\
        \ by @armandobelardo in https://github.com/fern-api/fern/pull/3650\r\n* (fix):\
        \ support running docs dev server on a port by @dsinghvi in https://github.com/fern-api/fern/pull/3657\r\
        \n\r\n## New Contributors\r\n* @atwooddc made their first contribution in https://github.com/fern-api/fern/pull/3656\r\
        \n\r\n**Full Changelog**: https://github.com/fern-api/fern/compare/0.26.10...0.26.11"
      type: chore
  createdAt: "2024-05-20"
  irVersion: 45
  version: 0.26.11
- changelogEntry:
    - summary: "## What's Changed\r\n* (fix): `fern docs preview` -> `fern docs dev`\
        \ by @dsinghvi in https://github.com/fern-api/fern/pull/3647\r\n* (fix): docs\
        \ preview server is fault tolerant to invalid `docs.yml` files by @dsinghvi\
        \ in https://github.com/fern-api/fern/pull/3648\r\n\r\n\r\n**Full Changelog**:\
        \ https://github.com/fern-api/fern/compare/0.26.10-rc2...0.26.10"
      type: chore
  createdAt: "2024-05-19"
  irVersion: 45
  version: 0.26.10
- changelogEntry:
    - summary: "## What's Changed\r\n* (fix): improve local preview responsiveness by\
        \ @dsinghvi in https://github.com/fern-api/fern/pull/3646\r\n\r\n\r\n**Full\
        \ Changelog**: https://github.com/fern-api/fern/compare/0.26.10-rc1...0.26.10-rc2"
      type: chore
  createdAt: "2024-05-19"
  irVersion: 45
  version: 0.26.10-rc2
- changelogEntry:
    - summary: "## What's Changed\r\n* chore: document auto-pagination configuration\
        \ by @armandobelardo in https://github.com/fern-api/fern/pull/3644\r\n* Tidy\
        \ up python generator docs by @fabubaker in https://github.com/fern-api/fern/pull/3645\r\
        \n* (feat, local preview): setup dynamic local preview by @dsinghvi in https://github.com/fern-api/fern/pull/3634\r\
        \n* refactor: share common logic between publishDocs and previewDocs by @abvthecity\
        \ in https://github.com/fern-api/fern/pull/3639\r\n\r\n## New Contributors\r\
        \n* @fabubaker made their first contribution in https://github.com/fern-api/fern/pull/3645\r\
        \n\r\n**Full Changelog**: https://github.com/fern-api/fern/compare/0.26.10-rc0...0.26.10-rc1"
      type: chore
  createdAt: "2024-05-19"
  irVersion: 45
  version: 0.26.10-rc1
- changelogEntry:
    - summary: "## What's Changed\r\n* chore: clean up some nuget references by @armandobelardo\
        \ in https://github.com/fern-api/fern/pull/3627\r\n* (fix, ts): OAuth provides\
        \ an optional token by @amckinney in https://github.com/fern-api/fern/pull/3633\r\
        \n* improvement, java: stop generating extra semicolon by @dcb6 in https://github.com/fern-api/fern/pull/3631\r\
        \n* chore, python: improve snippets for streaming by @armandobelardo in https://github.com/fern-api/fern/pull/3630\r\
        \n* improvement: python now respects deep object query parameters by @armandobelardo\
        \ in https://github.com/fern-api/fern/pull/3629\r\n* fix: fern cli now appropriately\
        \ awaits docker pull by @armandobelardo in https://github.com/fern-api/fern/pull/3636\r\
        \n* (docs, improvement): add guide on how to publish public sdks by @dsinghvi\
        \ in https://github.com/fern-api/fern/pull/3638\r\n* (feat): Add default values,\
        \ validation rules, and big integer to primitives by @dsinghvi in https://github.com/fern-api/fern/pull/3625\r\
        \n* feat: add seo and metadata configuration in docs.yml by @abvthecity in https://github.com/fern-api/fern/pull/3635\r\
        \n* Update welcome.mdx by @dannysheridan in https://github.com/fern-api/fern/pull/3637\r\
        \n* fix formatting of our own java code by @dcb6 in https://github.com/fern-api/fern/pull/3641\r\
        \n\r\n\r\n**Full Changelog**: https://github.com/fern-api/fern/compare/0.26.9...0.26.10-rc0"
      type: chore
  createdAt: "2024-05-17"
  irVersion: 45
  version: 0.26.10-rc0
- changelogEntry:
    - summary: "## What's Changed\r\n* (fix, ts): Client credentials are optional with\
        \ env vars by @amckinney in https://github.com/fern-api/fern/pull/3617\r\n*\
        \ fix: upload images in changelogs by @abvthecity in https://github.com/fern-api/fern/pull/3623\r\
        \n* fix: batch image and file upload by @abvthecity in https://github.com/fern-api/fern/pull/3624\r\
        \n* chore: add nuget config for csharp sdks by @armandobelardo in https://github.com/fern-api/fern/pull/3621\r\
        \n* (feat): add java oauth generation by @dcb6 in https://github.com/fern-api/fern/pull/3614\r\
        \n* (fix): generate unknown examples as primitive by @dsinghvi in https://github.com/fern-api/fern/pull/3626\r\
        \n\r\n\r\n**Full Changelog**: https://github.com/fern-api/fern/compare/0.26.8...0.26.9"
      type: chore
  createdAt: "2024-05-15"
  irVersion: 44
  version: 0.26.9
- changelogEntry:
    - summary: Release 0.26.9-rc2
      type: chore
  createdAt: "2024-05-15"
  irVersion: 44
  version: 0.26.9-rc2
- changelogEntry:
    - summary: "## What's Changed\r\n* fix: batch image and file upload by @abvthecity\
        \ in https://github.com/fern-api/fern/pull/3624\r\n\r\n\r\n**Full Changelog**:\
        \ https://github.com/fern-api/fern/compare/0.26.9-rc0...0.26.9-rc1"
      type: chore
  createdAt: "2024-05-15"
  irVersion: 44
  version: 0.26.9-rc1
- changelogEntry:
    - summary: "## What's Changed\r\n* (fix, ts): Client credentials are optional with\
        \ env vars by @amckinney in https://github.com/fern-api/fern/pull/3617\r\n*\
        \ fix: upload images in changelogs by @abvthecity in https://github.com/fern-api/fern/pull/3623\r\
        \n\r\n\r\n**Full Changelog**: https://github.com/fern-api/fern/compare/0.26.8...0.26.9\r\
        \n"
      type: chore
  createdAt: "2024-05-15"
  irVersion: 44
  version: 0.26.9-rc0
- changelogEntry:
    - summary: "## What's Changed\r\n* (fix, openapi): Fix nameOverride resolution by\
        \ @amckinney in https://github.com/fern-api/fern/pull/3622\r\n* (docs): Add\
        \ OAuth SDK docs by @amckinney in https://github.com/fern-api/fern/pull/3615\r\
        \n\r\n\r\n**Full Changelog**: https://github.com/fern-api/fern/compare/0.26.7...0.26.8"
      type: chore
  createdAt: "2024-05-14"
  irVersion: 44
  version: 0.26.8
- changelogEntry:
    - summary: "## What's Changed\r\n* [WIP] Upgrade Java Generator to IR 42 by @dcb6\
        \ in https://github.com/fern-api/fern/pull/3608\r\n* (improvement, fern): Add\
        \ better error for invalid generators.yml by @amckinney in https://github.com/fern-api/fern/pull/3521\r\
        \n* fix: fern-aware pydantic models now effectively 'exclude_optional' in\u2026\
        \ by @armandobelardo in https://github.com/fern-api/fern/pull/3618\r\n* feat:\
        \ introduce pagination to python by @armandobelardo in https://github.com/fern-api/fern/pull/3604\r\
        \n* (fix, ir): Fix undiscriminated union examples by @amckinney in https://github.com/fern-api/fern/pull/3619\r\
        \n\r\n\r\n**Full Changelog**: https://github.com/fern-api/fern/compare/0.26.6...0.26.7"
      type: chore
  createdAt: "2024-05-14"
  irVersion: 44
  version: 0.26.7
- changelogEntry:
    - summary: "## What's Changed\r\n* (fix, openapi): Consolidate enums into discriminants\
        \ by @amckinney in https://github.com/fern-api/fern/pull/3607\r\n* (feature,\
        \ ts): Support oauth client credentials flow by @amckinney in https://github.com/fern-api/fern/pull/3578\r\
        \n* (fix, openapi): OpenAPI importer now parses list examples that are specific\
        \ to a field by @dsinghvi in https://github.com/fern-api/fern/pull/3613\r\n\r\
        \n\r\n**Full Changelog**: https://github.com/fern-api/fern/compare/0.26.5...0.26.6"
      type: chore
  createdAt: "2024-05-14"
  irVersion: 44
  version: 0.26.6
- changelogEntry:
    - summary:
        "## What's Changed\r\n* (fix): eslint passes by @dsinghvi in https://github.com/fern-api/fern/pull/3603\r\
        \n* (fix, typescript): ensure formdata utils work cross-runtime by @armandobelardo\
        \ in https://github.com/fern-api/fern/pull/3601\r\n* (improvement, yaml): Update\
        \ default OAuth configuration by @amckinney in https://github.com/fern-api/fern/pull/3573\r\
        \n* (feature): support `skipResponseValidation` in express handlers by @dsinghvi\
        \ in https://github.com/fern-api/fern/pull/3611\r\n* (fix, changelog): relativize\
        \ changelog paths, and properly handle in tabbed docs by @abvthecity in https://github.com/fern-api/fern/pull/3610\r\
        \n\r\n\r\n**Full Changelog**: https://github.com/fern-api/fern/compare/0.26.4...0.26.5"
      type: chore
  createdAt: "2024-05-13"
  irVersion: 44
  version: 0.26.5
- changelogEntry:
    - summary: "## What's Changed\r\n* (docs) Add intro section by @dannysheridan in\
        \ https://github.com/fern-api/fern/pull/3547\r\n* (chore, fastapi, ruby sdk)\
        \ release versions by @dannysheridan in https://github.com/fern-api/fern/pull/3587\r\
        \n* (chore, pydantic): Release 0.9.0 by @dannysheridan in https://github.com/fern-api/fern/pull/3586\r\
        \n* (document) reusable code snippets by @dannysheridan in https://github.com/fern-api/fern/pull/3524\r\
        \n* remove page that does not exist from docs by @armandobelardo in https://github.com/fern-api/fern/pull/3589\r\
        \n* improvement: add  `extra_dev_dependencies` to python generator by @armandobelardo\
        \ in https://github.com/fern-api/fern/pull/3585\r\n* feat: support Stream and\
        \ SSE in ExampleResponseSchema by @abvthecity in https://github.com/fern-api/fern/pull/3577\r\
        \n* improvement: also run fetch latest version on `fern init` by @armandobelardo\
        \ in https://github.com/fern-api/fern/pull/3588\r\n* improvement: allow a break\
        \ the glass override of the min-python version by @armandobelardo in https://github.com/fern-api/fern/pull/3591\r\
        \n* feat: allow overriding api reference slug in docs by @abvthecity in https://github.com/fern-api/fern/pull/3575\r\
        \n* break: release python 2.x by @armandobelardo in https://github.com/fern-api/fern/pull/3590\r\
        \n* fix: treat multipart form as form by @abvthecity in https://github.com/fern-api/fern/pull/3553\r\
        \n* (feat, csharp): several fixes including arbitrary nested subpackage clients\
        \ by @dsinghvi in https://github.com/fern-api/fern/pull/3593\r\n* (fix, csharp):\
        \ support sending inlined requests that are entirely bodies by @dsinghvi in\
        \ https://github.com/fern-api/fern/pull/3594\r\n* chore: document naming and\
        \ env overrides for basic and bearer auth in\u2026 by @armandobelardo in https://github.com/fern-api/fern/pull/3596\r\
        \n* feat: streaming and sse examples by @abvthecity in https://github.com/fern-api/fern/pull/3592\r\
        \n* fix issue#3566 by @last-developer in https://github.com/fern-api/fern/pull/3597\r\
        \n* (fix, docs) webhook indentation by @dannysheridan in https://github.com/fern-api/fern/pull/3600\r\
        \n* (fix):`ir.json` are not out of date for seed by @dsinghvi in https://github.com/fern-api/fern/pull/3598\r\
        \n* (fix): `fern add` with a new `--group` works by @dsinghvi in https://github.com/fern-api/fern/pull/3602\r\
        \n\r\n## New Contributors\r\n* @last-developer made their first contribution\
        \ in https://github.com/fern-api/fern/pull/3597\r\n\r\n**Full Changelog**: https://github.com/fern-api/fern/compare/0.26.3...0.26.4"
      type: chore
  createdAt: "2024-05-13"
  irVersion: 44
  version: 0.26.4
- changelogEntry:
    - summary: "## What's Changed\r\n* fix: upgrade gen version now pulls image correctly\
        \ by @armandobelardo in https://github.com/fern-api/fern/pull/3584\r\n\r\n\r\
        \n**Full Changelog**: https://github.com/fern-api/fern/compare/0.26.2...0.26.3"
      type: chore
  createdAt: "2024-05-09"
  irVersion: 43
  version: 0.26.3
- changelogEntry:
    - summary: "## What's Changed\r\n* feat, cli: add `fern generator upgrade` command\
        \ by @armandobelardo in https://github.com/fern-api/fern/pull/3535\r\n* (fix,\
        \ internal): typescript generators depend on latest ir by @dsinghvi in https://github.com/fern-api/fern/pull/3583\r\
        \n\r\n\r\n**Full Changelog**: https://github.com/fern-api/fern/compare/0.26.1...0.26.2"
      type: chore
  createdAt: "2024-05-09"
  irVersion: 43
  version: 0.26.2
- changelogEntry:
    - summary: "## What's Changed\r\n* (feat, docs): send status code to fdr by @dsinghvi\
        \ in https://github.com/fern-api/fern/pull/3582\r\n\r\n\r\n**Full Changelog**:\
        \ https://github.com/fern-api/fern/compare/0.26.0...0.26.1"
      type: chore
  createdAt: "2024-05-09"
  irVersion: 43
  version: 0.26.1
- changelogEntry:
    - summary: "## What's Changed\r\n* (feat, definition): support response status codes\
        \ by @dsinghvi in https://github.com/fern-api/fern/pull/3580\r\n\r\n\r\n**Full\
        \ Changelog**: https://github.com/fern-api/fern/compare/0.25.0...0.26.0"
      type: chore
  createdAt: "2024-05-09"
  irVersion: 43
  version: 0.26.0
- changelogEntry:
    - summary: "## What's Changed\r\n* feat: add origin and ability to update API spec\
        \ via CLI by @armandobelardo in https://github.com/fern-api/fern/pull/3533\r\
        \n* internal: add in tags and labels for docker images for use in upgrade\u2026\
        \ by @armandobelardo in https://github.com/fern-api/fern/pull/3542\r\n* Bump\
        \ @fern-api/fdr-sdk from 0.82.1-32d571a0d to 0.82.1-6020e1266 by @dependabot\
        \ in https://github.com/fern-api/fern/pull/3540\r\n* (improvement, express):\
        \ Remove unnecessary console.error by @amckinney in https://github.com/fern-api/fern/pull/3541\r\
        \n* fix: update docker cli usage for ts sdks by @armandobelardo in https://github.com/fern-api/fern/pull/3544\r\
        \n* (feat, cli): introduce error examples in the fern definition by @dsinghvi\
        \ in https://github.com/fern-api/fern/pull/3546\r\n* (feat, ir): add example\
        \ errors to ir and fdr by @dsinghvi in https://github.com/fern-api/fern/pull/3548\r\
        \n* (feature, ts): Support upload endpoints with file arrays by @amckinney in\
        \ https://github.com/fern-api/fern/pull/3543\r\n* (fix): ete tests are green\
        \ by @dsinghvi in https://github.com/fern-api/fern/pull/3550\r\n* (fix): openapi\
        \ ir to fern carries through error examples by @dsinghvi in https://github.com/fern-api/fern/pull/3551\r\
        \n* (fix): pass in example.value to error converter by @dsinghvi in https://github.com/fern-api/fern/pull/3554\r\
        \n* (fix, openapi): Recursively visit nested anyOf schemas by @amckinney in\
        \ https://github.com/fern-api/fern/pull/3536\r\n* (express): Release 0.12.0-rc2\
        \ by @amckinney in https://github.com/fern-api/fern/pull/3555\r\n* fix, java:\
        \ do not require non-auth headers if auth is mandatory by @armandobelardo in\
        \ https://github.com/fern-api/fern/pull/3549\r\n* (fix): add `node-gyp` to make\
        \ yarn installs faster by @dsinghvi in https://github.com/fern-api/fern/pull/3552\r\
        \n* Revert \"(fix): add `node-gyp` to make yarn installs faster\" by @dsinghvi\
        \ in https://github.com/fern-api/fern/pull/3558\r\n* (fix): OpenAPI converter\
        \ only adds unique error examples by @dsinghvi in https://github.com/fern-api/fern/pull/3556\r\
        \n* (fix, go): Disable url tags for in-lined body properties by @amckinney in\
        \ https://github.com/fern-api/fern/pull/3557\r\n* (feat, express): add `skipRequestValidation`\
        \ configuration to the express generator by @dsinghvi in https://github.com/fern-api/fern/pull/3560\r\
        \n* (fix) [wip] java empty response body instead of null by @dcb6 in https://github.com/fern-api/fern/pull/3545\r\
        \n* Document new `background` prop for `Frame` component by @KenzoBenzo in https://github.com/fern-api/fern/pull/3559\r\
        \n* (improvement, ir): Improve OAuth IR customizability by @amckinney in https://github.com/fern-api/fern/pull/3563\r\
        \n* (docs) consolidate code snippets and code block markdown pages by @abvthecity\
        \ in https://github.com/fern-api/fern/pull/3562\r\n* fix: deduplicate image\
        \ filepaths to upload by @abvthecity in https://github.com/fern-api/fern/pull/3564\r\
        \n* (fix, internal): seed exits when docker fails to build by @dsinghvi in https://github.com/fern-api/fern/pull/3568\r\
        \n* (internal, fix): rewrite inputs and run seed on ir changes by @dsinghvi\
        \ in https://github.com/fern-api/fern/pull/3569\r\n* fix: do not add header\
        \ to java map unless not null by @armandobelardo in https://github.com/fern-api/fern/pull/3567\r\
        \n* (fix, docs): improve docs on augmenting generators with customization by\
        \ @dsinghvi in https://github.com/fern-api/fern/pull/3570\r\n* docs: sidebar\
        \ icons by @abvthecity in https://github.com/fern-api/fern/pull/3574\r\n* fix:\
        \ perform the correct null check on headers by @armandobelardo in https://github.com/fern-api/fern/pull/3571\r\
        \n* fix, ir: fall back to the generated name when creating schemas if the\u2026\
        \ by @armandobelardo in https://github.com/fern-api/fern/pull/3572\r\n\r\n##\
        \ New Contributors\r\n* @dcb6 made their first contribution in https://github.com/fern-api/fern/pull/3545\r\
        \n* @KenzoBenzo made their first contribution in https://github.com/fern-api/fern/pull/3559\r\
        \n\r\n**Full Changelog**: https://github.com/fern-api/fern/compare/0.24.0...0.25.0"
      type: chore
  createdAt: "2024-05-08"
  irVersion: 42
  version: 0.25.0
- changelogEntry:
    - summary: "## What's Changed\r\n* (express): Release 0.12.0-rc2 by @amckinney in\
        \ https://github.com/fern-api/fern/pull/3555\r\n* fix, java: do not require\
        \ non-auth headers if auth is mandatory by @armandobelardo in https://github.com/fern-api/fern/pull/3549\r\
        \n* (fix): OpenAPI converter only adds unique error examples by @dsinghvi in\
        \ https://github.com/fern-api/fern/pull/3556\r\n\r\n\r\n**Full Changelog**:\
        \ https://github.com/fern-api/fern/compare/0.25.0-rc2...0.25.0-rc3"
      type: chore
  createdAt: "2024-05-07"
  irVersion: 41
  version: 0.25.0-rc3
- changelogEntry:
    - summary: "## What's Changed\r\n* feat: add origin and ability to update API spec\
        \ via CLI by @armandobelardo in https://github.com/fern-api/fern/pull/3533\r\
        \n* internal: add in tags and labels for docker images for use in upgrade\u2026\
        \ by @armandobelardo in https://github.com/fern-api/fern/pull/3542\r\n* Bump\
        \ @fern-api/fdr-sdk from 0.82.1-32d571a0d to 0.82.1-6020e1266 by @dependabot\
        \ in https://github.com/fern-api/fern/pull/3540\r\n* (improvement, express):\
        \ Remove unnecessary console.error by @amckinney in https://github.com/fern-api/fern/pull/3541\r\
        \n* fix: update docker cli usage for ts sdks by @armandobelardo in https://github.com/fern-api/fern/pull/3544\r\
        \n* (feat, cli): introduce error examples in the fern definition by @dsinghvi\
        \ in https://github.com/fern-api/fern/pull/3546\r\n* (feat, ir): add example\
        \ errors to ir and fdr by @dsinghvi in https://github.com/fern-api/fern/pull/3548\r\
        \n* (feature, ts): Support upload endpoints with file arrays by @amckinney in\
        \ https://github.com/fern-api/fern/pull/3543\r\n* (fix): ete tests are green\
        \ by @dsinghvi in https://github.com/fern-api/fern/pull/3550\r\n* (fix): openapi\
        \ ir to fern carries through error examples by @dsinghvi in https://github.com/fern-api/fern/pull/3551\r\
        \n* (fix): pass in example.value to error converter by @dsinghvi in https://github.com/fern-api/fern/pull/3554\r\
        \n* (fix, openapi): Recursively visit nested anyOf schemas by @amckinney in\
        \ https://github.com/fern-api/fern/pull/3536\r\n\r\n\r\n**Full Changelog**:\
        \ https://github.com/fern-api/fern/compare/0.24.0...0.25.0-rc2"
      type: chore
  createdAt: "2024-05-07"
  irVersion: 41
  version: 0.25.0-rc2
- changelogEntry:
    - summary: "## What's Changed\r\n* feat: add origin and ability to update API spec\
        \ via CLI by @armandobelardo in https://github.com/fern-api/fern/pull/3533\r\
        \n* internal: add in tags and labels for docker images for use in upgrade\u2026\
        \ by @armandobelardo in https://github.com/fern-api/fern/pull/3542\r\n* Bump\
        \ @fern-api/fdr-sdk from 0.82.1-32d571a0d to 0.82.1-6020e1266 by @dependabot\
        \ in https://github.com/fern-api/fern/pull/3540\r\n* (improvement, express):\
        \ Remove unnecessary console.error by @amckinney in https://github.com/fern-api/fern/pull/3541\r\
        \n* fix: update docker cli usage for ts sdks by @armandobelardo in https://github.com/fern-api/fern/pull/3544\r\
        \n* (feat, cli): introduce error examples in the fern definition by @dsinghvi\
        \ in https://github.com/fern-api/fern/pull/3546\r\n* (feat, ir): add example\
        \ errors to ir and fdr by @dsinghvi in https://github.com/fern-api/fern/pull/3548\r\
        \n* (feature, ts): Support upload endpoints with file arrays by @amckinney in\
        \ https://github.com/fern-api/fern/pull/3543\r\n* (fix): ete tests are green\
        \ by @dsinghvi in https://github.com/fern-api/fern/pull/3550\r\n* (fix): openapi\
        \ ir to fern carries through error examples by @dsinghvi in https://github.com/fern-api/fern/pull/3551\r\
        \n* (fix): pass in example.value to error converter by @dsinghvi in https://github.com/fern-api/fern/pull/3554\r\
        \n\r\n\r\n**Full Changelog**: https://github.com/fern-api/fern/compare/0.24.0...0.25.0-rc1"
      type: chore
  createdAt: "2024-05-07"
  irVersion: 41
  version: 0.25.0-rc1
- changelogEntry:
    - summary: "## What's Changed\r\n* feat: add origin and ability to update API spec\
        \ via CLI by @armandobelardo in https://github.com/fern-api/fern/pull/3533\r\
        \n* internal: add in tags and labels for docker images for use in upgrade\u2026\
        \ by @armandobelardo in https://github.com/fern-api/fern/pull/3542\r\n* Bump\
        \ @fern-api/fdr-sdk from 0.82.1-32d571a0d to 0.82.1-6020e1266 by @dependabot\
        \ in https://github.com/fern-api/fern/pull/3540\r\n* (improvement, express):\
        \ Remove unnecessary console.error by @amckinney in https://github.com/fern-api/fern/pull/3541\r\
        \n* fix: update docker cli usage for ts sdks by @armandobelardo in https://github.com/fern-api/fern/pull/3544\r\
        \n* (feat, cli): introduce error examples in the fern definition by @dsinghvi\
        \ in https://github.com/fern-api/fern/pull/3546\r\n* (feat, ir): add example\
        \ errors to ir and fdr by @dsinghvi in https://github.com/fern-api/fern/pull/3548\r\
        \n* (feature, ts): Support upload endpoints with file arrays by @amckinney in\
        \ https://github.com/fern-api/fern/pull/3543\r\n* (fix): ete tests are green\
        \ by @dsinghvi in https://github.com/fern-api/fern/pull/3550\r\n* (fix): openapi\
        \ ir to fern carries through error examples by @dsinghvi in https://github.com/fern-api/fern/pull/3551\r\
        \n\r\n\r\n**Full Changelog**: https://github.com/fern-api/fern/compare/0.24.0...0.25.0-rc0"
      type: chore
  createdAt: "2024-05-07"
  irVersion: 41
  version: 0.25.0-rc0
- changelogEntry:
    - summary: "## What's Changed\r\n* (fix): remove `api.yml` not found error when\
        \ the openapi folder is present by @dsinghvi in https://github.com/fern-api/fern/pull/3519\r\
        \n* add example snippet syntax by @abvthecity in https://github.com/fern-api/fern/pull/3523\r\
        \n* (fix, internal):  fix preview docs and move props to left side in docs by\
        \ @dsinghvi in https://github.com/fern-api/fern/pull/3525\r\n* fix, python:\
        \ check for nulls before dereferencing in unchecked base m\u2026 by @armandobelardo\
        \ in https://github.com/fern-api/fern/pull/3528\r\n* (feature, openapi): Add\
        \ x-fern-base-path extension by @amckinney in https://github.com/fern-api/fern/pull/3530\r\
        \n\r\n\r\n**Full Changelog**: https://github.com/fern-api/fern/compare/0.23.7...0.24.0"
      type: chore
  createdAt: "2024-05-06"
  irVersion: 40
  version: 0.24.0
- changelogEntry:
    - summary: "## What's Changed\r\n* fix: The vanilla pydantic base model now respects\
        \ the by @armandobelardo in https://github.com/fern-api/fern/pull/3504\r\n*\
        \ (fix): support parsing path parameters in asyncapi v2 by @dsinghvi in https://github.com/fern-api/fern/pull/3505\r\
        \n* (internal, test): Stop testing IR generation snapshots by @dsinghvi in https://github.com/fern-api/fern/pull/3508\r\
        \n* fix, python: pipe through the whole kit and caboodle for inlined unions\
        \ by @armandobelardo in https://github.com/fern-api/fern/pull/3507\r\n* fix,\
        \ python: the SDK generator now generates discriminated unions correctly by\
        \ @armandobelardo in https://github.com/fern-api/fern/pull/3509\r\n* internal:\
        \ release python generator RC by @armandobelardo in https://github.com/fern-api/fern/pull/3510\r\
        \n* fix, ts, python: snippet template paper cuts by @armandobelardo in https://github.com/fern-api/fern/pull/3511\r\
        \n* (fix, ts): Prefer user-provided examples by @amckinney in https://github.com/fern-api/fern/pull/3496\r\
        \n* (fix, ts): Add URL encoding to path parameters by @amckinney in https://github.com/fern-api/fern/pull/3494\r\
        \n* (docs) aside component by @dannysheridan in https://github.com/fern-api/fern/pull/3512\r\
        \n* internal: update public api docs by @armandobelardo in https://github.com/fern-api/fern/pull/3513\r\
        \n* (feature, ts): Add JSDoc docs to client methods by @amckinney in https://github.com/fern-api/fern/pull/3515\r\
        \n* improvement: add in sync templates for python (in addition to async) by\
        \ @armandobelardo in https://github.com/fern-api/fern/pull/3516\r\n* (chore,\
        \ python): Ignore core_utilities in mypy by @amckinney in https://github.com/fern-api/fern/pull/3517\r\
        \n* (feature): expose `x-fern-property-name` extension by @dsinghvi in https://github.com/fern-api/fern/pull/3518\r\
        \n\r\n\r\n**Full Changelog**: https://github.com/fern-api/fern/compare/0.23.6...0.23.7"
      type: chore
  createdAt: "2024-05-02"
  irVersion: 40
  version: 0.23.7
- changelogEntry:
    - summary: "## What's Changed\r\n* docs: Add services to entities with `availability`\
        \ by @jackfischer in https://github.com/fern-api/fern/pull/3500\r\n* fix typo\
        \ in docs by @rnz269 in https://github.com/fern-api/fern/pull/3502\r\n* fix:\
        \ filter allOf schemas to look for objects instead of malformed bl\u2026 by\
        \ @armandobelardo in https://github.com/fern-api/fern/pull/3503\r\n\r\n## New\
        \ Contributors\r\n* @rnz269 made their first contribution in https://github.com/fern-api/fern/pull/3502\r\
        \n\r\n**Full Changelog**: https://github.com/fern-api/fern/compare/0.23.5...0.23.6"
      type: chore
  createdAt: "2024-05-01"
  irVersion: 40
  version: 0.23.6
- changelogEntry:
    - summary: "## What's Changed\r\n* (fix): literal descriptions from OpenAPI by @dsinghvi\
        \ in https://github.com/fern-api/fern/pull/3501\r\n\r\n\r\n**Full Changelog**:\
        \ https://github.com/fern-api/fern/compare/0.23.4...0.23.5"
      type: chore
  createdAt: "2024-05-01"
  irVersion: 40
  version: 0.23.5
- changelogEntry:
    - summary: "## What's Changed\r\n* improvements, python: update docstrings to match\
        \ numpydoc convention by @armandobelardo in https://github.com/fern-api/fern/pull/3487\r\
        \n* feat, python: introduce flag to inline request params in function sig\u2026\
        \ by @armandobelardo in https://github.com/fern-api/fern/pull/3491\r\n* (fix,\
        \ go): Add URL encoding to path parameters by @amckinney in https://github.com/fern-api/fern/pull/3488\r\
        \n* (feat, internal): introduce default custom config and use in express generator\
        \ by @dsinghvi in https://github.com/fern-api/fern/pull/3493\r\n* (fix, python):\
        \ re-add inlining union properties by @armandobelardo in https://github.com/fern-api/fern/pull/3476\r\
        \n* feat: tabs with href by @abvthecity in https://github.com/fern-api/fern/pull/3497\r\
        \n* feat: in docs.yml, allow api reference to be \"flattened\" by @abvthecity\
        \ in https://github.com/fern-api/fern/pull/3498\r\n* fix, ts: remove duplicate\
        \ quotation marks from snippet templates by @armandobelardo in https://github.com/fern-api/fern/pull/3495\r\
        \n* fix: address formatting issues with python templates by @armandobelardo\
        \ in https://github.com/fern-api/fern/pull/3499\r\n\r\n\r\n**Full Changelog**:\
        \ https://github.com/fern-api/fern/compare/0.23.3...0.23.4"
      type: chore
  createdAt: "2024-05-01"
  irVersion: 40
  version: 0.23.4
- changelogEntry:
    - summary: "## What's Changed\r\n* (fix): send file arrays to fdr by @dsinghvi in\
        \ https://github.com/fern-api/fern/pull/3492\r\n\r\n\r\n**Full Changelog**:\
        \ https://github.com/fern-api/fern/compare/0.23.2...0.23.3"
      type: chore
  createdAt: "2024-04-30"
  irVersion: 40
  version: 0.23.3
- changelogEntry:
    - summary: "## What's Changed\r\n* improvement: throw a better error when an invalid\
        \ version is used by @armandobelardo in https://github.com/fern-api/fern/pull/3477\r\
        \n* (fix, go): Discriminated unions always include discriminant by @amckinney\
        \ in https://github.com/fern-api/fern/pull/3479\r\n* (internal, feat): add \
        \ mode to seed for running the generators directly from source by @dsinghvi\
        \ in https://github.com/fern-api/fern/pull/3421\r\n* (fix, docs): improve docs\
        \ overview by @dsinghvi in https://github.com/fern-api/fern/pull/3480\r\n* (docs,\
        \ quickstart): rewrite the docs quickstart by @dsinghvi in https://github.com/fern-api/fern/pull/3481\r\
        \n* docs: add pages for api reference navigation and summary markdown by @abvthecity\
        \ in https://github.com/fern-api/fern/pull/3482\r\n* (chore): parse file upload\
        \ and their descriptions by @dsinghvi in https://github.com/fern-api/fern/pull/3485\r\
        \n* (feature, go): Add cursor and offset pagination by @amckinney in https://github.com/fern-api/fern/pull/3486\r\
        \n* (fix): redo docs for accordion, accordion groups, callouts, card groups,\
        \ etc. by @dsinghvi in https://github.com/fern-api/fern/pull/3489\r\n* (fix,\
        \ docs): document frames and endpoint req/res snippets by @dsinghvi in https://github.com/fern-api/fern/pull/3490\r\
        \n\r\n\r\n**Full Changelog**: https://github.com/fern-api/fern/compare/0.23.1...0.23.2"
      type: chore
  createdAt: "2024-04-30"
  irVersion: 40
  version: 0.23.2
- changelogEntry:
    - summary: "## What's Changed\r\n* fix: run seed to get CI to green by @armandobelardo\
        \ in https://github.com/fern-api/fern/pull/3463\r\n* (feature, go): Add support\
        \ for extra properties by @amckinney in https://github.com/fern-api/fern/pull/3462\r\
        \n* fix: try ignoring the .mock folder, whos diff doesn't matter by @armandobelardo\
        \ in https://github.com/fern-api/fern/pull/3465\r\n* feat: support multiple\
        \ custom domains by @abvthecity in https://github.com/fern-api/fern/pull/3466\r\
        \n* fix: migrating docs.yml to 0.15.0-rc0 should fail if custom-domain is an\
        \ array by @abvthecity in https://github.com/fern-api/fern/pull/3467\r\n* (feat):\
        \ introduce an audiences config to load filtered OpenAPIs  by @dsinghvi in https://github.com/fern-api/fern/pull/3468\r\
        \n* add logging to ts snippet template generation by @armandobelardo in https://github.com/fern-api/fern/pull/3469\r\
        \n* fix: fix indentation level for ts templates by @armandobelardo in https://github.com/fern-api/fern/pull/3470\r\
        \n* (fix, go): Only use omitempty for nil-able types by @amckinney in https://github.com/fern-api/fern/pull/3471\r\
        \n* (fix): backfill SSE events as streaming json by @dsinghvi in https://github.com/fern-api/fern/pull/3472\r\
        \n* Add image parsing to cli by @jhpak22 in https://github.com/fern-api/fern/pull/3193\r\
        \n* (docs): add docs about defining webhooks in the fern definition by @dsinghvi\
        \ in https://github.com/fern-api/fern/pull/3473\r\n* Fix typo in forward-compatibility.mdx\
        \ by @zachkirsch in https://github.com/fern-api/fern/pull/3474\r\n* fix: broken\
        \ docs post-processor by @abvthecity in https://github.com/fern-api/fern/pull/3475\r\
        \n\r\n## New Contributors\r\n* @jhpak22 made their first contribution in https://github.com/fern-api/fern/pull/3193\r\
        \n\r\n**Full Changelog**: https://github.com/fern-api/fern/compare/0.23.0...0.23.1-rc6"
      type: chore
  createdAt: "2024-04-26"
  irVersion: 40
  version: 0.23.1-rc6
- changelogEntry:
    - summary: Release 0.23.1
      type: chore
  createdAt: "2024-04-26"
  irVersion: 40
  version: 0.23.1
- changelogEntry:
    - summary: "## What's Changed\r\n* fix: run seed to get CI to green by @armandobelardo\
        \ in https://github.com/fern-api/fern/pull/3463\r\n* (feature, go): Add support\
        \ for extra properties by @amckinney in https://github.com/fern-api/fern/pull/3462\r\
        \n* fix: try ignoring the .mock folder, whos diff doesn't matter by @armandobelardo\
        \ in https://github.com/fern-api/fern/pull/3465\r\n* feat: support multiple\
        \ custom domains by @abvthecity in https://github.com/fern-api/fern/pull/3466\r\
        \n* fix: migrating docs.yml to 0.15.0-rc0 should fail if custom-domain is an\
        \ array by @abvthecity in https://github.com/fern-api/fern/pull/3467\r\n* (feat):\
        \ introduce an audiences config to load filtered OpenAPIs  by @dsinghvi in https://github.com/fern-api/fern/pull/3468\r\
        \n* add logging to ts snippet template generation by @armandobelardo in https://github.com/fern-api/fern/pull/3469\r\
        \n* fix: fix indentation level for ts templates by @armandobelardo in https://github.com/fern-api/fern/pull/3470\r\
        \n* (fix, go): Only use omitempty for nil-able types by @amckinney in https://github.com/fern-api/fern/pull/3471\r\
        \n* (fix): backfill SSE events as streaming json by @dsinghvi in https://github.com/fern-api/fern/pull/3472\r\
        \n* Add image parsing to cli by @jhpak22 in https://github.com/fern-api/fern/pull/3193\r\
        \n* (docs): add docs about defining webhooks in the fern definition by @dsinghvi\
        \ in https://github.com/fern-api/fern/pull/3473\r\n* Fix typo in forward-compatibility.mdx\
        \ by @zachkirsch in https://github.com/fern-api/fern/pull/3474\r\n\r\n## New\
        \ Contributors\r\n* @jhpak22 made their first contribution in https://github.com/fern-api/fern/pull/3193\r\
        \n\r\n**Full Changelog**: https://github.com/fern-api/fern/compare/0.23.0...0.23.1-rc5"
      type: chore
  createdAt: "2024-04-26"
  irVersion: 40
  version: 0.23.1-rc5
- changelogEntry:
    - summary: "## What's Changed\r\n* fix: run seed to get CI to green by @armandobelardo\
        \ in https://github.com/fern-api/fern/pull/3463\r\n* (feature, go): Add support\
        \ for extra properties by @amckinney in https://github.com/fern-api/fern/pull/3462\r\
        \n* fix: try ignoring the .mock folder, whos diff doesn't matter by @armandobelardo\
        \ in https://github.com/fern-api/fern/pull/3465\r\n* feat: support multiple\
        \ custom domains by @abvthecity in https://github.com/fern-api/fern/pull/3466\r\
        \n* fix: migrating docs.yml to 0.15.0-rc0 should fail if custom-domain is an\
        \ array by @abvthecity in https://github.com/fern-api/fern/pull/3467\r\n* (feat):\
        \ introduce an audiences config to load filtered OpenAPIs  by @dsinghvi in https://github.com/fern-api/fern/pull/3468\r\
        \n* add logging to ts snippet template generation by @armandobelardo in https://github.com/fern-api/fern/pull/3469\r\
        \n* fix: fix indentation level for ts templates by @armandobelardo in https://github.com/fern-api/fern/pull/3470\r\
        \n* (fix, go): Only use omitempty for nil-able types by @amckinney in https://github.com/fern-api/fern/pull/3471\r\
        \n* (fix): backfill SSE events as streaming json by @dsinghvi in https://github.com/fern-api/fern/pull/3472\r\
        \n\r\n\r\n**Full Changelog**: https://github.com/fern-api/fern/compare/0.23.0...0.23.1-rc4"
      type: chore
  createdAt: "2024-04-26"
  irVersion: 40
  version: 0.23.1-rc4
- changelogEntry:
    - summary: "## What's Changed\r\n* fix: run seed to get CI to green by @armandobelardo\
        \ in https://github.com/fern-api/fern/pull/3463\r\n* (feature, go): Add support\
        \ for extra properties by @amckinney in https://github.com/fern-api/fern/pull/3462\r\
        \n* fix: try ignoring the .mock folder, whos diff doesn't matter by @armandobelardo\
        \ in https://github.com/fern-api/fern/pull/3465\r\n* feat: support multiple\
        \ custom domains by @abvthecity in https://github.com/fern-api/fern/pull/3466\r\
        \n\r\n\r\n**Full Changelog**: https://github.com/fern-api/fern/compare/0.23.0...0.23.1-rc1"
      type: chore
  createdAt: "2024-04-25"
  irVersion: 40
  version: 0.23.1-rc1
- changelogEntry:
    - summary: "## What's Changed\r\n* fix: run seed to get CI to green by @armandobelardo\
        \ in https://github.com/fern-api/fern/pull/3463\r\n* (feature, go): Add support\
        \ for extra properties by @amckinney in https://github.com/fern-api/fern/pull/3462\r\
        \n\r\n\r\n**Full Changelog**: https://github.com/fern-api/fern/compare/0.23.0...0.23.1-rc0"
      type: chore
  createdAt: "2024-04-25"
  irVersion: 40
  version: 0.23.1-rc0
- changelogEntry:
    - summary: "## What's Changed\r\n* (feat): add `format` to the `x-fern-streaming`\
        \ extension to support sse by @dsinghvi in https://github.com/fern-api/fern/pull/3407\r\
        \n* Revert \"(fix): inline discriminated union props\" by @dsinghvi in https://github.com/fern-api/fern/pull/3408\r\
        \n* (fix): python generator imports `json` when deserializing server sent events\
        \ by @dsinghvi in https://github.com/fern-api/fern/pull/3409\r\n* (feature):\
        \ Add OAuth to IR by @amckinney in https://github.com/fern-api/fern/pull/3410\r\
        \n* (feat, ts): support server-sent events by @dsinghvi in https://github.com/fern-api/fern/pull/3411\r\
        \n* (feat, docs): create a api definition tab before sdks and docs by @dsinghvi\
        \ in https://github.com/fern-api/fern/pull/3413\r\n* (fix): setup local cli\
        \ by @dsinghvi in https://github.com/fern-api/fern/pull/3416\r\n* (fix): fixes\
        \ trailing slash parsing in openapi-parser, updates tests by @franklinharvey\
        \ in https://github.com/fern-api/fern/pull/3418\r\n* (fix): fixes trailing slash\
        \ additional test by @franklinharvey in https://github.com/fern-api/fern/pull/3419\r\
        \n* (internal, seed): heavy rewrite of seed by @dsinghvi in https://github.com/fern-api/fern/pull/3297\r\
        \n* feat: register snippet templates by @armandobelardo in https://github.com/fern-api/fern/pull/3400\r\
        \n* (feat): release python sdk generator by @dsinghvi in https://github.com/fern-api/fern/pull/3423\r\
        \n* internal: add logging to python template generation by @armandobelardo in\
        \ https://github.com/fern-api/fern/pull/3424\r\n* fix: fix debug log in template\
        \ generator by @armandobelardo in https://github.com/fern-api/fern/pull/3426\r\
        \n* fix, internal: leverage the union factory to create the generic templ\u2026\
        \ by @armandobelardo in https://github.com/fern-api/fern/pull/3427\r\n* fix,\
        \ python: add best-case formatting to snippet templates by @armandobelardo in\
        \ https://github.com/fern-api/fern/pull/3428\r\n* (fix, typescript): respect\
        \ stream terminator by @dsinghvi in https://github.com/fern-api/fern/pull/3429\r\
        \n* fix: use relative location for containers, not it's parent's location by\
        \ @armandobelardo in https://github.com/fern-api/fern/pull/3431\r\n* fix: do\
        \ not stringify null headers by @armandobelardo in https://github.com/fern-api/fern/pull/3433\r\
        \n* fix: parse map example by @abvthecity in https://github.com/fern-api/fern/pull/3434\r\
        \n* fix: skipUrlSlug in api section by @abvthecity in https://github.com/fern-api/fern/pull/3435\r\
        \n* Fixes validation rules for path and base-path by @franklinharvey in https://github.com/fern-api/fern/pull/3420\r\
        \n* (fix): get ci to green by @dsinghvi in https://github.com/fern-api/fern/pull/3437\r\
        \n* chore, python: follow redirects by default by @armandobelardo in https://github.com/fern-api/fern/pull/3436\r\
        \n* (feature, python): Add OAuth token provider by @amckinney in https://github.com/fern-api/fern/pull/3439\r\
        \n* improvement, oas: do not require schema to be present to parse response\
        \ objects by @armandobelardo in https://github.com/fern-api/fern/pull/3438\r\
        \n* feat: show error schemas in docs by @abvthecity in https://github.com/fern-api/fern/pull/3401\r\
        \n* (fix): OAuth is migrated back to bearer by @amckinney in https://github.com/fern-api/fern/pull/3440\r\
        \n* chore: transition snippets api to monorepo by @armandobelardo in https://github.com/fern-api/fern/pull/3442\r\
        \n* Update what-is-an-api-definition.mdx by @bsinghvi in https://github.com/fern-api/fern/pull/3443\r\
        \n* (fix, python): OAuthTokenProvider initializes all private member variables\
        \ by @amckinney in https://github.com/fern-api/fern/pull/3444\r\n* (fix): seed\
        \ run with custom fixture works by @dsinghvi in https://github.com/fern-api/fern/pull/3445\r\
        \n* (feature): Add support for extra-properties by @amckinney in https://github.com/fern-api/fern/pull/3441\r\
        \n* chore: add a lot of logging and attempt to optimize rubocop config by @armandobelardo\
        \ in https://github.com/fern-api/fern/pull/3447\r\n* (fix): ts seed debugging\
        \ works by @dsinghvi in https://github.com/fern-api/fern/pull/3446\r\n* (feat):\
        \ support text responses in typescript by @dsinghvi in https://github.com/fern-api/fern/pull/3451\r\
        \n* fix: subpackage uses original name by @abvthecity in https://github.com/fern-api/fern/pull/3452\r\
        \n* (fix, python): Use kwargs for all httpx params by @amckinney in https://github.com/fern-api/fern/pull/3454\r\
        \n* fix: do not fail hard if FDR is having problems by @armandobelardo in https://github.com/fern-api/fern/pull/3455\r\
        \n* (chore): Update all seed snapshots by @amckinney in https://github.com/fern-api/fern/pull/3456\r\
        \n* (chore): Add better Python CHANGELOG.md entry by @amckinney in https://github.com/fern-api/fern/pull/3457\r\
        \n* (fix, typescript): handle empty sse events by @dsinghvi in https://github.com/fern-api/fern/pull/3458\r\
        \n* (improvement): appending type for type exports by @bsinghvi in https://github.com/fern-api/fern/pull/3405\r\
        \n* Updating TS seed generated files by @bsinghvi in https://github.com/fern-api/fern/pull/3459\r\
        \n* Fixing API First Development box link by @bsinghvi in https://github.com/fern-api/fern/pull/3460\r\
        \n* Switching product card ordering on welcome by @bsinghvi in https://github.com/fern-api/fern/pull/3461\r\
        \n* feat, ts: introduce snippet template creation by @armandobelardo in https://github.com/fern-api/fern/pull/3450\r\
        \n* (fix): openapi converter handles missing schemas by @dsinghvi in https://github.com/fern-api/fern/pull/3464\r\
        \n\r\n## New Contributors\r\n* @franklinharvey made their first contribution\
        \ in https://github.com/fern-api/fern/pull/3418\r\n\r\n**Full Changelog**: https://github.com/fern-api/fern/compare/0.22.0...0.23.0"
      type: chore
  createdAt: "2024-04-25"
  irVersion: 40
  version: 0.23.0
- changelogEntry:
    - summary: "## What's Changed\r\n* improvement, oas: do not require schema to be\
        \ present to parse response objects by @armandobelardo in https://github.com/fern-api/fern/pull/3438\r\
        \n\r\n**Full Changelog**: https://github.com/fern-api/fern/compare/0.23.0-rc5...0.23.0-rc6"
      type: chore
  createdAt: "2024-04-23"
  irVersion: 39
  version: 0.23.0-rc6
- changelogEntry:
    - summary: "## What's Changed\r\n* (feat): add `format` to the `x-fern-streaming`\
        \ extension to support sse by @dsinghvi in https://github.com/fern-api/fern/pull/3407\r\
        \n* Revert \"(fix): inline discriminated union props\" by @dsinghvi in https://github.com/fern-api/fern/pull/3408\r\
        \n* (fix): python generator imports `json` when deserializing server sent events\
        \ by @dsinghvi in https://github.com/fern-api/fern/pull/3409\r\n* (feature):\
        \ Add OAuth to IR by @amckinney in https://github.com/fern-api/fern/pull/3410\r\
        \n* (feat, ts): support server-sent events by @dsinghvi in https://github.com/fern-api/fern/pull/3411\r\
        \n* (feat, docs): create a api definition tab before sdks and docs by @dsinghvi\
        \ in https://github.com/fern-api/fern/pull/3413\r\n* (fix): setup local cli\
        \ by @dsinghvi in https://github.com/fern-api/fern/pull/3416\r\n* (fix): fixes\
        \ trailing slash parsing in openapi-parser, updates tests by @franklinharvey\
        \ in https://github.com/fern-api/fern/pull/3418\r\n* (fix): fixes trailing slash\
        \ additional test by @franklinharvey in https://github.com/fern-api/fern/pull/3419\r\
        \n* (internal, seed): heavy rewrite of seed by @dsinghvi in https://github.com/fern-api/fern/pull/3297\r\
        \n* feat: register snippet templates by @armandobelardo in https://github.com/fern-api/fern/pull/3400\r\
        \n* (feat): release python sdk generator by @dsinghvi in https://github.com/fern-api/fern/pull/3423\r\
        \n* internal: add logging to python template generation by @armandobelardo in\
        \ https://github.com/fern-api/fern/pull/3424\r\n* fix: fix debug log in template\
        \ generator by @armandobelardo in https://github.com/fern-api/fern/pull/3426\r\
        \n* fix, internal: leverage the union factory to create the generic templ\u2026\
        \ by @armandobelardo in https://github.com/fern-api/fern/pull/3427\r\n* fix,\
        \ python: add best-case formatting to snippet templates by @armandobelardo in\
        \ https://github.com/fern-api/fern/pull/3428\r\n* (fix, typescript): respect\
        \ stream terminator by @dsinghvi in https://github.com/fern-api/fern/pull/3429\r\
        \n* fix: use relative location for containers, not it's parent's location by\
        \ @armandobelardo in https://github.com/fern-api/fern/pull/3431\r\n* fix: do\
        \ not stringify null headers by @armandobelardo in https://github.com/fern-api/fern/pull/3433\r\
        \n* fix: parse map example by @abvthecity in https://github.com/fern-api/fern/pull/3434\r\
        \n* fix: skipUrlSlug in api section by @abvthecity in https://github.com/fern-api/fern/pull/3435\r\
        \n* Fixes validation rules for path and base-path by @franklinharvey in https://github.com/fern-api/fern/pull/3420\r\
        \n* (fix): get ci to green by @dsinghvi in https://github.com/fern-api/fern/pull/3437\r\
        \n* chore, python: follow redirects by default by @armandobelardo in https://github.com/fern-api/fern/pull/3436\r\
        \n* (feature, python): Add OAuth token provider by @amckinney in https://github.com/fern-api/fern/pull/3439\r\
        \n\r\n## New Contributors\r\n* @franklinharvey made their first contribution\
        \ in https://github.com/fern-api/fern/pull/3418\r\n\r\n**Full Changelog**: https://github.com/fern-api/fern/compare/0.22.0...0.23.0-rc5"
      type: chore
  createdAt: "2024-04-23"
  irVersion: 39
  version: 0.23.0-rc5
- changelogEntry:
    - summary: "## What's Changed\r\n* (feat): add `format` to the `x-fern-streaming`\
        \ extension to support sse by @dsinghvi in https://github.com/fern-api/fern/pull/3407\r\
        \n* Revert \"(fix): inline discriminated union props\" by @dsinghvi in https://github.com/fern-api/fern/pull/3408\r\
        \n* (fix): python generator imports `json` when deserializing server sent events\
        \ by @dsinghvi in https://github.com/fern-api/fern/pull/3409\r\n* (feature):\
        \ Add OAuth to IR by @amckinney in https://github.com/fern-api/fern/pull/3410\r\
        \n* (feat, ts): support server-sent events by @dsinghvi in https://github.com/fern-api/fern/pull/3411\r\
        \n* (feat, docs): create a api definition tab before sdks and docs by @dsinghvi\
        \ in https://github.com/fern-api/fern/pull/3413\r\n* (fix): setup local cli\
        \ by @dsinghvi in https://github.com/fern-api/fern/pull/3416\r\n* (fix): fixes\
        \ trailing slash parsing in openapi-parser, updates tests by @franklinharvey\
        \ in https://github.com/fern-api/fern/pull/3418\r\n* (fix): fixes trailing slash\
        \ additional test by @franklinharvey in https://github.com/fern-api/fern/pull/3419\r\
        \n* (internal, seed): heavy rewrite of seed by @dsinghvi in https://github.com/fern-api/fern/pull/3297\r\
        \n* feat: register snippet templates by @armandobelardo in https://github.com/fern-api/fern/pull/3400\r\
        \n* (feat): release python sdk generator by @dsinghvi in https://github.com/fern-api/fern/pull/3423\r\
        \n* internal: add logging to python template generation by @armandobelardo in\
        \ https://github.com/fern-api/fern/pull/3424\r\n* fix: fix debug log in template\
        \ generator by @armandobelardo in https://github.com/fern-api/fern/pull/3426\r\
        \n* fix, internal: leverage the union factory to create the generic templ\u2026\
        \ by @armandobelardo in https://github.com/fern-api/fern/pull/3427\r\n* fix,\
        \ python: add best-case formatting to snippet templates by @armandobelardo in\
        \ https://github.com/fern-api/fern/pull/3428\r\n* (fix, typescript): respect\
        \ stream terminator by @dsinghvi in https://github.com/fern-api/fern/pull/3429\r\
        \n* fix: use relative location for containers, not it's parent's location by\
        \ @armandobelardo in https://github.com/fern-api/fern/pull/3431\r\n* fix: do\
        \ not stringify null headers by @armandobelardo in https://github.com/fern-api/fern/pull/3433\r\
        \n* fix: parse map example by @abvthecity in https://github.com/fern-api/fern/pull/3434\r\
        \n* fix: skipUrlSlug in api section by @abvthecity in https://github.com/fern-api/fern/pull/3435\r\
        \n* Fixes validation rules for path and base-path by @franklinharvey in https://github.com/fern-api/fern/pull/3420\r\
        \n* (fix): get ci to green by @dsinghvi in https://github.com/fern-api/fern/pull/3437\r\
        \n\r\n## New Contributors\r\n* @franklinharvey made their first contribution\
        \ in https://github.com/fern-api/fern/pull/3418\r\n\r\n**Full Changelog**: https://github.com/fern-api/fern/compare/0.22.0...0.23.0-rc4"
      type: chore
  createdAt: "2024-04-23"
  irVersion: 39
  version: 0.23.0-rc4
- changelogEntry:
    - summary: "## What's Changed\r\n* (chore, docs): document automated registry publishing)\
        \ by @dsinghvi in https://github.com/fern-api/fern/pull/3379\r\n* (feature):\
        \ Add allowExtraFields configuration to TypeScript generators by @amckinney\
        \ in https://github.com/fern-api/fern/pull/3368\r\n* fix: address parsed_json\
        \ instantiation for serializable object types by @armandobelardo in https://github.com/fern-api/fern/pull/3382\r\
        \n* Fix typo in SDK docs page by @zachkirsch in https://github.com/fern-api/fern/pull/3383\r\
        \n* (chore): upgrade fern version by @dannysheridan in https://github.com/fern-api/fern/pull/3376\r\
        \n* fix: support multiple request and response examples automatically by @abvthecity\
        \ in https://github.com/fern-api/fern/pull/3384\r\n* (fix): discriminated union\
        \ schema examples don't contain discriminants by @dsinghvi in https://github.com/fern-api/fern/pull/3386\r\
        \n* (fix): make sure versioned tabbed config works by @dsinghvi in https://github.com/fern-api/fern/pull/3387\r\
        \n* (fix): Go path parameter order by @amckinney in https://github.com/fern-api/fern/pull/3385\r\
        \n* (feature): Go supports environment variable scanning by @amckinney in https://github.com/fern-api/fern/pull/3389\r\
        \n* (fix): only generate unit tests when enabled by @dsinghvi in https://github.com/fern-api/fern/pull/3390\r\
        \n* (fix): update `node-fetch` import to be dynamic by @dsinghvi in https://github.com/fern-api/fern/pull/3391\r\
        \n* (fix): Generate TS snippets for file download by @bsinghvi in https://github.com/fern-api/fern/pull/3394\r\
        \n* (feat): support sse with arbitrary terminators by @dsinghvi in https://github.com/fern-api/fern/pull/3395\r\
        \n* (improvement): add return type for getAuthorizationHeader by @bsinghvi in\
        \ https://github.com/fern-api/fern/pull/3396\r\n* (feat): make module imports\
        \ directly point to index.js by @dsinghvi in https://github.com/fern-api/fern/pull/3397\r\
        \n* (fix): generate basic tests when integration tests disabled by @dsinghvi\
        \ in https://github.com/fern-api/fern/pull/3398\r\n* (fix, typescript): do file\
        \ upload snippet generation by @dsinghvi in https://github.com/fern-api/fern/pull/3399\r\
        \n* (feature): Add OAuth YAML and validator by @amckinney in https://github.com/fern-api/fern/pull/3403\r\
        \n* (feat, python): support sse by @dsinghvi in https://github.com/fern-api/fern/pull/3402\r\
        \n* (fix): inline discriminated union props by @dsinghvi in https://github.com/fern-api/fern/pull/3404\r\
        \n\r\n## New Contributors\r\n* @bsinghvi made their first contribution in https://github.com/fern-api/fern/pull/3394\r\
        \n\r\n**Full Changelog**: https://github.com/fern-api/fern/compare/0.21.0...0.22.0"
      type: chore
  createdAt: "2024-04-19"
  irVersion: 38
  version: 0.22.0
- changelogEntry:
    - summary: "## What's Changed\r\n* improvements: misc ruby QOL changes by @armandobelardo\
        \ in https://github.com/fern-api/fern/pull/3349\r\n* fix readme links to images\
        \ that were moved from /docs/images by @harry-humanloop in https://github.com/fern-api/fern/pull/3355\r\
        \n* additional ruby fixes to the 0.5.0 overhaul by @armandobelardo in https://github.com/fern-api/fern/pull/3359\r\
        \n* (chore): setup docs landing page by @dsinghvi in https://github.com/fern-api/fern/pull/3361\r\
        \n* (feature): Implement fern generate --preview by @amckinney in https://github.com/fern-api/fern/pull/3363\r\
        \n* chore: add learn to welcome links hrefs by @dannysheridan in https://github.com/fern-api/fern/pull/3369\r\
        \n* build(deps): bump tar from 4.4.19 to 6.2.1 by @dependabot in https://github.com/fern-api/fern/pull/3348\r\
        \n* fix, ruby: call json.parse before iterating through response by @armandobelardo\
        \ in https://github.com/fern-api/fern/pull/3367\r\n* feat: introduce snippets\
        \ for Ruby SDKs by @armandobelardo in https://github.com/fern-api/fern/pull/3370\r\
        \n* (chore): fix title in front matter for docs by @dannysheridan in https://github.com/fern-api/fern/pull/3375\r\
        \n* improvement: pass snippets version to fdr to register docs with snippets\
        \ at a specific version by @armandobelardo in https://github.com/fern-api/fern/pull/3374\r\
        \n* (feat): redo SDKs documentation by @dsinghvi in https://github.com/fern-api/fern/pull/3365\r\
        \n* (feat, docs): explain registering and depending on api artifacts by @dsinghvi\
        \ in https://github.com/fern-api/fern/pull/3377\r\n* fix: update IR for the\
        \ TS SDK by @armandobelardo in https://github.com/fern-api/fern/pull/3378\r\n\
        \r\n## New Contributors\r\n* @harry-humanloop made their first contribution\
        \ in https://github.com/fern-api/fern/pull/3355\r\n\r\n**Full Changelog**: https://github.com/fern-api/fern/compare/0.20.0...0.21.0"
      type: chore
  createdAt: "2024-04-15"
  irVersion: 37
  version: 0.21.0
- changelogEntry:
    - summary: "## What's Changed\r\n* (fix): code blocks are valid by @dsinghvi in\
        \ https://github.com/fern-api/fern/pull/3337\r\n* improvement, ruby: add and\
        \ run rake to run dummy test for build errors by @armandobelardo in https://github.com/fern-api/fern/pull/3330\r\
        \n* add api origin to generators config by @armandobelardo in https://github.com/fern-api/fern/pull/3336\r\
        \n* build(deps): bump github.com/fern-api/generator-exec-go from 0.0.694 to\
        \ 0.0.702 in /generators/go by @dependabot in https://github.com/fern-api/fern/pull/3342\r\
        \n* build(deps): bump golang.org/x/mod from 0.16.0 to 0.17.0 in /generators/go\
        \ by @dependabot in https://github.com/fern-api/fern/pull/3341\r\n* build(deps):\
        \ bump golang.org/x/tools from 0.19.0 to 0.20.0 in /generators/go by @dependabot\
        \ in https://github.com/fern-api/fern/pull/3340\r\n* build(deps-dev): bump vite\
        \ from 5.1.3 to 5.2.8 by @dependabot in https://github.com/fern-api/fern/pull/3339\r\
        \n* fix: allow lists and sets to be complex query params by @armandobelardo\
        \ in https://github.com/fern-api/fern/pull/3343\r\n* Update README to point\
        \ to the latest generators by @armandobelardo in https://github.com/fern-api/fern/pull/3344\r\
        \n* fix: commit .mock in ts-sdk by @mscolnick in https://github.com/fern-api/fern/pull/3345\r\
        \n* feat: generated jest tests by @mscolnick in https://github.com/fern-api/fern/pull/3267\r\
        \n* (fix): misc edits to csharp client generation by @dsinghvi in https://github.com/fern-api/fern/pull/3335\r\
        \n* improvement: upgrade ts-sdk, ts-express to IR37 by @mscolnick in https://github.com/fern-api/fern/pull/3347\r\
        \n* feat: add api summary markdown pages by @abvthecity in https://github.com/fern-api/fern/pull/3350\r\
        \n* feat: hidden, skipurlslug, and icon by @abvthecity in https://github.com/fern-api/fern/pull/3352\r\
        \n* (feat): setup root and sub client instantiations  by @dsinghvi in https://github.com/fern-api/fern/pull/3351\r\
        \n\r\n\r\n**Full Changelog**: https://github.com/fern-api/fern/compare/0.19.31...0.20.0-rc0\r\
        \n* (chore): changelog dates are ready based on mdx title by @dsinghvi in https://github.com/fern-api/fern/pull/3354\r\
        \n\r\n\r\n**Full Changelog**: https://github.com/fern-api/fern/compare/0.19.31...0.20.0"
      type: chore
  createdAt: "2024-04-10"
  irVersion: 37
  version: 0.20.0
- changelogEntry:
    - summary: "## What's Changed\r\n* revert: python generator version 0.13.2 by @armandobelardo\
        \ in https://github.com/fern-api/fern/pull/3316\r\n* break: release python generator\
        \ 1.x by @armandobelardo in https://github.com/fern-api/fern/pull/3312\r\n*\
        \ fix: force pydantic.v1 only if pydantic v2, this is needed due to a p\u2026\
        \ by @armandobelardo in https://github.com/fern-api/fern/pull/3318\r\n* feat:\
        \ add flag to disable Pydantic validation and keep extra fields on the Pydantic\
        \ model by @armandobelardo in https://github.com/fern-api/fern/pull/3311\r\n\
        * fix: do not try to generate the version file if we're not generating \u2026\
        \ by @armandobelardo in https://github.com/fern-api/fern/pull/3320\r\n* fix:\
        \ write skipping validation code the same as before to keep new lines by @armandobelardo\
        \ in https://github.com/fern-api/fern/pull/3321\r\n* (chore): bump csharp sdk\
        \ generator version by @dsinghvi in https://github.com/fern-api/fern/pull/3322\r\
        \n* (feat, csharp): generate subclient files by @dsinghvi in https://github.com/fern-api/fern/pull/3325\r\
        \n* (fix): misc c# fixes by @dsinghvi in https://github.com/fern-api/fern/pull/3326\r\
        \n* (fix): csharp generator handles property and field level conflicts by @dsinghvi\
        \ in https://github.com/fern-api/fern/pull/3327\r\n* (fix): remove str enum\
        \ from c# by @dsinghvi in https://github.com/fern-api/fern/pull/3328\r\n* fix:\
        \ fix pydantic skip validation by @armandobelardo in https://github.com/fern-api/fern/pull/3324\r\
        \n* (feature): Generate snippets locally by @amckinney in https://github.com/fern-api/fern/pull/3323\r\
        \n* (fix): send multipart upload property descriptions when registering docs\
        \ by @dsinghvi in https://github.com/fern-api/fern/pull/3333\r\n\r\n\r\n**Full\
        \ Changelog**: https://github.com/fern-api/fern/compare/0.19.30...0.19.31-rc0"
      type: chore
  createdAt: "2024-04-05"
  irVersion: 37
  version: 0.19.31
- changelogEntry:
    - summary: "## What's Changed\r\n* (fix): send auth prefix to docs by @dsinghvi\
        \ in https://github.com/fern-api/fern/pull/3314\r\n\r\n\r\n**Full Changelog**:\
        \ https://github.com/fern-api/fern/compare/0.19.29...0.19.30"
      type: chore
  createdAt: "2024-04-03"
  irVersion: 37
  version: 0.19.30
- changelogEntry:
    - summary: "## What's Changed\r\n* (feature): Add retainOriginalCasing option to\
        \ TypeScript generators by @amckinney in https://github.com/fern-api/fern/pull/3310\r\
        \n* (feature): Implement pagination by @amckinney in https://github.com/fern-api/fern/pull/3304\r\
        \n* fix: revert to one ci file in python by @armandobelardo in https://github.com/fern-api/fern/pull/3237\r\
        \n* (fix): Authorization header schemes aren't truncated by @amckinney in https://github.com/fern-api/fern/pull/3313\r\
        \n* (fix): pass through correct maven url by @dsinghvi in https://github.com/fern-api/fern/pull/3315\r\
        \n\r\n\r\n**Full Changelog**: https://github.com/fern-api/fern/compare/0.19.28...0.19.29"
      type: chore
  createdAt: "2024-04-03"
  irVersion: 37
  version: 0.19.29
- changelogEntry:
    - summary: "**Full Changelog**: https://github.com/fern-api/fern/compare/0.19.27...0.19.28"
      type: chore
  createdAt: "2024-04-02"
  irVersion: 37
  version: 0.19.28
- changelogEntry:
    - summary:
        "## What's Changed\r\n* (chore): no icon tabs by @dsinghvi in https://github.com/fern-api/fern/pull/3309\r\
        \n* fix: allow for specifying x-fern-examples as the yaml schema, not jus\u2026\
        \ by @armandobelardo in https://github.com/fern-api/fern/pull/3308\r\n\r\n\r\
        \n**Full Changelog**: https://github.com/fern-api/fern/compare/0.19.26...0.19.27"
      type: chore
  createdAt: "2024-04-02"
  irVersion: 37
  version: 0.19.27
- changelogEntry:
    - summary: "## What's Changed\r\n* (fix): fern docs use horizontal tabs by @dsinghvi\
        \ in https://github.com/fern-api/fern/pull/3307\r\n\r\n\r\n**Full Changelog**:\
        \ https://github.com/fern-api/fern/compare/0.19.25...0.19.26"
      type: chore
  createdAt: "2024-04-01"
  irVersion: 37
  version: 0.19.26
- changelogEntry:
    - summary: "## What's Changed\r\n* improvement: allow header auth extension to specify\
        \ auth prefix by @armandobelardo in https://github.com/fern-api/fern/pull/3303\r\
        \n\r\n\r\n**Full Changelog**: https://github.com/fern-api/fern/compare/0.19.24...0.19.25"
      type: chore
  createdAt: "2024-04-01"
  irVersion: 37
  version: 0.19.25
- changelogEntry:
    - summary: "## What's Changed\r\n* (fix): allow specifying license in publish metadata\
        \ by @dsinghvi in https://github.com/fern-api/fern/pull/3292\r\n\r\n\r\n**Full\
        \ Changelog**: https://github.com/fern-api/fern/compare/0.19.22...0.19.24"
      type: chore
  createdAt: "2024-03-29"
  irVersion: 37
  version: 0.19.24
- changelogEntry:
    - summary: "**Full Changelog**: https://github.com/fern-api/fern/compare/0.19.24-rc2...0.19.24-rc3"
      type: chore
  createdAt: "2024-03-29"
  irVersion: 37
  version: 0.19.24-rc3
- changelogEntry:
    - summary: "## What's Changed\r\n* chore(docs): alphabetize docs components in the\
        \ navigation sidebar by @abvthecity in https://github.com/fern-api/fern/pull/3278\r\
        \n* fix: generate examples for multipart-form by @abvthecity in https://github.com/fern-api/fern/pull/3253\r\
        \n\r\n\r\n**Full Changelog**: https://github.com/fern-api/fern/compare/0.19.23...0.19.24-rc2"
      type: chore
  createdAt: "2024-03-29"
  irVersion: 37
  version: 0.19.24-rc2
- changelogEntry:
    - summary: "## What's Changed\r\n* [(fix): openapi importer ignores duplicate enum\
        \ names](https://github.com/fern-api/fern/commit/6473f3269e31ad896aecc70c03149094ecd9679c)\
        \ by @dsinghvi\r\n\r\n\r\n**Full Changelog**: https://github.com/fern-api/fern/compare/0.19.23...0.19.24-rc1"
      type: chore
  createdAt: "2024-03-29"
  irVersion: 37
  version: 0.19.24-rc1
- changelogEntry:
    - summary: "## What's Changed\r\n* chore(docs): alphabetize docs components in the\
        \ navigation sidebar by @abvthecity in https://github.com/fern-api/fern/pull/3278\r\
        \n* fix: generate examples for multipart-form by @abvthecity in https://github.com/fern-api/fern/pull/3253\r\
        \n\r\n\r\n**Full Changelog**: https://github.com/fern-api/fern/compare/0.19.23...0.19.24-rc0"
      type: chore
  createdAt: "2024-03-29"
  irVersion: 37
  version: 0.19.24-rc0
- changelogEntry:
    - summary: "## What's Changed\r\n* (chore): introduce  to plumb through display\
        \ name by @dsinghvi in https://github.com/fern-api/fern/pull/3290\r\n\r\n\r\n\
        **Full Changelog**: https://github.com/fern-api/fern/compare/0.19.22...0.19.23"
      type: chore
  createdAt: "2024-03-29"
  irVersion: 37
  version: 0.19.23
- changelogEntry:
    - summary: "## What's Changed\r\n* (fix): use display names for services by @dsinghvi\
        \ in https://github.com/fern-api/fern/pull/3289\r\n\r\n\r\n**Full Changelog**:\
        \ https://github.com/fern-api/fern/compare/0.19.21...0.19.22"
      type: chore
  createdAt: "2024-03-28"
  irVersion: 37
  version: 0.19.22
- changelogEntry:
    - summary: "## What's Changed\r\n* feat: API navigation overrides by @abvthecity\
        \ in https://github.com/fern-api/fern/pull/3205\r\n\r\n\r\n**Full Changelog**:\
        \ https://github.com/fern-api/fern/compare/0.19.20...0.19.21"
      type: chore
  createdAt: "2024-03-28"
  irVersion: 37
  version: 0.19.21
- changelogEntry:
    - summary: "## What's Changed\r\n* improvement, python: add __version__ variable\
        \ by @armandobelardo in https://github.com/fern-api/fern/pull/3262\r\n* (docs):\
        \ update fern cli commands docs by @minaelee in https://github.com/fern-api/fern/pull/3215\r\
        \n* build(deps-dev): bump eslint-plugin-react from 7.31.10 to 7.34.1 by @dependabot\
        \ in https://github.com/fern-api/fern/pull/3264\r\n* build(deps): bump github.com/fern-api/generator-exec-go\
        \ from 0.0.679 to 0.0.694 in /generators/go by @dependabot in https://github.com/fern-api/fern/pull/3263\r\
        \n* (docs): add requirements and installation instructions to fern CLI overview\
        \ by @minaelee in https://github.com/fern-api/fern/pull/3269\r\n* (docs): preface\
        \ all internal links with learn/ by @minaelee in https://github.com/fern-api/fern/pull/3270\r\
        \n* build(deps): bump tar and @types/tar by @dependabot in https://github.com/fern-api/fern/pull/3266\r\
        \n* build(deps-dev): bump sass from 1.71.0 to 1.72.0 by @dependabot in https://github.com/fern-api/fern/pull/3265\r\
        \n* (fix): resolve fern check failures due to invalid enum name overrides and\
        \ complex query params by @omarrida in https://github.com/fern-api/fern/pull/3268\r\
        \n* (docs): additional internal link updates by @minaelee in https://github.com/fern-api/fern/pull/3275\r\
        \n* build(deps): bump express from 4.18.2 to 4.19.2 by @dependabot in https://github.com/fern-api/fern/pull/3271\r\
        \n* (docs): start react components docs by @minaelee in https://github.com/fern-api/fern/pull/3276\r\
        \n* (docs): run vale linter on PR to fern/docs/pages/ by @minaelee in https://github.com/fern-api/fern/pull/3274\r\
        \n* fix: make map mutable for adding environment variables by @armandobelardo\
        \ in https://github.com/fern-api/fern/pull/3280\r\n* improvement: default literal\
        \ values for unions by @armandobelardo in https://github.com/fern-api/fern/pull/3283\r\
        \n* (fix): Maps are complex query params by @amckinney in https://github.com/fern-api/fern/pull/3285\r\
        \n\r\n\r\n**Full Changelog**: https://github.com/fern-api/fern/compare/0.19.19...0.19.20"
      type: chore
  createdAt: "2024-03-27"
  irVersion: 37
  version: 0.19.20
- changelogEntry:
    - summary: "## What's Changed\r\n* (fix): docs for `optionalImplementation` use\
        \ the right key by @dsinghvi in https://github.com/fern-api/fern/pull/3254\r\
        \n* (fix): support schema references in OpenAPI that aren't just Schema Ids\
        \ by @omarrida in https://github.com/fern-api/fern/pull/3259\r\n\r\n\r\n**Full\
        \ Changelog**: https://github.com/fern-api/fern/compare/0.19.18...0.19.19"
      type: chore
  createdAt: "2024-03-25"
  irVersion: 37
  version: 0.19.19
- changelogEntry:
    - summary: "## What's Changed\r\n* fix: update python defaults to be the user provided\
        \ number and not th\u2026 by @armandobelardo in https://github.com/fern-api/fern/pull/3248\r\
        \n* fix depth check to prevent max call stack exceeded issue by @omarrida in\
        \ https://github.com/fern-api/fern/pull/3247\r\n\r\n\r\n**Full Changelog**:\
        \ https://github.com/fern-api/fern/compare/0.19.17...0.19.18"
      type: chore
  createdAt: "2024-03-23"
  irVersion: 37
  version: 0.19.18
- changelogEntry:
    - summary: "## What's Changed\r\n* (fix): fix typo in writing license by @armandobelardo\
        \ in https://github.com/fern-api/fern/pull/3245\r\n* (internal): consolidate\
        \ GeneratorNotificationService implementations by @omarrida in https://github.com/fern-api/fern/pull/3235\r\
        \n* (feature): merge x-codeSamples with x-fern-examples by @abvthecity in https://github.com/fern-api/fern/pull/3246\r\
        \n\r\n\r\n**Full Changelog**: https://github.com/fern-api/fern/compare/0.19.16...0.19.17"
      type: chore
  createdAt: "2024-03-22"
  irVersion: 37
  version: 0.19.17
- changelogEntry:
    - summary: "## What's Changed\r\n* (docs): document full slug override in front\
        \ matter by @minaelee in https://github.com/fern-api/fern/pull/3219\r\n* fix:\
        \ create a pom config for publishing by @armandobelardo in https://github.com/fern-api/fern/pull/3243\r\
        \n* \U0001F926: update final sonatype reference to allow staging url by @armandobelardo\
        \ in https://github.com/fern-api/fern/pull/3244\r\n\r\n\r\n**Full Changelog**:\
        \ https://github.com/fern-api/fern/compare/0.19.16-rc0...0.19.16"
      type: chore
  createdAt: "2024-03-21"
  irVersion: 37
  version: 0.19.16
- changelogEntry:
    - summary: "## What's Changed\r\n* fix, java: make gpg publish script executable\
        \ by @armandobelardo in https://github.com/fern-api/fern/pull/3236\r\n* (docs):\
        \ update links due to recent docs changes by @minaelee in https://github.com/fern-api/fern/pull/3233\r\
        \n* fix: java publishing - wrap the multiline secret in quotes to perserv\u2026\
        \ by @armandobelardo in https://github.com/fern-api/fern/pull/3239\r\n* fix:\
        \ update to the staging sonatype url for signing by @armandobelardo in https://github.com/fern-api/fern/pull/3240\r\
        \n* fix: update java registry in cli too by @armandobelardo in https://github.com/fern-api/fern/pull/3242\r\
        \n\r\n\r\n**Full Changelog**: https://github.com/fern-api/fern/compare/0.19.14...0.19.15"
      type: chore
  createdAt: "2024-03-21"
  irVersion: 37
  version: 0.19.15
- changelogEntry:
    - summary:
        "## What's Changed\r\n* (feature): sdk endpoint by @dsinghvi in https://github.com/fern-api/fern/pull/3197\r\
        \n* feat: add in gpg signing for gradle publish by @armandobelardo in https://github.com/fern-api/fern/pull/3195\r\
        \n* FER-970: Improve performance in by reducing reliance on async behavior and\
        \ lazy dynamic imports by @omarrida in https://github.com/fern-api/fern/pull/3206\r\
        \n* (fix): ts sdk doesn't support response property by @dsinghvi in https://github.com/fern-api/fern/pull/3208\r\
        \n* (internal): `seed` runs whenever `seed.yml` config changes by @dsinghvi\
        \ in https://github.com/fern-api/fern/pull/3209\r\n* fix: fullSlug implementation\
        \ uses the wrong filepath structure by @abvthecity in https://github.com/fern-api/fern/pull/3210\r\
        \n* (docs): remove $ sign from bash codeblocks content by @minaelee in https://github.com/fern-api/fern/pull/3194\r\
        \n* add background-image docs by @minaelee in https://github.com/fern-api/fern/pull/3211\r\
        \n* build(deps-dev): bump @ts-morph/common from 0.21.0 to 0.23.0 by @dependabot\
        \ in https://github.com/fern-api/fern/pull/3202\r\n* build(deps-dev): bump eslint-plugin-tailwindcss\
        \ from 3.14.2 to 3.15.1 by @dependabot in https://github.com/fern-api/fern/pull/3201\r\
        \n* build(deps): bump github.com/fern-api/generator-exec-go from 0.0.622 to\
        \ 0.0.679 in /generators/go by @dependabot in https://github.com/fern-api/fern/pull/3199\r\
        \n* (feat): set `ir-version` override when running generators by @dsinghvi in\
        \ https://github.com/fern-api/fern/pull/3212\r\n* bump fern version by @minaelee\
        \ in https://github.com/fern-api/fern/pull/3214\r\n* improvement: allow ruby\
        \ and python to take in byte streams by @armandobelardo in https://github.com/fern-api/fern/pull/3207\r\
        \n* improvement: use AnyStr to keep intellisense for enums but allow forw\u2026\
        \ by @armandobelardo in https://github.com/fern-api/fern/pull/3216\r\n* (fix):\
        \ Handle optional multipart references by @amckinney in https://github.com/fern-api/fern/pull/3218\r\
        \n* (fix): update generator config deserialization logic in OpenAPI generator\
        \ by @omarrida in https://github.com/fern-api/fern/pull/3224\r\n* (internal):\
        \ document syntax highlighting by @abvthecity in https://github.com/fern-api/fern/pull/3220\r\
        \n* (chore): Simplify heading for `max height` in a code block by @dsinghvi\
        \ in https://github.com/fern-api/fern/pull/3225\r\n* (chore): rename `syntax\
        \ highlighting` to `code snippets` by @dsinghvi in https://github.com/fern-api/fern/pull/3226\r\
        \n* (docs): move `searchbar` to top to create more space by @dsinghvi in https://github.com/fern-api/fern/pull/3227\r\
        \n* fix: add signature to the local zod schema as well by @armandobelardo in\
        \ https://github.com/fern-api/fern/pull/3228\r\n\r\n## New Contributors\r\n\
        * @omarrida made their first contribution in https://github.com/fern-api/fern/pull/3206\r\
        \n\r\n**Full Changelog**: https://github.com/fern-api/fern/compare/0.19.13...0.19.14-rc3"
      type: chore
  createdAt: "2024-03-21"
  irVersion: 37
  version: 0.19.14
- changelogEntry:
    - summary:
        "## What's Changed\r\n* (feature): sdk endpoint by @dsinghvi in https://github.com/fern-api/fern/pull/3197\r\
        \n* feat: add in gpg signing for gradle publish by @armandobelardo in https://github.com/fern-api/fern/pull/3195\r\
        \n* FER-970: Improve performance in by reducing reliance on async behavior and\
        \ lazy dynamic imports by @omarrida in https://github.com/fern-api/fern/pull/3206\r\
        \n* (fix): ts sdk doesn't support response property by @dsinghvi in https://github.com/fern-api/fern/pull/3208\r\
        \n* (internal): `seed` runs whenever `seed.yml` config changes by @dsinghvi\
        \ in https://github.com/fern-api/fern/pull/3209\r\n* fix: fullSlug implementation\
        \ uses the wrong filepath structure by @abvthecity in https://github.com/fern-api/fern/pull/3210\r\
        \n* (docs): remove $ sign from bash codeblocks content by @minaelee in https://github.com/fern-api/fern/pull/3194\r\
        \n* add background-image docs by @minaelee in https://github.com/fern-api/fern/pull/3211\r\
        \n* build(deps-dev): bump @ts-morph/common from 0.21.0 to 0.23.0 by @dependabot\
        \ in https://github.com/fern-api/fern/pull/3202\r\n* build(deps-dev): bump eslint-plugin-tailwindcss\
        \ from 3.14.2 to 3.15.1 by @dependabot in https://github.com/fern-api/fern/pull/3201\r\
        \n* build(deps): bump github.com/fern-api/generator-exec-go from 0.0.622 to\
        \ 0.0.679 in /generators/go by @dependabot in https://github.com/fern-api/fern/pull/3199\r\
        \n\r\n## New Contributors\r\n* @omarrida made their first contribution in https://github.com/fern-api/fern/pull/3206\r\
        \n\r\n**Full Changelog**: https://github.com/fern-api/fern/compare/0.19.13...0.19.14-rc0"
      type: chore
  createdAt: "2024-03-19"
  irVersion: 37
  version: 0.19.14-rc0
- changelogEntry:
    - summary: "## What's Changed\r\n* fix: tab slug override should be passed to FDR\
        \ by @abvthecity in https://github.com/fern-api/fern/pull/3198\r\n* fix: python\
        \ retry wrapper leverages the right types by @armandobelardo in https://github.com/fern-api/fern/pull/3204\r\
        \n\r\n\r\n**Full Changelog**: https://github.com/fern-api/fern/compare/0.19.12...0.19.13"
      type: chore
  createdAt: "2024-03-18"
  irVersion: 37
  version: 0.19.13
- changelogEntry:
    - summary: "## What's Changed\r\n* (fix): unit tests for python now run successfully\
        \ by @armandobelardo in https://github.com/fern-api/fern/pull/3187\r\n* (improvement):\
        \ allow x-fern-sdk-group-name to be a list by @mscolnick in https://github.com/fern-api/fern/pull/3196\r\
        \n\r\n\r\n**Full Changelog**: https://github.com/fern-api/fern/compare/0.19.11...0.19.12"
      type: chore
  createdAt: "2024-03-18"
  irVersion: 37
  version: 0.19.12
- changelogEntry:
    - summary: "## What's Changed\r\n* chore: bump versions of public python sdk to\
        \ produce unit tests by @armandobelardo in https://github.com/fern-api/fern/pull/3179\r\
        \n* fix: small fix for python sdk gen by @armandobelardo in https://github.com/fern-api/fern/pull/3181\r\
        \n* chore: remove webpack from ts generators by @mscolnick in https://github.com/fern-api/fern/pull/3180\r\
        \n* build(deps): bump follow-redirects from 1.15.5 to 1.15.6 by @dependabot\
        \ in https://github.com/fern-api/fern/pull/3178\r\n* fix: Fix code-samples deserialization\
        \ from openapi-overrides.yml by @mscolnick in https://github.com/fern-api/fern/pull/3170\r\
        \n\r\n\r\n**Full Changelog**: https://github.com/fern-api/fern/compare/0.19.10...0.19.11"
      type: chore
  createdAt: "2024-03-15"
  irVersion: 37
  version: 0.19.11
- changelogEntry:
    - summary: "## What's Changed\r\n* fix: add in envvar scanning for more than bearer\
        \ auth by @armandobelardo in https://github.com/fern-api/fern/pull/3176\r\n\
        * fixing unit tests by @armandobelardo in https://github.com/fern-api/fern/pull/3168\r\
        \n\r\n\r\n**Full Changelog**: https://github.com/fern-api/fern/compare/0.19.9...0.19.10"
      type: chore
  createdAt: "2024-03-15"
  irVersion: 37
  version: 0.19.10
- changelogEntry:
    - summary: "## What's Changed\r\n* (fix): make sure that deep object query params\
        \ are reverse migrated t\u2026 by @dsinghvi in https://github.com/fern-api/fern/pull/3172\r\
        \n\r\n\r\n**Full Changelog**: https://github.com/fern-api/fern/compare/0.19.8...0.19.9"
      type: chore
  createdAt: "2024-03-13"
  irVersion: 37
  version: 0.19.9
- changelogEntry:
    - summary: "## What's Changed\r\n* fix: run seed for ruby-seed by @armandobelardo\
        \ in https://github.com/fern-api/fern/pull/3167\r\n* (fix): getReferencedMarkdownFiles\
        \ should ignore http/https links by @abvthecity in https://github.com/fern-api/fern/pull/3169\r\
        \n\r\n\r\n**Full Changelog**: https://github.com/fern-api/fern/compare/0.19.7...0.19.8"
      type: chore
  createdAt: "2024-03-13"
  irVersion: 37
  version: 0.19.8
- changelogEntry:
    - summary: "## What's Changed\r\n* feat: init c# playground by @armandobelardo in\
        \ https://github.com/fern-api/fern/pull/3142\r\n* build(deps-dev): bump eslint-plugin-tailwindcss\
        \ from 3.13.0 to 3.13.1 by @dependabot in https://github.com/fern-api/fern/pull/2946\r\
        \n* (chore): consolidate configuration into single package by @dsinghvi in https://github.com/fern-api/fern/pull/3141\r\
        \n* (feature): fern check catches invalid mdx files in docs by @dsinghvi in\
        \ https://github.com/fern-api/fern/pull/3145\r\n* (feature): convert markdown\
        \ references to slug if possible by @dsinghvi in https://github.com/fern-api/fern/pull/3146\r\
        \n* fix: do not add auto-example if one exists by @armandobelardo in https://github.com/fern-api/fern/pull/3147\r\
        \n* (fix): migration depends on published coordinate by @dsinghvi in https://github.com/fern-api/fern/pull/3143\r\
        \n* import float as unknown from openapi spec by @buie in https://github.com/fern-api/fern/pull/3144\r\
        \n* chore: add polling to feature spec by @armandobelardo in https://github.com/fern-api/fern/pull/3068\r\
        \n* build(deps): bump golang.org/x/tools from 0.18.0 to 0.19.0 in /generators/go\
        \ by @dependabot in https://github.com/fern-api/fern/pull/3151\r\n* build(deps):\
        \ bump github.com/fern-api/generator-exec-go from 0.0.609 to 0.0.622 in /generators/go\
        \ by @dependabot in https://github.com/fern-api/fern/pull/3150\r\n* (feature):\
        \ implement fileUpload and bytes type conversion to FDR by @abvthecity in https://github.com/fern-api/fern/pull/3158\r\
        \n* feat, python: add snippet-based testing to Python SDKs by @armandobelardo\
        \ in https://github.com/fern-api/fern/pull/3102\r\n* (fix): enable SSO on preview\
        \ URLs by @abvthecity in https://github.com/fern-api/fern/pull/3160\r\n* (fix):\
        \ Go snippets handle unknown examples by @amckinney in https://github.com/fern-api/fern/pull/3163\r\
        \n* (fix): update IR migration gates for Python SDK by @dsinghvi in https://github.com/fern-api/fern/pull/3164\r\
        \n\r\n## New Contributors\r\n* @buie made their first contribution in https://github.com/fern-api/fern/pull/3144\r\
        \n\r\n**Full Changelog**: https://github.com/fern-api/fern/compare/0.19.6...0.19.7-rc0"
      type: chore
  createdAt: "2024-03-13"
  irVersion: 37
  version: 0.19.7
- changelogEntry:
    - summary: "## What's Changed\r\n* (fix): parse frontmatter before registering docs\
        \ by @dsinghvi in https://github.com/fern-api/fern/pull/3140\r\n\r\n\r\n**Full\
        \ Changelog**: https://github.com/fern-api/fern/compare/0.19.5...0.19.6"
      type: chore
  createdAt: "2024-03-10"
  irVersion: 37
  version: 0.19.6
- changelogEntry:
    - summary: "## What's Changed\r\n* (feat, cli): add autogenerated examples for the\
        \ fern definition by @armandobelardo in https://github.com/fern-api/fern/pull/3114\r\
        \n* (fix, cli): don't require a schema to exist under `application/octet-stream`\
        \ by @armandobelardo in https://github.com/fern-api/fern/pull/3137\r\n\r\n\r\
        \n**Full Changelog**: https://github.com/fern-api/fern/compare/0.19.4...0.19.5"
      type: chore
  createdAt: "2024-03-10"
  irVersion: 37
  version: 0.19.5
- changelogEntry:
    - summary: "## What's Changed\r\n* feat, python: allow extra fields not specified\
        \ in model to come through by @armandobelardo in https://github.com/fern-api/fern/pull/3131\r\
        \n* (fix): `x-fern-streaming` wont duplicate referenced requests causing collision\
        \ by @dsinghvi in https://github.com/fern-api/fern/pull/3136\r\n\r\n\r\n**Full\
        \ Changelog**: https://github.com/fern-api/fern/compare/0.19.3...0.19.4"
      type: chore
  createdAt: "2024-03-09"
  irVersion: 36
  version: 0.19.4
- changelogEntry:
    - summary: "## What's Changed\r\n* (fix, typescript): SDK generator appropriately\
        \ imports `node-fetch` by @dsinghvi in https://github.com/fern-api/fern/pull/3130\r\
        \n* fix: accent-primary regression (and move color validation to fern check)\
        \ by @abvthecity in https://github.com/fern-api/fern/pull/3132\r\n\r\n\r\n**Full\
        \ Changelog**: https://github.com/fern-api/fern/compare/0.19.2...0.19.3"
      type: chore
  createdAt: "2024-03-08"
  irVersion: 36
  version: 0.19.3
- changelogEntry:
    - summary: "## What's Changed\r\n* (fix): OpenAPI importer reads `deprecated: true`\
        \ on operation objects by @dsinghvi in https://github.com/fern-api/fern/pull/3129\r\
        \n\r\n\r\n**Full Changelog**: https://github.com/fern-api/fern/compare/0.19.1...0.19.2"
      type: chore
  createdAt: "2024-03-08"
  irVersion: 36
  version: 0.19.2
- changelogEntry:
    - summary: "## What's Changed\r\n* (fix): detect file object in OpenAPI and ignore\
        \ content type by @dsinghvi in https://github.com/fern-api/fern/pull/3128\r\n\
        \r\n\r\n**Full Changelog**: https://github.com/fern-api/fern/compare/0.19.0...0.19.1"
      type: chore
  createdAt: "2024-03-08"
  irVersion: 36
  version: 0.19.1
- changelogEntry:
    - summary: "## What's Changed\r\n* (fix, typescript): serialize optional deep object\
        \ query params correctly in the TypeScript SDK  by @dsinghvi in https://github.com/fern-api/fern/pull/3071\r\
        \n* fix, ruby: Ensure the name passed into the `X-Fern-SDK-Name` header is the\
        \ name of the gem, not the client class by @armandobelardo in https://github.com/fern-api/fern/pull/3073\r\
        \n* (fix, typescript): sdk code snippets don't render empty dicts for parameters\
        \ with default values by @dsinghvi in https://github.com/fern-api/fern/pull/3074\r\
        \n* (chore): Refactor Pagination IR to support offset by @amckinney in https://github.com/fern-api/fern/pull/3072\r\
        \n* (chore, internal): move `docs-config` to use local typescript sdk gen by\
        \ @abvthecity in https://github.com/fern-api/fern/pull/3047\r\n* (feature, beta):\
        \ support reading `changelog` dir from api directory by @dsinghvi in https://github.com/fern-api/fern/pull/3075\r\
        \n* docs: multiple site layout and page updates by @minaelee in https://github.com/fern-api/fern/pull/3052\r\
        \n* docs: overview diagram newer version by @dannysheridan in https://github.com/fern-api/fern/pull/3076\r\
        \n* docs: use new overview diagram image  by @dannysheridan in https://github.com/fern-api/fern/pull/3077\r\
        \n* docs: add info on new icon component by @minaelee in https://github.com/fern-api/fern/pull/3079\r\
        \n* docs: update availability documentation by @minaelee in https://github.com/fern-api/fern/pull/3078\r\
        \n* (feature): leverage OpenAPI extension `x-tags` for schemas by @dsinghvi\
        \ in https://github.com/fern-api/fern/pull/3081\r\n* fix: make express generator\
        \ respect it's version while publishing by @armandobelardo in https://github.com/fern-api/fern/pull/3084\r\
        \n* fix, nit: update the name of the GH workflow step to match by @armandobelardo\
        \ in https://github.com/fern-api/fern/pull/3085\r\n* fix: address recursive\
        \ loop in example gen with a max depth and lookback by @armandobelardo in https://github.com/fern-api/fern/pull/3086\r\
        \n* (internal): stop running eslint by @dsinghvi in https://github.com/fern-api/fern/pull/3087\r\
        \n* (chore): upgrade mrlint and reenable eslint by @dsinghvi in https://github.com/fern-api/fern/pull/3088\r\
        \n* fix: add missing ruby dependencies to ensure rubocop can install by @armandobelardo\
        \ in https://github.com/fern-api/fern/pull/3090\r\n* fix, ts: leverage the full\
        \ package path for `reference.md` by @armandobelardo in https://github.com/fern-api/fern/pull/3083\r\
        \n* (feature): Add option to disable OpenAPI example generation by @amckinney\
        \ in https://github.com/fern-api/fern/pull/3091\r\n* (ts, feature): introduce\
        \ custom config for `tolerateRepublish` to re publish npm versions by @dsinghvi\
        \ in https://github.com/fern-api/fern/pull/3093\r\n* improvement, python: swap\
        \ to literals instead of enums by @armandobelardo in https://github.com/fern-api/fern/pull/3082\r\
        \n* docs: add new sdks quickstarts and update docs.yml by @minaelee in https://github.com/fern-api/fern/pull/3095\r\
        \n* docs: update feb 2024 changelog by @minaelee in https://github.com/fern-api/fern/pull/3092\r\
        \n* (fix): republish python seed container by @dsinghvi in https://github.com/fern-api/fern/pull/3098\r\
        \n* (fix): support generating correct code snippets when extending base client\
        \ in python by @dsinghvi in https://github.com/fern-api/fern/pull/3097\r\n*\
        \ (fix): Importer handles adding imports from api.yml  by @dsinghvi in https://github.com/fern-api/fern/pull/3100\r\
        \n* fix: build seed docker multiplatform by @armandobelardo in https://github.com/fern-api/fern/pull/3099\r\
        \n* (feature): allow overriding type for global headers by @dsinghvi in https://github.com/fern-api/fern/pull/3101\r\
        \n* feat, python: add in max_retries with exponential backoff by @armandobelardo\
        \ in https://github.com/fern-api/fern/pull/3096\r\n* fix, python: use docstrings\
        \ instead of descriptions by @armandobelardo in https://github.com/fern-api/fern/pull/3108\r\
        \n* chore: cache docker builds in github actions by @mscolnick in https://github.com/fern-api/fern/pull/3104\r\
        \n* chore: migrate to Vitest by @mscolnick in https://github.com/fern-api/fern/pull/3103\r\
        \n* (feature): Go supports simpler unions by @amckinney in https://github.com/fern-api/fern/pull/3111\r\
        \n* fix: strip trailing slash from environments list by @abvthecity in https://github.com/fern-api/fern/pull/3109\r\
        \n* chore: stop checking equality when merging files by @armandobelardo in https://github.com/fern-api/fern/pull/3112\r\
        \n* improvement: add additional reserved words to python by @armandobelardo\
        \ in https://github.com/fern-api/fern/pull/3116\r\n* docs: add titles and descs\
        \ by @minaelee in https://github.com/fern-api/fern/pull/3113\r\n* Revert \"\
        chore: migrate to Vitest\" by @dsinghvi in https://github.com/fern-api/fern/pull/3118\r\
        \n* (chore): fix our tests by @dsinghvi in https://github.com/fern-api/fern/pull/3119\r\
        \n* (fix): `fern generate --docs` doesn't reupload duplicate files preventing\
        \ 503s by @dsinghvi in https://github.com/fern-api/fern/pull/3120\r\n* (feature):\
        \ introduce more layout options for docs configuration by @abvthecity in https://github.com/fern-api/fern/pull/3115\r\
        \n* docs: update components docs by @minaelee in https://github.com/fern-api/fern/pull/3117\r\
        \n* (beta): introduce new api configuration in generators.yml by @dsinghvi in\
        \ https://github.com/fern-api/fern/pull/3121\r\n* (fix): `mergeWith` actually\
        \ merges with incoming spec by @dsinghvi in https://github.com/fern-api/fern/pull/3124\r\
        \n* build(deps): bump jose from 4.11.2 to 4.15.5 by @dependabot in https://github.com/fern-api/fern/pull/3123\r\
        \n\r\n## New Contributors\r\n* @mscolnick made their first contribution in https://github.com/fern-api/fern/pull/3104\r\
        \n\r\n**Full Changelog**: https://github.com/fern-api/fern/compare/0.18.5...0.19.0"
      type: chore
  createdAt: "2024-03-07"
  irVersion: 36
  version: 0.19.0
- changelogEntry:
    - summary: "## What's Changed\r\n* (fix): `mergeWith` actually merges with incoming\
        \ spec by @dsinghvi in https://github.com/fern-api/fern/pull/3124\r\n\r\n\r\n\
        **Full Changelog**: https://github.com/fern-api/fern/compare/0.19.0-rc8...0.19.0-rc9"
      type: chore
  createdAt: "2024-03-07"
  irVersion: 36
  version: 0.19.0-rc9
- changelogEntry:
    - summary: "## What's Changed\r\n* (improvement, python): add additional reserved\
        \ words to python by @armandobelardo in https://github.com/fern-api/fern/pull/3116\r\
        \n* (chore): fix our tests by @dsinghvi in https://github.com/fern-api/fern/pull/3119\r\
        \n* (fix): `fern generate --docs` doesn't reupload duplicate files preventing\
        \ 503s by @dsinghvi in https://github.com/fern-api/fern/pull/3120\r\n* (feature):\
        \ introduce more layout options for docs configuration by @abvthecity in https://github.com/fern-api/fern/pull/3115\r\
        \n* (beta): introduce new api configuration in generators.yml by @dsinghvi in\
        \ https://github.com/fern-api/fern/pull/3121\r\n\r\n\r\n**Full Changelog**:\
        \ https://github.com/fern-api/fern/compare/0.19.0-rc7...0.19.0-rc8"
      type: chore
  createdAt: "2024-03-07"
  irVersion: 36
  version: 0.19.0-rc8
- changelogEntry:
    - summary: "## What's Changed\r\n* chore: stop checking equality when merging files\
        \ by @armandobelardo in https://github.com/fern-api/fern/pull/3112\r\n\r\n\r\
        \n**Full Changelog**: https://github.com/fern-api/fern/compare/0.19.0-rc6...0.19.0-rc7"
      type: chore
  createdAt: "2024-03-05"
  irVersion: 36
  version: 0.19.0-rc7
- changelogEntry:
    - summary: "## What's Changed\r\n* (fix, python): use docstrings instead of descriptions\
        \ by @armandobelardo in https://github.com/fern-api/fern/pull/3108\r\n* (feature,\
        \ go): Supports simpler unions by @amckinney in https://github.com/fern-api/fern/pull/3111\r\
        \n* (fix, cli): strip trailing slash from environments list by @abvthecity in\
        \ https://github.com/fern-api/fern/pull/3109\r\n* (feature): allow overriding\
        \ type for global headers by @dsinghvi in https://github.com/fern-api/fern/pull/3101\r\
        \n* (feat, python): add in max_retries with exponential backoff by @armandobelardo\
        \ in https://github.com/fern-api/fern/pull/3096\r\n* (ts, feature): introduce\
        \ custom config for `tolerateRepublish` to re publish npm versions by @dsinghvi\
        \ in https://github.com/fern-api/fern/pull/3093\r\n* (improvement, python):\
        \ swap to literals instead of enums by @armandobelardo in https://github.com/fern-api/fern/pull/3082\r\
        \n* (fix, python): support generating correct code snippets when extending base\
        \ client in python by @dsinghvi in https://github.com/fern-api/fern/pull/3097\r\
        \n* (fix): Importer handles adding imports from api.yml  by @dsinghvi in https://github.com/fern-api/fern/pull/3100\r\
        \n* (fix, ruby): add missing ruby dependencies to ensure rubocop can install\
        \ by @armandobelardo in https://github.com/fern-api/fern/pull/3090\r\n* (fix,\
        \ ts): leverage the full package path for `reference.md` by @armandobelardo\
        \ in https://github.com/fern-api/fern/pull/3083\r\n* (feature): Add option to\
        \ disable OpenAPI example generation by @amckinney in https://github.com/fern-api/fern/pull/3091\r\
        \n* (feature): leverage OpenAPI extension `x-tags` for schemas by @dsinghvi\
        \ in https://github.com/fern-api/fern/pull/3081\r\n* (fix, typescript): serialize\
        \ optional deep object query params correctly in the TypeScript SDK  by @dsinghvi\
        \ in https://github.com/fern-api/fern/pull/3071\r\n* (fix, ruby): Ensure the\
        \ name passed into the `X-Fern-SDK-Name` header is the name of the gem, not\
        \ the client class by @armandobelardo in https://github.com/fern-api/fern/pull/3073\r\
        \n* (fix, typescript): sdk code snippets don't render empty dicts for parameters\
        \ with default values by @dsinghvi in https://github.com/fern-api/fern/pull/3074\r\
        \n* (chore): Refactor Pagination IR to support offset by @amckinney in https://github.com/fern-api/fern/pull/3072\r\
        \n* (chore, internal): move `docs-config` to use local typescript sdk gen by\
        \ @abvthecity in https://github.com/fern-api/fern/pull/3047\r\n* (feature, beta):\
        \ support reading `changelog` dir from api directory by @dsinghvi in https://github.com/fern-api/fern/pull/3075\r\
        \n* (fix, express): make express generator respect it's version while publishing\
        \ by @armandobelardo in https://github.com/fern-api/fern/pull/3084\r\n* (fix):\
        \ address recursive loop in example gen with a max depth and lookback by @armandobelardo\
        \ in https://github.com/fern-api/fern/pull/3086\r\n\r\n\r\n**Full Changelog**:\
        \ https://github.com/fern-api/fern/compare/0.19.0-rc3...0.18.5\r\n\r\n\r\n**Full\
        \ Changelog**: https://github.com/fern-api/fern/compare/0.19.0-rc4...0.19.0-rc5\r\
        \n\r\n## New Contributors\r\n* @mscolnick made their first contribution in https://github.com/fern-api/fern/pull/3104\r\
        \n\r\n**Full Changelog**: https://github.com/fern-api/fern/compare/0.19.0-rc5...0.19.0-rc6"
      type: chore
  createdAt: "2024-03-05"
  irVersion: 36
  version: 0.19.0-rc6
- changelogEntry:
    - summary: "## What's Changed\r\n* (chore, go): Release fern-go-sdk 0.17.0 by @amckinney\
        \ in https://github.com/fern-api/fern/pull/3066\r\n* (feature, go): supports\
        \ multiple files in upload by @amckinney in https://github.com/fern-api/fern/pull/3070\r\
        \n* (feature, ts): deep object query parameter serialization  by @dsinghvi in\
        \ https://github.com/fern-api/fern/pull/3060\r\n* (chore): CLI supports providing\
        \ IR v33 to TypeScript generators  by @dsinghvi in https://github.com/fern-api/fern/pull/3060\r\
        \n\r\n\r\n**Full Changelog**: https://github.com/fern-api/fern/compare/0.18.4...0.18.5"
      type: chore
  createdAt: "2024-02-27"
  irVersion: 36
  version: 0.18.5
- changelogEntry:
    - summary: "## What's Changed\r\n* (fix): OpenAPI/AsyncAPI importer handles invalid\
        \ datetime examples by @dsinghvi in https://github.com/fern-api/fern/pull/3056\r\
        \n* (fix): ensure we apply audience-based filtering to examples as well by @armandobelardo\
        \ in https://github.com/fern-api/fern/pull/3043\r\n* (feat, fern): allow headers\
        \ to specify their envvar as well by @armandobelardo in https://github.com/fern-api/fern/pull/3061\r\
        \n* (feat, python): support envvar scanning for headers by @armandobelardo in\
        \ https://github.com/fern-api/fern/pull/3064\r\n\r\n## New Contributors\r\n\
        * @Danwakeem made their first contribution in https://github.com/fern-api/fern/pull/3057\r\
        \n\r\n**Full Changelog**: https://github.com/fern-api/fern/compare/0.18.3...0.18.4"
      type: chore
  createdAt: "2024-02-26"
  irVersion: 36
  version: 0.18.4
- changelogEntry:
    - summary: "## What's Changed\r\n*  (fix, java): leverage callTimeout instead of\
        \ readTimeout for RequestOptions timeout configuration by @armandobelardo in\
        \ https://github.com/fern-api/fern/pull/3031\r\n* (fix, java): Address NPE for\
        \ RequestOptions with new timeout feature by @armandobelardo in https://github.com/fern-api/fern/pull/3053\r\
        \n* (fix, go): Snippets for optional primitive aliases are accurate by @amckinney\
        \ in https://github.com/fern-api/fern/pull/3050\r\n* (fix, python): move from\
        \ lists to sequences when using lists in function signatures by @armandobelardo\
        \ in https://github.com/fern-api/fern/pull/3040\r\n* (fix, java) Use safe name\
        \ to generate discriminator wrapper class by @kikones34 in https://github.com/fern-api/fern/pull/2961\r\
        \n* (fix, python): just use jsonable_encoder and remove .value from enum references\
        \ by @armandobelardo in https://github.com/fern-api/fern/pull/3044\r\n* (fix,\
        \ python): fix envvars scanning by updating the ApiError usage by @armandobelardo\
        \ in https://github.com/fern-api/fern/pull/3046\r\n* (feature): OpenAPI importer\
        \ attempts to use tag order to render endpoints if possible by @dsinghvi in\
        \ https://github.com/fern-##\r\n* (improvement, python): make optional fields\
        \ not required by default by @armandobelardo in https://github.com/fern-api/fern/pull/3041\r\
        \n* (feature): Add pagination (IRv35) by @amckinney in https://github.com/fern-api/fern/pull/2985\r\
        \n* (feature): support asyncapi examples via `x-fern-examples` by @dsinghvi\
        \ in https://github.com/fern-api/fern/pull/3042\r\n* (feature): generate default\
        \ examples for WebSocket Sessions by @dsinghvi in https://github.com/fern-api/fern/pull/3039\r\
        \n* (fix): fern check no longer throws when an undiscriminated union is a list\
        \ of primitives by @dsinghvi in https://github.com/fern-api/fern/pull/3055\r\
        \n\r\n\r\n**Full Changelog**: https://github.com/fern-api/fern/compare/0.18.2...0.18.3-rc0\r\
        \n\r\n## New Contributors\r\n* @kikones34 made their first contribution in https://github.com/fern-api/fern/pull/2961\r\
        \n\r\n**Full Changelog**: https://github.com/fern-api/fern/compare/0.18.3-rc1...0.18.3-rc2"
      type: chore
  createdAt: "2024-02-26"
  irVersion: 35
  version: 0.18.3
- changelogEntry:
    - summary: "## What's Changed\r\n* (feature, python): introduce feature flag to\
        \ simplify imports in python and remove the nested `resources` directory by\
        \ @dsinghvi in https://github.com/fern-api/fern/pull/3029\r\n* (chore, internal):\
        \ move `openapi-ir` to use local typescript sdk codegen by @dsinghvi in https://github.com/fern-api/fern/pull/3033\r\
        \n* (docs): external sidebar links, filled navbar button, tab slug overrides\
        \ by @abvthecity in https://github.com/fern-api/fern/pull/3034\r\n* (feature):\
        \ Add Go snippet generation by @amckinney in https://github.com/fern-api/fern/pull/3035\r\
        \n* (feature): Importer brings in Websocket Channels from `AsyncAPI`  by @dsinghvi\
        \ in https://github.com/fern-api/fern/pull/3037\r\n\r\n\r\n**Full Changelog**:\
        \ https://github.com/fern-api/fern/compare/0.18.1...0.18.2"
      type: chore
  createdAt: "2024-02-22"
  irVersion: 34
  version: 0.18.2
- changelogEntry:
    - summary: "## What's Changed\r\n* docs: define fern as a toolkit by @dannysheridan\
        \ in https://github.com/fern-api/fern/pull/2974\r\n* (feature): introduce websocket\
        \ channel into fern definition by @dsinghvi in https://github.com/fern-api/fern/pull/2975\r\
        \n* (fix): `fern write-overrides` uses summary to generate method name if no\
        \ operation id and tag are present by @dsinghvi in https://github.com/fern-api/fern/pull/2976\r\
        \n* (python, feat): add in request options to python by @armandobelardo in https://github.com/fern-api/fern/pull/2926\r\
        \n* (fix):  postman collection is published appropriately by @dsinghvi in https://github.com/fern-api/fern/pull/2978\r\
        \n* (internal): add websocket to IR by @dsinghvi in https://github.com/fern-api/fern/pull/2981\r\
        \n* (internal): register websocket schemas with fdr by @dsinghvi in https://github.com/fern-api/fern/pull/2983\r\
        \n* python, fix: revert regressions in writing circular references by @armandobelardo\
        \ in https://github.com/fern-api/fern/pull/2988\r\n* (typescript): always use\
        \ `node-fetch` when in Node.js by @dsinghvi in https://github.com/fern-api/fern/pull/2989\r\
        \n* (typescript): Fetcher supports sending bytes in request body in `0.11.4`\
        \ by @dsinghvi in https://github.com/fern-api/fern/pull/2991\r\n* (feature):\
        \ make sure casing overrides take affect by @dsinghvi in https://github.com/fern-api/fern/pull/2992\r\
        \n* (fix): IR generation respects casing overrides by @dsinghvi in https://github.com/fern-api/fern/pull/2994\r\
        \n* chore, ruby: release the ruby generators to include IR compatibility fix\
        \ by @armandobelardo in https://github.com/fern-api/fern/pull/2995\r\n* (fix):\
        \ `x-fern-webhook` respects sdk method and group name by @dsinghvi in https://github.com/fern-api/fern/pull/2996\r\
        \n* (feat, openapi): add global header aliasing by @armandobelardo in https://github.com/fern-api/fern/pull/2990\r\
        \n* feat, ts: add in a reference generator class by @armandobelardo in https://github.com/fern-api/fern/pull/2998\r\
        \n* improvement: tweaks to how we write references by @armandobelardo in https://github.com/fern-api/fern/pull/3001\r\
        \n* (feat, java): add timeout to request options by @armandobelardo in https://github.com/fern-api/fern/pull/2973\r\
        \n* chore: nest Go changelog within ./go/sdk by @dannysheridan in https://github.com/fern-api/fern/pull/3004\r\
        \n* docs: delete unused pages by @minaelee in https://github.com/fern-api/fern/pull/3008\r\
        \n* docs: fix broken link  by @minaelee in https://github.com/fern-api/fern/pull/3007\r\
        \n* (chore, internal): speed up seed tests by using custom runner by @dsinghvi\
        \ in https://github.com/fern-api/fern/pull/3005\r\n* (chore, internal): introduce\
        \ telemetry for seed CLI by @dsinghvi in https://github.com/fern-api/fern/pull/3009\r\
        \n* (fix): optional enum body parameters now pass check by @dsinghvi in https://github.com/fern-api/fern/pull/2914\r\
        \n* (fix, python): literals are properly accepted as `query`, `path`, `header`,\
        \ inlined body and referenced body parameters by @dsinghvi in https://github.com/fern-api/fern/pull/3012\r\
        \n* improvement: allow files to be arrays within the IR by @armandobelardo in\
        \ https://github.com/fern-api/fern/pull/2993\r\n* (fix, typescript): core.Stream\
        \ is browser compatible by @dsinghvi in https://github.com/fern-api/fern/pull/3017\r\
        \n* (chore, internal): setup browser playground for ts generator by @dsinghvi\
        \ in https://github.com/fern-api/fern/pull/3019\r\n* build(deps): bump golang.org/x/tools\
        \ from 0.17.0 to 0.18.0 in /generators/go by @dependabot in https://github.com/fern-api/fern/pull/3015\r\
        \n* (typescript, release): release browser compatible streaming in `0.11.5`\
        \ by @dsinghvi in https://github.com/fern-api/fern/pull/3022\r\n* (internal)\
        \ rename Websocket to WebSocket and bump fdr by @abvthecity in https://github.com/fern-api/fern/pull/3018\r\
        \n* feats, ruby: add in idempotency headers and improve enum and union implementations\
        \ by @armandobelardo in https://github.com/fern-api/fern/pull/3020\r\n* improvement,\
        \ python: update python file type to be more reflective or HTTPX types and allow\
        \ lists of files by @armandobelardo in https://github.com/fern-api/fern/pull/3010\r\
        \n* build(deps): bump axios from 0.27.2 to 0.28.0 by @dependabot in https://github.com/fern-api/fern/pull/3024\r\
        \n* fix: websocket inline jsonExample and ir-to-fdr path by @abvthecity in https://github.com/fern-api/fern/pull/3026\r\
        \n* improvement, seed: reduce size of seed containers and speed up python and\
        \ java tests by @armandobelardo in https://github.com/fern-api/fern/pull/3011\r\
        \n* feature, python: allow for users to define custom exports from __init__.py\
        \ by @armandobelardo in https://github.com/fern-api/fern/pull/3025\r\n* build(deps):\
        \ bump github.com/fern-api/generator-exec-go from 0.0.574 to 0.0.600 in /generators/go\
        \ by @dependabot in https://github.com/fern-api/fern/pull/3021\r\n* (java, fix):\
        \ file upload endpoints compile when determining mime type by @dsinghvi in https://github.com/fern-api/fern/pull/3027\r\
        \n* (fix): a single enum with x-fern-enum is not turned into a literal by @dsinghvi\
        \ in https://github.com/fern-api/fern/pull/3028\r\n\r\n\r\n**Full Changelog**:\
        \ https://github.com/fern-api/fern/compare/0.18.0...0.18.1"
      type: chore
  createdAt: "2024-02-21"
  irVersion: 34
  version: 0.18.1
- changelogEntry:
    - summary: "## What's Changed\r\n* (chore, ruby): release the ruby generators to\
        \ include IR compatibility fix by @armandobelardo in https://github.com/fern-api/fern/pull/2995\r\
        \n* (cli, fix): `x-fern-webhook` respects sdk method and group name by @dsinghvi\
        \ in https://github.com/fern-api/fern/pull/2996\r\n* (cli, feature): IR generation\
        \ respects casing overrides by @dsinghvi in https://github.com/fern-api/fern/pull/2994\r\
        \n* (python, feat): add in request options to python by @armandobelardo in https://github.com/fern-api/fern/pull/2926\r\
        \n* (typescript): always use `node-fetch` when in Node.js by @dsinghvi in https://github.com/fern-api/fern/pull/2989\r\
        \n* (typescript): Fetcher supports sending bytes in request body in `0.11.4`\
        \ by @dsinghvi in https://github.com/fern-api/fern/pull/2991\r\n\r\n\r\n**Full\
        \ Changelog**: https://github.com/fern-api/fern/compare/0.18.0...0.18.0-rc0\r\
        \n\r\n\r\n**Full Changelog**: https://github.com/fern-api/fern/compare/0.18.1-rc1...0.18.1-rc2"
      type: chore
  createdAt: "2024-02-16"
  irVersion: 33
  version: 0.18.1-rc2
- changelogEntry:
    - summary: "## What's Changed\r\n* (fix): handle `optional` multipart file upload\
        \ parameters by @armandobelardo in https://github.com/fern-api/fern/pull/2964\r\
        \n* (break): sever base paths are no longer pre-pended to endpoint URLs in OpenAPI\
        \ Parser by @dsinghvi in https://github.com/fern-api/fern/pull/2972\r\n\r\n\r\
        \n**Full Changelog**: https://github.com/fern-api/fern/compare/0.17.10...0.18.0"
      type: chore
  createdAt: "2024-02-14"
  irVersion: 33
  version: 0.18.0
- changelogEntry:
    - summary: "## What's Changed\r\n* (typescript): typescript generator forwards runtime\
        \ information via `X-Fern-Runtime` header by @dsinghvi in https://github.com/fern-api/fern/pull/2962\r\
        \n* (python): Remove literals from the function signature by @armandobelardo\
        \ in https://github.com/fern-api/fern/pull/2952\r\n* (fix): TypeScript SDK generator\
        \ no longer enables `noUnusedParameters` in tsconfg.json by @dsinghvi in https://github.com/fern-api/fern/pull/2968\r\
        \n* (python): Remove support for Python 3.7  by @armandobelardo in https://github.com/fern-api/fern/pull/2967\r\
        \n* (fix): OpenAPI importer appropriately handles custom json content types\
        \ by @dsinghvi in https://github.com/fern-api/fern/pull/2971\r\n\r\n\r\n**Full\
        \ Changelog**: https://github.com/fern-api/fern/compare/0.17.9...0.17.10"
      type: chore
  createdAt: "2024-02-13"
  irVersion: 33
  version: 0.17.10
- changelogEntry:
    - summary: "## What's Changed\r\n* (internal): initialize csharp AST by @dsinghvi\
        \ in https://github.com/fern-api/fern/pull/2938\r\n* (feature): go generator\
        \ supports whitelabelling by @dsinghvi in https://github.com/fern-api/fern/pull/2953\r\
        \n* (feature): OpenAPI importer handles extending undiscriminated unions if\
        \ they are objects by @dsinghvi in https://github.com/fern-api/fern/pull/2956\r\
        \n\r\n\r\n**Full Changelog**: https://github.com/fern-api/fern/compare/0.17.8...0.17.9"
      type: chore
  createdAt: "2024-02-13"
  irVersion: 33
  version: 0.17.9
- changelogEntry:
    - summary: "## What's Changed\r\n* (feature): support whitelabeling SDKs  by @dsinghvi\
        \ in https://github.com/fern-api/fern/pull/2928\r\n* (feature): css + js + measure\
        \ img size by @abvthecity in https://github.com/fern-api/fern/pull/2872api/fern/pull/2937\r\
        \n\r\n\r\n**Full Changelog**: https://github.com/fern-api/fern/compare/0.17.7...0.17.8"
      type: chore
  createdAt: "2024-02-11"
  irVersion: 33
  version: 0.17.8
- changelogEntry:
    - summary: "## What's Changed\r\n* (fix): read nuget output mode\r\n\r\n\r\n**Full\
        \ Changelog**: https://github.com/fern-api/fern/compare/0.17.3...0.17.5"
      type: chore
  createdAt: "2024-02-09"
  irVersion: 33
  version: 0.17.7
- changelogEntry:
    - summary: "## What's Changed\r\n* (fix): only opt in go and ruby to capitalize\
        \ initialisms by @dsinghvi in https://github.com/fern-api/fern/pull/2925\r\n\
        \r\n\r\n**Full Changelog**: https://github.com/fern-api/fern/compare/0.17.3...0.17.4"
      type: chore
  createdAt: "2024-02-09"
  irVersion: 33
  version: 0.17.4
- changelogEntry:
    - summary: "## What's Changed\r\n* improvement: add better numbering support for\
        \ snakecasing when smartCasing is enabled by @armandobelardo in https://github.com/fern-api/fern/pull/2921\r\
        \n\r\n\r\n**Full Changelog**: https://github.com/fern-api/fern/compare/0.17.1...0.17.3"
      type: chore
  createdAt: "2024-02-09"
  irVersion: 33
  version: 0.17.3
- changelogEntry:
    - summary: "## What's Changed\r\n* (fix): misc improvements to OpenAPI example generation\
        \ by @dsinghvi in https://github.com/fern-api/fern/pull/2916\r\n\r\n\r\n**Full\
        \ Changelog**: https://github.com/fern-api/fern/compare/0.17.1...0.17.2"
      type: chore
  createdAt: "2024-02-08"
  irVersion: 33
  version: 0.17.2
- changelogEntry:
    - summary: "## What's Changed\r\n* (fix): OpenAPI overrides replaces list of primitives\
        \ but merges list of objects by @dsinghvi in https://github.com/fern-api/fern/pull/2910\r\
        \n* (fix): OpenAPI overrides replaces list of primitives but merges list of\
        \ objects by @dsinghvi in https://github.com/fern-api/fern/pull/2910\r\n* (fix):\
        \ use brightness not luminance to flip the color theme by @abvthecity in https://github.com/fern-api/fern/pull/2912\r\
        \napi/fern/pull/2915\r\n\r\n\r\n**Full Changelog**: https://github.com/fern-api/fern/compare/0.17.0...0.17.1"
      type: chore
  createdAt: "2024-02-07"
  irVersion: 33
  version: 0.17.1
- changelogEntry:
    - summary: "- **break**: The OpenAPI importer now considers the `title` field when\
        \ generating a schema name. It only considers this field if there is no whitespace\
        \ and only contains alphabetic characters. We're constantly trying to improve\
        \ Fern to generate as idiomatic code as possible and naming schemas correctly\
        \ is a huge part of that. \r\n \r\n   By upgrading the Fern CLI to a `0.17.x`\
        \ version, any SDKs with the following OpenAPI would receive compile breaks\
        \ b/c the object would be renamed as `Bar`.\r\n   ```yaml\r\n   Foo: \r\n  \
        \   title: Bar\r\n     type: object\r\n   ```\r\n"
      type: chore
  createdAt: "2024-02-07"
  irVersion: 33
  version: 0.17.0
- changelogEntry:
    - summary: "## What's Changed\r\n* (feature): additional layout options for docs\
        \ by @abvthecity in https://github.com/fern-api/fern/pull/2781\r\n* (feature):\
        \ `x-fern-examples` extension in OpenAPI operation by @abvthecity in https://github.com/fern-api/fern/pull/2856\r\
        \n**Full Changelog**: https://github.com/fern-api/fern/compare/0.16.43...0.16.44-rc0\r\
        \n* (java): java sdk, model and spring generators now support boolean literals\
        \ by @dsinghvi in https://github.com/fern-api/fern/pull/2887\r\n* fixes: \U0001F48E\
        \ Ruby: Fix typos, imports and several other papercuts within SDK generation\
        \ by @armandobelardo in https://github.com/fern-api/fern/pull/2868\r\n* fix:\
        \ Ruby: fix version header and file write location by @armandobelardo in https://github.com/fern-api/fern/pull/2889\r\
        \n* fix: ruby: support deeply nested objects correctly by @armandobelardo in\
        \ https://github.com/fern-api/fern/pull/2895\r\n* chore: allow releasing RCs\
        \ through Actions by @armandobelardo in https://github.com/fern-api/fern/pull/2896\r\
        \n* fix: update the dev release workflow to leverage full commit history by\
        \ @armandobelardo in https://github.com/fern-api/fern/pull/2897\r\n* additional\
        \ config options by @abvthecity in https://github.com/fern-api/fern/pull/2781\r\
        \n* improvement: update readme to expose fastapi configs by @armandobelardo\
        \ in https://github.com/fern-api/fern/pull/2901\r\n* fix: ruby: address potential\
        \ naming conflicts within SDK by @armandobelardo in https://github.com/fern-api/fern/pull/2902\r\
        \n* fix: Ruby: ensure services always have a name by @armandobelardo in https://github.com/fern-api/fern/pull/2903\r\
        \n* fix: improve handling color config for dark vs light themes by @abvthecity\
        \ in https://github.com/fern-api/fern/pull/2904\r\n\r\n\r\n**Full Changelog**:\
        \ https://github.com/fern-api/fern/compare/0.16.43...0.16.44-rc1"
      type: chore
  createdAt: "2024-02-06"
  irVersion: 32
  version: 0.16.44-rc1
- changelogEntry:
    - summary:
        "## What's Changed\r\n* (ruby): 0.0.1 Release by @armandobelardo in https://github.com/fern-api/fern/pull/2858\r\
        \n* (java): java sdk generator supports idempotency headers by @dsinghvi in\
        \ https://github.com/fern-api/fern/pull/2884\r\n* (cli): `x-fern-streaming`\
        \ respects extensions on stream property by @dsinghvi in https://github.com/fern-api/fern/pull/2853\r\
        \n* (cli): list overrides win over OpenAPI and do not get combined by @dsinghvi\
        \ in https://github.com/fern-api/fern/pull/2854\r\n\r\n**Full Changelog**: https://github.com/fern-api/fern/compare/0.16.43-rc0...0.16.43-rc1\r\
        \n\r\n\r\n**Full Changelog**: https://github.com/fern-api/fern/compare/0.16.43-rc1...0.16.43-rc2"
      type: chore
  createdAt: "2024-02-04"
  irVersion: 32
  version: 0.16.43
- changelogEntry:
    - summary: "## What's Changed\r\n* improvement: TypeScript SDK steps in quickstart\
        \ by @dannysheridan in https://github.com/fern-api/fern/pull/2829\r\n* fix:\
        \ increase python generator recursion depth to allow for deeply nested examples\
        \ by @armandobelardo  in https://github.com/fern-api/fern/pull/2825\r\n* fix:\
        \ OpenAPI importer respects `x-examples` key by @dsinghvi in https://github.com/fern-api/fern/pull/2845\r\
        \n* (fix): Add support for custom code samples by @abvthecity in https://github.com/fern-api/fern/pull/2842\r\
        \n* (fix): OpenAPI importer brings in example names by @dsinghvi in https://github.com/fern-api/fern/pull/2847\r\
        \n* (fix): `fern write-definition` does not remove markdown formatting by @dsinghvi\
        \ in https://github.com/fern-api/fern/pull/2849\r\n* (feature): introduce `x-fern-resolutions`\
        \ extension by @dsinghvi in https://github.com/fern-api/fern/pull/2844\r\n\r\
        \n## New Contributors\r\n* @abvthecity made their first contribution in https://github.com/fern-api/fern/pull/2842\r\
        \n\r\n**Full Changelog**: https://github.com/fern-api/fern/compare/0.16.41...0.16.42"
      type: chore
  createdAt: "2024-02-01"
  irVersion: 32
  version: 0.16.42
- changelogEntry:
    - summary: "## What's Changed\r\n* (feature): OpenAPI importer supports format `json-string`\
        \ by @dsinghvi in https://github.com/fern-api/fern/pull/2827\r\n  ```yaml\r\n\
        \  MySchema: \r\n    type: string\r\n    format: json-string # <---- OpenAPI\
        \ importer handles this\r\n  ```\r\n\r\n\r\n**Full Changelog**: https://github.com/fern-api/fern/compare/0.16.40...0.16.41"
      type: chore
  createdAt: "2024-01-29"
  irVersion: 32
  version: 0.16.41
- changelogEntry:
    - summary: "## What's Changed\r\n* (fix): add a `disable-example` flag for generators\
        \ by @dsinghvi in https://github.com/fern-api/fern/pull/2826\r\n  ```yaml\r\n\
        \  generators: \r\n    - name: ...\r\n       version: ...\r\n       disable-examples:\
        \ true # A temporary workaround while we iron out example deserialization bugs\
        \ in python\r\n  ```\r\n\r\n\r\n**Full Changelog**: https://github.com/fern-api/fern/compare/0.16.39...0.16.40"
      type: chore
  createdAt: "2024-01-29"
  irVersion: 32
  version: 0.16.40
- changelogEntry:
    - summary: "## What's Changed\r\n* (release): support scanning env variable for\
        \ auth in python sdk generator 0.8.1  by @dsinghvi in https://github.com/fern-api/fern/pull/2811\r\
        \n* (feature): introduce nuget output location by @dsinghvi in https://github.com/fern-api/fern/pull/2812\r\
        \n\r\n\r\n**Full Changelog**: https://github.com/fern-api/fern/compare/0.16.38...0.16.39"
      type: chore
  createdAt: "2024-01-26"
  irVersion: 32
  version: 0.16.39
- changelogEntry:
    - summary: "## What's Changed\r\n* (fix): OpenAPI importer uses the `value` field\
        \ when looking at `examples` by @dsinghvi in https://github.com/fern-api/fern/pull/2803\r\
        \n\r\n\r\n**Full Changelog**: https://github.com/fern-api/fern/compare/0.16.37...0.16.38"
      type: chore
  createdAt: "2024-01-26"
  irVersion: 32
  version: 0.16.38
- changelogEntry:
    - summary: "## What's Changed\r\n* (fix): Allow Ruby generator to work on IRv32\
        \ by @armandobelardo in https://github.com/fern-api/fern/pull/2668\r\n* (chore):\
        \ Go generators use IRv32 by @amckinney in https://github.com/fern-api/fern/pull/2672\r\
        \n* (fix): python sdk sends enum value for inlined requests by @dsinghvi in\
        \ https://github.com/fern-api/fern/pull/2793\r\n* (release): 0.8.0 of python-sdk\
        \ generator by @dsinghvi in https://github.com/fern-api/fern/pull/2795\r\n*\
        \ (fix): OpenAPI importer query parameters always generate valid names by @dsinghvi\
        \ in https://github.com/fern-api/fern/pull/2801\r\n* (fix): OpenAPI importer\
        \ example generation skips object query params by @dsinghvi in https://github.com/fern-api/fern/pull/2800\r\
        \n\r\n## New Contributors\r\n* @SK-Sam made their first contribution in https://github.com/fern-api/fern/pull/2687\r\
        \n\r\n**Full Changelog**: https://github.com/fern-api/fern/compare/0.16.36...0.16.37"
      type: chore
  createdAt: "2024-01-25"
  irVersion: 32
  version: 0.16.37
- changelogEntry:
    - summary: "## What's Changed\r\n* feature: CLI supports running Ruby sdk + model\
        \ generator by @armandobelardo in https://github.com/fern-api/fern/pull/2570\r\
        \n* fix: OpenAPI importer adds variables accordingly by @dsinghvi in https://github.com/fern-api/fern/pull/2667\r\
        \n\r\n\r\n**Full Changelog**: https://github.com/fern-api/fern/compare/0.16.35...0.16.36"
      type: chore
  createdAt: "2024-01-19"
  irVersion: 32
  version: 0.16.36
- changelogEntry:
    - summary: "## What's Changed\r\n* fix: OpenAPI importer supports union examples\
        \  by @dsinghvi in https://github.com/fern-api/fern/pull/2653\r\n\r\n\r\n**Full\
        \ Changelog**: https://github.com/fern-api/fern/compare/0.16.34...0.16.35"
      type: chore
  createdAt: "2024-01-18"
  irVersion: 32
  version: 0.16.35
- changelogEntry:
    - summary: "## What's Changed\r\n* fix: OpenAPI importer supports generating examples\
        \ for `unknown` by @dsinghvi in https://github.com/fern-api/fern/pull/2624\r\
        \n* fix: auto generation of primitive examples by @dsinghvi in https://github.com/fern-api/fern/pull/2625\r\
        \n* fix: misc fixes to OpenAPI example generation by @dsinghvi in https://github.com/fern-api/fern/pull/2630\r\
        \n* fix: `getAllProperties` visits references by @dsinghvi in https://github.com/fern-api/fern/pull/2631\r\
        \n* fix: OpenAPI importer uses generated names for aliases by @dsinghvi in https://github.com/fern-api/fern/pull/2632\r\
        \n* fix: inlined component schemas are added to __package__.yml by @dsinghvi\
        \ in https://github.com/fern-api/fern/pull/2633\r\n* fix: OpenAPI importer handles\
        \ property conflicts from grandparents by @dsinghvi in https://github.com/fern-api/fern/pull/2637\r\
        \n* fix: OpenAPI importer replaces schemas that start with numbers with alphabetic\
        \ notation by @dsinghvi in https://github.com/fern-api/fern/pull/2638\r\n* fix:\
        \ upgrade fiddle sdk to `0.0.386` so that license generation works by @dsinghvi\
        \ in https://github.com/fern-api/fern/pull/2643\r\n* fix: OpenAPI importer removes\
        \ redundant path from environment by @dsinghvi in https://github.com/fern-api/fern/pull/2650\r\
        \n* fix: OpenAPI importer doesn't extend aliased schemas that have a property\
        \ conflict by @dsinghvi in https://github.com/fern-api/fern/pull/2651\r\n* fix:\
        \ OpenAPI importer doesn't set name override for nested key value pair by @dsinghvi\
        \ in https://github.com/fern-api/fern/pull/2652\r\n\r\n\r\n**Full Changelog**:\
        \ https://github.com/fern-api/fern/compare/0.16.33...0.16.34"
      type: chore
  createdAt: "2024-01-17"
  irVersion: 32
  version: 0.16.34
- changelogEntry:
    - summary: "## What's Changed\r\n* feature: add `fern mock` command by @amckinney\
        \ in https://github.com/fern-api/fern/pull/2618\r\n* feature: OpenAPI importer\
        \ looks at `examples` property by @dsinghvi in https://github.com/fern-api/fern/pull/2621\r\
        \n\r\n\r\n**Full Changelog**: https://github.com/fern-api/fern/compare/0.16.32...0.16.33"
      type: chore
  createdAt: "2024-01-15"
  irVersion: 32
  version: 0.16.33
- changelogEntry:
    - summary: "## What's Changed\r\n* fix: OpenAPI importer handles converting boolean\
        \ enums  @dsinghvi in https://github.com/fern-api/fern/pull/2616\r\n\r\n\r\n\
        **Full Changelog**: https://github.com/fern-api/fern/compare/0.16.31...0.16.32"
      type: chore
  createdAt: "2024-01-13"
  irVersion: 32
  version: 0.16.32
- changelogEntry:
    - summary: "## What's Changed\r\n* fix: OpenAPI importer visits nested `allOf` when\
        \ inlined by @dsinghvi in https://github.com/fern-api/fern/pull/2615\r\n\r\n\
        \r\n**Full Changelog**: https://github.com/fern-api/fern/compare/0.16.30...0.16.31"
      type: chore
  createdAt: "2024-01-12"
  irVersion: 32
  version: 0.16.31
- changelogEntry:
    - summary: "## What's Changed\r\n* feature: allow specifying OpenAPI overrides in\
        \ generators.yml by @dsinghvi in https://github.com/fern-api/fern/pull/2613\r\
        \n  ```yaml\r\n  # generators.yml \r\n  openapi: <path to openapi> \r\n  openapi-overrides:\
        \ <path to openapi overrides> \r\n  ```\r\n\r\n\r\n**Full Changelog**: https://github.com/fern-api/fern/compare/0.16.29...0.16.30"
      type: chore
  createdAt: "2024-01-12"
  irVersion: 32
  version: 0.16.30
- changelogEntry:
    - summary: "## What's Changed\r\n* fix: OpenAPI importer supports reading `x-fern-sdk-return-value`\
        \ by @dsinghvi in https://github.com/fern-api/fern/pull/2610\r\n\r\n\r\n**Full\
        \ Changelog**: https://github.com/fern-api/fern/compare/0.16.28...0.16.29"
      type: chore
  createdAt: "2024-01-12"
  irVersion: 32
  version: 0.16.29
- changelogEntry:
    - summary: "## What's Changed\r\n* fix: OpenAPI importer adds common server path\
        \ to endpoint path by @dsinghvi in https://github.com/fern-api/fern/pull/2603\r\
        \n\r\n\r\n**Full Changelog**: https://github.com/fern-api/fern/compare/0.16.27...0.16.28"
      type: chore
  createdAt: "2024-01-11"
  irVersion: 32
  version: 0.16.28
- changelogEntry:
    - summary: "## What's Changed\r\n* test: Add test for file upload with query params\
        \ by @amckinney in https://github.com/fern-api/fern/pull/2441\r\n* test: Replace\
        \ /bin/bash with /bin/sh by @amckinney in https://github.com/fern-api/fern/pull/2595\r\
        \n* docs: update quickstart.mdx by @minaelee in https://github.com/fern-api/fern/pull/2596\r\
        \n* fix: send descriptions for union base properties when generating docs by\
        \ @dsinghvi in https://github.com/fern-api/fern/pull/2601\r\n\r\n\r\n**Full\
        \ Changelog**: https://github.com/fern-api/fern/compare/0.16.25...0.16.26"
      type: chore
  createdAt: "2024-01-11"
  irVersion: 32
  version: 0.16.27
- changelogEntry:
    - summary: "## What's Changed\r\n* fix: OpenAPI importer creates inline request\
        \ schemas for singular allOf by @dsinghvi in https://github.com/fern-api/fern/pull/2591\r\
        \n\r\n\r\n**Full Changelog**: https://github.com/fern-api/fern/compare/0.16.24...0.16.25"
      type: chore
  createdAt: "2024-01-10"
  irVersion: 32
  version: 0.16.25
- changelogEntry:
    - summary: "## What's Changed\r\n* fix: OpenAPI converter uses literals when anyOf\
        \ has inlined enums  by @dsinghvi in https://github.com/fern-api/fern/pull/2589\r\
        \n\r\n\r\n**Full Changelog**: https://github.com/fern-api/fern/compare/0.16.23...0.16.24"
      type: chore
  createdAt: "2024-01-10"
  irVersion: 32
  version: 0.16.24
- changelogEntry:
    - summary: "## What's Changed\r\n* fix: make `generators.yml` optional if no generators\
        \ by @dsinghvi in https://github.com/fern-api/fern/pull/2585\r\n\r\n## New Contributors\r\
        \n* @minaelee made their first contribution in https://github.com/fern-api/fern/pull/2567\r\
        \n\r\n**Full Changelog**: https://github.com/fern-api/fern/compare/0.16.22...0.16.23"
      type: chore
  createdAt: "2024-01-09"
  irVersion: 32
  version: 0.16.23
- changelogEntry:
    - summary: "## What's Changed\r\n* fix: handle error declaration conflicts in OpenAPI\
        \ importer by @dsinghvi in https://github.com/fern-api/fern/pull/2550\r\n\r\n\
        \r\n**Full Changelog**: https://github.com/fern-api/fern/compare/0.16.21...0.16.22"
      type: chore
  createdAt: "2024-01-01"
  irVersion: 32
  version: 0.16.22
- changelogEntry:
    - summary: "## What's Changed\r\n* fix: OpenAPI importer handles null `anyOf` with\
        \ more than 3 variants by @dsinghvi in https://github.com/fern-api/fern/pull/2549\r\
        \n\r\n\r\n**Full Changelog**: https://github.com/fern-api/fern/compare/0.16.20...0.16.21"
      type: chore
  createdAt: "2024-01-01"
  irVersion: 32
  version: 0.16.21
- changelogEntry:
    - summary: "## What's Changed\r\n* feature: `push` mode for GitHub repository by\
        \ @dsinghvi in https://github.com/fern-api/fern/pull/2546\r\n  ```yaml\r\n \
        \ # generators.yml\r\n  - name: fernapi/fern-python-sdk\r\n    ...\r\n    github:\
        \ \r\n      mode: push\r\n      repository: owner/repo\r\n      branch: # optional\
        \ branch, if omitted uses the default channel \r\n  ```\r\n\r\n\r\n**Full Changelog**:\
        \ https://github.com/fern-api/fern/compare/0.16.19...0.16.20"
      type: chore
  createdAt: "2023-12-29"
  irVersion: 32
  version: 0.16.20
- changelogEntry:
    - summary: "**Full Changelog**: https://github.com/fern-api/fern/compare/0.16.17...0.16.19"
      type: chore
  createdAt: "2023-12-23"
  irVersion: 32
  version: 0.16.19
- changelogEntry:
    - summary: "## What's Changed\r\n* feature: openapi importer generates oauth 2 scopes\
        \ enum by @dsinghvi in https://github.com/fern-api/fern/pull/2540\r\n\r\n\r\n\
        **Full Changelog**: https://github.com/fern-api/fern/compare/0.16.16...0.16.17"
      type: chore
  createdAt: "2023-12-23"
  irVersion: 32
  version: 0.16.17
- changelogEntry:
    - summary: "## What's Changed\r\n* fix: respect audiences on inlined request bodies\
        \ by @dsinghvi in https://github.com/fern-api/fern/pull/2535\r\n\r\n\r\n**Full\
        \ Changelog**: https://github.com/fern-api/fern/compare/0.16.15...0.16.16"
      type: chore
  createdAt: "2023-12-22"
  irVersion: 32
  version: 0.16.16
- changelogEntry:
    - summary: "## What's Changed\r\n* fix: unknown types should be treated as optional\
        \ when validating examples by @dsinghvi in https://github.com/fern-api/fern/pull/2532\r\
        \n* fix: `write-definition` writes to hidden folder by @dsinghvi in https://github.com/fern-api/fern/pull/2533\r\
        \n\r\n\r\n**Full Changelog**: https://github.com/fern-api/fern/compare/0.16.14...0.16.15"
      type: chore
  createdAt: "2023-12-22"
  irVersion: 32
  version: 0.16.15
- changelogEntry:
    - summary: "## What's Changed\r\n* feature: `fern write-definition` writes out api\
        \ dependencies by @dsinghvi in https://github.com/fern-api/fern/pull/2531\r\n\
        \r\n\r\n**Full Changelog**: https://github.com/fern-api/fern/compare/0.16.13...0.16.14"
      type: chore
  createdAt: "2023-12-22"
  irVersion: 32
  version: 0.16.14
- changelogEntry:
    - summary: "## What's Changed\r\n* feature: support property level audiences by\
        \ @dsinghvi in https://github.com/fern-api/fern/pull/2526\r\n* feature: openapi\
        \ importer supports importing property level audiences by @dsinghvi in https://github.com/fern-api/fern/pull/2528\r\
        \n\r\n\r\n**Full Changelog**: https://github.com/fern-api/fern/compare/0.16.12...0.16.13"
      type: chore
  createdAt: "2023-12-21"
  irVersion: 32
  version: 0.16.13
- changelogEntry:
    - summary: "## What's Changed\r\n* internal: seed accepts path to api directory\
        \ for custom fixture by @dsinghvi in https://github.com/fern-api/fern/pull/2516\r\
        \n* fix: fern python generators rely on ir v31 by @dsinghvi in https://github.com/fern-api/fern/pull/2517\r\
        \n* feature: run prettier on doc strings by @dsinghvi in https://github.com/fern-api/fern/pull/2508\r\
        \n* fix: use `JSON.stringify` when writing IR by @dsinghvi in https://github.com/fern-api/fern/pull/2511\r\
        \n* fix: OpenAPI importer handles self referencing schemas  by @dsinghvi in\
        \ https://github.com/fern-api/fern/pull/2512\r\n* fix: handle explicit `null`\
        \ strings in OpenAPI schemas by @dsinghvi in https://github.com/fern-api/fern/pull/2514\r\
        \n* fix: `ResourceList` in fhir is an undiscriminated union with literal properties\
        \ by @armandobelardo in https://github.com/fern-api/fern/pull/2513\r\n* fix:\
        \ add `int`, `float`, and `complex` to python reserved words by @armandobelardo\
        \ in https://github.com/fern-api/fern/pull/2523\r\n\r\n\r\n**Full Changelog**:\
        \ https://github.com/fern-api/fern/compare/0.16.11...0.16.12"
      type: chore
  createdAt: "2023-12-20"
  irVersion: 32
  version: 0.16.12
- changelogEntry:
    - summary: "## What's Changed\r\n* fix: OpenAPI importer properly escapes examples\
        \ that start with $ sign by @dsinghvi in https://github.com/fern-api/fern/pull/2509\r\
        \n\r\n\r\n**Full Changelog**: https://github.com/fern-api/fern/compare/0.16.10...0.16.11"
      type: chore
  createdAt: "2023-12-18"
  irVersion: 32
  version: 0.16.11
- changelogEntry:
    - summary: "## What's Changed\r\n* document: x-fern-server-name extension by @dannysheridan\
        \ in https://github.com/fern-api/fern/pull/2504\r\n* feature: add x-fern-parameter-name\
        \ extension by @amckinney in https://github.com/fern-api/fern/pull/2489\r\n\
        * chore: seed exits 1 if tests fail  by @dsinghvi in https://github.com/fern-api/fern/pull/2505\r\
        \n* fix: x-fern-streaming can be used with x-fern-group-name by @amckinney in\
        \ https://github.com/fern-api/fern/pull/2488\r\n\r\n\r\n**Full Changelog**:\
        \ https://github.com/fern-api/fern/compare/0.16.9...0.16.10"
      type: chore
  createdAt: "2023-12-18"
  irVersion: 32
  version: 0.16.10
- changelogEntry:
    - summary: "## What's Changed\r\n* fix: improve `fern check` only logging errors\
        \ by @dsinghvi in https://github.com/fern-api/fern/pull/2501\r\n\r\n\r\n**Full\
        \ Changelog**: https://github.com/fern-api/fern/compare/0.16.8...0.16.9"
      type: chore
  createdAt: "2023-12-17"
  irVersion: 32
  version: 0.16.9
- changelogEntry:
    - summary: "## What's Changed\r\n* chore: run ci on forked PRs for contributors\
        \ by @dsinghvi in https://github.com/fern-api/fern/pull/2494\r\n* internal:\
        \ seed only runs one container per script for all fixtures by @armandobelardo\
        \ in https://github.com/fern-api/fern/pull/2492\r\n* fix: typo in docs starter\
        \ example repo by @dannysheridan in https://github.com/fern-api/fern/pull/2496\r\
        \n* fix: header on quickstart page by @dannysheridan in https://github.com/fern-api/fern/pull/2497\r\
        \n* fix: `fern write-definition` doesn't throw on non-OpenAPI workspaces by\
        \ @dsinghvi in https://github.com/fern-api/fern/pull/2499\r\n* fix: `fern check`\
        \ logs `All checks passed` if no errors @dsinghvi in https://github.com/fern-api/fern/pull/2499\r\
        \n\r\n\r\n**Full Changelog**: https://github.com/fern-api/fern/compare/0.16.7...0.16.8"
      type: chore
  createdAt: "2023-12-17"
  irVersion: 32
  version: 0.16.8
- changelogEntry:
    - summary: "## What's Changed\r\n* fix: openapi importer correctly imports across\
        \ nested fern definition files by @dsinghvi in https://github.com/fern-api/fern/pull/2491\r\
        \n\r\n\r\n**Full Changelog**: https://github.com/fern-api/fern/compare/0.16.6...0.16.7"
      type: chore
  createdAt: "2023-12-14"
  irVersion: 32
  version: 0.16.7
- changelogEntry:
    - summary: "## What's Changed\r\n* fix: openapi importer properly detects json response\
        \ by @dsinghvi in https://github.com/fern-api/fern/pull/2487\r\n\r\n\r\n**Full\
        \ Changelog**: https://github.com/fern-api/fern/compare/0.16.5...0.16.6"
      type: chore
  createdAt: "2023-12-13"
  irVersion: 32
  version: 0.16.6
- changelogEntry:
    - summary: "## What's Changed\r\n* fix: OpenAPI importer detects all possible `application/json`\
        \ request and response content types by @dsinghvi in https://github.com/fern-api/fern/pull/2486\r\
        \n\r\n\r\n**Full Changelog**: https://github.com/fern-api/fern/compare/0.16.4...0.16.5"
      type: chore
  createdAt: "2023-12-13"
  irVersion: 32
  version: 0.16.5
- changelogEntry:
    - summary: "## What's Changed\r\n* internal: enable typescript code snippets in\
        \ fern docs by @dsinghvi in https://github.com/fern-api/fern/pull/2473\r\n*\
        \ internal: `generators.yml` in public-api by @dsinghvi in https://github.com/fern-api/fern/pull/2475\r\
        \n* document: API-wide global configs in api.yml by @dannysheridan in https://github.com/fern-api/fern/pull/2478\r\
        \n* fix: escape OpenAPI string examples that star with `$` by @dsinghvi in https://github.com/fern-api/fern/pull/2483\r\
        \n* fix: handle OpenAPI importer handles unions `type: [string, object]` by\
        \ @dsinghvi in https://github.com/fern-api/fern/pull/2483\r\n\r\n\r\n**Full\
        \ Changelog**: https://github.com/fern-api/fern/compare/0.16.3...0.16.4"
      type: chore
  createdAt: "2023-12-13"
  irVersion: 32
  version: 0.16.4
- changelogEntry:
    - summary: "## What's Changed\r\n* improvement: openapi importer enum name generator\
        \ for like `>`, `<` , `<=`, `>=` by @dsinghvi in https://github.com/fern-api/fern/pull/2471\r\
        \n\r\n\r\n**Full Changelog**: https://github.com/fern-api/fern/compare/0.16.2...0.16.3"
      type: chore
  createdAt: "2023-12-11"
  irVersion: 32
  version: 0.16.3
- changelogEntry:
    - summary: "## What's Changed\r\n* docs: show example of list by @dannysheridan\
        \ in https://github.com/fern-api/fern/pull/2464\r\n* docs: improve cli descriptions\
        \ by @dannysheridan in https://github.com/fern-api/fern/pull/2466\r\n* fix:\
        \ openapi importer enum generation is valid @dsinghvi in https://github.com/fern-api/fern/pull/2468\r\
        \n* fix: openapi importer request references generation is valid @dsinghvi in\
        \ https://github.com/fern-api/fern/pull/2468\r\n* fix: introduce `fern openapi-ir`\
        \ for debugging @dsinghvi in https://github.com/fern-api/fern/pull/2468\r\n\r\
        \n\r\n**Full Changelog**: https://github.com/fern-api/fern/compare/0.16.1...0.16.2"
      type: chore
  createdAt: "2023-12-10"
  irVersion: 32
  version: 0.16.2
- changelogEntry:
    - summary: "## What's Changed\r\n* test: introduce a test definition for optional\
        \ by @dsinghvi in https://github.com/fern-api/fern/pull/2460\r\n* fix: aliases\
        \ with `x-fern-sdk-group-name` are stored in the right file by @dsinghvi in\
        \ https://github.com/fern-api/fern/pull/2461\r\n\r\n\r\n**Full Changelog**:\
        \ https://github.com/fern-api/fern/compare/0.16.0...0.16.1"
      type: chore
  createdAt: "2023-12-08"
  irVersion: 32
  version: 0.16.1
- changelogEntry:
    - summary: "## What's Changed\r\n* docs: add docs quickstart by @dannysheridan in\
        \ https://github.com/fern-api/fern/pull/2456\r\n* docs: fix callout spacing\
        \ by @dannysheridan in https://github.com/fern-api/fern/pull/2457\r\n* docs:\
        \ example provided for path parameter by @dannysheridan in https://github.com/fern-api/fern/pull/2458\r\
        \n* *feature*: support `x-fern-sdk-group-name` on schemas by @dsinghvi in https://github.com/fern-api/fern/pull/2459\r\
        \n   **NOTE** The OpenAPI importer was drastically modified, so be careful upgrading\
        \ to `0.16.0` and report any issues!\r\n\r\n\r\n**Full Changelog**: https://github.com/fern-api/fern/compare/0.15.18...0.16.0"
      type: chore
  createdAt: "2023-12-08"
  irVersion: 32
  version: 0.16.0
- changelogEntry:
    - summary: "## What's Changed\r\n* fix: overrides from `x-fern-overrides-filepath`\
        \ file win on tie by @dsinghvi in https://github.com/fern-api/fern/pull/2455\r\
        \n\r\n\r\n**Full Changelog**: https://github.com/fern-api/fern/compare/0.15.17...0.15.18"
      type: chore
  createdAt: "2023-12-07"
  irVersion: 32
  version: 0.15.18
- changelogEntry:
    - summary: "## What's Changed\r\n* feature: support overlaying extensions using\
        \ `x-fern-overrides-filepath` by @dsinghvi in https://github.com/fern-api/fern/pull/2452\r\
        \n\r\n\r\n**Full Changelog**: https://github.com/fern-api/fern/compare/0.15.16...0.15.17"
      type: chore
  createdAt: "2023-12-07"
  irVersion: 32
  version: 0.15.17
- changelogEntry:
    - summary: "## What's Changed\r\n* docs: Add screenshots to availability page by\
        \ @dannysheridan in https://github.com/fern-api/fern/pull/2448\r\n* feature:\
        \ OpenAPI supports `application/pdf` content-type by @amckinney in https://github.com/fern-api/fern/pull/2450\r\
        \n\r\n\r\n**Full Changelog**: https://github.com/fern-api/fern/compare/0.15.15...0.15.16"
      type: chore
  createdAt: "2023-12-06"
  irVersion: 32
  version: 0.15.16
- changelogEntry:
    - summary: "## What's Changed\r\n* fix: validate responses that are imported correctly\
        \ by @dsinghvi in https://github.com/fern-api/fern/pull/2447\r\n\r\n\r\n**Full\
        \ Changelog**: https://github.com/fern-api/fern/compare/0.15.14...0.15.15"
      type: chore
  createdAt: "2023-12-06"
  irVersion: 32
  version: 0.15.15
- changelogEntry:
    - summary: "**Full Changelog**: https://github.com/fern-api/fern/compare/0.15.13...0.15.14"
      type: chore
  createdAt: "2023-12-06"
  irVersion: 32
  version: 0.15.14
- changelogEntry:
    - summary: "## What's Changed\r\n* feature: OpenAPI importer supports `audio/mpeg`\
        \ content type by @dsinghvi in https://github.com/fern-api/fern/pull/2446\r\n\
        \r\n\r\n**Full Changelog**: https://github.com/fern-api/fern/compare/0.15.12...0.15.13"
      type: chore
  createdAt: "2023-12-06"
  irVersion: 32
  version: 0.15.13
- changelogEntry:
    - summary: "## What's Changed\r\n* internal: seed supports configurable output mode\
        \ by @dsinghvi in https://github.com/fern-api/fern/pull/2430\r\n* internal:\
        \ add examples to literal-headers test definition by @amckinney in https://github.com/fern-api/fern/pull/2437\r\
        \n* internal: seed fixtures are dynamic by @amckinney in https://github.com/fern-api/fern/pull/2440\r\
        \n* documentation: broken links in quickstart by @dannysheridan in https://github.com/fern-api/fern/pull/2444\r\
        \n* feature: use tag order to set `navigation` in fern definition by @dsinghvi\
        \ in https://github.com/fern-api/fern/pull/2445\r\n\r\n\r\n**Full Changelog**:\
        \ https://github.com/fern-api/fern/compare/0.15.11...0.15.12"
      type: chore
  createdAt: "2023-12-06"
  irVersion: 32
  version: 0.15.12
- changelogEntry:
    - summary: "## What's Changed\r\n* feature: use terminal link to render clickable\
        \ docs URL by @dannysheridan in https://github.com/fern-api/fern/pull/2391\r\
        \n* docs: Explain how SDKs and Docs use audiences by @dannysheridan in https://github.com/fern-api/fern/pull/2411\r\
        \n* feature: send property level availability information to docs by @dsinghvi\
        \ in https://github.com/fern-api/fern/pull/2420\r\n* feature: support undiscriminated\
        \ union examples in ir by @dsinghvi in https://github.com/fern-api/fern/pull/2425\r\
        \n* feature: support x-fern-ignore at the schema level by @dsinghvi in https://github.com/fern-api/fern/pull/2428\r\
        \n* fix: correctly validate referenced examples that are being imported by @dsinghvi\
        \ in https://github.com/fern-api/fern/pull/2429\r\n\r\n\r\n**Full Changelog**:\
        \ https://github.com/fern-api/fern/compare/0.15.10...0.15.11"
      type: chore
  createdAt: "2023-12-04"
  irVersion: 32
  version: 0.15.11
- changelogEntry:
    - summary: "## What's Changed\r\n* seed: generators can be tested with different\
        \ output versions by @amckinney in https://github.com/fern-api/fern/pull/2401\r\
        \n* seed: support optional compile commands by @amckinney in https://github.com/fern-api/fern/pull/2409\r\
        \n* fix: example properties for imported types are properly serialized by @dsinghvi\
        \ in https://github.com/fern-api/fern/pull/2407\r\n\r\n\r\n**Full Changelog**:\
        \ https://github.com/fern-api/fern/compare/0.15.9...0.15.10"
      type: chore
  createdAt: "2023-11-30"
  irVersion: 31
  version: 0.15.10
- changelogEntry:
    - summary: "## What's Changed\r\n* fix: properly convert examples of imported types\
        \  by @dsinghvi in https://github.com/fern-api/fern/pull/2404\r\n\r\n\r\n**Full\
        \ Changelog**: https://github.com/fern-api/fern/compare/0.15.8...0.15.9"
      type: chore
  createdAt: "2023-11-30"
  irVersion: 31
  version: 0.15.9
- changelogEntry:
    - summary: "## What's Changed\r\n* fix: see docker logs when running `fern generate\
        \ --local` by @dsinghvi in https://github.com/fern-api/fern/pull/2400\r\n\r\n\
        \r\n**Full Changelog**: https://github.com/fern-api/fern/compare/0.15.7...0.15.8"
      type: chore
  createdAt: "2023-11-30"
  irVersion: 31
  version: 0.15.8
- changelogEntry:
    - summary: "## What's Changed\r\n* fix: compress fhir definition by having types\
        \ extend `BaseResource`  by @dsinghvi in https://github.com/fern-api/fern/pull/2387\r\
        \n* docs: availability in Fern Definition by @dannysheridan in https://github.com/fern-api/fern/pull/2395\r\
        \n* fix: OpenAPI importer generates non-conflicting names for multipart file\
        \ upload endpoints by @dsinghvi in https://github.com/fern-api/fern/pull/2399\r\
        \n\r\n\r\n**Full Changelog**: https://github.com/fern-api/fern/compare/0.15.6...0.15.7"
      type: chore
  createdAt: "2023-11-30"
  irVersion: 31
  version: 0.15.7
- changelogEntry:
    - summary: "## What's Changed\r\n* docs: how to control display order of your API\
        \ reference by @dsinghvi in https://github.com/fern-api/fern/pull/2366\r\n*\
        \ docs: .NET server code generator for C# by @dannysheridan in https://github.com/fern-api/fern/pull/2354\r\
        \n* docs: improve fern's readme.md by @dannysheridan in https://github.com/fern-api/fern/pull/2370\r\
        \n* docs: improve images in readme by @dannysheridan in https://github.com/fern-api/fern/pull/2371\r\
        \n* docs: improve readme image by @dannysheridan in https://github.com/fern-api/fern/pull/2372\r\
        \n* docs: add getting started to readme by @dannysheridan in https://github.com/fern-api/fern/pull/2380\r\
        \n* docs: update bug-report.md by @dannysheridan in https://github.com/fern-api/fern/pull/2375\r\
        \n* docs: file structure upon fern init by @dannysheridan in https://github.com/fern-api/fern/pull/2381\r\
        \n* fix: fern no longer fails to parse nested maps (`map<string, map<string,\
        \ int>>`)by @mmolash in https://github.com/fern-api/fern/pull/2369\r\n\r\n##\
        \ New Contributors\r\n* @mmolash made their first contribution in https://github.com/fern-api/fern/pull/2369\r\
        \n\r\n**Full Changelog**: https://github.com/fern-api/fern/compare/0.15.5...0.15.6"
      type: chore
  createdAt: "2023-11-28"
  irVersion: 31
  version: 0.15.6
- changelogEntry:
    - summary: "## What's Changed\r\n* fix: forward along global headers when registering\
        \ docs by @dsinghvi in https://github.com/fern-api/fern/pull/2358\r\n\r\n\r\n\
        **Full Changelog**: https://github.com/fern-api/fern/compare/0.15.4...0.15.5"
      type: chore
  createdAt: "2023-11-27"
  irVersion: 31
  version: 0.15.5
- changelogEntry:
    - summary: "## What's Changed\r\n* chore: use correct URL for preview server by\
        \ @dsinghvi in https://github.com/fern-api/fern/pull/2322\r\n* fix: docs preview\
        \ server no longer has cors requirement by @dsinghvi in https://github.com/fern-api/fern/pull/2323\r\
        \n* Add test def for optional enum query param by @davidkonigsberg in https://github.com/fern-api/fern/pull/2317\r\
        \n* chore: migrate to github workflows by @dsinghvi in https://github.com/fern-api/fern/pull/2327\r\
        \n* chore: migrate documentation to core repo by @dsinghvi in https://github.com/fern-api/fern/pull/2328\r\
        \n* feature: add example docs by @dsinghvi in https://github.com/fern-api/fern/pull/2342\r\
        \n* Change 'let us know' link from email to issue by @zachkirsch in https://github.com/fern-api/fern/pull/2344\r\
        \n* fix: links to generators by making them exact urls by @dannysheridan in\
        \ https://github.com/fern-api/fern/pull/2346\r\n* feature: seed CLI runs compile\
        \ commands for verification by @dsinghvi in https://github.com/fern-api/fern/pull/2351\r\
        \n* Improvement: document using an enum name and value by @dannysheridan in\
        \ https://github.com/fern-api/fern/pull/2349\r\n* chore: test definition for\
        \ bearer auth with environment variable by @dsinghvi in https://github.com/fern-api/fern/pull/2353\r\
        \n* fix: resolve referenced examples for path parameters by @dsinghvi in https://github.com/fern-api/fern/pull/2356\r\
        \n\r\n## New Contributors\r\n* @davidkonigsberg made their first contribution\
        \ in https://github.com/fern-api/fern/pull/2317\r\n\r\n**Full Changelog**: https://github.com/fern-api/fern/compare/0.15.3...0.15.4"
      type: chore
  createdAt: "2023-11-27"
  irVersion: 31
  version: 0.15.4
- changelogEntry:
    - summary: "## What's Changed\r\n* fix: migrate from registry-node to fdr-sdk by\
        \ @dsinghvi in https://github.com/fern-api/fern/pull/2313\r\n* build(deps):\
        \ bump @redocly/openapi-core from 1.4.0 to 1.4.1 by @dependabot in https://github.com/fern-api/fern/pull/2312\r\
        \n* build(deps): bump @fern-api/venus-api-sdk from 0.0.20-7-g6ea8dc4 to 0.0.36\
        \ by @dependabot in https://github.com/fern-api/fern/pull/2311\r\n* fix: docs\
        \ preview server returns the proper load docs by url response by @dsinghvi in\
        \ https://github.com/fern-api/fern/pull/2315\r\n* build(deps-dev): bump @types/swagger2openapi\
        \ from 7.0.0 to 7.0.4 by @dependabot in https://github.com/fern-api/fern/pull/2309\r\
        \n* feature: introduce `idempotency` configuration by @dsinghvi in https://github.com/fern-api/fern/pull/2302\r\
        \n* chore: add `idempotency-headers` to fern  by @dsinghvi in https://github.com/fern-api/fern/pull/2318\r\
        \n* chore: typescript generators depend on ir v31 by @dsinghvi in https://github.com/fern-api/fern/pull/2320\r\
        \n\r\n\r\n**Full Changelog**: https://github.com/fern-api/fern/compare/0.15.2...0.15.3"
      type: chore
  createdAt: "2023-11-21"
  irVersion: 31
  version: 0.15.3
- changelogEntry:
    - summary: "- **fix**: running `fern generate --local` with a `.fernignore` works
        in Github Actions (@dsinghvi)"
      type: chore
  createdAt: "2023-11-20"
  irVersion: 30
  version: 0.15.2
- changelogEntry:
    - summary: "**Full Changelog**: https://github.com/fern-api/fern/compare/0.15.2-rc1...0.15.2-rc3"
      type: chore
  createdAt: "2023-11-20"
  irVersion: 30
  version: 0.15.2-rc3
- changelogEntry:
    - summary: "**Full Changelog**: https://github.com/fern-api/fern/compare/0.15.2-rc1...0.15.2-rc2"
      type: chore
  createdAt: "2023-11-20"
  irVersion: 30
  version: 0.15.2-rc2
- changelogEntry:
    - summary: "**Full Changelog**: https://github.com/fern-api/fern/compare/0.15.2-rc0...0.15.2-rc1"
      type: chore
  createdAt: "2023-11-20"
  irVersion: 30
  version: 0.15.2-rc1
- changelogEntry:
    - summary:
        "## What's Changed\r\n* upgrade json5 to `2.2.2` by @dsinghvi in https://github.com/fern-api/fern/pull/2304\r\
        \n* chore: remove wire verification by @dsinghvi in https://github.com/fern-api/fern/pull/2305\r\
        \n* chore: upgrade yaml to 2.3.3 by @dsinghvi in https://github.com/fern-api/fern/pull/2306\r\
        \n* fix: `fern generate --local` with `.fernignore` fails in Github Workflow\
        \ by @dsinghvi in https://github.com/fern-api/fern/pull/2307\r\n\r\n\r\n**Full\
        \ Changelog**: https://github.com/fern-api/fern/compare/0.15.1...0.15.2-rc0"
      type: chore
  createdAt: "2023-11-20"
  irVersion: 30
  version: 0.15.2-rc0
- changelogEntry:
    - summary: "_It's been forever since we released a non release candidate!_\r\n\r\
        \n**Break**\r\n- The file structure of the Fern folder has now changed. If you\
        \ have a single API, your definition can live directly at the top-level. If\
        \ you have multiple, they will need to live in an apis folder. When you run\
        \ `fern upgrade` the directory structure will automatically be updated. "
      type: chore
  createdAt: "2023-11-20"
  irVersion: 30
  version: 0.15.1
- changelogEntry:
    - summary: "## What's Changed\r\n* feature: introduce `fern token` command to generate\
        \ `FERN_TOKEN` by @dsinghvi in https://github.com/fern-api/fern/pull/2295\r\n\
        \r\n\r\n**Full Changelog**: https://github.com/fern-api/fern/compare/0.15.0-rc87...0.15.0-rc88"
      type: chore
  createdAt: "2023-11-17"
  irVersion: 30
  version: 0.15.0-rc88
- changelogEntry:
    - summary: "## What's Changed\r\n* fix: non .fernignored files are deleted on successive\
        \ regeneration by @dsinghvi in https://github.com/fern-api/fern/pull/2294\r\n\
        \r\n\r\n**Full Changelog**: https://github.com/fern-api/fern/compare/0.15.0-rc84...0.15.0-rc85"
      type: chore
  createdAt: "2023-11-17"
  irVersion: 30
  version: 0.15.0-rc87
- changelogEntry:
    - summary: "## What's Changed\r\n* fix: `fern generate --local` no longer fails\
        \ if `.fernignore` is present and there are no new changes by @dsinghvi in https://github.com/fern-api/fern/pull/2291\r\
        \n\r\n\r\n**Full Changelog**: https://github.com/fern-api/fern/compare/0.15.0-rc83...0.15.0-rc84"
      type: chore
  createdAt: "2023-11-16"
  irVersion: 30
  version: 0.15.0-rc84
- changelogEntry:
    - summary: "## What's Changed\r\n* fix: default to service availability if endpoint\
        \ availability is not present by @dsinghvi in https://github.com/fern-api/fern/pull/2290\r\
        \n\r\n\r\n**Full Changelog**: https://github.com/fern-api/fern/compare/0.15.0-rc82...0.15.0-rc83"
      type: chore
  createdAt: "2023-11-16"
  irVersion: 30
  version: 0.15.0-rc83
- changelogEntry:
    - summary: "## What's Changed\r\n* feature: introduce `x-fern-type` extension to\
        \ the OpenAPI spec by @dsinghvi in https://github.com/fern-api/fern/pull/2289\r\
        \n\r\n\r\n**Full Changelog**: https://github.com/fern-api/fern/compare/0.15.0-rc81...0.15.0-rc82"
      type: chore
  createdAt: "2023-11-16"
  irVersion: 30
  version: 0.15.0-rc82
- changelogEntry:
    - summary: "## What's Changed\r\n* **Internal**: Add fern-python generator versions\
        \ for IRv30 by @amckinney in https://github.com/fern-api/fern/pull/2283\r\n\
        * **Internal**: Fix fern-java-model maven coordinates by @amckinney in https://github.com/fern-api/fern/pull/2284\r\
        \n* **Internal**: Generate fern-api/ir-go repository by @amckinney in https://github.com/fern-api/fern/pull/2285\r\
        \n* **Internal**: Set IRv29 version for TS and Java by @amckinney in https://github.com/fern-api/fern/pull/2286\r\
        \n\r\n\r\n**Full Changelog**: https://github.com/fern-api/fern/compare/0.15.0-rc80...0.15.0-rc81"
      type: chore
  createdAt: "2023-11-15"
  irVersion: 30
  version: 0.15.0-rc81
- changelogEntry:
    - summary: "## What's Changed\r\n* fix: don't compare root api files if dependency\
        \ has no endpoints by @dsinghvi in https://github.com/fern-api/fern/pull/2282\r\
        \n\r\n\r\n**Full Changelog**: https://github.com/fern-api/fern/compare/0.15.0-rc79...0.15.0-rc80"
      type: chore
  createdAt: "2023-11-15"
  irVersion: 30
  version: 0.15.0-rc80
- changelogEntry:
    - summary: "## What's Changed\r\n* internal: Add more granular test definitions\
        \ by @amckinney in https://github.com/fern-api/fern/pull/2277\r\n* feature:\
        \ update fhir.yml and setup workflow for registration by @dsinghvi in https://github.com/fern-api/fern/pull/2280\r\
        \n* fix: register union base properties in docs by @dsinghvi in https://github.com/fern-api/fern/pull/2281\r\
        \n\r\n\r\n**Full Changelog**: https://github.com/fern-api/fern/compare/0.15.0-rc77...0.15.0-rc78"
      type: chore
  createdAt: "2023-11-15"
  irVersion: 30
  version: 0.15.0-rc79
- changelogEntry:
    - summary: "- **feature**: mark `in-development` endpoints as `beta` in the generated
        docs"
      type: chore
  createdAt: "2023-11-14"
  irVersion: 29
  version: 0.15.0-rc75
- changelogEntry:
    - summary: "## What's Changed\r\n* **internal** Introduce IR version 30 for example\
        \ @amckinney in https://github.com/fern-api/fern/pull/2273\r\n\r\n\r\n**Full\
        \ Changelog**: https://github.com/fern-api/fern/compare/0.15.0-rc76...0.15.0-rc77"
      type: chore
  createdAt: "2023-11-14"
  irVersion: 30
  version: 0.15.0-rc77
- changelogEntry:
    - summary: "## What's Changed\r\n* fix: OpenAPI importer handles parsing server\
        \ variables by @dsinghvi in https://github.com/fern-api/fern/pull/2275\r\n\r\
        \n\r\n**Full Changelog**: https://github.com/fern-api/fern/compare/0.15.0-rc75...0.15.0-rc76"
      type: chore
  createdAt: "2023-11-14"
  irVersion: 29
  version: 0.15.0-rc76
- changelogEntry:
    - summary: Release 0.15.0-rc74
      type: chore
  createdAt: "2023-11-09"
  irVersion: 29
  version: 0.15.0-rc74
- changelogEntry:
    - summary: "- unblock ir-v28 generation"
      type: chore
  createdAt: "2023-11-09"
  irVersion: 29
  version: 0.15.0-rc73
- changelogEntry:
    - summary: Release 0.15.0-rc72
      type: chore
  createdAt: "2023-11-09"
  irVersion: 29
  version: 0.15.0-rc72
- changelogEntry:
    - summary: "- CLI supports running typescript generators 0.8.1+ (@dsinghvi)"
      type: chore
  createdAt: "2023-11-09"
  irVersion: 29
  version: 0.15.0-rc71
- changelogEntry:
    - summary: "- Support a `x-fern-streaming` extension in the OpenAPI importer (@amckinney)"
      type: chore
  createdAt: "2023-11-08"
  irVersion: 28
  version: 0.15.0-rc70
- changelogEntry:
    - summary: _No user facing changes_
      type: chore
  createdAt: "2023-11-03"
  irVersion: 27
  version: 0.15.0-rc68
- changelogEntry:
    - summary: _No user facing changes_
      type: chore
  createdAt: "2023-11-03"
  irVersion: 27
  version: 0.15.0-rc67
- changelogEntry:
    - summary: "- **fix**: OpenAPI importer always uses tags to organize endpoints if
        present (@dsinghvi)"
      type: chore
  createdAt: "2023-11-03"
  irVersion: 27
  version: 0.15.0-rc66
- changelogEntry:
    - summary: _No user facing changes_
      type: chore
  createdAt: "2023-11-02"
  irVersion: 27
  version: 0.15.0-rc65
- changelogEntry:
    - summary: _No user facing changes_
      type: chore
  createdAt: "2023-11-02"
  irVersion: 27
  version: 0.15.0-rc64
- changelogEntry:
    - summary: _No user facing changes_
      type: chore
  createdAt: "2023-11-01"
  irVersion: 27
  version: 0.15.0-rc63
- changelogEntry:
    - summary: "- OpenAPI importer skips example generation if `allOf` examples are
        undefined (@dsinghvi)"
      type: chore
  createdAt: "2023-11-01"
  irVersion: 27
  version: 0.15.0-rc61
- changelogEntry:
    - summary: "- Filter out undefined schemas when reading AsyncAPI (@dsinghvi)"
      type: chore
  createdAt: "2023-11-01"
  irVersion: 27
  version: 0.15.0-rc60
- changelogEntry:
    - summary: "fix: OpenAPI importer handles resolving property schema references (@dsinghvi)"
      type: chore
  createdAt: "2023-11-01"
  irVersion: 27
  version: 0.15.0-rc59
- changelogEntry:
    - summary: "- Retrigger latest release (@dsinghvi)"
      type: chore
  createdAt: "2023-10-30"
  irVersion: 27
  version: 0.15.0-rc57
- changelogEntry:
    - summary: "**fix**: AsyncAPI importer reads inlined message payloads (@dsinghvi)"
      type: chore
  createdAt: "2023-10-30"
  irVersion: 27
  version: 0.15.0-rc56
- changelogEntry:
    - summary: "- **fix**: OpenAPI parser handles converting discriminated unions that
        contain`allOf` references with the discriminant (@dsinghvi)"
      type: chore
  createdAt: "2023-10-30"
  irVersion: 27
  version: 0.15.0-rc55
- changelogEntry:
    - summary: "- **feature**: OpenAPI importer supports resolving multi-file references
        (@dsinghvi)"
      type: chore
  createdAt: "2023-10-30"
  irVersion: 27
  version: 0.15.0-rc54
- changelogEntry:
    - summary: "- **feature**: OpenAPI importer supports `x-fern-header-variable-name`
        to customize the header name in the SDK"
      type: chore
  createdAt: "2023-10-28"
  irVersion: 27
  version: 0.15.0-rc53
- changelogEntry:
    - summary: "- **fix**: OpenAPI importer handles multiple header security schemes"
      type: chore
  createdAt: "2023-10-27"
  irVersion: 27
  version: 0.15.0-rc52
- changelogEntry:
    - summary: "- **No user facing changes** - Seed testing CLI doesn't require generator
        languages to support testing OpenAPI/Postman generators"
      type: chore
  createdAt: "2023-10-27"
  irVersion: 27
  version: 0.15.0-rc51
- changelogEntry:
    - summary: "- Not a user facing change: IR for `property-response` uses correct
        typeId (@dsinghvi)"
      type: chore
  createdAt: "2023-10-26"
  irVersion: 27
  version: 0.15.0-rc50
- changelogEntry:
    - summary: "- Improve logging when `.fernignore` is present in directory (@dsinghvi) "
      type: chore
  createdAt: "2023-10-25"
  irVersion: 27
  version: 0.15.0-rc49
- changelogEntry:
    - summary: "- Upgrade Go generator IR version (@amckinney) \r\n- `response-property`\
        \ validation rules now handle aliases (@amckinney) "
      type: chore
  createdAt: "2023-10-25"
  irVersion: 27
  version: 0.15.0-rc48
- changelogEntry:
    - summary: "- Support `--custom fixture` in seed CLI for snapshot tests (@dsinghvi) "
      type: chore
  createdAt: "2023-10-24"
  irVersion: 27
  version: 0.15.0-rc47
- changelogEntry:
    - summary: "- Support literal examples (@dsinghvi) "
      type: chore
  createdAt: "2023-10-20"
  irVersion: 27
  version: 0.15.0-rc46
- changelogEntry:
    - summary: "- **fix**: OpenAPI importer removes global headers from example generation
        (@dsinghvi) "
      type: chore
  createdAt: "2023-10-20"
  irVersion: 27
  version: 0.15.0-rc45
- changelogEntry:
    - summary: "- OpenAPI example parser handles query params that are arrays (@dsinghvi) "
      type: chore
  createdAt: "2023-10-20"
  irVersion: 27
  version: 0.15.0-rc44
- changelogEntry:
    - summary: "- Support reading examples from OpenAPI spec (@dsinghvi) "
      type: chore
  createdAt: "2023-10-20"
  irVersion: 27
  version: 0.15.0-rc43
- changelogEntry:
    - summary: "- Support generating preview url when generating docs (@dsinghvi) "
      type: chore
  createdAt: "2023-10-15"
  irVersion: 26
  version: 0.15.0-rc42
- changelogEntry:
    - summary: Release 0.15.0-rc40
      type: chore
  createdAt: "2023-10-13"
  irVersion: 26
  version: 0.15.0-rc40
- changelogEntry:
    - summary: "- Rerelease SDKs (@dsinghvi) "
      type: chore
  createdAt: "2023-10-13"
  irVersion: 26
  version: 0.15.0-rc41
- changelogEntry:
    - summary: "- Support generating python snippets for documentation"
      type: chore
  createdAt: "2023-10-11"
  irVersion: 26
  version: 0.15.0-rc39
- changelogEntry:
    - summary: "- Additional seed test definitions (@dsinghvi) "
      type: chore
  createdAt: "2023-10-10"
  irVersion: 26
  version: 0.15.0-rc38
- changelogEntry:
    - summary: "- **fix**: delete existing output on local generation (@dsinghvi) "
      type: chore
  createdAt: "2023-10-08"
  irVersion: 26
  version: 0.15.0-rc37
- changelogEntry:
    - summary: "- **fix**:  seed CLI builds docker image (@dsinghvi) "
      type: chore
  createdAt: "2023-10-08"
  irVersion: 26
  version: 0.15.0-rc36
- changelogEntry:
    - summary: "- fix seed examples to contain datetime with UTC timezone (@dsinghvi) "
      type: chore
  createdAt: "2023-10-08"
  irVersion: 26
  version: 0.15.0-rc35
- changelogEntry:
    - summary: "- Fix: OpenAPI importer scans const fields when detecting discriminated
        unions (@dsinghvi) "
      type: chore
  createdAt: "2023-10-06"
  irVersion: 26
  version: 0.15.0-rc34
- changelogEntry:
    - summary: "- Read `const` values from OpenAPI spec (@dsinghvi) "
      type: chore
  createdAt: "2023-10-06"
  irVersion: 26
  version: 0.15.0-rc33
- changelogEntry:
    - summary: "- Fix discriminated union parsing in AsyncAPI import (@dsinghvi) "
      type: chore
  createdAt: "2023-10-05"
  irVersion: 26
  version: 0.15.0-rc32
- changelogEntry:
    - summary: "- Server side generators are tested with output mode local files (@dsinghvi) "
      type: chore
  createdAt: "2023-10-01"
  irVersion: 26
  version: 0.15.0-rc31
- changelogEntry:
    - summary: "- Generator snapshot tester supports custom configs (@dsinghvi) "
      type: chore
  createdAt: "2023-10-01"
  irVersion: 26
  version: 0.15.0-rc30
- changelogEntry:
    - summary: "- `--local` mode of the Fern CLI now correctly copies over generated
        typescript code (@dsinghvi) "
      type: chore
  createdAt: "2023-09-30"
  irVersion: 26
  version: 0.15.0-rc29
- changelogEntry:
    - summary: "- Bump generator versions to the latest (@amckinney) \r\n- Send undiscriminated\
        \ union type names to docs generation (@dsinghvi) "
      type: chore
  createdAt: "2023-09-29"
  irVersion: 26
  version: 0.15.0-rc28
- changelogEntry:
    - summary: "- Support `go-fiber` generator (@connormahon34) "
      type: chore
  createdAt: "2023-09-26"
  irVersion: 26
  version: 0.15.0-rc27
- changelogEntry:
    - summary: "- `fern generate --docs` will no longer fail because of network timeout
        issues (@dsinghvi)"
      type: chore
  createdAt: "2023-09-25"
  irVersion: 26
  version: 0.15.0-rc26
- changelogEntry:
    - summary: "- Add test fern definitions with endpoint examples(@amckinney) "
      type: chore
  createdAt: "2023-09-20"
  irVersion: 26
  version: 0.15.0-rc25
- changelogEntry:
    - summary: "- `fern generate --docs` runs validation on the the docs configuration
        (@dsinghvi) "
      type: chore
  createdAt: "2023-09-20"
  irVersion: 26
  version: 0.15.0-rc24
- changelogEntry:
    - summary: "- Support reading AsyncAPI Schemas (@dsinghvi) "
      type: chore
  createdAt: "2023-09-19"
  irVersion: 26
  version: 0.15.0-rc23
- changelogEntry:
    - summary: "- Add test definitions that contain examples(@amckinney) "
      type: chore
  createdAt: "2023-09-18"
  irVersion: 26
  version: 0.15.0-rc22
- changelogEntry:
    - summary: "- Only set GA availability if explicitly defined in the API Definition
        (@dsinghvi) "
      type: chore
  createdAt: "2023-09-17"
  irVersion: 26
  version: 0.15.0-rc21
- changelogEntry:
    - summary: "- Set version slug override (@dsinghvi) "
      type: chore
  createdAt: "2023-09-16"
  irVersion: 26
  version: 0.15.0-rc20
- changelogEntry:
    - summary: "- docs.yml now supports showing API errors opt-in (@dsinghvi) "
      type: chore
  createdAt: "2023-09-13"
  irVersion: 26
  version: 0.15.0-rc19
- changelogEntry:
    - summary: "- CLI now requires that versioned navbars live in new files (@dsinghvi)\
        \ \r\n- CLI supports sending availability (@dsinghvi) \r\n- CLI has new validation\
        \ rules for mdx + filepaths (@dsinghvi) "
      type: chore
  createdAt: "2023-09-13"
  irVersion: 26
  version: 0.15.0-rc18
- changelogEntry:
    - summary: "- Docs support tabs (@dsinghvi) "
      type: chore
  createdAt: "2023-09-10"
  irVersion: 25
  version: 0.15.0-rc17
- changelogEntry:
    - summary: "- Fix and make sure CLI adheres to `--api` flag when filtering API workspaces
        (@dsinghvi) "
      type: chore
  createdAt: "2023-09-09"
  irVersion: 25
  version: 0.15.0-rc16
- changelogEntry:
    - summary: "- Validate markdown for documentation (@dsinghvi) "
      type: chore
  createdAt: "2023-09-06"
  irVersion: 25
  version: 0.15.0-rc15
- changelogEntry:
    - summary: "- Support specifying instance when running docs generation `fern generate
        --docs --instance <url>`"
      type: chore
  createdAt: "2023-09-06"
  irVersion: 25
  version: 0.15.0-rc14
- changelogEntry:
    - summary: "- Support reading `description` on `$ref` fields in OpenAPI (@dsinghvi) "
      type: chore
  createdAt: "2023-09-05"
  irVersion: 25
  version: 0.15.0-rc13
- changelogEntry:
    - summary: Release 0.15.0-rc12
      type: chore
  createdAt: "2023-09-05"
  irVersion: 25
  version: 0.15.0-rc12
- changelogEntry:
    - summary: "- Latest java generators depend on IR v25 to support text/plain responses
        (@dsinghvi) "
      type: chore
  createdAt: "2023-09-05"
  irVersion: 25
  version: 0.15.0-rc11
- changelogEntry:
    - summary: "- Add test definitions for `response: text` "
      type: chore
  createdAt: "2023-09-04"
  irVersion: 25
  version: 0.15.0-rc9
- changelogEntry:
    - summary: "- Support text responses (@dsinghvi) "
      type: chore
  createdAt: "2023-09-04"
  irVersion: 25
  version: 0.15.0-rc8
- changelogEntry:
    - summary: "- OpenAPI importer supports reading `application/octet-stream` requests
        (@dsinghvi) "
      type: chore
  createdAt: "2023-09-04"
  irVersion: 25
  version: 0.15.0-rc10
- changelogEntry:
    - summary: "- OpenAPI Importer handles deduping undiscriminated union types (@dsinghvi) "
      type: chore
  createdAt: "2023-08-31"
  irVersion: 24
  version: 0.15.0-rc7
- changelogEntry:
    - summary: "- Respect audiences for service type graph (@amckinney) "
      type: chore
  createdAt: "2023-08-31"
  irVersion: 24
  version: 0.15.0-rc6
- changelogEntry:
    - summary: "- Support reading `default` key in OpenAPI to account for headers with
        literal value (@dsinghvi) "
      type: chore
  createdAt: "2023-08-30"
  irVersion: 24
  version: 0.15.0-rc5
- changelogEntry:
    - summary: "- fern.config.json version is set to `*` which allows easier integration\
        \ with pnpm (@zachkirsch) \r\n- OpenAPI importer properly reads discriminated\
        \ unions so that discriminants are stripped from subtypes (@dsinghvi) "
      type: chore
  createdAt: "2023-08-30"
  irVersion: 24
  version: 0.15.0-rc4
- changelogEntry:
    - summary: "- Support reading webhooks from OpenAPI specs (@dsinghvi) "
      type: chore
  createdAt: "2023-08-25"
  irVersion: 24
  version: 0.15.0-rc3
- changelogEntry:
    - summary: "- Support uploading images with custom content types such as SVGs (@dsinghvi) "
      type: chore
  createdAt: "2023-08-23"
  irVersion: 24
  version: 0.15.0-rc2
- changelogEntry:
    - summary: "- Update discriminated union detection to handle referenced schemas
        (@dsinghvi) "
      type: chore
  createdAt: "2023-08-18"
  irVersion: 23
  version: 0.15.0-rc1
- changelogEntry:
    - summary: "- **Break**: The fern directory now has a top-level `apis` directory
        to handle apis and docs no longer live within an api definition"
      type: chore
  createdAt: "2023-08-16"
  irVersion: 23
  version: 0.15.0-rc0
- changelogEntry:
    - summary: Release 0.14.4-rc2
      type: chore
  createdAt: "2023-08-14"
  irVersion: 23
  version: 0.14.4-rc2
- changelogEntry:
    - summary: Release 0.14.4-rc1
      type: chore
  createdAt: "2023-08-14"
  irVersion: 23
  version: 0.14.4-rc1
- changelogEntry:
    - summary: CLI handles property names that start with numbers for code generation
        (@dsinghvi)
      type: chore
  createdAt: "2023-08-11"
  irVersion: 23
  version: 0.14.4-rc0
- changelogEntry:
    - summary: "- When `docs` is missing, the CLI should nudge the user to run `fern
        add docs` (@dannysheridan) "
      type: chore
  createdAt: "2023-08-08"
  irVersion: 23
  version: 0.14.3
- changelogEntry:
    - summary: "- When running `fern init --openapi <openapi>` the OpenAPI generator
        wont be included (@dannysheridan) "
      type: chore
  createdAt: "2023-08-08"
  irVersion: 23
  version: 0.14.2
- changelogEntry:
    - summary: "- Rerelease `0.14.0`"
      type: chore
  createdAt: "2023-08-07"
  irVersion: 22
  version: 0.14.1
- changelogEntry:
    - summary: "- The latest Go SDK Generator depends on IR V22 (@amckinney) "
      type: chore
  createdAt: "2023-08-07"
  irVersion: 22
  version: 0.14.0
- changelogEntry:
    - summary: '- Handle `type: "null"` when importing OpenAPI oneOf (@dsinghvi) '
      type: chore
  createdAt: "2023-08-05"
  irVersion: 22
  version: 0.13.0
- changelogEntry:
    - summary: "- No changes"
      type: chore
  createdAt: "2023-08-05"
  irVersion: 22
  version: 0.13.0-rc3
- changelogEntry:
    - summary: "- Java generators now require IR V20 (@dsinghvi) "
      type: chore
  createdAt: "2023-08-03"
  irVersion: 22
  version: 0.13.0-rc2
- changelogEntry:
    - summary: "- OpenAPI generator only includes current package as part of generated
        name (@dsinghvi) "
      type: chore
  createdAt: "2023-08-02"
  irVersion: 22
  version: 0.13.0-rc1
- changelogEntry:
    - summary: "- OpenAPI oneOf subtypes have generated names based on unique properties
        (@dsinghvi) "
      type: chore
  createdAt: "2023-08-02"
  irVersion: 22
  version: 0.13.0-rc0
- changelogEntry:
    - summary: "- OpenAPI importer converts `date-times` appropriately. Before this
        release, datetimes would be converted as strings. (@dsinghvi)"
      type: chore
  createdAt: "2023-08-02"
  irVersion: 22
  version: 0.12.0
- changelogEntry:
    - summary: "- Special case importing oneOf types that are all enums (@dsinghvi) "
      type: chore
  createdAt: "2023-08-02"
  irVersion: 22
  version: 0.11.12
- changelogEntry:
    - summary: "* Add `ServiceTypeReferenceInfo` to IR so that generators can recognize\
        \ what types are referenced from exactly one service (@amckinney).\r\n```yaml\r\
        \n  ServiceTypeReferenceInfo:\r\n    properties:\r\n      typesReferencedOnlyByService:\r\
        \n        docs: \"Types referenced by exactly one service.\"\r\n        type:\
        \ map<commons.ServiceId, list<commons.TypeId>>\r\n      sharedTypes:\r\n   \
        \     docs: \"Types referenced by either zero or multiple services.\"\r\n  \
        \      type: list<commons.TypeId>\r\n```"
      type: chore
  createdAt: "2023-08-01"
  irVersion: 22
  version: 0.11.12-rc2
- changelogEntry:
    - summary: "- Specify license in generators.yml (@amckinney) \r\n```yaml\r\ngroups:\
        \ \r\n  publish: \r\n    - name: fernapi/fern-go-sdk\r\n      version: 0.0.1\r\
        \n      github: \r\n        repository: my-org/my-repo\r\n        license: MIT\
        \ # <------- or Apache-2.0\r\n```"
      type: chore
  createdAt: "2023-07-29"
  irVersion: 22
  version: 0.11.12-rc0
- changelogEntry:
    - summary: "- Support `x-fern-ignore` OpenAPI extension. This extensions configures\
        \ fern to ignore certain endpoints when generating SDKs. (@dsinghvi) \r\n  ```yaml\r\
        \n  paths: \r\n    my/endpoint/path: \r\n      get: \r\n        x-fern-ignore:\
        \ true # <------- fern will skip this endpoint\r\n  ```"
      type: chore
  createdAt: "2023-07-29"
  irVersion: 22
  version: 0.11.12-rc1
- changelogEntry:
    - summary: "- OpenAPI importer handles converting numbers formatted as time-delta
        (@dsinghvi)"
      type: chore
  createdAt: "2023-07-28"
  irVersion: 22
  version: 0.11.11
- changelogEntry:
    - summary: "- OpenAPI importer handles converting servers with `staging` and `production`\
        \ descriptions (@dsinghvi) \r\n- Generators are upgraded in fern init (@dannysheridan)\
        \ \r\n- Documentation markdown paths are validated (@zachkirsch)"
      type: chore
  createdAt: "2023-07-26"
  irVersion: 22
  version: 0.11.10
- changelogEntry:
    - summary: "- handles `x-ndjson` content-type in OpenAPI responses"
      type: chore
  createdAt: "2023-07-24"
  irVersion: 22
  version: 0.11.9
- changelogEntry:
    - summary: Release 0.11.9-rc0
      type: chore
  createdAt: "2023-07-23"
  irVersion: 22
  version: 0.11.9-rc0
- changelogEntry:
    - summary: "- Register custom content types when reading from OpenAPI spec"
      type: chore
  createdAt: "2023-07-23"
  irVersion: 22
  version: 0.11.8
- changelogEntry:
    - summary: "- Register content-types when registering docs (i.e. such as `application/x-ndjson`)"
      type: chore
  createdAt: "2023-07-23"
  irVersion: 22
  version: 0.11.8-rc0
- changelogEntry:
    - summary: Release 0.11.7
      type: chore
  createdAt: "2023-07-23"
  irVersion: 22
  version: 0.11.7
- changelogEntry:
    - summary: Release 0.11.7-rc9
      type: chore
  createdAt: "2023-07-23"
  irVersion: 22
  version: 0.11.7-rc9
- changelogEntry:
    - summary: Release 0.11.7-rc8
      type: chore
  createdAt: "2023-07-23"
  irVersion: 22
  version: 0.11.7-rc8
- changelogEntry:
    - summary: Release 0.11.7-rc7
      type: chore
  createdAt: "2023-07-22"
  irVersion: 22
  version: 0.11.7-rc7
- changelogEntry:
    - summary: Release 0.11.7-rc6
      type: chore
  createdAt: "2023-07-22"
  irVersion: 22
  version: 0.11.7-rc6
- changelogEntry:
    - summary: Release 0.11.7-rc5
      type: chore
  createdAt: "2023-07-22"
  irVersion: 22
  version: 0.11.7-rc5
- changelogEntry:
    - summary: "- Hacky release with sleep 5s before running docker"
      type: chore
  createdAt: "2023-07-21"
  irVersion: 22
  version: 0.11.7-rc4
- changelogEntry:
    - summary: Release 0.11.7-rc3
      type: chore
  createdAt: "2023-07-20"
  irVersion: 22
  version: 0.11.7-rc3
- changelogEntry:
    - summary: "- Pypi token is correctly read in for publishing"
      type: chore
  createdAt: "2023-07-18"
  irVersion: 22
  version: 0.11.7-rc2
- changelogEntry:
    - summary: Release 0.11.7-rc1
      type: chore
  createdAt: "2023-07-14"
  irVersion: 22
  version: 0.11.7-rc1
- changelogEntry:
    - summary: Release 0.11.7-rc0
      type: chore
  createdAt: "2023-07-13"
  irVersion: 22
  version: 0.11.7-rc0
- changelogEntry:
    - summary: Release 0.11.6
      type: chore
  createdAt: "2023-07-11"
  irVersion: 22
  version: 0.11.6
- changelogEntry:
    - summary: Release 0.11.6-rc1
      type: chore
  createdAt: "2023-07-11"
  irVersion: 22
  version: 0.11.6-rc1
- changelogEntry:
    - summary: Release 0.11.6-rc0
      type: chore
  createdAt: "2023-07-11"
  irVersion: 22
  version: 0.11.6-rc0
- changelogEntry:
    - summary: "- Fixes https://github.com/fern-api/fern/issues/1880 (no longer forced
        to define auth if endpoints don't require auth)"
      type: chore
  createdAt: "2023-07-10"
  irVersion: 22
  version: 0.11.5
- changelogEntry:
    - summary: Release 0.11.4
      type: chore
  createdAt: "2023-07-06"
  irVersion: 22
  version: 0.11.4
- changelogEntry:
    - summary: Release 0.11.4-rc0
      type: chore
  createdAt: "2023-07-06"
  irVersion: 22
  version: 0.11.4-rc0
- changelogEntry:
    - summary: Release 0.11.3
      type: chore
  createdAt: "2023-07-06"
  irVersion: 22
  version: 0.11.3
- changelogEntry:
    - summary: Release 0.11.3-rc9
      type: chore
  createdAt: "2023-07-06"
  irVersion: 22
  version: 0.11.3-rc9
- changelogEntry:
    - summary: Release 0.11.3-rc8
      type: chore
  createdAt: "2023-07-06"
  irVersion: 22
  version: 0.11.3-rc8
- changelogEntry:
    - summary: Release 0.11.3-rc7
      type: chore
  createdAt: "2023-07-06"
  irVersion: 22
  version: 0.11.3-rc7
- changelogEntry:
    - summary: Release 0.11.3-rc6
      type: chore
  createdAt: "2023-07-06"
  irVersion: 22
  version: 0.11.3-rc6
- changelogEntry:
    - summary: Release 0.11.3-rc5
      type: chore
  createdAt: "2023-07-06"
  irVersion: 22
  version: 0.11.3-rc5
- changelogEntry:
    - summary: Release 0.11.3-rc10
      type: chore
  createdAt: "2023-07-06"
  irVersion: 22
  version: 0.11.3-rc10
- changelogEntry:
    - summary: Release 0.11.3-rc4
      type: chore
  createdAt: "2023-07-05"
  irVersion: 20
  version: 0.11.3-rc4
- changelogEntry:
    - summary: Release 0.11.3-rc3
      type: chore
  createdAt: "2023-06-28"
  irVersion: 20
  version: 0.11.3-rc3
- changelogEntry:
    - summary: Release 0.11.3-rc2
      type: chore
  createdAt: "2023-06-28"
  irVersion: 20
  version: 0.11.3-rc2
- changelogEntry:
    - summary: "- Support reading `x-fern-audiences` extension so that OpenAPI spec
        users can leverage fern audiences"
      type: chore
  createdAt: "2023-06-28"
  irVersion: 20
  version: 0.11.3-rc1
- changelogEntry:
    - summary: Release 0.11.3-rc0
      type: chore
  createdAt: "2023-06-24"
  irVersion: 20
  version: 0.11.3-rc0
- changelogEntry:
    - summary: Release 0.11.2
      type: chore
  createdAt: "2023-06-23"
  irVersion: 20
  version: 0.11.2
- changelogEntry:
    - summary: Release 0.11.1-rc0
      type: chore
  createdAt: "2023-06-22"
  irVersion: 20
  version: 0.11.1-rc0
- changelogEntry:
    - summary: "- Update OpenAPI Importer logic to handle FastAPI operation ids"
      type: chore
  createdAt: "2023-06-22"
  irVersion: 20
  version: 0.11.0
- changelogEntry:
    - summary: Release 0.10.28
      type: chore
  createdAt: "2023-06-20"
  irVersion: 20
  version: 0.10.28
- changelogEntry:
    - summary: Release 0.10.27
      type: chore
  createdAt: "2023-06-20"
  irVersion: 20
  version: 0.10.27
- changelogEntry:
    - summary: Release 0.10.27-rc0
      type: chore
  createdAt: "2023-06-15"
  irVersion: 20
  version: 0.10.27-rc0
- changelogEntry:
    - summary: Release 0.10.26
      type: chore
  createdAt: "2023-06-15"
  irVersion: 20
  version: 0.10.26
- changelogEntry:
    - summary: Release 0.10.25
      type: chore
  createdAt: "2023-06-15"
  irVersion: 20
  version: 0.10.25
- changelogEntry:
    - summary: Release 0.10.25-rc1
      type: chore
  createdAt: "2023-06-14"
  irVersion: 20
  version: 0.10.25-rc1
- changelogEntry:
    - summary: Release 0.10.25-rc0
      type: chore
  createdAt: "2023-06-13"
  irVersion: 20
  version: 0.10.25-rc0
- changelogEntry:
    - summary: "- Fixes https://github.com/fern-api/fern/issues/1765 so OpenAPI specs
        are not required to have `operationId` or `x-fern-sdk-method-name` "
      type: chore
  createdAt: "2023-06-13"
  irVersion: 20
  version: 0.10.24
- changelogEntry:
    - summary: Release 0.10.23
      type: chore
  createdAt: "2023-06-13"
  irVersion: 20
  version: 0.10.23
- changelogEntry:
    - summary: Release 0.10.23-rc0
      type: chore
  createdAt: "2023-06-12"
  irVersion: 20
  version: 0.10.23-rc0
- changelogEntry:
    - summary: Release 0.10.22
      type: chore
  createdAt: "2023-06-12"
  irVersion: 20
  version: 0.10.22
- changelogEntry:
    - summary: Release 0.10.21
      type: chore
  createdAt: "2023-06-12"
  irVersion: 20
  version: 0.10.21
- changelogEntry:
    - summary: Release 0.10.20
      type: chore
  createdAt: "2023-06-12"
  irVersion: 20
  version: 0.10.20
- changelogEntry:
    - summary: Release 0.10.20-rc0
      type: chore
  createdAt: "2023-06-12"
  irVersion: 20
  version: 0.10.20-rc0
- changelogEntry:
    - summary: Release 0.10.19
      type: chore
  createdAt: "2023-06-12"
  irVersion: 20
  version: 0.10.19
- changelogEntry:
    - summary: Release 0.10.18
      type: chore
  createdAt: "2023-06-11"
  irVersion: 20
  version: 0.10.18
- changelogEntry:
    - summary: Release 0.10.17
      type: chore
  createdAt: "2023-06-11"
  irVersion: 20
  version: 0.10.17
- changelogEntry:
    - summary: Release 0.10.16
      type: chore
  createdAt: "2023-06-11"
  irVersion: 20
  version: 0.10.16
- changelogEntry:
    - summary: Release 0.10.15
      type: chore
  createdAt: "2023-06-10"
  irVersion: 20
  version: 0.10.15
- changelogEntry:
    - summary: Release 0.10.14
      type: chore
  createdAt: "2023-06-10"
  irVersion: 20
  version: 0.10.14
- changelogEntry:
    - summary: Release 0.10.14-rc0
      type: chore
  createdAt: "2023-06-10"
  irVersion: 20
  version: 0.10.14-rc0
- changelogEntry:
    - summary: Release 0.10.13
      type: chore
  createdAt: "2023-06-09"
  irVersion: 20
  version: 0.10.13
- changelogEntry:
    - summary: Release 0.10.13-rc2
      type: chore
  createdAt: "2023-06-09"
  irVersion: 20
  version: 0.10.13-rc2
- changelogEntry:
    - summary: Release 0.10.13-rc1
      type: chore
  createdAt: "2023-06-09"
  irVersion: 20
  version: 0.10.13-rc1
- changelogEntry:
    - summary: Release 0.10.13-rc0
      type: chore
  createdAt: "2023-06-09"
  irVersion: 20
  version: 0.10.13-rc0
- changelogEntry:
    - summary: Release 0.10.12
      type: chore
  createdAt: "2023-06-09"
  irVersion: 20
  version: 0.10.12
- changelogEntry:
    - summary: Release 0.10.11
      type: chore
  createdAt: "2023-06-09"
  irVersion: 20
  version: 0.10.11
- changelogEntry:
    - summary: Release 0.10.11-rc0
      type: chore
  createdAt: "2023-06-08"
  irVersion: 20
  version: 0.10.11-rc0
- changelogEntry:
    - summary: Release 0.10.10
      type: chore
  createdAt: "2023-06-08"
  irVersion: 20
  version: 0.10.10
- changelogEntry:
    - summary: Release 0.10.10-rc2
      type: chore
  createdAt: "2023-06-08"
  irVersion: 20
  version: 0.10.10-rc2
- changelogEntry:
    - summary: Release 0.10.10-rc1
      type: chore
  createdAt: "2023-06-08"
  irVersion: 20
  version: 0.10.10-rc1
- changelogEntry:
    - summary: Release 0.10.10-rc0
      type: chore
  createdAt: "2023-06-08"
  irVersion: 20
  version: 0.10.10-rc0
- changelogEntry:
    - summary: Release 0.10.9
      type: chore
  createdAt: "2023-06-07"
  irVersion: 20
  version: 0.10.9
- changelogEntry:
    - summary: Release 0.10.8
      type: chore
  createdAt: "2023-06-07"
  irVersion: 20
  version: 0.10.8
- changelogEntry:
    - summary: Release 0.10.8-rc0
      type: chore
  createdAt: "2023-06-07"
  irVersion: 20
  version: 0.10.8-rc0
- changelogEntry:
    - summary: Release 0.10.7
      type: chore
  createdAt: "2023-06-06"
  irVersion: 20
  version: 0.10.7
- changelogEntry:
    - summary: Release 0.10.6
      type: chore
  createdAt: "2023-06-06"
  irVersion: 20
  version: 0.10.6
- changelogEntry:
    - summary: Release 0.10.5
      type: chore
  createdAt: "2023-06-06"
  irVersion: 20
  version: 0.10.5
- changelogEntry:
    - summary: Release 0.10.4
      type: chore
  createdAt: "2023-06-06"
  irVersion: 20
  version: 0.10.4
- changelogEntry:
    - summary: Release 0.10.3
      type: chore
  createdAt: "2023-06-06"
  irVersion: 20
  version: 0.10.3
- changelogEntry:
    - summary: Release 0.10.2
      type: chore
  createdAt: "2023-06-05"
  irVersion: 20
  version: 0.10.2
- changelogEntry:
    - summary: Release 0.10.1
      type: chore
  createdAt: "2023-06-05"
  irVersion: 20
  version: 0.10.1
- changelogEntry:
    - summary: "- The docs `domain` must be a full domain ending in `docs.buildwithfern.com`\r\
        \n- `docs.yml` now supports custom-domains so that docs can redirect from a\
        \ custom url"
      type: chore
  createdAt: "2023-06-05"
  irVersion: 20
  version: 0.10.0
- changelogEntry:
    - summary: Release 0.9.10
      type: chore
  createdAt: "2023-06-02"
  irVersion: 20
  version: 0.9.10
- changelogEntry:
    - summary: Release 0.9.10-rc0
      type: chore
  createdAt: "2023-05-31"
  irVersion: 20
  version: 0.9.10-rc0
- changelogEntry:
    - summary: Release 0.9.9
      type: chore
  createdAt: "2023-05-31"
  irVersion: 20
  version: 0.9.9
- changelogEntry:
    - summary: Release 0.9.9-rc4
      type: chore
  createdAt: "2023-05-31"
  irVersion: 20
  version: 0.9.9-rc4
- changelogEntry:
    - summary: Release 0.9.9-rc3
      type: chore
  createdAt: "2023-05-31"
  irVersion: 20
  version: 0.9.9-rc3
- changelogEntry:
    - summary: Release 0.9.9-rc2
      type: chore
  createdAt: "2023-05-31"
  irVersion: 20
  version: 0.9.9-rc2
- changelogEntry:
    - summary: Release 0.9.9-rc1
      type: chore
  createdAt: "2023-05-31"
  irVersion: 20
  version: 0.9.9-rc1
- changelogEntry:
    - summary: Release 0.9.9-rc0
      type: chore
  createdAt: "2023-05-31"
  irVersion: 20
  version: 0.9.9-rc0
- changelogEntry:
    - summary: Release 0.9.8
      type: chore
  createdAt: "2023-05-30"
  irVersion: 20
  version: 0.9.8
- changelogEntry:
    - summary: Release 0.9.8-rc0
      type: chore
  createdAt: "2023-05-30"
  irVersion: 20
  version: 0.9.8-rc0
- changelogEntry:
    - summary: Release 0.9.7
      type: chore
  createdAt: "2023-05-30"
  irVersion: 20
  version: 0.9.7
- changelogEntry:
    - summary: Release 0.9.7-rc2
      type: chore
  createdAt: "2023-05-30"
  irVersion: 20
  version: 0.9.7-rc2
- changelogEntry:
    - summary: Release 0.9.7-rc1
      type: chore
  createdAt: "2023-05-29"
  irVersion: 20
  version: 0.9.7-rc1
- changelogEntry:
    - summary: Release 0.9.7-rc0
      type: chore
  createdAt: "2023-05-29"
  irVersion: 20
  version: 0.9.7-rc0
- changelogEntry:
    - summary: Release 0.9.6
      type: chore
  createdAt: "2023-05-29"
  irVersion: 20
  version: 0.9.6
- changelogEntry:
    - summary: Release 0.9.6-rc1
      type: chore
  createdAt: "2023-05-28"
  irVersion: 20
  version: 0.9.6-rc1
- changelogEntry:
    - summary: Release 0.9.6-rc0
      type: chore
  createdAt: "2023-05-28"
  irVersion: 20
  version: 0.9.6-rc0
- changelogEntry:
    - summary: Release 0.9.5
      type: chore
  createdAt: "2023-05-27"
  irVersion: 20
  version: 0.9.5
- changelogEntry:
    - summary: "- `fern init` reads `FERN_TOKEN` if the user token is not available"
      type: chore
  createdAt: "2023-05-27"
  irVersion: 20
  version: 0.9.4
- changelogEntry:
    - summary: Release 0.9.4-rc3
      type: chore
  createdAt: "2023-05-25"
  irVersion: 20
  version: 0.9.4-rc3
- changelogEntry:
    - summary: Release 0.9.4-rc2
      type: chore
  createdAt: "2023-05-25"
  irVersion: 20
  version: 0.9.4-rc2
- changelogEntry:
    - summary: Release 0.9.4-rc1
      type: chore
  createdAt: "2023-05-25"
  irVersion: 20
  version: 0.9.4-rc1
- changelogEntry:
    - summary: Release 0.9.4-rc0
      type: chore
  createdAt: "2023-05-25"
  irVersion: 20
  version: 0.9.4-rc0
- changelogEntry:
    - summary: Release 0.9.3
      type: chore
  createdAt: "2023-05-24"
  irVersion: 20
  version: 0.9.3
- changelogEntry:
    - summary: Release 0.9.2
      type: chore
  createdAt: "2023-05-24"
  irVersion: 20
  version: 0.9.2
- changelogEntry:
    - summary: Release 0.9.2-rc5
      type: chore
  createdAt: "2023-05-24"
  irVersion: 20
  version: 0.9.2-rc5
- changelogEntry:
    - summary: Release 0.9.2-rc4
      type: chore
  createdAt: "2023-05-24"
  irVersion: 20
  version: 0.9.2-rc4
- changelogEntry:
    - summary: Release 0.9.2-rc3
      type: chore
  createdAt: "2023-05-24"
  irVersion: 20
  version: 0.9.2-rc3
- changelogEntry:
    - summary: Release 0.9.2-rc2
      type: chore
  createdAt: "2023-05-23"
  irVersion: 20
  version: 0.9.2-rc2
- changelogEntry:
    - summary: Release 0.9.2-rc1
      type: chore
  createdAt: "2023-05-23"
  irVersion: 20
  version: 0.9.2-rc1
- changelogEntry:
    - summary: Release 0.9.2-rc0
      type: chore
  createdAt: "2023-05-21"
  irVersion: 20
  version: 0.9.2-rc0
- changelogEntry:
    - summary: Release 0.9.1
      type: chore
  createdAt: "2023-05-20"
  irVersion: 20
  version: 0.9.1
- changelogEntry:
    - summary: Release 0.9.1-rc3
      type: chore
  createdAt: "2023-05-20"
  irVersion: 20
  version: 0.9.1-rc3
- changelogEntry:
    - summary: Release 0.9.1-rc2
      type: chore
  createdAt: "2023-05-19"
  irVersion: 20
  version: 0.9.1-rc2
- changelogEntry:
    - summary: Release 0.9.1-rc1
      type: chore
  createdAt: "2023-05-18"
  irVersion: 20
  version: 0.9.1-rc1
- changelogEntry:
    - summary: Release 0.9.1-rc0
      type: chore
  createdAt: "2023-05-18"
  irVersion: 20
  version: 0.9.1-rc0
- changelogEntry:
    - summary: Running `fern init --openapi <path to openapi>` creates an OpenAPI workspace
      type: chore
  createdAt: "2023-05-17"
  irVersion: 20
  version: 0.9.0
- changelogEntry:
    - summary: Release 0.9.0-rc0
      type: chore
  createdAt: "2023-05-17"
  irVersion: 20
  version: 0.9.0-rc0
- changelogEntry:
    - summary: Add `fern-go-model` generator identifier.
      type: chore
  createdAt: "2023-05-16"
  irVersion: 20
  version: 0.8.25-rc0
- changelogEntry:
    - summary: Release 0.8.24
      type: chore
  createdAt: "2023-05-16"
  irVersion: 20
  version: 0.8.24
- changelogEntry:
    - summary: Release 0.8.23
      type: chore
  createdAt: "2023-05-13"
  irVersion: 20
  version: 0.8.23
- changelogEntry:
    - summary: Release 0.8.22
      type: chore
  createdAt: "2023-05-13"
  irVersion: 20
  version: 0.8.22
- changelogEntry:
    - summary: Release 0.8.21
      type: chore
  createdAt: "2023-05-13"
  irVersion: 20
  version: 0.8.21
- changelogEntry:
    - summary: Release 0.8.20
      type: chore
  createdAt: "2023-05-12"
  irVersion: 20
  version: 0.8.20
- changelogEntry:
    - summary: Release 0.8.20-rc4
      type: chore
  createdAt: "2023-05-12"
  irVersion: 20
  version: 0.8.20-rc4
- changelogEntry:
    - summary: Release 0.8.20-rc3
      type: chore
  createdAt: "2023-05-12"
  irVersion: 20
  version: 0.8.20-rc3
- changelogEntry:
    - summary: Release 0.8.20-rc2
      type: chore
  createdAt: "2023-05-11"
  irVersion: 20
  version: 0.8.20-rc2
- changelogEntry:
    - summary: Release 0.8.20-rc1
      type: chore
  createdAt: "2023-05-11"
  irVersion: 20
  version: 0.8.20-rc1
- changelogEntry:
    - summary: Release 0.8.20-rc0
      type: chore
  createdAt: "2023-05-11"
  irVersion: 20
  version: 0.8.20-rc0
- changelogEntry:
    - summary: Release 0.8.19
      type: chore
  createdAt: "2023-05-11"
  irVersion: 20
  version: 0.8.19
- changelogEntry:
    - summary: Release 0.8.19-rc9
      type: chore
  createdAt: "2023-05-11"
  irVersion: 20
  version: 0.8.19-rc9
- changelogEntry:
    - summary: Release 0.8.19-rc8
      type: chore
  createdAt: "2023-05-11"
  irVersion: 20
  version: 0.8.19-rc8
- changelogEntry:
    - summary: Release 0.8.19-rc7
      type: chore
  createdAt: "2023-05-10"
  irVersion: 20
  version: 0.8.19-rc7
- changelogEntry:
    - summary: Release 0.8.19-rc6
      type: chore
  createdAt: "2023-05-10"
  irVersion: 20
  version: 0.8.19-rc6
- changelogEntry:
    - summary: Release 0.8.19-rc5
      type: chore
  createdAt: "2023-05-10"
  irVersion: 20
  version: 0.8.19-rc5
- changelogEntry:
    - summary: Release 0.8.19-rc4
      type: chore
  createdAt: "2023-05-10"
  irVersion: 20
  version: 0.8.19-rc4
- changelogEntry:
    - summary: Release 0.8.19-rc3
      type: chore
  createdAt: "2023-05-10"
  irVersion: 20
  version: 0.8.19-rc3
- changelogEntry:
    - summary: Release 0.8.19-rc2
      type: chore
  createdAt: "2023-05-10"
  irVersion: 20
  version: 0.8.19-rc2
- changelogEntry:
    - summary: Release 0.8.19-rc1
      type: chore
  createdAt: "2023-05-10"
  irVersion: 20
  version: 0.8.19-rc1
- changelogEntry:
    - summary: Release 0.8.19-rc0
      type: chore
  createdAt: "2023-05-10"
  irVersion: 20
  version: 0.8.19-rc0
- changelogEntry:
    - summary: Release 0.8.18
      type: chore
  createdAt: "2023-05-08"
  irVersion: 20
  version: 0.8.18
- changelogEntry:
    - summary: Release 0.8.17
      type: chore
  createdAt: "2023-05-08"
  irVersion: 20
  version: 0.8.17
- changelogEntry:
    - summary: Release 0.8.17-rc3
      type: chore
  createdAt: "2023-05-08"
  irVersion: 20
  version: 0.8.17-rc3
- changelogEntry:
    - summary: Release 0.8.17-rc2
      type: chore
  createdAt: "2023-05-08"
  irVersion: 20
  version: 0.8.17-rc2
- changelogEntry:
    - summary: Release 0.8.17-rc1
      type: chore
  createdAt: "2023-05-08"
  irVersion: 20
  version: 0.8.17-rc1
- changelogEntry:
    - summary: Release 0.8.17-rc0
      type: chore
  createdAt: "2023-05-08"
  irVersion: 20
  version: 0.8.17-rc0
- changelogEntry:
    - summary: Release 0.8.16-rc9
      type: chore
  createdAt: "2023-05-08"
  irVersion: 20
  version: 0.8.16-rc9
- changelogEntry:
    - summary: Release 0.8.16-rc8
      type: chore
  createdAt: "2023-05-08"
  irVersion: 19
  version: 0.8.16-rc8
- changelogEntry:
    - summary: Release 0.8.16-rc7
      type: chore
  createdAt: "2023-05-08"
  irVersion: 19
  version: 0.8.16-rc7
- changelogEntry:
    - summary: Release 0.8.16-rc6
      type: chore
  createdAt: "2023-05-08"
  irVersion: 19
  version: 0.8.16-rc6
- changelogEntry:
    - summary: Release 0.8.16-rc5
      type: chore
  createdAt: "2023-05-08"
  irVersion: 19
  version: 0.8.16-rc5
- changelogEntry:
    - summary: Release 0.8.16-rc11
      type: chore
  createdAt: "2023-05-08"
  irVersion: 20
  version: 0.8.16-rc11
- changelogEntry:
    - summary: Release 0.8.16-rc10
      type: chore
  createdAt: "2023-05-08"
  irVersion: 20
  version: 0.8.16-rc10
- changelogEntry:
    - summary: Release 0.8.16-rc4
      type: chore
  createdAt: "2023-05-07"
  irVersion: 19
  version: 0.8.16-rc4
- changelogEntry:
    - summary: Release 0.8.16-rc3
      type: chore
  createdAt: "2023-05-07"
  irVersion: 19
  version: 0.8.16-rc3
- changelogEntry:
    - summary: Release 0.8.16-rc2
      type: chore
  createdAt: "2023-05-07"
  irVersion: 19
  version: 0.8.16-rc2
- changelogEntry:
    - summary: Release 0.8.16-rc1
      type: chore
  createdAt: "2023-05-07"
  irVersion: 19
  version: 0.8.16-rc1
- changelogEntry:
    - summary: Release 0.8.16-rc0
      type: chore
  createdAt: "2023-05-07"
  irVersion: 19
  version: 0.8.16-rc0
- changelogEntry:
    - summary: Release 0.8.15
      type: chore
  createdAt: "2023-05-07"
  irVersion: 19
  version: 0.8.15
- changelogEntry:
    - summary: Release 0.8.14
      type: chore
  createdAt: "2023-05-07"
  irVersion: 19
  version: 0.8.14
- changelogEntry:
    - summary: Release 0.8.13
      type: chore
  createdAt: "2023-05-07"
  irVersion: 19
  version: 0.8.13
- changelogEntry:
    - summary: Release 0.8.13-rc2
      type: chore
  createdAt: "2023-05-07"
  irVersion: 19
  version: 0.8.13-rc2
- changelogEntry:
    - summary: Release 0.8.13-rc1
      type: chore
  createdAt: "2023-05-07"
  irVersion: 19
  version: 0.8.13-rc1
- changelogEntry:
    - summary: Release 0.8.13-rc0
      type: chore
  createdAt: "2023-05-06"
  irVersion: 19
  version: 0.8.13-rc0
- changelogEntry:
    - summary: Release 0.8.12
      type: chore
  createdAt: "2023-05-05"
  irVersion: 19
  version: 0.8.12
- changelogEntry:
    - summary: Release 0.8.11
      type: chore
  createdAt: "2023-05-05"
  irVersion: 19
  version: 0.8.11
- changelogEntry:
    - summary: Release 0.8.10
      type: chore
  createdAt: "2023-05-05"
  irVersion: 19
  version: 0.8.10
- changelogEntry:
    - summary: Release 0.8.9
      type: chore
  createdAt: "2023-05-04"
  irVersion: 19
  version: 0.8.9
- changelogEntry:
    - summary: Release 0.8.8
      type: chore
  createdAt: "2023-05-04"
  irVersion: 19
  version: 0.8.8
- changelogEntry:
    - summary: Release 0.8.7
      type: chore
  createdAt: "2023-05-04"
  irVersion: 19
  version: 0.8.7
- changelogEntry:
    - summary: Release 0.8.6
      type: chore
  createdAt: "2023-05-03"
  irVersion: 19
  version: 0.8.6
- changelogEntry:
    - summary: Release 0.8.6-rc2
      type: chore
  createdAt: "2023-05-03"
  irVersion: 19
  version: 0.8.6-rc2
- changelogEntry:
    - summary: Release 0.8.6-rc1
      type: chore
  createdAt: "2023-05-03"
  irVersion: 19
  version: 0.8.6-rc1
- changelogEntry:
    - summary: Release 0.8.6-rc0
      type: chore
  createdAt: "2023-05-03"
  irVersion: 19
  version: 0.8.6-rc0
- changelogEntry:
    - summary: Release 0.8.5
      type: chore
  createdAt: "2023-05-03"
  irVersion: 19
  version: 0.8.5
- changelogEntry:
    - summary: Release 0.8.4
      type: chore
  createdAt: "2023-05-03"
  irVersion: 19
  version: 0.8.4
- changelogEntry:
    - summary: Release 0.8.3
      type: chore
  createdAt: "2023-05-03"
  irVersion: 19
  version: 0.8.3
- changelogEntry:
    - summary: Release 0.8.2
      type: chore
  createdAt: "2023-05-03"
  irVersion: 19
  version: 0.8.2
- changelogEntry:
    - summary: Release 0.8.1
      type: chore
  createdAt: "2023-05-02"
  irVersion: 19
  version: 0.8.1
- changelogEntry:
    - summary: Release 0.8.0
      type: chore
  createdAt: "2023-05-02"
  irVersion: 19
  version: 0.8.0
- changelogEntry:
    - summary: Release 0.8.0-rc9
      type: chore
  createdAt: "2023-05-02"
  irVersion: 19
  version: 0.8.0-rc9
- changelogEntry:
    - summary: Release 0.8.0-rc8
      type: chore
  createdAt: "2023-05-02"
  irVersion: 19
  version: 0.8.0-rc8
- changelogEntry:
    - summary: Release 0.8.0-rc7
      type: chore
  createdAt: "2023-05-02"
  irVersion: 19
  version: 0.8.0-rc7
- changelogEntry:
    - summary: Release 0.8.0-rc6
      type: chore
  createdAt: "2023-05-02"
  irVersion: 19
  version: 0.8.0-rc6
- changelogEntry:
    - summary: Release 0.8.0-rc5
      type: chore
  createdAt: "2023-05-02"
  irVersion: 19
  version: 0.8.0-rc5
- changelogEntry:
    - summary: Release 0.8.0-rc4
      type: chore
  createdAt: "2023-05-02"
  irVersion: 19
  version: 0.8.0-rc4
- changelogEntry:
    - summary: Release 0.8.0-rc3
      type: chore
  createdAt: "2023-05-02"
  irVersion: 19
  version: 0.8.0-rc3
- changelogEntry:
    - summary: Release 0.8.0-rc2
      type: chore
  createdAt: "2023-05-02"
  irVersion: 19
  version: 0.8.0-rc2
- changelogEntry:
    - summary: Release 0.8.0-rc1
      type: chore
  createdAt: "2023-05-02"
  irVersion: 19
  version: 0.8.0-rc1
- changelogEntry:
    - summary: Release 0.8.0-rc0
      type: chore
  createdAt: "2023-05-02"
  irVersion: 19
  version: 0.8.0-rc0
- changelogEntry:
    - summary: Release 0.7.5-rc17
      type: chore
  createdAt: "2023-05-02"
  irVersion: 19
  version: 0.7.5-rc17
- changelogEntry:
    - summary: Release 0.7.5-rc9
      type: chore
  createdAt: "2023-05-01"
  irVersion: 19
  version: 0.7.5-rc9
- changelogEntry:
    - summary: Release 0.7.5-rc8
      type: chore
  createdAt: "2023-05-01"
  irVersion: 19
  version: 0.7.5-rc8
- changelogEntry:
    - summary: Release 0.7.5-rc7
      type: chore
  createdAt: "2023-05-01"
  irVersion: 19
  version: 0.7.5-rc7
- changelogEntry:
    - summary: Release 0.7.5-rc16
      type: chore
  createdAt: "2023-05-01"
  irVersion: 19
  version: 0.7.5-rc16
- changelogEntry:
    - summary: Release 0.7.5-rc15
      type: chore
  createdAt: "2023-05-01"
  irVersion: 19
  version: 0.7.5-rc15
- changelogEntry:
    - summary: Release 0.7.5-rc14
      type: chore
  createdAt: "2023-05-01"
  irVersion: 19
  version: 0.7.5-rc14
- changelogEntry:
    - summary: Release 0.7.5-rc13
      type: chore
  createdAt: "2023-05-01"
  irVersion: 19
  version: 0.7.5-rc13
- changelogEntry:
    - summary: Release 0.7.5-rc12
      type: chore
  createdAt: "2023-05-01"
  irVersion: 19
  version: 0.7.5-rc12
- changelogEntry:
    - summary: Release 0.7.5-rc11
      type: chore
  createdAt: "2023-05-01"
  irVersion: 19
  version: 0.7.5-rc11
- changelogEntry:
    - summary: Release 0.7.5-rc10
      type: chore
  createdAt: "2023-05-01"
  irVersion: 19
  version: 0.7.5-rc10
- changelogEntry:
    - summary: Release 0.7.5-rc6
      type: chore
  createdAt: "2023-04-30"
  irVersion: 19
  version: 0.7.5-rc6
- changelogEntry:
    - summary: Release 0.7.5-rc5
      type: chore
  createdAt: "2023-04-30"
  irVersion: 19
  version: 0.7.5-rc5
- changelogEntry:
    - summary: Release 0.7.5-rc4
      type: chore
  createdAt: "2023-04-30"
  irVersion: 19
  version: 0.7.5-rc4
- changelogEntry:
    - summary: Release 0.7.5-rc3
      type: chore
  createdAt: "2023-04-30"
  irVersion: 19
  version: 0.7.5-rc3
- changelogEntry:
    - summary: Release 0.7.5-rc2
      type: chore
  createdAt: "2023-04-30"
  irVersion: 19
  version: 0.7.5-rc2
- changelogEntry:
    - summary: Release 0.7.5-rc1
      type: chore
  createdAt: "2023-04-30"
  irVersion: 18
  version: 0.7.5-rc1
- changelogEntry:
    - summary: Release 0.7.5-rc0
      type: chore
  createdAt: "2023-04-28"
  irVersion: 18
  version: 0.7.5-rc0
- changelogEntry:
    - summary: Release 0.7.4
      type: chore
  createdAt: "2023-04-23"
  irVersion: 18
  version: 0.7.4
- changelogEntry:
    - summary: Release 0.7.4-rc1
      type: chore
  createdAt: "2023-04-23"
  irVersion: 18
  version: 0.7.4-rc1
- changelogEntry:
    - summary: Release 0.7.4-rc0
      type: chore
  createdAt: "2023-04-23"
  irVersion: 18
  version: 0.7.4-rc0
- changelogEntry:
    - summary: Release 0.7.3
      type: chore
  createdAt: "2023-04-23"
  irVersion: 18
  version: 0.7.3
- changelogEntry:
    - summary: Release 0.7.3-rc0
      type: chore
  createdAt: "2023-04-23"
  irVersion: 18
  version: 0.7.3-rc0
- changelogEntry:
    - summary: Release 0.7.2
      type: chore
  createdAt: "2023-04-23"
  irVersion: 18
  version: 0.7.2
- changelogEntry:
    - summary: Release 0.7.1
      type: chore
  createdAt: "2023-04-23"
  irVersion: 18
  version: 0.7.1
- changelogEntry:
    - summary: Release 0.7.1-rc1
      type: chore
  createdAt: "2023-04-23"
  irVersion: 18
  version: 0.7.1-rc1
- changelogEntry:
    - summary: Release 0.7.1-rc0
      type: chore
  createdAt: "2023-04-23"
  irVersion: 18
  version: 0.7.1-rc0
- changelogEntry:
    - summary: Release 0.7.0
      type: chore
  createdAt: "2023-04-21"
  irVersion: 18
  version: 0.7.0
- changelogEntry:
    - summary: Release 0.7.0-rc1
      type: chore
  createdAt: "2023-04-21"
  irVersion: 18
  version: 0.7.0-rc1
- changelogEntry:
    - summary: Release 0.7.0-rc0
      type: chore
  createdAt: "2023-04-21"
  irVersion: 18
  version: 0.7.0-rc0
- changelogEntry:
    - summary: Release 0.6.12
      type: chore
  createdAt: "2023-04-19"
  irVersion: 18
  version: 0.6.12
- changelogEntry:
    - summary: Release 0.6.11
      type: chore
  createdAt: "2023-04-19"
  irVersion: 18
  version: 0.6.11
- changelogEntry:
    - summary: Release 0.6.11-rc2
      type: chore
  createdAt: "2023-04-17"
  irVersion: 18
  version: 0.6.11-rc2
- changelogEntry:
    - summary: Release 0.6.11-rc1
      type: chore
  createdAt: "2023-04-17"
  irVersion: 18
  version: 0.6.11-rc1
- changelogEntry:
    - summary: Release 0.6.11-rc0
      type: chore
  createdAt: "2023-04-17"
  irVersion: 18
  version: 0.6.11-rc0
- changelogEntry:
    - summary: Release 0.6.10
      type: chore
  createdAt: "2023-04-04"
  irVersion: 16
  version: 0.6.10
- changelogEntry:
    - summary: Release 0.6.10-rc4
      type: chore
  createdAt: "2023-04-03"
  irVersion: 16
  version: 0.6.10-rc4
- changelogEntry:
    - summary: Release 0.6.10-rc3
      type: chore
  createdAt: "2023-04-03"
  irVersion: 16
  version: 0.6.10-rc3
- changelogEntry:
    - summary: Release 0.6.10-rc2
      type: chore
  createdAt: "2023-04-03"
  irVersion: 16
  version: 0.6.10-rc2
- changelogEntry:
    - summary: Release 0.6.10-rc1
      type: chore
  createdAt: "2023-04-02"
  irVersion: 16
  version: 0.6.10-rc1
- changelogEntry:
    - summary: Release 0.6.10-rc0
      type: chore
  createdAt: "2023-04-02"
  irVersion: 16
  version: 0.6.10-rc0
- changelogEntry:
    - summary: Release 0.6.9
      type: chore
  createdAt: "2023-04-02"
  irVersion: 16
  version: 0.6.9
- changelogEntry:
    - summary: Release 0.6.8
      type: chore
  createdAt: "2023-04-02"
  irVersion: 16
  version: 0.6.8
- changelogEntry:
    - summary: Release 0.6.7
      type: chore
  createdAt: "2023-04-01"
  irVersion: 16
  version: 0.6.7
- changelogEntry:
    - summary: Release 0.6.7-rc0
      type: chore
  createdAt: "2023-04-01"
  irVersion: 16
  version: 0.6.7-rc0
- changelogEntry:
    - summary: Release 0.6.6
      type: chore
  createdAt: "2023-03-31"
  irVersion: 16
  version: 0.6.6
- changelogEntry:
    - summary: Release 0.6.5
      type: chore
  createdAt: "2023-03-31"
  irVersion: 16
  version: 0.6.5
- changelogEntry:
    - summary: Release 0.6.5-rc1
      type: chore
  createdAt: "2023-03-31"
  irVersion: 16
  version: 0.6.5-rc1
- changelogEntry:
    - summary: Release 0.6.5-rc0
      type: chore
  createdAt: "2023-03-30"
  irVersion: 16
  version: 0.6.5-rc0
- changelogEntry:
    - summary: Release 0.6.4
      type: chore
  createdAt: "2023-03-30"
  irVersion: 16
  version: 0.6.4
- changelogEntry:
    - summary: Release 0.6.3
      type: chore
  createdAt: "2023-03-30"
  irVersion: 16
  version: 0.6.3
- changelogEntry:
    - summary: Release 0.6.3-rc1
      type: chore
  createdAt: "2023-03-30"
  irVersion: 16
  version: 0.6.3-rc1
- changelogEntry:
    - summary: Release 0.6.3-rc0
      type: chore
  createdAt: "2023-03-30"
  irVersion: 16
  version: 0.6.3-rc0
- changelogEntry:
    - summary: Release 0.6.2
      type: chore
  createdAt: "2023-03-29"
  irVersion: 16
  version: 0.6.2
- changelogEntry:
    - summary: Release 0.6.2-rc2
      type: chore
  createdAt: "2023-03-29"
  irVersion: 16
  version: 0.6.2-rc2
- changelogEntry:
    - summary: Release 0.6.2-rc1
      type: chore
  createdAt: "2023-03-29"
  irVersion: 16
  version: 0.6.2-rc1
- changelogEntry:
    - summary: Release 0.6.2-rc0
      type: chore
  createdAt: "2023-03-28"
  irVersion: 16
  version: 0.6.2-rc0
- changelogEntry:
    - summary: Release 0.6.1
      type: chore
  createdAt: "2023-03-28"
  irVersion: 15
  version: 0.6.1
- changelogEntry:
    - summary: Release 0.6.0
      type: chore
  createdAt: "2023-03-28"
  irVersion: 15
  version: 0.6.0
- changelogEntry:
    - summary: Release 0.5.4
      type: chore
  createdAt: "2023-03-28"
  irVersion: 15
  version: 0.5.4
- changelogEntry:
    - summary: Release 0.5.4-rc4
      type: chore
  createdAt: "2023-03-28"
  irVersion: 15
  version: 0.5.4-rc4
- changelogEntry:
    - summary: Release 0.5.4-rc3
      type: chore
  createdAt: "2023-03-26"
  irVersion: 15
  version: 0.5.4-rc3
- changelogEntry:
    - summary: Release 0.5.4-rc2
      type: chore
  createdAt: "2023-03-24"
  irVersion: 15
  version: 0.5.4-rc2
- changelogEntry:
    - summary: Release 0.5.4-rc1
      type: chore
  createdAt: "2023-03-24"
  irVersion: 15
  version: 0.5.4-rc1
- changelogEntry:
    - summary: Release 0.5.4-rc0
      type: chore
  createdAt: "2023-03-24"
  irVersion: 15
  version: 0.5.4-rc0
- changelogEntry:
    - summary: Release 0.5.3
      type: chore
  createdAt: "2023-03-20"
  irVersion: 14
  version: 0.5.3
- changelogEntry:
    - summary: Release 0.5.3-rc6
      type: chore
  createdAt: "2023-03-20"
  irVersion: 14
  version: 0.5.3-rc6
- changelogEntry:
    - summary: Release 0.5.3-rc5
      type: chore
  createdAt: "2023-03-19"
  irVersion: 14
  version: 0.5.3-rc5
- changelogEntry:
    - summary: Release 0.5.3-rc4
      type: chore
  createdAt: "2023-03-19"
  irVersion: 14
  version: 0.5.3-rc4
- changelogEntry:
    - summary: Release 0.5.3-rc3
      type: chore
  createdAt: "2023-03-13"
  irVersion: 13
  version: 0.5.3-rc3
- changelogEntry:
    - summary: Release 0.5.3-rc2
      type: chore
  createdAt: "2023-03-13"
  irVersion: 13
  version: 0.5.3-rc2
- changelogEntry:
    - summary: Release 0.5.3-rc1
      type: chore
  createdAt: "2023-03-11"
  irVersion: 13
  version: 0.5.3-rc1
- changelogEntry:
    - summary: Release 0.5.3-rc0
      type: chore
  createdAt: "2023-03-11"
  irVersion: 13
  version: 0.5.3-rc0
- changelogEntry:
    - summary: Release 0.5.2
      type: chore
  createdAt: "2023-03-10"
  irVersion: 12
  version: 0.5.2
- changelogEntry:
    - summary: Release 0.5.1
      type: chore
  createdAt: "2023-03-09"
  irVersion: 12
  version: 0.5.1
- changelogEntry:
    - summary: "## What's Changed\r\n* Support http streams in responses by @zachkirsch\
        \ in https://github.com/fern-api/fern/pull/1365\r\n* fix: introduce undiscriminated\
        \ unions by @dsinghvi in https://github.com/fern-api/fern/pull/1367\r\n* Add\
        \ release blocker for undiscriminated unions by @zachkirsch in https://github.com/fern-api/fern/pull/1369\r\
        \n* Fix undiscriminated union rule by @zachkirsch in https://github.com/fern-api/fern/pull/1370\r\
        \n* Add file upload by @zachkirsch in https://github.com/fern-api/fern/pull/1366\r\
        \n* Rename property key to bodyProperty by @zachkirsch in https://github.com/fern-api/fern/pull/1371\r\
        \n* Add optional files by @zachkirsch in https://github.com/fern-api/fern/pull/1372\r\
        \n* ts generator versions above `0.5.0-rc0-6` use IR V12 by @dsinghvi in https://github.com/fern-api/fern/pull/1373\r\
        \n* Make File a reserved keyword in TS by @zachkirsch in https://github.com/fern-api/fern/pull/1374\r\
        \n* Add query-param stream condition by @zachkirsch in https://github.com/fern-api/fern/pull/1375\r\
        \n* fix: audiences works with subpackages and packages by @dsinghvi in https://github.com/fern-api/fern/pull/1376\r\
        \n* Fix docs in file properties by @zachkirsch in https://github.com/fern-api/fern/pull/1378\r\
        \n* Update import reference in OpenAPIMigrator by @TeisJayaswal in https://github.com/fern-api/fern/pull/1380\r\
        \n* fix: add missing `MovieId` type by @codebender828 in https://github.com/fern-api/fern/pull/1381\r\
        \n* Only disallow 'body' wrapper properties when there's a referenced request\
        \ body by @zachkirsch in https://github.com/fern-api/fern/pull/1382\r\n\r\n\
        ## New Contributors\r\n* @codebender828 made their first contribution in https://github.com/fern-api/fern/pull/1381\r\
        \n\r\n**Full Changelog**: https://github.com/fern-api/fern/compare/0.4.32...0.5.0"
      type: chore
  createdAt: "2023-03-09"
  irVersion: 12
  version: 0.5.0
- changelogEntry:
    - summary: Release 0.4.33-rc7
      type: chore
  createdAt: "2023-03-09"
  irVersion: 12
  version: 0.4.33-rc7
- changelogEntry:
    - summary: Release 0.4.33-rc6
      type: chore
  createdAt: "2023-03-09"
  irVersion: 12
  version: 0.4.33-rc6
- changelogEntry:
    - summary: Release 0.4.33-rc5
      type: chore
  createdAt: "2023-03-08"
  irVersion: 12
  version: 0.4.33-rc5
- changelogEntry:
    - summary: Release 0.4.33-rc4
      type: chore
  createdAt: "2023-03-08"
  irVersion: 12
  version: 0.4.33-rc4
- changelogEntry:
    - summary: Release 0.4.33-rc3
      type: chore
  createdAt: "2023-03-08"
  irVersion: 12
  version: 0.4.33-rc3
- changelogEntry:
    - summary: Release 0.4.33-rc2
      type: chore
  createdAt: "2023-03-08"
  irVersion: 12
  version: 0.4.33-rc2
- changelogEntry:
    - summary: Release 0.4.33-rc1
      type: chore
  createdAt: "2023-03-08"
  irVersion: 12
  version: 0.4.33-rc1
- changelogEntry:
    - summary: Release 0.4.33-rc0
      type: chore
  createdAt: "2023-03-07"
  irVersion: 12
  version: 0.4.33-rc0
- changelogEntry:
    - summary: Release 0.4.32-rc5
      type: chore
  createdAt: "2023-03-07"
  irVersion: 12
  version: 0.4.32-rc5
- changelogEntry:
    - summary: Release 0.4.32
      type: chore
  createdAt: "2023-03-06"
  irVersion: 11
  version: 0.4.32
- changelogEntry:
    - summary: Release 0.4.32-rc4
      type: chore
  createdAt: "2023-03-06"
  irVersion: 11
  version: 0.4.32-rc4
- changelogEntry:
    - summary: Release 0.4.32-rc3
      type: chore
  createdAt: "2023-03-06"
  irVersion: 11
  version: 0.4.32-rc3
- changelogEntry:
    - summary: Release 0.4.32-rc2
      type: chore
  createdAt: "2023-03-06"
  irVersion: 11
  version: 0.4.32-rc2
- changelogEntry:
    - summary: Release 0.4.32-rc1
      type: chore
  createdAt: "2023-03-06"
  irVersion: 11
  version: 0.4.32-rc1
- changelogEntry:
    - summary: Release 0.4.32-rc0
      type: chore
  createdAt: "2023-03-05"
  irVersion: 9
  version: 0.4.32-rc0
- changelogEntry:
    - summary: Release 0.4.31-rc3
      type: chore
  createdAt: "2023-03-04"
  irVersion: 9
  version: 0.4.31-rc3
- changelogEntry:
    - summary: Release 0.4.31
      type: chore
  createdAt: "2023-03-04"
  irVersion: 9
  version: 0.4.31
- changelogEntry:
    - summary: Release 0.4.31-rc4
      type: chore
  createdAt: "2023-03-04"
  irVersion: 9
  version: 0.4.31-rc4
- changelogEntry:
    - summary: Release 0.4.31-rc2
      type: chore
  createdAt: "2023-03-04"
  irVersion: 9
  version: 0.4.31-rc2
- changelogEntry:
    - summary: Release 0.4.31-rc1
      type: chore
  createdAt: "2023-03-04"
  irVersion: 9
  version: 0.4.31-rc1
- changelogEntry:
    - summary: Release 0.4.30
      type: chore
  createdAt: "2023-03-03"
  irVersion: 9
  version: 0.4.30
- changelogEntry:
    - summary: Release 0.4.29
      type: chore
  createdAt: "2023-03-03"
  irVersion: 9
  version: 0.4.29
- changelogEntry:
    - summary: Release 0.4.28-rc4
      type: chore
  createdAt: "2023-03-03"
  irVersion: 9
  version: 0.4.28-rc4
- changelogEntry:
    - summary: Release 0.4.28-rc3
      type: chore
  createdAt: "2023-03-03"
  irVersion: 9
  version: 0.4.28-rc3
- changelogEntry:
    - summary: Release 0.4.28-rc2
      type: chore
  createdAt: "2023-03-02"
  irVersion: 9
  version: 0.4.28-rc2
- changelogEntry:
    - summary: Release 0.4.28-rc1
      type: chore
  createdAt: "2023-03-02"
  irVersion: 9
  version: 0.4.28-rc1
- changelogEntry:
    - summary: Release 0.4.28-rc0
      type: chore
  createdAt: "2023-03-02"
  irVersion: 9
  version: 0.4.28-rc0
- changelogEntry:
    - summary: Release 0.4.27-rc2
      type: chore
  createdAt: "2023-03-02"
  irVersion: 9
  version: 0.4.27-rc2
- changelogEntry:
    - summary: Release 0.4.27
      type: chore
  createdAt: "2023-03-02"
  irVersion: 9
  version: 0.4.27
- changelogEntry:
    - summary: Release 0.4.27-rc1
      type: chore
  createdAt: "2023-03-02"
  irVersion: 9
  version: 0.4.27-rc1
- changelogEntry:
    - summary: Release 0.4.27-rc0
      type: chore
  createdAt: "2023-03-01"
  irVersion: 9
  version: 0.4.27-rc0
- changelogEntry:
    - summary: Release 0.4.26
      type: chore
  createdAt: "2023-02-25"
  irVersion: 9
  version: 0.4.26
- changelogEntry:
    - summary: Release 0.4.25
      type: chore
  createdAt: "2023-02-25"
  irVersion: 9
  version: 0.4.25
- changelogEntry:
    - summary: Release 0.4.24
      type: chore
  createdAt: "2023-02-23"
  irVersion: 9
  version: 0.4.24
- changelogEntry:
    - summary: Release 0.4.24-rc1
      type: chore
  createdAt: "2023-02-21"
  irVersion: 9
  version: 0.4.24-rc1
- changelogEntry:
    - summary: Release 0.4.24-rc0
      type: chore
  createdAt: "2023-02-20"
  irVersion: 9
  version: 0.4.24-rc0
- changelogEntry:
    - summary: Release 0.4.23
      type: chore
  createdAt: "2023-02-16"
  irVersion: 8
  version: 0.4.23
- changelogEntry:
    - summary: Release 0.4.23-rc0
      type: chore
  createdAt: "2023-02-16"
  irVersion: 8
  version: 0.4.23-rc0
- changelogEntry:
    - summary: Release 0.4.22
      type: chore
  createdAt: "2023-02-12"
  irVersion: 8
  version: 0.4.22
- changelogEntry:
    - summary: Release 0.4.21
      type: chore
  createdAt: "2023-02-12"
  irVersion: 8
  version: 0.4.21
- changelogEntry:
    - summary: Release 0.4.20
      type: chore
  createdAt: "2023-02-12"
  irVersion: 8
  version: 0.4.20
- changelogEntry:
    - summary: Release 0.4.20-rc1
      type: chore
  createdAt: "2023-02-09"
  irVersion: 8
  version: 0.4.20-rc1
- changelogEntry:
    - summary: Release 0.4.20-rc0
      type: chore
  createdAt: "2023-02-09"
  irVersion: 8
  version: 0.4.20-rc0
- changelogEntry:
    - summary: Release 0.4.19-rc1
      type: chore
  createdAt: "2023-02-09"
  irVersion: 8
  version: 0.4.19-rc1
- changelogEntry:
    - summary: Release 0.4.19
      type: chore
  createdAt: "2023-02-09"
  irVersion: 8
  version: 0.4.19
- changelogEntry:
    - summary: Release 0.4.19-rc2
      type: chore
  createdAt: "2023-02-09"
  irVersion: 8
  version: 0.4.19-rc2
- changelogEntry:
    - summary: Release 0.4.19-rc0
      type: chore
  createdAt: "2023-02-09"
  irVersion: 8
  version: 0.4.19-rc0
- changelogEntry:
    - summary: Release 0.4.18
      type: chore
  createdAt: "2023-02-07"
  irVersion: 8
  version: 0.4.18
- changelogEntry:
    - summary: Release 0.4.17
      type: chore
  createdAt: "2023-02-06"
  irVersion: 8
  version: 0.4.17
- changelogEntry:
    - summary: Release 0.4.17-rc0
      type: chore
  createdAt: "2023-02-06"
  irVersion: 8
  version: 0.4.17-rc0
- changelogEntry:
    - summary: Release 0.4.16
      type: chore
  createdAt: "2023-02-06"
  irVersion: 8
  version: 0.4.16
- changelogEntry:
    - summary: Release 0.4.15
      type: chore
  createdAt: "2023-02-06"
  irVersion: 8
  version: 0.4.15
- changelogEntry:
    - summary: Release 0.4.15-rc0
      type: chore
  createdAt: "2023-02-06"
  irVersion: 8
  version: 0.4.15-rc0
- changelogEntry:
    - summary: Release 0.4.14
      type: chore
  createdAt: "2023-02-05"
  irVersion: 8
  version: 0.4.14
- changelogEntry:
    - summary: Release 0.4.13
      type: chore
  createdAt: "2023-02-04"
  irVersion: 8
  version: 0.4.13
- changelogEntry:
    - summary: Release 0.4.12
      type: chore
  createdAt: "2023-02-02"
  irVersion: 8
  version: 0.4.12
- changelogEntry:
    - summary: Release 0.4.12-rc0
      type: chore
  createdAt: "2023-02-02"
  irVersion: 8
  version: 0.4.12-rc0
- changelogEntry:
    - summary: Release 0.4.11
      type: chore
  createdAt: "2023-02-02"
  irVersion: 8
  version: 0.4.11
- changelogEntry:
    - summary: Release 0.4.11-rc1
      type: chore
  createdAt: "2023-02-02"
  irVersion: 8
  version: 0.4.11-rc1
- changelogEntry:
    - summary: Release 0.4.11-rc0
      type: chore
  createdAt: "2023-02-02"
  irVersion: 8
  version: 0.4.11-rc0
- changelogEntry:
    - summary: Release 0.4.10
      type: chore
  createdAt: "2023-02-02"
  irVersion: 8
  version: 0.4.10
- changelogEntry:
    - summary: Release 0.4.9
      type: chore
  createdAt: "2023-02-01"
  irVersion: 7
  version: 0.4.9
- changelogEntry:
    - summary: Release 0.4.8
      type: chore
  createdAt: "2023-02-01"
  irVersion: 7
  version: 0.4.8
- changelogEntry:
    - summary: Release 0.4.7
      type: chore
  createdAt: "2023-02-01"
  irVersion: 7
  version: 0.4.7
- changelogEntry:
    - summary: Release 0.4.6
      type: chore
  createdAt: "2023-02-01"
  irVersion: 7
  version: 0.4.6
- changelogEntry:
    - summary: Release 0.4.5
      type: chore
  createdAt: "2023-02-01"
  irVersion: 7
  version: 0.4.5
- changelogEntry:
    - summary: Release 0.4.5-rc4
      type: chore
  createdAt: "2023-01-31"
  irVersion: 7
  version: 0.4.5-rc4
- changelogEntry:
    - summary: Release 0.4.5-rc3
      type: chore
  createdAt: "2023-01-31"
  irVersion: 7
  version: 0.4.5-rc3
- changelogEntry:
    - summary: Release 0.4.5-rc5
      type: chore
  createdAt: "2023-01-31"
  irVersion: 7
  version: 0.4.5-rc5
- changelogEntry:
    - summary: Release 0.4.5-rc2
      type: chore
  createdAt: "2023-01-30"
  irVersion: 7
  version: 0.4.5-rc2
- changelogEntry:
    - summary: Release 0.4.5-rc1
      type: chore
  createdAt: "2023-01-30"
  irVersion: 7
  version: 0.4.5-rc1
- changelogEntry:
    - summary: Release 0.4.5-rc0
      type: chore
  createdAt: "2023-01-30"
  irVersion: 7
  version: 0.4.5-rc0
- changelogEntry:
    - summary: Release 0.4.4
      type: chore
  createdAt: "2023-01-30"
  irVersion: 7
  version: 0.4.4
- changelogEntry:
    - summary: Release 0.4.3
      type: chore
  createdAt: "2023-01-30"
  irVersion: 7
  version: 0.4.3
- changelogEntry:
    - summary: Release 0.4.2
      type: chore
  createdAt: "2023-01-30"
  irVersion: 7
  version: 0.4.2
- changelogEntry:
    - summary: Release 0.4.1
      type: chore
  createdAt: "2023-01-29"
  irVersion: 7
  version: 0.4.1
- changelogEntry:
    - summary: Release 0.4.0-rc1
      type: chore
  createdAt: "2023-01-29"
  irVersion: 7
  version: 0.4.0-rc1
- changelogEntry:
    - summary: Release 0.4.0
      type: chore
  createdAt: "2023-01-29"
  irVersion: 7
  version: 0.4.0
- changelogEntry:
    - summary: Release 0.4.0-rc0
      type: chore
  createdAt: "2023-01-29"
  irVersion: 7
  version: 0.4.0-rc0
- changelogEntry:
    - summary: Release 0.3.23
      type: chore
  createdAt: "2023-01-28"
  irVersion: 6
  version: 0.3.23
- changelogEntry:
    - summary: Release 0.3.22
      type: chore
  createdAt: "2023-01-28"
  irVersion: 6
  version: 0.3.22
- changelogEntry:
    - summary: Release 0.3.21
      type: chore
  createdAt: "2023-01-28"
  irVersion: 6
  version: 0.3.21
- changelogEntry:
    - summary: Release 0.3.20
      type: chore
  createdAt: "2023-01-27"
  irVersion: 6
  version: 0.3.20
- changelogEntry:
    - summary: Release 0.3.19
      type: chore
  createdAt: "2023-01-24"
  irVersion: 6
  version: 0.3.19
- changelogEntry:
    - summary: Release 0.3.18
      type: chore
  createdAt: "2023-01-23"
  irVersion: 6
  version: 0.3.18
- changelogEntry:
    - summary: Release 0.3.17
      type: chore
  createdAt: "2023-01-23"
  irVersion: 6
  version: 0.3.17
- changelogEntry:
    - summary: Release 0.3.17-rc8
      type: chore
  createdAt: "2023-01-23"
  irVersion: 6
  version: 0.3.17-rc8
- changelogEntry:
    - summary: Release 0.3.17-rc7
      type: chore
  createdAt: "2023-01-23"
  irVersion: 6
  version: 0.3.17-rc7
- changelogEntry:
    - summary: Release 0.3.17-rc6
      type: chore
  createdAt: "2023-01-23"
  irVersion: 6
  version: 0.3.17-rc6
- changelogEntry:
    - summary: Release 0.3.17-rc5
      type: chore
  createdAt: "2023-01-23"
  irVersion: 6
  version: 0.3.17-rc5
- changelogEntry:
    - summary: Release 0.3.17-rc4
      type: chore
  createdAt: "2023-01-23"
  irVersion: 6
  version: 0.3.17-rc4
- changelogEntry:
    - summary: Release 0.3.17-rc3
      type: chore
  createdAt: "2023-01-23"
  irVersion: 6
  version: 0.3.17-rc3
- changelogEntry:
    - summary: Release 0.3.17-rc2
      type: chore
  createdAt: "2023-01-22"
  irVersion: 6
  version: 0.3.17-rc2
- changelogEntry:
    - summary: Release 0.3.17-rc1
      type: chore
  createdAt: "2023-01-21"
  irVersion: 6
  version: 0.3.17-rc1
- changelogEntry:
    - summary: Release 0.3.17-rc0
      type: chore
  createdAt: "2023-01-21"
  irVersion: 6
  version: 0.3.17-rc0
- changelogEntry:
    - summary: Release 0.3.16
      type: chore
  createdAt: "2023-01-20"
  irVersion: 6
  version: 0.3.16
- changelogEntry:
    - summary: Release 0.3.16-rc2
      type: chore
  createdAt: "2023-01-19"
  irVersion: 6
  version: 0.3.16-rc2
- changelogEntry:
    - summary: Release 0.3.16-rc1
      type: chore
  createdAt: "2023-01-18"
  irVersion: 6
  version: 0.3.16-rc1
- changelogEntry:
    - summary: Release 0.3.16-rc0
      type: chore
  createdAt: "2023-01-18"
  irVersion: 6
  version: 0.3.16-rc0
- changelogEntry:
    - summary: Release 0.3.15
      type: chore
  createdAt: "2023-01-18"
  irVersion: 6
  version: 0.3.15
- changelogEntry:
    - summary: Release 0.3.15-rc0
      type: chore
  createdAt: "2023-01-18"
  irVersion: 6
  version: 0.3.15-rc0
- changelogEntry:
    - summary: Release 0.3.14
      type: chore
  createdAt: "2023-01-18"
  irVersion: 6
  version: 0.3.14
- changelogEntry:
    - summary: Release 0.3.13
      type: chore
  createdAt: "2023-01-18"
  irVersion: 6
  version: 0.3.13
- changelogEntry:
    - summary: Release 0.3.12
      type: chore
  createdAt: "2023-01-18"
  irVersion: 6
  version: 0.3.12
- changelogEntry:
    - summary: Release 0.3.12-rc13
      type: chore
  createdAt: "2023-01-18"
  irVersion: 6
  version: 0.3.12-rc13
- changelogEntry:
    - summary: Release 0.3.12-rc12
      type: chore
  createdAt: "2023-01-18"
  irVersion: 6
  version: 0.3.12-rc12
- changelogEntry:
    - summary: Release 0.3.12-rc9
      type: chore
  createdAt: "2023-01-17"
  irVersion: 6
  version: 0.3.12-rc9
- changelogEntry:
    - summary: Release 0.3.12-rc8
      type: chore
  createdAt: "2023-01-17"
  irVersion: 6
  version: 0.3.12-rc8
- changelogEntry:
    - summary: Release 0.3.12-rc11
      type: chore
  createdAt: "2023-01-17"
  irVersion: 6
  version: 0.3.12-rc11
- changelogEntry:
    - summary: Release 0.3.12-rc10
      type: chore
  createdAt: "2023-01-17"
  irVersion: 6
  version: 0.3.12-rc10
- changelogEntry:
    - summary: Release 0.3.12-rc7
      type: chore
  createdAt: "2023-01-15"
  irVersion: 6
  version: 0.3.12-rc7
- changelogEntry:
    - summary: Release 0.3.12-rc6
      type: chore
  createdAt: "2023-01-15"
  irVersion: 6
  version: 0.3.12-rc6
- changelogEntry:
    - summary: Release 0.3.12-rc5
      type: chore
  createdAt: "2023-01-15"
  irVersion: 6
  version: 0.3.12-rc5
- changelogEntry:
    - summary: Release 0.3.12-rc4
      type: chore
  createdAt: "2023-01-15"
  irVersion: 6
  version: 0.3.12-rc4
- changelogEntry:
    - summary: Release 0.3.12-rc3
      type: chore
  createdAt: "2023-01-13"
  irVersion: 5
  version: 0.3.12-rc3
- changelogEntry:
    - summary: Release 0.3.12-rc2
      type: chore
  createdAt: "2023-01-13"
  irVersion: 5
  version: 0.3.12-rc2
- changelogEntry:
    - summary: Release 0.3.12-rc1
      type: chore
  createdAt: "2023-01-13"
  irVersion: 5
  version: 0.3.12-rc1
- changelogEntry:
    - summary: Release 0.3.12-rc0
      type: chore
  createdAt: "2023-01-12"
  irVersion: 5
  version: 0.3.12-rc0
- changelogEntry:
    - summary: Release 0.3.11
      type: chore
  createdAt: "2023-01-12"
  irVersion: 5
  version: 0.3.11
- changelogEntry:
    - summary: Release 0.3.10
      type: chore
  createdAt: "2023-01-11"
  irVersion: 5
  version: 0.3.10
- changelogEntry:
    - summary: Release 0.3.9
      type: chore
  createdAt: "2023-01-11"
  irVersion: 5
  version: 0.3.9
- changelogEntry:
    - summary: Release 0.3.8-rc1
      type: chore
  createdAt: "2023-01-11"
  irVersion: 5
  version: 0.3.8-rc1
- changelogEntry:
    - summary: Release 0.3.8-rc0
      type: chore
  createdAt: "2023-01-11"
  irVersion: 5
  version: 0.3.8-rc0
- changelogEntry:
    - summary: Release 0.3.8
      type: chore
  createdAt: "2023-01-09"
  irVersion: 5
  version: 0.3.8
- changelogEntry:
    - summary: Release 0.3.7
      type: chore
  createdAt: "2023-01-08"
  irVersion: 5
  version: 0.3.7
- changelogEntry:
    - summary: Release 0.3.7-rc0
      type: chore
  createdAt: "2023-01-08"
  irVersion: 5
  version: 0.3.7-rc0
- changelogEntry:
    - summary: Release 0.3.6
      type: chore
  createdAt: "2023-01-08"
  irVersion: 5
  version: 0.3.6
- changelogEntry:
    - summary: Release 0.3.6-rc1
      type: chore
  createdAt: "2023-01-06"
  irVersion: 4
  version: 0.3.6-rc1
- changelogEntry:
    - summary: Release 0.3.6-rc0
      type: chore
  createdAt: "2023-01-06"
  irVersion: 4
  version: 0.3.6-rc0
- changelogEntry:
    - summary: Release 0.3.5
      type: chore
  createdAt: "2022-12-28"
  irVersion: 4
  version: 0.3.5
- changelogEntry:
    - summary: Release 0.3.4
      type: chore
  createdAt: "2022-12-28"
  irVersion: 4
  version: 0.3.4
- changelogEntry:
    - summary: Release 0.3.3
      type: chore
  createdAt: "2022-12-28"
  irVersion: 4
  version: 0.3.3
- changelogEntry:
    - summary: Release 0.3.2
      type: chore
  createdAt: "2022-12-28"
  irVersion: 4
  version: 0.3.2
- changelogEntry:
    - summary: Release 0.3.1
      type: chore
  createdAt: "2022-12-28"
  irVersion: 4
  version: 0.3.1
- changelogEntry:
    - summary: Release 0.3.0-rc14
      type: chore
  createdAt: "2022-12-28"
  irVersion: 4
  version: 0.3.0-rc14
- changelogEntry:
    - summary: Release 0.3.0-rc13
      type: chore
  createdAt: "2022-12-28"
  irVersion: 4
  version: 0.3.0-rc13
- changelogEntry:
    - summary: Release 0.3.0
      type: chore
  createdAt: "2022-12-28"
  irVersion: 4
  version: 0.3.0
- changelogEntry:
    - summary: Release 0.3.0-rc12
      type: chore
  createdAt: "2022-12-24"
  irVersion: 4
  version: 0.3.0-rc12
- changelogEntry:
    - summary: Release 0.3.0-rc11
      type: chore
  createdAt: "2022-12-23"
  irVersion: 4
  version: 0.3.0-rc11
- changelogEntry:
    - summary: Release 0.3.0-rc9
      type: chore
  createdAt: "2022-12-16"
  irVersion: 4
  version: 0.3.0-rc9
- changelogEntry:
    - summary: Release 0.3.0-rc8
      type: chore
  createdAt: "2022-12-16"
  irVersion: 4
  version: 0.3.0-rc8
- changelogEntry:
    - summary: Release 0.3.0-rc7
      type: chore
  createdAt: "2022-12-16"
  irVersion: 4
  version: 0.3.0-rc7
- changelogEntry:
    - summary: Release 0.3.0-rc10
      type: chore
  createdAt: "2022-12-16"
  irVersion: 4
  version: 0.3.0-rc10
- changelogEntry:
    - summary: Release 0.3.0-rc6
      type: chore
  createdAt: "2022-12-16"
  irVersion: 4
  version: 0.3.0-rc6
- changelogEntry:
    - summary: Release 0.3.0-rc5
      type: chore
  createdAt: "2022-12-16"
  irVersion: 4
  version: 0.3.0-rc5
- changelogEntry:
    - summary: Release 0.3.0-rc4
      type: chore
  createdAt: "2022-12-16"
  irVersion: 4
  version: 0.3.0-rc4
- changelogEntry:
    - summary: Release 0.3.0-rc3
      type: chore
  createdAt: "2022-12-16"
  irVersion: 4
  version: 0.3.0-rc3
- changelogEntry:
    - summary: Release 0.3.0-rc2
      type: chore
  createdAt: "2022-12-16"
  irVersion: 4
  version: 0.3.0-rc2
- changelogEntry:
    - summary: Release 0.3.0-rc1
      type: chore
  createdAt: "2022-12-16"
  irVersion: 4
  version: 0.3.0-rc1
- changelogEntry:
    - summary: Release 0.3.0-rc0
      type: chore
  createdAt: "2022-12-15"
  irVersion: 3
  version: 0.3.0-rc0
- changelogEntry:
    - summary: Release 0.2.1
      type: chore
  createdAt: "2022-12-15"
  irVersion: 3
  version: 0.2.1
- changelogEntry:
    - summary: Release 0.2.0
      type: chore
  createdAt: "2022-12-14"
  irVersion: 3
  version: 0.2.0
- changelogEntry:
    - summary: Release 0.1.3-rc9
      type: chore
  createdAt: "2022-12-14"
  irVersion: 3
  version: 0.1.3-rc9
- changelogEntry:
    - summary: Release 0.1.3-rc8
      type: chore
  createdAt: "2022-12-14"
  irVersion: 3
  version: 0.1.3-rc8
- changelogEntry:
    - summary: Release 0.1.3-rc7
      type: chore
  createdAt: "2022-12-13"
  irVersion: 3
  version: 0.1.3-rc7
- changelogEntry:
    - summary: Release 0.1.3-rc6
      type: chore
  createdAt: "2022-12-13"
  irVersion: 3
  version: 0.1.3-rc6
- changelogEntry:
    - summary: Release 0.1.3-rc5
      type: chore
  createdAt: "2022-12-13"
  irVersion: 3
  version: 0.1.3-rc5
- changelogEntry:
    - summary: Release 0.1.3-rc4
      type: chore
  createdAt: "2022-12-13"
  irVersion: 3
  version: 0.1.3-rc4
- changelogEntry:
    - summary: Release 0.1.3-rc3
      type: chore
  createdAt: "2022-12-13"
  irVersion: 3
  version: 0.1.3-rc3
- changelogEntry:
    - summary: Release 0.1.3-rc2
      type: chore
  createdAt: "2022-12-13"
  irVersion: 3
  version: 0.1.3-rc2
- changelogEntry:
    - summary: Release 0.1.3-rc1
      type: chore
  createdAt: "2022-12-13"
  irVersion: 3
  version: 0.1.3-rc1
- changelogEntry:
    - summary: Release 0.1.3-rc0
      type: chore
  createdAt: "2022-12-13"
  irVersion: 3
  version: 0.1.3-rc0<|MERGE_RESOLUTION|>--- conflicted
+++ resolved
@@ -1,8 +1,12 @@
 - changelogEntry:
     - summary: |
-<<<<<<< HEAD
-        OpenAPI v2 parser now provides better naming and more robust payloads for examples.
-=======
+        The OpenAPI v2 parser now provides better naming and more robust payloads for examples.
+      type: fix
+  irVersion: 55
+  version: 0.51.25
+
+- changelogEntry:
+    - summary: |
         The OpenAPI parser now parses path parameters that are present in the URL but not explicitly declared in the OpenAPI spec.
         Previously, if a path parameter was used in the URL (e.g. `/users/{userId}`) but not declared in the `parameters` section,
         the parser would fail. Now it automatically adds these path parameters as required string parameters.
@@ -21,7 +25,6 @@
     - summary: |
         The OpenAPI parser now ignores request bodies on `GET` requests since Fern does not support that.
         This is not a breaking change, since previously the `fern check` would just fail.
->>>>>>> 185f7355
       type: fix
   irVersion: 55
   version: 0.51.22
