- changelogEntry:
<<<<<<< HEAD
  - summary: Fixes the namespacing config below to not break imports in the API definition if objects of the same name are found across namespaces.
    type: fix
  irVersion: 53
  version: 0.41.9
=======
  - summary: | 
      Previously the OpenAPI converter would incorrectly mark 
      the values of `additionalProperties` as optional. Now, we have 
      introduced a feature flag to turn this behavior off. 

      The feature flag can be configured in generators.yml: 
      ```yml
      api: 
        specs: 
          - openapi: /path/to/openapi
            settings: 
              optional-additional-properties: false
      ```
    type: fix
  irVersion: 53
  version: 0.41.16

- changelogEntry:
  - summary: | 
      Performance improvements for stringifiying large Intermediate Representations. If 
      you have a large OpenAPI spec or Fern Definition, this can potentially shave off 
      minutes from `fern generate`. 
    type: internal
  irVersion: 53
  version: 0.41.15

- changelogEntry:
  - summary: | 
      The Fern Definition now supports `conten-type` on multipart request properties. 
      For example, to specify an `application/octet-stream` and `application/json`
      contnet types, use the snippet below: 

      ```ts
      service: 
        endpoints: 
          upload: 
            request: 
              body: 
                properties: 
                  file: 
                    type: file
                    content-type: application/octet-stream
                  metadata: 
                    type: unknown
                    content-type: application/json
      ```
    type: feat
  irVersion: 53
  version: 0.42.0-rc0

- changelogEntry:
  - summary: Remove bang operator and fix eslint warning in `compatible-ir-versions.ts`. 
    type: internal
  irVersion: 53
  version: 0.41.14-rc2

- changelogEntry:
  - summary: |
      Running `fern check` will now check to confirm that the generator versions you are running are compatible with your Fern CLI version.

      Each version of SDK generators depends on a version of a libary that is exported by the Fern CLI, and as a result, each generator has a minimum
      compatible version of the Fern CLI. As an example, if you were to run `fern check` while leveraging `fernapi/fern-python-sdk` version `2.0.0`, on CLI version `0.1.3`, you'd receive the following error:

      `The generator fernapi/fern-python-sdk requires CLI version 0.23.0-rc4 or later (current version: 0.1.3-rc0).`

      Indicating that you must upgrade your CLI in order to leverage the current generator.
    added:
      - Running `fern check` will now check to confirm that the generator versions you are running are compatible with your Fern CLI version.
      - Fern commands now print out generator upgrades, in addition to CLI upgrades.
    type: feat
  irVersion: 53
  version: 0.41.14-rc1

- changelogEntry:
  - summary: |
      The Fern CLI now safely handles a npx file exists error by retrying the command on failure. 
      This error typically happens when two or more instances of the Fern CLI are running `npx`
      at the same time. 
    type: fix
  irVersion: 53
  version: 0.41.14-rc0

- changelogEntry:
  - summary: |
      `fern generate --local` no longer crashes on large API Definitions because we 
      stream the JSON to file instead of calling `JSON.stringify`. See [PR 4640](https://github.com/fern-api/fern/pull/4640). 
    type: fix
  irVersion: 53
  version: 0.41.13

- changelogEntry:
  - summary: |
      Adds availability to inlined properties for HTTP Requests, Webhooks, and WebSockets for Fern Definition and OpenAPI. 
      You can add availability like so:
      
      Fern Definition:

      ```yml
      Request:
        name: InlineRequest
        properties:
          random:
            type: string
            availability: pre-release
      ```

      OpenAPI:

      ```yml
      requestBody:
      content:
        application/json:
          schema:
            type: object
            properties:
              random:
                type: string
                x-fern-availability: beta
      ```
    type: feat
  irVersion: 53
  version: 0.41.12

- changelogEntry:
  - summary: |
      Adds availability and display-names to discriminated union values. Now, in your docs, you can mark your union values
      with custom names and show their availability. You can do so by adding the following to your API definition:
      ```yml
      MyUnionType:
        union:
          UnionValue1:
            docs: The first union value
            type: string
            display-name: Union Value One
            availability: beta
          UnionValue2:
            docs: The second union value
            type: integer
            display-name: Union Value Two
            availability: deprecated
      ```
    type: feat
  irVersion: 53
  version: 0.41.11
>>>>>>> 58b84529

- changelogEntry:
  - summary: |
      Adds availability and display-names to discriminated union values. Now, in your docs, you can mark your union values
      with custom names and show their availability. You can do so by adding the following to your API definition:
      ```yml
      MyUnionType:
        union:
          UnionValue1:
            docs: The first union value
            type: string
            display-name: Union Value One
            availability: beta
          UnionValue2:
            docs: The second union value
            type: integer
            display-name: Union Value Two
            availability: deprecated
      ```
    type: feat
  irVersion: 53
  version: 0.41.10

- changelogEntry:
  - summary: |
      Adds a `bundle-path` hidden parameter for `fern docs dev` for use with `fern-platform` testing. You can pass the
      path on the command line as an optional parameter.
    type: internal
  irVersion: 53
  version: 0.41.9

- changelogEntry:
  - summary: |
      The Fern generators.yml configuration now supports a new format for namespacing APIs for additional flexibility:

      ```yml
      api: 
        specs: 
          - openapi: path/to/v1/openapi
            overrides: path/to/v1/overrides
            namespace: v1
          - openapi: path/to/v2/openapi
            overrides: path/to/v2/overrides
            namespace: v2
      ```

      Through namespacing your API, you can have multiple objects and endpoints with the same name across different namespaces. You can think of them
      as the equivalent to Python modules or TypeScript packages.
    type: feat
  irVersion: 53
  version: 0.41.8

- changelogEntry:
  - summary: |
      Previously we weren't always awaiting PostHog API calls directly. Now the CLI 
      awaits these calls so that we can ensure that events are sent. 
    type: fix
  createdAt: '2024-09-08'
  irVersion: 53
  version: 0.41.7

- changelogEntry:
  - summary: |
      The Fern Docs CLI now supports OAuth 2.0 Client Credentials injection in API playgrounds.
      To enable this feature, you can define the OAuth Authorization Scheme in your API configuration,
      and enable the feature in your docs configuration.

      API configuration:
      ```yml
      api:
        auth-schemes:
          OAuth:
            scheme: oauth
            type: client-credentials
            get-token:
              endpoint: endpoint.authorization
      ```
      [More Information](https://buildwithfern.com/learn/api-definition/fern/authentication#oauth-client-credentials)

      Docs configuration:
      ```yml
      navigation:
        section: API Reference
          playground:
            oauth: true
      ```
      [More Information](https://buildwithfern.com/learn/docs/api-references/customize-api-playground)
    type: feat
  createdAt: '2024-09-07'
  irVersion: 53
  version: 0.41.6

- changelogEntry:
  - summary: |
      Fix an issue with non-deterministic file ordering when OpenAPI is used as input.
    type: fix
  createdAt: '2024-09-06'
  irVersion: 53
  version: 0.41.5

- changelogEntry:
  - summary: |
      The Fern OpenAPI importer now handles importing an array for the `type` key. 

      ```
      User: 
        properties: 
          name: 
            type: ["string"]
          id: 
            type: ["string", "number"]
      ```
    type: feat
  createdAt: '2024-09-06'
  irVersion: 53
  version: 0.41.4

- changelogEntry:
  - summary: |
      Allow referencing by method and path. For example, when configuring an 
      oauth scheme you can now do: 

      ```oauth.yml 
      auth-schemes: 
        OAuth: 
          scheme: oauth
          type: client-credentials
          get-token:
            endpoint: POST /oauth/token
      api:
        auth: OAuth
      ```
    type: feat
  createdAt: '2024-09-06'
  irVersion: 53
  version: 0.41.3

- changelogEntry:
  - summary: |
      Fixes an issue introduced in `0.41.1` that ignored server urls for docs generation.
    type: fix
  - summary: |
      Adds a `auth-schemes` and `auth` block where you can override auth for an existing spec. 
      See below: 

      ```generators.yml 
      auth-schemes: 
        Oauth: 
          scheme: oauth
          type: client-credentials
          get-token: 
            endpoint: auth.get-token
      api: 
        auth: Oauth # overrides auth scheme
        specs: 
          - openapi: path/to/openapi
      ```
    type: feat
  createdAt: '2024-09-05'
  irVersion: 53
  version: 0.41.2

- changelogEntry:
  - summary: |
      Adds a V2 configuration for the `api` block that is more flexible and allows
      OpenAPI users to consume Fern Definition features. 

      For example, now you can override environments directly in the api configuration: 
      ```yml
      api: 
        environments: 
          Production: https://prod.com
          Staging: https://staging.com
        specs: 
          - openapi: path/to/openapi
            overrides: path/to/overrides
      ```

      If you want to define, multi-url environments, those can be done by configuring the following generators.yml: 
      ```yml
      api: 
        environments: 
          Production: 
            urls: 
              api: https://api.com
              auth: https://auth.com
          Staging: 
              api: https://stagingapi.com
              auth: https://stagingauth.com
        specs: 
          - openapi: path/to/openapi
            overrides: path/to/overrides
      ```

      Note that you will need to use the `x-fern-server-name` annotation on each endpoint to assign it to a relevant server. For example, 
      
      ```yml
      paths: 
        /api/users/: 
          get: 
            x-fern-server-name: api
        /token: 
          post: 
            x-fern-server-name: auth
      ```
    type: feat
  createdAt: '2024-09-04'
  irVersion: 53
  version: 0.41.1

- changelogEntry:
  - summary: |
      Adds generic object declarations to the fern definition. Now we can define generics and
      use them in alias declarations to minimize code duplication:

      ```yml
      types:
        GenericTest<T>:
          properties:
            value: T
            other-value: string
        
        GenericApplication:
          type: GenericTest<string>
      ```

      More information can be found here: https://buildwithfern.com/learn/api-definition/fern/types#generics.
    type: feat
  createdAt: '2024-09-04'
  irVersion: 53
  version: 0.41.0

- changelogEntry:
  - summary: |
      Fix an issue where some postman environment variables (e.g. API key) were not substituted
      when running fern generate.
    type: fix
  createdAt: '2024-09-03'
  irVersion: 53
  version: 0.41.0-rc1

- changelogEntry:
  - summary: | 
      Every fern folder that is using OpenAPI must configure an explicit location to the 
      OpenAPI spec. The location can be configured in your `generators.yml`: 

      ```yml
      api: 
        path: path/to/openapi.yml
      ```
      
      If you run **fern upgrade**, the CLI will automatically run a migration for you to 
      ensure that you are compliant! 
    type: break
  createdAt: '2024-09-02'
  irVersion: 53
  version: 0.41.0-rc0

- changelogEntry:
  - summary: | 
      `fern check` allows the service base-path to be a slash. For example, the following 
      would be valid: 

      ```yml
      service: 
        base-path: "/"
      ```
    type: fix
  createdAt: '2024-09-02'
  irVersion: 53
  version: 0.40.4

- changelogEntry:
  - summary: Now `fern generator upgrade` respects  the `--group` flag and only upgrades generators within a particular group.
    type: fix
  createdAt: '2024-09-02'
  irVersion: 53
  version: 0.40.3

- changelogEntry:
  - summary: Release IR v53.9.0 which includes a publishing configuration.
    type: internal
  createdAt: '2024-08-28'
  irVersion: 53
  version: 0.40.2

- changelogEntry:
  - summary: Enable specifying whether redirect in docs.yml is permanent or temporary.
    type: feat
  createdAt: '2024-08-28'
  irVersion: 53
  version: 0.40.1

- changelogEntry:
  - summary: Update the `fern generator upgrade` command to leverage the Generator registry API as opposed to Docker and dockerode.
    type: feat
  createdAt: '2024-08-28'
  irVersion: 53
  version: 0.40.0

- changelogEntry:
  - summary: The OpenAPI importer now appropriately generates examples for circular `oneOf` schemas.
    type: fix
    fixed:
      - The OpenAPI importer now handles generating examples for referenced `oneOf` schemas. Previously, examples generation would fail. 
      - |
        The OpenAPI importer now handles generating examples for circular `oneOf` schemas. Previously, the 
        the converter would only default to generating examples for the first `oneOf` schema. If the first variant, 
        circularly referenced itself, this would make terminating the example impossible. 
        Now, the example generator tries every schema in order, guaranteeing that a termination condition will be 
        reached. 
  createdAt: '2024-08-25'
  irVersion: 53
  version: 0.39.19

- changelogEntry:
  - summary: Produce IR v53.8.0 with raw datetime examples.
    type: fix
    fixed:
      - Produce IR v53.8.0 with raw datetime examples. The raw datetime examples help  when generating test fixtures to assert conditions about the original datetime. 
  createdAt: '2024-08-23'
  irVersion: 53
  version: 0.39.18

- changelogEntry:
  - summary: object declarations with extends and no properties now has examples propagating in the Docs and SDKs
    type: fix
    fixed:
      - |
        Previously, object declarations with extends and no properties did not have examples 
        propagating in the Docs and SDKs. The core issue was in IR generation which has now 
        been resolved. 

        The following will now work as expected: 

        ```yaml
        types: 

          ObjectWithNoProperties:
            extends: 
              - ParentA
              - ParentB
            examples: 
              - name: Default
                value: 
                  propertyFromParentA: foo
                  propertyFromParentB: bar
        ```
  createdAt: '2024-08-23'
  irVersion: 53
  version: 0.39.17

- changelogEntry:
  - summary: Support running 0.2.x versions of the Postman Generator with IR V53 or above. 
    type: chore
  createdAt: '2024-08-22'
  irVersion: 53
  version: 0.39.16

- changelogEntry:
  - summary: Introduce `generator list` and `organization` commands to faciliate actions taken by `fern-bot`
    type: internal
  createdAt: '2024-08-21'
  irVersion: 53
  version: 0.39.15

- changelogEntry:
  - summary: Format validation is enforced on `date` fields that are specified in examples specified in an api defintion.
    type: fix
  createdAt: '2024-08-21'
  irVersion: 53
  version: 0.39.14

- changelogEntry:
  - summary: Generated examples in the Intermediate Representation not respect root level path parameter examples.
    type: fix
    fixed:
      - Generated examples in the Intermediate Representation not respect root level path parameter examples. Previously, when ignored, this would result in invalid cURL examples in documentation.
  createdAt: '2024-08-21'
  irVersion: 53
  version: 0.39.13

- changelogEntry:
  - summary: The mock folder now includes source files, and the CLI no longer hard fails if it cannot resolve source files that are of OpenAPI type.
    type: fix
  createdAt: '2024-08-20'
  irVersion: 53
  version: 0.39.12

- changelogEntry:
  - summary: The Fern CLI now handles parsing `x-fern-parameter-name` on path parameters in an OpenAPI spec.
    type: fix
    fixed:
      - |
        Fix: The Fern CLI now handles parsing `x-fern-parameter-name` on path parameters in an OpenAPI spec. For example,
        if you want to rename a path parameter in the generated SDK, you can now do:

        ```yml
        paths:
          "/user":
              get:
              operationId: list_user
              parameters:
                  - in: header
                  name: X-API-Version
                  x-fern-parameter-name: version
                  schema:
                      type: string
                  required: true
        ```

        For more information, please check out the [docs](https://buildwithfern.com/learn/api-definition/openapi/extensions/parameter-names).
  createdAt: '2024-08-20'
  irVersion: 53
  version: 0.39.11

- changelogEntry:
  - summary: Release 0.39.10
    type: chore
  createdAt: '2024-08-19'
  irVersion: 53
  version: 0.39.10
- changelogEntry:
  - summary: Release 0.39.9
    type: chore
  createdAt: '2024-08-19'
  irVersion: 53
  version: 0.39.9
- changelogEntry:
  - summary: "## What's Changed\r\n* (feature, csharp): Generate well-known types\
      \ by @amckinney in https://github.com/fern-api/fern/pull/4319\r\n* fix: fix\
      \ seed, move unit test to right CoreUtility by @RohinBhargava in https://github.com/fern-api/fern/pull/4324\r\
      \n* fix(openapi): generate examples with latest schemas by @dsinghvi in https://github.com/fern-api/fern/pull/4329\r\
      \n\r\n\r\n**Full Changelog**: https://github.com/fern-api/fern/compare/0.39.6...0.39.7"
    type: chore
  createdAt: '2024-08-18'
  irVersion: 53
  version: 0.39.7
- changelogEntry:
  - summary: "## What's Changed\r\n* fix (ir): upgrade pydantic generator by @dsinghvi\
      \ in https://github.com/fern-api/fern/pull/4320\r\n* fix(ir): autogenerate ir\
      \ sdks on version bump by @dsinghvi in https://github.com/fern-api/fern/pull/4321\r\
      \n* fix(python): upgrade ir sdk to handle null unknown types by @dsinghvi in\
      \ https://github.com/fern-api/fern/pull/4322\r\n* fix: add names to form data\
      \ files by @RohinBhargava in https://github.com/fern-api/fern/pull/4323\r\n\
      * fix(docs): global path parameter examples are respected by @dsinghvi in https://github.com/fern-api/fern/pull/4325\r\
      \n\r\n\r\n**Full Changelog**: https://github.com/fern-api/fern/compare/0.39.5...0.39.6"
    type: chore
  createdAt: '2024-08-16'
  irVersion: 53
  version: 0.39.6
- changelogEntry:
  - summary: "## What's Changed\r\n* (fix): add docs for webhook inlining by @dsinghvi\
      \ in https://github.com/fern-api/fern/pull/4314\r\n* (chore): add any-auth test\
      \ definition by @dsinghvi in https://github.com/fern-api/fern/pull/4297\r\n\
      * (docs): hide a page from sidebar nav and search by @dannysheridan in https://github.com/fern-api/fern/pull/4312\r\
      \n* (fix): fdr test update snapshots by @dsinghvi in https://github.com/fern-api/fern/pull/4318\r\
      \n* feat: add schema definitions for popular analytics providers to the docs\
      \ generator config by @pujitm in https://github.com/fern-api/fern/pull/4291\r\
      \n\r\n\r\n**Full Changelog**: https://github.com/fern-api/fern/compare/0.39.4...0.39.5"
    type: chore
  createdAt: '2024-08-15'
  irVersion: 53
  version: 0.39.5
- changelogEntry:
  - summary: "## What's Changed\r\n* (fix): update ete test snapshots by @dsinghvi\
      \ in https://github.com/fern-api/fern/pull/4311\r\n* bump Python generator versions\
      \ by @armandobelardo in https://github.com/fern-api/fern/pull/4308\r\n* fix:\
      \ add in asyncapi tagging with namespaces by @armandobelardo in https://github.com/fern-api/fern/pull/4313\r\
      \n\r\n\r\n**Full Changelog**: https://github.com/fern-api/fern/compare/0.39.3...0.39.4"
    type: chore
  createdAt: '2024-08-15'
  irVersion: 53
  version: 0.39.4
- changelogEntry:
  - summary: "## What's Changed\r\n* (fix, docs): docs now respect ir base path by\
      \ @dsinghvi in https://github.com/fern-api/fern/pull/4310\r\n\r\n\r\n**Full\
      \ Changelog**: https://github.com/fern-api/fern/compare/0.39.2...0.39.3"
    type: chore
  createdAt: '2024-08-14'
  irVersion: 53
  version: 0.39.3
- changelogEntry:
  - summary: "## What's Changed\r\n* feat: allow namespacing an API from generators.yml\
      \ by @armandobelardo in https://github.com/fern-api/fern/pull/4290\r\n* fix:\
      \ unions with utils re-force update refs by @armandobelardo in https://github.com/fern-api/fern/pull/4296\r\
      \n* (feature, csharp): Generate gRPC core utilities by @amckinney in https://github.com/fern-api/fern/pull/4298\r\
      \n* Update publish-docs command post-migration by @armandobelardo in https://github.com/fern-api/fern/pull/4300\r\
      \n* Run publish-docs.yml if it's updated by @armandobelardo in https://github.com/fern-api/fern/pull/4301\r\
      \n* document redirects by @chdeskur in https://github.com/fern-api/fern/pull/4299\r\
      \n* (docs): add to our Welcome page that this docs site is built with Fern by\
      \ @dannysheridan in https://github.com/fern-api/fern/pull/4307\r\n* add information\
      \ on regex redirects by @chdeskur in https://github.com/fern-api/fern/pull/4306\r\
      \n* fix: read templated env vars in the docs generator config by @pujitm in\
      \ https://github.com/fern-api/fern/pull/4287\r\n* improvement: improve `.dict`\
      \ speed by limiting dict calls by @armandobelardo in https://github.com/fern-api/fern/pull/4302\r\
      \n* improvement: python handles arrays of deep object query parameters by @armandobelardo\
      \ in https://github.com/fern-api/fern/pull/4304\r\n* (fix): docs take into account\
      \ global path params and now we add tests by @dsinghvi in https://github.com/fern-api/fern/pull/4309\r\
      \n\r\n## New Contributors\r\n* @pujitm made their first contribution in https://github.com/fern-api/fern/pull/4287\r\
      \n\r\n**Full Changelog**: https://github.com/fern-api/fern/compare/0.39.1...0.39.2"
    type: chore
  createdAt: '2024-08-14'
  irVersion: 53
  version: 0.39.2
- changelogEntry:
  - summary: "## What's Changed\r\n* chore: update fern logo by @dannysheridan in\
      \ https://github.com/fern-api/fern/pull/4295\r\n* fix (mock server): make date\
      \ comparison against true dates as opposed to string comp by @armandobelardo\
      \ in https://github.com/fern-api/fern/pull/4278\r\n\r\n\r\n**Full Changelog**:\
      \ https://github.com/fern-api/fern/compare/0.38.1...0.39.1"
    type: chore
  createdAt: '2024-08-13'
  irVersion: 53
  version: 0.39.1
- changelogEntry:
  - summary: "## What's Changed\r\n* (feat, docs): add docs on `api.yml` and environment\
      \ audiences by @dsinghvi in https://github.com/fern-api/fern/pull/4292\r\n*\
      \ (fix): ir generation respects disable examples by @dsinghvi in https://github.com/fern-api/fern/pull/4293\r\
      \n* (fix, python): check autogenerated examples before indexing by @dsinghvi\
      \ in https://github.com/fern-api/fern/pull/4294\r\n\r\n\r\n**Full Changelog**:\
      \ https://github.com/fern-api/fern/compare/0.38.0...0.38.1"
    type: chore
  createdAt: '2024-08-13'
  irVersion: 53
  version: 0.38.1
- changelogEntry:
  - summary: "## What's Changed\r\n* (fix): retrigger typescript sdk publishing by\
      \ @dsinghvi in https://github.com/fern-api/fern/pull/4289\r\n\r\n\r\n**Full\
      \ Changelog**: https://github.com/fern-api/fern/compare/0.38.0-rc1...0.38.0"
    type: chore
  createdAt: '2024-08-12'
  irVersion: 53
  version: 0.38.0
- changelogEntry:
  - summary: "## What's Changed\r\n* (feat, typescript): support `hasNextPage`  property\
      \ for offset pagination by @dsinghvi in https://github.com/fern-api/fern/pull/4288\r\
      \n* (feature, cli): Upload source files to S3 by @amckinney in https://github.com/fern-api/fern/pull/4286\r\
      \n\r\n\r\n**Full Changelog**: https://github.com/fern-api/fern/compare/0.38.0-rc0...0.38.0-rc1"
    type: chore
  createdAt: '2024-08-12'
  irVersion: 53
  version: 0.38.0-rc1
- changelogEntry:
  - summary: "## What's Changed\r\n* (feat, python): move to ruff for formatting by\
      \ @dsinghvi in https://github.com/fern-api/fern/pull/4219\r\n* improvement:\
      \ improve discriminated union object naming by @armandobelardo in https://github.com/fern-api/fern/pull/4243\r\
      \n* (feature): Add encoding and source nodes by @amckinney in https://github.com/fern-api/fern/pull/4240\r\
      \n* (feat, cli): add `has-next-page` property to IR by @dsinghvi in https://github.com/fern-api/fern/pull/4241\r\
      \n* feat (wip): add playground settings for API playground by @RohinBhargava\
      \ in https://github.com/fern-api/fern/pull/4245\r\n* fix: remove wraps from\
      \ fastapi validators by @armandobelardo in https://github.com/fern-api/fern/pull/4246\r\
      \n* fix: make model_validator take kwargs by @armandobelardo in https://github.com/fern-api/fern/pull/4247\r\
      \n* (feat): refactor how pagination properties are checked in `fern check` by\
      \ @dsinghvi in https://github.com/fern-api/fern/pull/4250\r\n* (feature): Add\
      \ support for x-fern-encoding by @amckinney in https://github.com/fern-api/fern/pull/4249\r\
      \n* (chore): Remove fhir.json by @amckinney in https://github.com/fern-api/fern/pull/4253\r\
      \n* c#, improvements: small improvements including marking files `internal`\
      \ + client classes `partial` by @dcb6 in https://github.com/fern-api/fern/pull/4248\r\
      \n* c#, improvement: Use `FluentAssertions` in unit tests by @dcb6 in https://github.com/fern-api/fern/pull/4254\r\
      \n* (feat): wire through api workspaces to docs validator by @dsinghvi in https://github.com/fern-api/fern/pull/4255\r\
      \n* (feat): upgrade to yarn v4 by @dsinghvi in https://github.com/fern-api/fern/pull/4257\r\
      \n* c#, improvements: breaking change with several small improvements by @dcb6\
      \ in https://github.com/fern-api/fern/pull/4260\r\n* feat, python: add in true\
      \ forward compat enums by @armandobelardo in https://github.com/fern-api/fern/pull/4262\r\
      \n* (feature): Copy source files in seed tests by @amckinney in https://github.com/fern-api/fern/pull/4258\r\
      \n* c#, improvement: use string response directly in generic exception by @dcb6\
      \ in https://github.com/fern-api/fern/pull/4264\r\n* (internal): `pnpm` migration\
      \ by @dsinghvi in https://github.com/fern-api/fern/pull/4261\r\n* Remove old\
      \ documentation references from README by @armandobelardo in https://github.com/fern-api/fern/pull/4265\r\
      \n* Fix typo in pr-preview.mdx by @zachkirsch in https://github.com/fern-api/fern/pull/4235\r\
      \n* (chore): Update pnpm-lock.yaml by @amckinney in https://github.com/fern-api/fern/pull/4266\r\
      \n* (fix): run compile on every PR by @dsinghvi in https://github.com/fern-api/fern/pull/4267\r\
      \n* (fix): live tests continue to work in the pnpm era by @dsinghvi in https://github.com/fern-api/fern/pull/4268\r\
      \n* (chore): Remove all yarn files by @amckinney in https://github.com/fern-api/fern/pull/4269\r\
      \n* (chore, ir): Use latest TypeScript generator by @amckinney in https://github.com/fern-api/fern/pull/4271\r\
      \n* (chore, ruby): Remove ir-sdk from generator-commons by @amckinney in https://github.com/fern-api/fern/pull/4272\r\
      \n* (fix): bump to 53.6.x by @dsinghvi in https://github.com/fern-api/fern/pull/4273\r\
      \n* (fix): get seed working by deleting yarn ref by @dsinghvi in https://github.com/fern-api/fern/pull/4274\r\
      \n* (feature, csharp): Write Protobuf dependencies in .csproj by @amckinney\
      \ in https://github.com/fern-api/fern/pull/4270\r\n* c#, fix: fix type conflicts\
      \ by @dcb6 in https://github.com/fern-api/fern/pull/4244\r\n* (fix): ir generation\
      \ for examples is stable so that ete tests work by @dsinghvi in https://github.com/fern-api/fern/pull/4276\r\
      \n* fix: add validation around selectable environments for playground settings\
      \ by @RohinBhargava in https://github.com/fern-api/fern/pull/4252\r\n* (chore,\
      \ csharp): Release 1.2.1 by @amckinney in https://github.com/fern-api/fern/pull/4284\r\
      \n* (followup): add tests for playground validation messages by @dsinghvi in\
      \ https://github.com/fern-api/fern/pull/4283\r\n* ir: add `shape` to `ExampleQueryParameter`\
      \ by @dcb6 in https://github.com/fern-api/fern/pull/4222\r\n* (fix): eslint\
      \ is now a required check and will pass by @dsinghvi in https://github.com/fern-api/fern/pull/4285\r\
      \n\r\n\r\n**Full Changelog**: https://github.com/fern-api/fern/compare/0.37.16...0.38.0-rc0"
    type: chore
  createdAt: '2024-08-12'
  irVersion: 53
  version: 0.38.0-rc0
- changelogEntry:
  - summary: "## What's Changed\r\n* fix, python: make circular references more robust\
      \ by @armandobelardo in https://github.com/fern-api/fern/pull/4216\r\n* improvement:\
      \ allow naming for asyncapi messages to pull message name by @armandobelardo\
      \ in https://github.com/fern-api/fern/pull/4228\r\n* c#, fix: class names +\
      \ namespace conflicts by @dcb6 in https://github.com/fern-api/fern/pull/4229\r\
      \n* Add support for anonymous usage of the generate CLI by @antoniomdk in https://github.com/fern-api/fern/pull/4239\r\
      \n* (fix, docs): filter referenced subpackages appropriately by @dsinghvi in\
      \ https://github.com/fern-api/fern/pull/4242\r\n\r\n## New Contributors\r\n\
      * @antoniomdk made their first contribution in https://github.com/fern-api/fern/pull/4239\r\
      \n\r\n**Full Changelog**: https://github.com/fern-api/fern/compare/0.37.15...0.37.16"
    type: chore
  createdAt: '2024-08-09'
  irVersion: 53
  version: 0.37.16
- changelogEntry:
  - summary: "## What's Changed\r\n* improvement: respect returning nested properties\
      \ in python by @armandobelardo in https://github.com/fern-api/fern/pull/4236\r\
      \n* (feature): Add support for `.proto` inputs by @amckinney in https://github.com/fern-api/fern/pull/4223\r\
      \n* custom segment write key by @abarrell in https://github.com/fern-api/fern/pull/4238\r\
      \n\r\n\r\n**Full Changelog**: https://github.com/fern-api/fern/compare/0.37.14...0.37.15"
    type: chore
  createdAt: '2024-08-08'
  irVersion: 53
  version: 0.37.15
- changelogEntry:
  - summary: "## What's Changed\r\n* fix: address TS UT fetcher flakiness by @RohinBhargava\
      \ in https://github.com/fern-api/fern/pull/4226\r\n* chore: bump ir sdk to new\
      \ Python generator by @armandobelardo in https://github.com/fern-api/fern/pull/4214\r\
      \n* feat: hide TOC on docs home page by @zachkirsch in https://github.com/fern-api/fern/pull/4230\r\
      \n* (fix, go): Required properties don't specify omitempty by @amckinney in\
      \ https://github.com/fern-api/fern/pull/4231\r\n* (feat, in progress): ir supports\
      \ user agent headers by @dsinghvi in https://github.com/fern-api/fern/pull/4232\r\
      \n* (fix): LaTeX by @abvthecity in https://github.com/fern-api/fern/pull/4233\r\
      \n* (feat, typescript): send user agent header `<package>/<version>` by @dsinghvi\
      \ in https://github.com/fern-api/fern/pull/4234\r\n\r\n\r\n**Full Changelog**:\
      \ https://github.com/fern-api/fern/compare/0.37.13...0.37.14"
    type: chore
  createdAt: '2024-08-08'
  irVersion: 53
  version: 0.37.14
- changelogEntry:
  - summary: "## What's Changed\r\n* fix: address TS UT fetcher flakiness by @RohinBhargava\
      \ in https://github.com/fern-api/fern/pull/4226\r\n* chore: bump ir sdk to new\
      \ Python generator by @armandobelardo in https://github.com/fern-api/fern/pull/4214\r\
      \n* feat: hide TOC on docs home page by @zachkirsch in https://github.com/fern-api/fern/pull/4230\r\
      \n* (fix, go): Required properties don't specify omitempty by @amckinney in\
      \ https://github.com/fern-api/fern/pull/4231\r\n* (feat, in progress): ir supports\
      \ user agent headers by @dsinghvi in https://github.com/fern-api/fern/pull/4232\r\
      \n* (fix): LaTeX by @abvthecity in https://github.com/fern-api/fern/pull/4233\r\
      \n\r\n\r\n**Full Changelog**: https://github.com/fern-api/fern/compare/0.37.13...0.37.14-rc0"
    type: chore
  createdAt: '2024-08-08'
  irVersion: 53
  version: 0.37.14-rc0
- changelogEntry:
  - summary: "## What's Changed\r\n* (fix): reload docs preview server on specs outside\
      \ of the fern folder by @dsinghvi in https://github.com/fern-api/fern/pull/4227\r\
      \n\r\n\r\n**Full Changelog**: https://github.com/fern-api/fern/compare/0.37.12...0.37.13"
    type: chore
  createdAt: '2024-08-07'
  irVersion: 53
  version: 0.37.13
- changelogEntry:
  - summary: "## What's Changed\r\n* update cli to use default language by @abarrell\
      \ in https://github.com/fern-api/fern/pull/4218\r\n* (fix, openapi parser):\
      \ generated fern definitions respect OpenAPI tag casing by @dsinghvi in https://github.com/fern-api/fern/pull/4225\r\
      \n\r\n\r\n**Full Changelog**: https://github.com/fern-api/fern/compare/0.37.11...0.37.12"
    type: chore
  createdAt: '2024-08-07'
  irVersion: 53
  version: 0.37.12
- changelogEntry:
  - summary: "## What's Changed\r\n* Fix issue where misconfigured directory could\
      \ cause unhelpful error message by @abarrell in https://github.com/fern-api/fern/pull/4206\r\
      \n\r\n## New Contributors\r\n* @abarrell made their first contribution in https://github.com/fern-api/fern/pull/4206\r\
      \n\r\n**Full Changelog**: https://github.com/fern-api/fern/compare/0.37.10...0.37.11"
    type: chore
  createdAt: '2024-08-07'
  irVersion: 53
  version: 0.37.11
- changelogEntry:
  - summary: "## What's Changed\r\n* fix: if audience is filtering and no audiences\
      \ exist on environments, add all environments by @RohinBhargava in https://github.com/fern-api/fern/pull/4220\r\
      \n\r\n\r\n**Full Changelog**: https://github.com/fern-api/fern/compare/0.37.9...0.37.10"
    type: chore
  createdAt: '2024-08-06'
  irVersion: 53
  version: 0.37.10
- changelogEntry:
  - summary: "## What's Changed\r\n* (fix): support base properties when filtering\
      \ for audiences by @dsinghvi in https://github.com/fern-api/fern/pull/4221\r\
      \n\r\n\r\n**Full Changelog**: https://github.com/fern-api/fern/compare/0.37.8...0.37.9"
    type: chore
  createdAt: '2024-08-06'
  irVersion: 53
  version: 0.37.9
- changelogEntry:
  - summary: "## What's Changed\r\n* (feat): cli caches api dependencies by @dsinghvi\
      \ in https://github.com/fern-api/fern/pull/4201\r\n\r\n\r\n**Full Changelog**:\
      \ https://github.com/fern-api/fern/compare/0.37.7...0.37.8"
    type: chore
  createdAt: '2024-08-06'
  irVersion: 53
  version: 0.37.8
- changelogEntry:
  - summary: "## What's Changed\r\n* fix: python readme generation regression by @armandobelardo\
      \ in https://github.com/fern-api/fern/pull/4193\r\n* fix, python: allow extending\
      \ alias types by @armandobelardo in https://github.com/fern-api/fern/pull/4190\r\
      \n* (internal): setup flamegraph generation for python generator by @dsinghvi\
      \ in https://github.com/fern-api/fern/pull/4196\r\n* fix, python: Optional and\
      \ aliased literals are populated in snippets by @armandobelardo in https://github.com/fern-api/fern/pull/4184\r\
      \n* (feat, python): upgrade python generator to pydantic v2 by @dsinghvi in\
      \ https://github.com/fern-api/fern/pull/4197\r\n* fix: add async iterable symbol\
      \ to Stream Wrapper implementations by @RohinBhargava in https://github.com/fern-api/fern/pull/4195\r\
      \n* feat: environment filter by audience by @RohinBhargava in https://github.com/fern-api/fern/pull/4187\r\
      \n* (feat, python): use ruff for formatting by @dsinghvi in https://github.com/fern-api/fern/pull/4199\r\
      \n* Revert \"(feat, python): use ruff for formatting\" by @dsinghvi in https://github.com/fern-api/fern/pull/4200\r\
      \n* fix, python + ts: additional template bugs by @armandobelardo in https://github.com/fern-api/fern/pull/4198\r\
      \n* fix: remove reserved properties from function signatures by @armandobelardo\
      \ in https://github.com/fern-api/fern/pull/4205\r\n* fix, ir-generation: put\
      \ fully substituted path in `url` field of auto-generated `EndpointExampleCall`s\
      \ by @dcb6 in https://github.com/fern-api/fern/pull/4211\r\n* fix, python: allow\
      \ typing any to be wrapped in optional to match Pydantic v2 by @armandobelardo\
      \ in https://github.com/fern-api/fern/pull/4203\r\n* improvement: bring back\
      \ wrapped aliases and custom root validators in\u2026 by @armandobelardo in\
      \ https://github.com/fern-api/fern/pull/4204\r\n* fix: typehinting on unions\
      \ with visitors has been corrected by @armandobelardo in https://github.com/fern-api/fern/pull/4213\r\
      \n* Update speakeasy.mdx by @dannysheridan in https://github.com/fern-api/fern/pull/4215\r\
      \n* improvement: allow pydantic generator to specify package name by @armandobelardo\
      \ in https://github.com/fern-api/fern/pull/4217\r\n* (feature): Add Protobuf\
      \ mapper types by @amckinney in https://github.com/fern-api/fern/pull/4210\r\
      \n\r\n\r\n**Full Changelog**: https://github.com/fern-api/fern/compare/0.37.6...0.37.7"
    type: chore
  createdAt: '2024-08-06'
  irVersion: 53
  version: 0.37.7
- changelogEntry:
  - summary: "## What's Changed\r\n* fix: add literal properties back to typeddict\
      \ snippets by @armandobelardo in https://github.com/fern-api/fern/pull/4173\r\
      \n* (fix, typescript): wire `noScripts` into a PersistedProject and introduce\
      \ a test by @dsinghvi in https://github.com/fern-api/fern/pull/4185\r\n* (feat,\
      \ fastapi): introduce endpoint specific async handlers in fastapi by @dsinghvi\
      \ in https://github.com/fern-api/fern/pull/4188\r\n* fix: python readme references\
      \ request options correctly by @armandobelardo in https://github.com/fern-api/fern/pull/4189\r\
      \n* fix: replace referenced markdown by @abvthecity in https://github.com/fern-api/fern/pull/4191\r\
      \n\r\n\r\n**Full Changelog**: https://github.com/fern-api/fern/compare/0.37.5...0.37.6"
    type: chore
  createdAt: '2024-08-02'
  irVersion: 53
  version: 0.37.6
- changelogEntry:
  - summary: "## What's Changed\r\n* chore, ts: generate union v2 templates by @armandobelardo\
      \ in https://github.com/fern-api/fern/pull/4169\r\n* (feature, csharp): Add\
      \ customizable exception class names by @amckinney in https://github.com/fern-api/fern/pull/4181\r\
      \n* (fix, typescript): introduce no scripts option by @dsinghvi in https://github.com/fern-api/fern/pull/4179\r\
      \n\r\n\r\n**Full Changelog**: https://github.com/fern-api/fern/compare/0.37.4...0.37.5"
    type: chore
  createdAt: '2024-08-01'
  irVersion: 53
  version: 0.37.5
- changelogEntry:
  - summary: "## What's Changed\r\n* (fix, docs): validate api workspaces as in addition\
      \ to docs workspaces by @dsinghvi in https://github.com/fern-api/fern/pull/4178\r\
      \n\r\n\r\n**Full Changelog**: https://github.com/fern-api/fern/compare/0.37.3...0.37.4"
    type: chore
  createdAt: '2024-08-01'
  irVersion: 53
  version: 0.37.4
- changelogEntry:
  - summary: "## What's Changed\r\n* (fix): handle loggable fern cli error by @dsinghvi\
      \ in https://github.com/fern-api/fern/pull/4175\r\n* (fix): add tests for alias\
      \ extends by @dsinghvi in https://github.com/fern-api/fern/pull/4176\r\n* (fix):\
      \ docs preview server falls back to previous bundle by @dsinghvi in https://github.com/fern-api/fern/pull/4177\r\
      \n\r\n\r\n**Full Changelog**: https://github.com/fern-api/fern/compare/0.37.2...0.37.3"
    type: chore
  createdAt: '2024-08-01'
  irVersion: 53
  version: 0.37.3
- changelogEntry:
  - summary: "## What's Changed\r\n* (feature, csharp): Add RequestOptions by @amckinney\
      \ in https://github.com/fern-api/fern/pull/4166\r\n* c#, improvement: error\
      \ parsing  by @dcb6 in https://github.com/fern-api/fern/pull/4168\r\n* (fix):\
      \ introduce extended properties into the IR by @dsinghvi in https://github.com/fern-api/fern/pull/4171\r\
      \n* fix: OSS workspace settings propogate to APIs with dependencies by @armandobelardo\
      \ in https://github.com/fern-api/fern/pull/4147\r\n* chore, python: generate\
      \ union v2 templates by @armandobelardo in https://github.com/fern-api/fern/pull/4167\r\
      \n* c# improvement: text responses + inlined request body inheritance by @dcb6\
      \ in https://github.com/fern-api/fern/pull/4172\r\n\r\n\r\n**Full Changelog**:\
      \ https://github.com/fern-api/fern/compare/0.37.1...0.37.2"
    type: chore
  createdAt: '2024-08-01'
  irVersion: 53
  version: 0.37.2
- changelogEntry:
  - summary: "## What's Changed\r\n* make @dcb6 codeowner for java + csharp by @dcb6\
      \ in https://github.com/fern-api/fern/pull/4163\r\n* (beta, typescript): feature\
      \ flag test generation that actually works by @dsinghvi in https://github.com/fern-api/fern/pull/4164\r\
      \n* fix: add images from frontmatter as well by @RohinBhargava in https://github.com/fern-api/fern/pull/4156\r\
      \n* (fix, docs): ir to fdr converter sends global headers by @dsinghvi in https://github.com/fern-api/fern/pull/4170\r\
      \n\r\n\r\n**Full Changelog**: https://github.com/fern-api/fern/compare/0.37.0...0.37.1"
    type: chore
  createdAt: '2024-07-31'
  irVersion: 53
  version: 0.37.1
- changelogEntry:
  - summary: "## What's Changed\r\n* chore: bump typescript version and changelog\
      \ by @RohinBhargava in https://github.com/fern-api/fern/pull/4143\r\n* feat:\
      \ introduce typeddicts for request objects by @armandobelardo in https://github.com/fern-api/fern/pull/4113\r\
      \n* fix, python: get api error through external import by @armandobelardo in\
      \ https://github.com/fern-api/fern/pull/4145\r\n* fix: Fix unit test path and\
      \ add CI check for this by @RohinBhargava in https://github.com/fern-api/fern/pull/4148\r\
      \n* [c#, improvement]: add explicit namespaces to custom config by @dcb6 in\
      \ https://github.com/fern-api/fern/pull/4144\r\n* c#, improvement: `set` instead\
      \ of `init` field accessors in types by @dcb6 in https://github.com/fern-api/fern/pull/4151\r\
      \n* (feature): Add IRv53; float type by @amckinney in https://github.com/fern-api/fern/pull/4146\r\
      \n* c#, improvement: make datetime deserialization more lenient + include millis\
      \ in datetime serialization by @dcb6 in https://github.com/fern-api/fern/pull/4149\r\
      \n* chore: ci workflow gating on ts-sdk changes by @RohinBhargava in https://github.com/fern-api/fern/pull/4152\r\
      \n* (fix, csharp): map<string, unknown> values are nullable by @amckinney in\
      \ https://github.com/fern-api/fern/pull/4153\r\n* fix: incorrect code block\
      \ indentation in api-yml.mdx by @abvthecity in https://github.com/fern-api/fern/pull/4158\r\
      \n* (feature, csharp): Add support for allow-multiple query params by @amckinney\
      \ in https://github.com/fern-api/fern/pull/4157\r\n* internal: update IR to\
      \ have the FDR API definition ID by @armandobelardo in https://github.com/fern-api/fern/pull/4161\r\
      \n* (feature, csharp): Support uint, ulong, and float by @amckinney in https://github.com/fern-api/fern/pull/4160\r\
      \n\r\n**Full Changelog**: https://github.com/fern-api/fern/compare/0.36.0...0.37.0"
    type: chore
  createdAt: '2024-07-31'
  irVersion: 53
  version: 0.37.0
- changelogEntry:
  - summary: "## What's Changed\r\n* improvement, python: export the root client from\
      \ the root init file by @armandobelardo in https://github.com/fern-api/fern/pull/4111\r\
      \n* (feat): support multi url environments in C# by @dsinghvi in https://github.com/fern-api/fern/pull/4120\r\
      \n* (fix, csharp): MultiUrl environments now compile by @dsinghvi in https://github.com/fern-api/fern/pull/4121\r\
      \n* c#, improvement: Add header suppliers to `RawClient` constructor parameters\
      \ by @dcb6 in https://github.com/fern-api/fern/pull/4119\r\n* (fix, csharp):\
      \ uuids are now generated as strings by @dsinghvi in https://github.com/fern-api/fern/pull/4122\r\
      \n* (fix): regenerate c# model snapshots by @dsinghvi in https://github.com/fern-api/fern/pull/4123\r\
      \n* feat: header tabs by @abvthecity in https://github.com/fern-api/fern/pull/4124\r\
      \n* java, fix: match java local config to publish config by @dcb6 in https://github.com/fern-api/fern/pull/4127\r\
      \n* follow up: release java sdk 1.0.5 by @dcb6 in https://github.com/fern-api/fern/pull/4129\r\
      \n* fix: Add Stream Wrappers for use with various environments by @RohinBhargava\
      \ in https://github.com/fern-api/fern/pull/4118\r\n* chore: add changelog and\
      \ version for stream wrapper polyfill by @RohinBhargava in https://github.com/fern-api/fern/pull/4130\r\
      \n* feat: enable arbitrary code snippets in docs by @abvthecity in https://github.com/fern-api/fern/pull/4131\r\
      \n* fix: add start stream on pipe by @RohinBhargava in https://github.com/fern-api/fern/pull/4132\r\
      \n* GH Workflow for Checking Generator Version Consistency by @dcb6 in https://github.com/fern-api/fern/pull/4133\r\
      \n* fix: updated stream wrapper test paths by @RohinBhargava in https://github.com/fern-api/fern/pull/4134\r\
      \n* fix: SSE Streaming Bifurcation by @RohinBhargava in https://github.com/fern-api/fern/pull/4136\r\
      \n* (fix): global headers case insensitive comparison by @dsinghvi in https://github.com/fern-api/fern/pull/4137\r\
      \n\r\n\r\n**Full Changelog**: https://github.com/fern-api/fern/compare/0.35.0...0.36.0"
    type: chore
  createdAt: '2024-07-29'
  irVersion: 52
  version: 0.36.0
- changelogEntry:
  - summary: "## What's Changed\r\n* java, fix: match java local config to publish\
      \ config by @dcb6 in https://github.com/fern-api/fern/pull/4127\r\n* follow\
      \ up: release java sdk 1.0.5 by @dcb6 in https://github.com/fern-api/fern/pull/4129\r\
      \n* fix: Add Stream Wrappers for use with various environments by @RohinBhargava\
      \ in https://github.com/fern-api/fern/pull/4118\r\n* chore: add changelog and\
      \ version for stream wrapper polyfill by @RohinBhargava in https://github.com/fern-api/fern/pull/4130\r\
      \n* feat: enable arbitrary code snippets in docs by @abvthecity in https://github.com/fern-api/fern/pull/4131\r\
      \n* fix: add start stream on pipe by @RohinBhargava in https://github.com/fern-api/fern/pull/4132\r\
      \n\r\n\r\n**Full Changelog**: https://github.com/fern-api/fern/compare/0.36.0-rc0...0.36.0-rc1"
    type: chore
  createdAt: '2024-07-26'
  irVersion: 52
  version: 0.36.0-rc1
- changelogEntry:
  - summary: "## What's Changed\r\n* improvement, python: export the root client from\
      \ the root init file by @armandobelardo in https://github.com/fern-api/fern/pull/4111\r\
      \n* (feat): support multi url environments in C# by @dsinghvi in https://github.com/fern-api/fern/pull/4120\r\
      \n* (fix, csharp): MultiUrl environments now compile by @dsinghvi in https://github.com/fern-api/fern/pull/4121\r\
      \n* c#, improvement: Add header suppliers to `RawClient` constructor parameters\
      \ by @dcb6 in https://github.com/fern-api/fern/pull/4119\r\n* (fix, csharp):\
      \ uuids are now generated as strings by @dsinghvi in https://github.com/fern-api/fern/pull/4122\r\
      \n* (fix): regenerate c# model snapshots by @dsinghvi in https://github.com/fern-api/fern/pull/4123\r\
      \n* feat: header tabs by @abvthecity in https://github.com/fern-api/fern/pull/4124\r\
      \n\r\n\r\n**Full Changelog**: https://github.com/fern-api/fern/compare/0.35.0...0.36.0-rc0"
    type: chore
  createdAt: '2024-07-26'
  irVersion: 52
  version: 0.36.0-rc0
- changelogEntry:
  - summary: "## What's Changed\r\n* (feat): support `default-url`  and  url override\
      \ on imports by @dsinghvi in https://github.com/fern-api/fern/pull/4116\r\n\
      * (fix, openapi): set unauthed appropriately in openapi parser by @dsinghvi\
      \ in https://github.com/fern-api/fern/pull/4117\r\n\r\n\r\n**Full Changelog**:\
      \ https://github.com/fern-api/fern/compare/0.34.0...0.35.0"
    type: chore
  createdAt: '2024-07-25'
  irVersion: 52
  version: 0.35.0
- changelogEntry:
  - summary: "## What's Changed\r\n* (feat): support `default-url`  and  url override\
      \ on imports by @dsinghvi in https://github.com/fern-api/fern/pull/4116\r\n\r\
      \n\r\n**Full Changelog**: https://github.com/fern-api/fern/compare/0.34.0...0.35.0-rc0"
    type: chore
  createdAt: '2024-07-24'
  irVersion: 52
  version: 0.35.0-rc0
- changelogEntry:
  - summary: "## What's Changed\r\n* (chore): add SEO frontmatter section by @chdeskur\
      \ in https://github.com/fern-api/fern/pull/4101\r\n* fix: update typing of `expected_types`\
      \ to tuple to satisfy mypy by @armandobelardo in https://github.com/fern-api/fern/pull/4100\r\
      \n* (chore): document nuget api key by @chdeskur in https://github.com/fern-api/fern/pull/4103\r\
      \n* (chore): pypi styling update by @chdeskur in https://github.com/fern-api/fern/pull/4105\r\
      \n* c#, improvement: datetime serialization by @dcb6 in https://github.com/fern-api/fern/pull/4106\r\
      \n* feat: disable batch/stream toggle by @abvthecity in https://github.com/fern-api/fern/pull/4108\r\
      \n* fix: update forward refs continues to be silent by @armandobelardo in https://github.com/fern-api/fern/pull/4110\r\
      \n* java, improvement: allow builder methods for optional fields to accept null\
      \ by @dcb6 in https://github.com/fern-api/fern/pull/4107\r\n* [FER-2381] CLI\
      \ Forbidden Error Message Improvement by @RohinBhargava in https://github.com/fern-api/fern/pull/4109\r\
      \n* (feat, typescript): copy over `zurg` unit tests to the generated SDK  by\
      \ @williamluer in https://github.com/fern-api/fern/pull/4045\r\n* java, fix:\
      \ don't prematurely close okhttp response by @dcb6 in https://github.com/fern-api/fern/pull/4112\r\
      \n* (feat, typescript): generate tests for `auth` and `fetcher` utilities  by\
      \ @dsinghvi in https://github.com/fern-api/fern/pull/4115\r\n* (feature): Add\
      \ IRv52: uint and enum default values by @amckinney in https://github.com/fern-api/fern/pull/4102\r\
      \n\r\n\r\n**Full Changelog**: https://github.com/fern-api/fern/compare/0.33.5...0.34.0"
    type: chore
  createdAt: '2024-07-24'
  irVersion: 52
  version: 0.34.0
- changelogEntry:
  - summary: "## What's Changed\r\n* (chore): add SEO frontmatter section by @chdeskur\
      \ in https://github.com/fern-api/fern/pull/4101\r\n* fix: update typing of `expected_types`\
      \ to tuple to satisfy mypy by @armandobelardo in https://github.com/fern-api/fern/pull/4100\r\
      \n* (chore): document nuget api key by @chdeskur in https://github.com/fern-api/fern/pull/4103\r\
      \n* (chore): pypi styling update by @chdeskur in https://github.com/fern-api/fern/pull/4105\r\
      \n* c#, improvement: datetime serialization by @dcb6 in https://github.com/fern-api/fern/pull/4106\r\
      \n* feat: disable batch/stream toggle by @abvthecity in https://github.com/fern-api/fern/pull/4108\r\
      \n\r\n\r\n**Full Changelog**: https://github.com/fern-api/fern/compare/0.33.5...0.33.6-rc0"
    type: chore
  createdAt: '2024-07-24'
  irVersion: 51
  version: 0.33.6-rc0
- changelogEntry:
  - summary: "## What's Changed\r\n* (fix, go): Fix error handling for property-name\
      \ error discrimination by @amckinney in https://github.com/fern-api/fern/pull/4098\r\
      \n* improvement: support pydantic v2 outright by @armandobelardo in https://github.com/fern-api/fern/pull/3805\r\
      \n* fix: int64 format is correctly parsed to long by @armandobelardo in https://github.com/fern-api/fern/pull/4099\r\
      \n* c#, fix: fix datetime serialization, stop generating empty serialization\
      \ unit tests by @dcb6 in https://github.com/fern-api/fern/pull/4097\r\n* [FER-2339]\
      \ Pass OpenAPI request parameter examples through Fern IR Schema examples by\
      \ @RohinBhargava in https://github.com/fern-api/fern/pull/4095\r\n\r\n\r\n**Full\
      \ Changelog**: https://github.com/fern-api/fern/compare/0.33.4...0.33.5"
    type: chore
  createdAt: '2024-07-23'
  irVersion: 51
  version: 0.33.5
- changelogEntry:
  - summary: "## What's Changed\r\n* adding readme alternative page by @chdeskur in\
      \ https://github.com/fern-api/fern/pull/4091\r\n* fix: the ruby SDK now returns\
      \ the parsed json instead of openstruct if no JSON serializer is specified by\
      \ @armandobelardo in https://github.com/fern-api/fern/pull/4092\r\n* (fix):\
      \ OpenAPI parser handles generating examples when no request or response required\
      \ by @dsinghvi in https://github.com/fern-api/fern/pull/4096\r\n\r\n\r\n**Full\
      \ Changelog**: https://github.com/fern-api/fern/compare/0.33.3...0.33.4"
    type: chore
  createdAt: '2024-07-22'
  irVersion: 51
  version: 0.33.4
- changelogEntry:
  - summary: "## What's Changed\r\n* feat, csharp: Unit Test Generation + IR Bump\
      \  by @dcb6 in https://github.com/fern-api/fern/pull/4047\r\n* (fix): remove\
      \ `jest-specific-snapshot` by @dsinghvi in https://github.com/fern-api/fern/pull/4088\r\
      \n\r\n\r\n**Full Changelog**: https://github.com/fern-api/fern/compare/0.33.2...0.33.3"
    type: chore
  createdAt: '2024-07-21'
  irVersion: 51
  version: 0.33.3
- changelogEntry:
  - summary: "## What's Changed\r\n* fix, python: only check the oauth expiry if there\
      \ is a specified field by @armandobelardo in https://github.com/fern-api/fern/pull/4077\r\
      \n* fix: python now requires an environment be specified if a default is not\
      \ provided by @armandobelardo in https://github.com/fern-api/fern/pull/4078\r\
      \n* (feat): support `fs.CreateReadStream` on Node 19+ form data uploads by @dsinghvi\
      \ in https://github.com/fern-api/fern/pull/4073\r\n* (fix): support audiences\
      \ on query parameters by @dsinghvi in https://github.com/fern-api/fern/pull/4067\r\
      \n* (feat, cli): Add \"-\", \"/\", \"|\" to supported non-alphanumeric generated\
      \ names for Enums by @dsinghvi in https://github.com/fern-api/fern/pull/4084\r\
      \n* improvement: update 'any object' examples to be flatter by @armandobelardo\
      \ in https://github.com/fern-api/fern/pull/4083\r\n* improvement: global headers\
      \ are not extracted out for docs by @armandobelardo in https://github.com/fern-api/fern/pull/4085\r\
      \n* chore: implement stream-parameter IR change by @armandobelardo in https://github.com/fern-api/fern/pull/4072\r\
      \n* (chore, csharp): Generate latest test snapshots by @amckinney in https://github.com/fern-api/fern/pull/4087\r\
      \n* improvement: Add Availability to OpenApi Parser and OpenApi IR to Fern IR\
      \ by @armandobelardo in https://github.com/fern-api/fern/pull/4086\r\n\r\n\r\
      \n**Full Changelog**: https://github.com/fern-api/fern/compare/0.33.1...0.33.2"
    type: chore
  createdAt: '2024-07-19'
  irVersion: 51
  version: 0.33.2
- changelogEntry:
  - summary: "## What's Changed\r\n* fix, python: only check the oauth expiry if there\
      \ is a specified field by @armandobelardo in https://github.com/fern-api/fern/pull/4077\r\
      \n* fix: python now requires an environment be specified if a default is not\
      \ provided by @armandobelardo in https://github.com/fern-api/fern/pull/4078\r\
      \n* (feat): support `fs.CreateReadStream` on Node 19+ form data uploads by @dsinghvi\
      \ in https://github.com/fern-api/fern/pull/4073\r\n* (fix): support audiences\
      \ on query parameters by @dsinghvi in https://github.com/fern-api/fern/pull/4067\r\
      \n\r\n\r\n**Full Changelog**: https://github.com/fern-api/fern/compare/0.33.1...0.33.2-rc0"
    type: chore
  createdAt: '2024-07-19'
  irVersion: 51
  version: 0.33.2-rc0
- changelogEntry:
  - summary: "## What's Changed\r\n* :improvement: update seed's script runner to\
      \ fail if any of the commands exit 1 by @armandobelardo in https://github.com/fern-api/fern/pull/4075\r\
      \n* (fix, openapi): Deduplicate API version scheme header by @amckinney in https://github.com/fern-api/fern/pull/4076\r\
      \n\r\n\r\n**Full Changelog**: https://github.com/fern-api/fern/compare/0.33.0...0.33.1"
    type: chore
  createdAt: '2024-07-17'
  irVersion: 51
  version: 0.33.1
- changelogEntry:
  - summary: "## What's Changed\r\n* fix: python sdk serializes bytes within JSON\
      \ by @armandobelardo in https://github.com/fern-api/fern/pull/4070\r\n* (fix,\
      \ typescript): multipart form upload on Node 19+ by @dsinghvi in https://github.com/fern-api/fern/pull/4056\r\
      \n* (feat): `ir` now adds a `TypeReference` for container types that makes it\
      \ easier to generate snippets + autogenerated type examples by @dsinghvi in\
      \ https://github.com/fern-api/fern/pull/4038\r\n* (fix): fix `ir-sdk-latest`\
      \ `generators.yml` by @dcb6 in https://github.com/fern-api/fern/pull/4074\r\n\
      * (feature, typescript): Generarte API version scheme by @amckinney in https://github.com/fern-api/fern/pull/4071\r\
      \n\r\n\r\n**Full Changelog**: https://github.com/fern-api/fern/compare/0.32.0...0.33.0"
    type: chore
  createdAt: '2024-07-17'
  irVersion: 51
  version: 0.33.0
- changelogEntry:
  - summary: "## What's Changed\r\n* (fix, openapi): Resolve 'refs' specified in overrides\
      \ by @amckinney in https://github.com/fern-api/fern/pull/4049\r\n* Initial Swift\
      \ Codegen by @armandobelardo in https://github.com/fern-api/fern/pull/4035\r\
      \n* (fix): Swift generator and template by @amckinney in https://github.com/fern-api/fern/pull/4050\r\
      \n* fix: ignore data urls in parseImagePaths by @abvthecity in https://github.com/fern-api/fern/pull/4053\r\
      \n* (feature, typescript): Add omitUndefined option by @amckinney in https://github.com/fern-api/fern/pull/4052\r\
      \n* docs: Inspiration from Conjure, Smithy, and Stripe Docs by @dannysheridan\
      \ in https://github.com/fern-api/fern/pull/4054\r\n* feature: add Penguin AI\
      \ and Koala to our docs website by @dannysheridan in https://github.com/fern-api/fern/pull/3962\r\
      \n* (fix): eslint works by @dsinghvi in https://github.com/fern-api/fern/pull/4055\r\
      \n* fix: python snippet and template recursion errors by @armandobelardo in\
      \ https://github.com/fern-api/fern/pull/4057\r\n* (feature, typescript): Use\
      \ generator-cli to generate reference.md by @amckinney in https://github.com/fern-api/fern/pull/4062\r\
      \n* fix: analytics scripts by @abvthecity in https://github.com/fern-api/fern/pull/4063\r\
      \n* fix analytics 2 by @abvthecity in https://github.com/fern-api/fern/pull/4064\r\
      \n* fix: fern docs publishing by @abvthecity in https://github.com/fern-api/fern/pull/4065\r\
      \n* feature: add tracking via rb2b by @dannysheridan in https://github.com/fern-api/fern/pull/4061\r\
      \n* chore: add back x-readme code samples by @armandobelardo in https://github.com/fern-api/fern/pull/4060\r\
      \n* (feature): Add ApiVersionSchema type by @amckinney in https://github.com/fern-api/fern/pull/4068\r\
      \n\r\n\r\n**Full Changelog**: https://github.com/fern-api/fern/compare/0.31.24...0.32.0"
    type: chore
  createdAt: '2024-07-16'
  irVersion: 50
  version: 0.32.0
- changelogEntry:
  - summary: "## What's Changed\r\n* fix: ignore data urls in parseImagePaths by @abvthecity\
      \ in https://github.com/fern-api/fern/pull/4053\r\n\r\n\r\n**Full Changelog**:\
      \ https://github.com/fern-api/fern/compare/0.31.25-rc0...0.31.25-rc1"
    type: chore
  createdAt: '2024-07-12'
  irVersion: 50
  version: 0.31.25-rc1
- changelogEntry:
  - summary: "## What's Changed\r\n* (fix, openapi): Resolve 'refs' specified in overrides\
      \ by @amckinney in https://github.com/fern-api/fern/pull/4049\r\n* Initial Swift\
      \ Codegen by @armandobelardo in https://github.com/fern-api/fern/pull/4035\r\
      \n* (fix): Swift generator and template by @amckinney in https://github.com/fern-api/fern/pull/4050\r\
      \n\r\n**Full Changelog**: https://github.com/fern-api/fern/compare/0.31.24...0.31.25-rc0"
    type: chore
  createdAt: '2024-07-12'
  irVersion: 50
  version: 0.31.25-rc0
- changelogEntry:
  - summary: Release 0.31.24
    type: chore
  createdAt: '2024-07-12'
  irVersion: 50
  version: 0.31.24
- changelogEntry:
  - summary: "## What's Changed\r\n* (feature, typescript): Add setObjectProperty\
      \ core utility by @amckinney in https://github.com/fern-api/fern/pull/4032\r\
      \n* c#, fix: increase supported union size + handle double optionals by @dcb6\
      \ in https://github.com/fern-api/fern/pull/4033\r\n* (fix): Handle circular\
      \ references in serialization layer by @amckinney in https://github.com/fern-api/fern/pull/4036\r\
      \n* fix: fastapi generation does not duplicate descriptions anymore by @armandobelardo\
      \ in https://github.com/fern-api/fern/pull/4037\r\n* Move use_str_enums to base\
      \ by @jochs in https://github.com/fern-api/fern/pull/4040\r\n* (chore): remove\
      \ generator upgrade docs by @chdeskur in https://github.com/fern-api/fern/pull/4043\r\
      \n* (feature, openapi): Add support for x-fern-property-name on request body\
      \ by @amckinney in https://github.com/fern-api/fern/pull/4042\r\n* (feat, typescript):\
      \ refactor `Fetcher` and add unit tests by @williamluer in https://github.com/fern-api/fern/pull/3977\r\
      \n\r\n## New Contributors\r\n* @jochs made their first contribution in https://github.com/fern-api/fern/pull/4040\r\
      \n\r\n**Full Changelog**: https://github.com/fern-api/fern/compare/0.31.22...0.31.23"
    type: chore
  createdAt: '2024-07-11'
  irVersion: 50
  version: 0.31.23
- changelogEntry:
  - summary: "## What's Changed\r\n* (feature, typescript): Add setObjectProperty\
      \ core utility by @amckinney in https://github.com/fern-api/fern/pull/4032\r\
      \n* c#, fix: increase supported union size + handle double optionals by @dcb6\
      \ in https://github.com/fern-api/fern/pull/4033\r\n* (fix): Handle circular\
      \ references in serialization layer by @amckinney in https://github.com/fern-api/fern/pull/4036\r\
      \n* fix: fastapi generation does not duplicate descriptions anymore by @armandobelardo\
      \ in https://github.com/fern-api/fern/pull/4037\r\n* (feat): ir now adds a TypeReference\
      \ for container types that makes it easier to generate snippets by @dcb6 in\
      \ https://github.com/fern-api/fern/pull/4038\r\n\r\n\r\n**Full Changelog**:\
      \ https://github.com/fern-api/fern/compare/0.31.22...0.31.23-rc0"
    type: chore
  createdAt: '2024-07-11'
  irVersion: 50
  version: 0.31.23-rc0
- changelogEntry:
  - summary: "## What's Changed\r\n* Revert \"Revert \"feat: landing page in docs\"\
      \" by @abvthecity in https://github.com/fern-api/fern/pull/4023\r\n* Fix core-utilities\
      \ typescript tests by @williamluer in https://github.com/fern-api/fern/pull/4022\r\
      \n* experimental: scan files to include react in mdx by @abvthecity in https://github.com/fern-api/fern/pull/4015\r\
      \n* (feat, typescript): make `zurg` completely synchronous by @dsinghvi in https://github.com/fern-api/fern/pull/4024\r\
      \n* (chore): add xml type by @chdeskur in https://github.com/fern-api/fern/pull/4025\r\
      \n* fix: (regression) parseDocsConfiguration accidentally calls loadAllPages\
      \ with absolutePathToDocsConfig by @abvthecity in https://github.com/fern-api/fern/pull/4026\r\
      \n* (feature, typescript): Add offset step pagination with IRv48 by @amckinney\
      \ in https://github.com/fern-api/fern/pull/4028\r\n* csharp, fix, feature, improvment:\
      \ Target .NET Standard + Framework, fix various bugs, many small improvements\
      \ by @dcb6 in https://github.com/fern-api/fern/pull/4030\r\n* fix: update unchecked\
      \ base model to not coerce none by @armandobelardo in https://github.com/fern-api/fern/pull/4029\r\
      \n* fix: unreserve `set` name for python methods by @armandobelardo in https://github.com/fern-api/fern/pull/4031\r\
      \n* add in swift to seed runner by @armandobelardo in https://github.com/fern-api/fern/pull/4034\r\
      \n\r\n\r\n**Full Changelog**: https://github.com/fern-api/fern/compare/0.31.21...0.31.22"
    type: chore
  createdAt: '2024-07-10'
  irVersion: 50
  version: 0.31.22
- changelogEntry:
  - summary: "## What's Changed\r\n* Fix core-utilities typescript tests by @williamluer\
      \ in https://github.com/fern-api/fern/pull/4022\r\n* experimental: scan files\
      \ to include react in mdx by @abvthecity in https://github.com/fern-api/fern/pull/4015\r\
      \n\r\n\r\n**Full Changelog**: https://github.com/fern-api/fern/compare/0.31.22-rc0...0.31.22-rc1"
    type: chore
  createdAt: '2024-07-09'
  irVersion: 50
  version: 0.31.22-rc1
- changelogEntry:
  - summary: "## What's Changed\r\n* (feat, typescript): make `zurg` completely synchronous\
      \ by @dsinghvi in https://github.com/fern-api/fern/pull/4024\r\n* (chore): add\
      \ xml type by @chdeskur in https://github.com/fern-api/fern/pull/4025\r\n* fix:\
      \ (regression) parseDocsConfiguration accidentally calls loadAllPages with absolutePathToDocsConfig\
      \ by @abvthecity in https://github.com/fern-api/fern/pull/4026\r\n* (feature,\
      \ typescript): Add offset step pagination with IRv48 by @amckinney in https://github.com/fern-api/fern/pull/4028\r\
      \n\r\n\r\n**Full Changelog**: https://github.com/fern-api/fern/compare/0.31.22-rc1...0.31.22-rc2"
    type: chore
  createdAt: '2024-07-09'
  irVersion: 50
  version: 0.31.22-rc2
- changelogEntry:
  - summary: "## What's Changed\r\n* Revert \"Revert \"feat: landing page in docs\"\
      \" by @abvthecity in https://github.com/fern-api/fern/pull/4023\r\n\r\n\r\n\
      **Full Changelog**: https://github.com/fern-api/fern/compare/0.31.21...0.31.22-rc0"
    type: chore
  createdAt: '2024-07-09'
  irVersion: 50
  version: 0.31.22-rc0
- changelogEntry:
  - summary: "## What's Changed\r\n* (chore, typescript): Release 0.28.0-rc0 by @amckinney\
      \ in https://github.com/fern-api/fern/pull/4019\r\n* Revert \"feat: landing\
      \ page in docs\" by @dsinghvi in https://github.com/fern-api/fern/pull/4021\r\
      \n\r\n\r\n**Full Changelog**: https://github.com/fern-api/fern/compare/0.31.20...0.31.21"
    type: chore
  createdAt: '2024-07-09'
  irVersion: 50
  version: 0.31.21
- changelogEntry:
  - summary: "## What's Changed\r\n* (feature, typescript): Add offset pagination\
      \ by @amckinney in https://github.com/fern-api/fern/pull/4008\r\n* (fix, internal):\
      \ `template/codegen` repo plays nicely with mrlint by @dsinghvi in https://github.com/fern-api/fern/pull/4018\r\
      \n* (fix): CI is green by @amckinney in https://github.com/fern-api/fern/pull/4017\r\
      \n\r\n\r\n**Full Changelog**: https://github.com/fern-api/fern/compare/0.31.19...0.31.20"
    type: chore
  createdAt: '2024-07-09'
  irVersion: 50
  version: 0.31.20
- changelogEntry:
  - summary: "## What's Changed\r\n* (fix): Pagination works with imported type references\
      \ by @amckinney in https://github.com/fern-api/fern/pull/4014\r\n* Template\
      \ for creating a new SDK generator by @mikemilla in https://github.com/fern-api/fern/pull/4010\r\
      \n\r\n## New Contributors\r\n* @mikemilla made their first contribution in https://github.com/fern-api/fern/pull/4010\r\
      \n\r\n**Full Changelog**: https://github.com/fern-api/fern/compare/0.31.18...0.31.19"
    type: chore
  createdAt: '2024-07-09'
  irVersion: 50
  version: 0.31.19
- changelogEntry:
  - summary: "## What's Changed\r\n* feat: landing page in docs by @abvthecity in\
      \ https://github.com/fern-api/fern/pull/3999\r\n* (feature, typescript): Add\
      \ support for alpha/beta dist tags by @amckinney in https://github.com/fern-api/fern/pull/4000\r\
      \n* fix: allowed text encodings by @abvthecity in https://github.com/fern-api/fern/pull/4005\r\
      \n* (internal): get ci to green by @dsinghvi in https://github.com/fern-api/fern/pull/4009\r\
      \n* (feat, typescript): support jsr publish by @dsinghvi in https://github.com/fern-api/fern/pull/4007\r\
      \n* (chore, python): Update README.md snapshots by @amckinney in https://github.com/fern-api/fern/pull/4012\r\
      \n* (chore, check): Add pagination test cases by @amckinney in https://github.com/fern-api/fern/pull/4011\r\
      \n* (fix, typescript): readme correctly displays advanced sections by @dsinghvi\
      \ in https://github.com/fern-api/fern/pull/4013\r\n\r\n\r\n**Full Changelog**:\
      \ https://github.com/fern-api/fern/compare/0.31.17...0.31.18-rc0"
    type: chore
  createdAt: '2024-07-09'
  irVersion: 50
  version: 0.31.18
- changelogEntry:
  - summary: "## What's Changed\r\n* (chore): Replace CircleCI with GitHub workflows\
      \ by @amckinney in https://github.com/fern-api/fern/pull/3991\r\n* (fix): Update\
      \ NPM token envrionment variable by @amckinney in https://github.com/fern-api/fern/pull/3992\r\
      \n* (fix): Update git-version.sh script by @amckinney in https://github.com/fern-api/fern/pull/3993\r\
      \n* (fix): Use github.ref_name by @amckinney in https://github.com/fern-api/fern/pull/3996\r\
      \n* (fix): Add POSTHOG_API_KEY to live-test job by @amckinney in https://github.com/fern-api/fern/pull/3998\r\
      \n\r\n**Full Changelog**: https://github.com/fern-api/fern/compare/0.31.15...0.31.17"
    type: chore
  createdAt: '2024-07-05'
  irVersion: 50
  version: 0.31.17
- changelogEntry:
  - summary: "## What's Changed\r\n* (fix): Add POSTHOG_API_KEY to live-test job by\
      \ @amckinney in https://github.com/fern-api/fern/pull/3998\r\n\r\n**Full Changelog**:\
      \ https://github.com/fern-api/fern/compare/0.31.17-rc1...0.31.17-rc2"
    type: chore
  createdAt: '2024-07-05'
  irVersion: 50
  version: 0.31.17-rc2
- changelogEntry:
  - summary: "## What's Changed\r\n* (fix): Use github.ref_name by @amckinney in https://github.com/fern-api/fern/pull/3996\r\
      \n\r\n**Full Changelog**: https://github.com/fern-api/fern/compare/0.31.17-rc0...0.31.17-rc1"
    type: chore
  createdAt: '2024-07-05'
  irVersion: 50
  version: 0.31.17-rc1
- changelogEntry:
  - summary: "## What's Changed\r\n* (chore): Replace CircleCI with GitHub workflows\
      \ by @amckinney in https://github.com/fern-api/fern/pull/3991\r\n* (fix): Update\
      \ NPM token envrionment variable by @amckinney in https://github.com/fern-api/fern/pull/3992\r\
      \n* (fix): Update git-version.sh script by @amckinney in https://github.com/fern-api/fern/pull/3993\r\
      \n\r\n**Full Changelog**: https://github.com/fern-api/fern/compare/0.31.15...0.31.17-rc0"
    type: chore
  createdAt: '2024-07-05'
  irVersion: 50
  version: 0.31.17-rc0
- changelogEntry:
  - summary: "## What's Changed\r\n* (chore): update availability.mdx by @chdeskur\
      \ in https://github.com/fern-api/fern/pull/3989\r\n* (fix, openapi): Fix allOf\
      \ object filtering by @amckinney in https://github.com/fern-api/fern/pull/3990\r\
      \n\r\n\r\n**Full Changelog**: https://github.com/fern-api/fern/compare/0.31.14...0.31.16"
    type: chore
  createdAt: '2024-07-05'
  irVersion: 50
  version: 0.31.16
- changelogEntry:
  - summary: "## What's Changed\r\n* (chore): update availability.mdx by @chdeskur\
      \ in https://github.com/fern-api/fern/pull/3989\r\n* (fix, openapi): Fix allOf\
      \ object filtering by @amckinney in https://github.com/fern-api/fern/pull/3990\r\
      \n\r\n\r\n**Full Changelog**: https://github.com/fern-api/fern/compare/0.31.14...0.31.15"
    type: chore
  createdAt: '2024-07-05'
  irVersion: 50
  version: 0.31.15
- changelogEntry:
  - summary: "## What's Changed\r\n* (fix, go): Don't send 'null' for nil request\
      \ body by @amckinney in https://github.com/fern-api/fern/pull/3987\r\n* (fix):\
      \ fern generate --preview doesnt check for env variables by @dsinghvi in https://github.com/fern-api/fern/pull/3988\r\
      \n\r\n\r\n**Full Changelog**: https://github.com/fern-api/fern/compare/0.31.13...0.31.14"
    type: chore
  createdAt: '2024-07-04'
  irVersion: 50
  version: 0.31.14
- changelogEntry:
  - summary: "## What's Changed\r\n* (fix): allow ISO-8859-1 encoded files by @dsinghvi\
      \ in https://github.com/fern-api/fern/pull/3986\r\n\r\n\r\n**Full Changelog**:\
      \ https://github.com/fern-api/fern/compare/0.31.12...0.31.13"
    type: chore
  createdAt: '2024-07-04'
  irVersion: 50
  version: 0.31.13
- changelogEntry:
  - summary: "## What's Changed\r\n* (fix, cli): Remove default value checks for boolean,\
      \ long, and bigint by @amckinney in https://github.com/fern-api/fern/pull/3985\r\
      \n\r\n\r\n**Full Changelog**: https://github.com/fern-api/fern/compare/0.31.11...0.31.12"
    type: chore
  createdAt: '2024-07-04'
  irVersion: 50
  version: 0.31.12
- changelogEntry:
  - summary: "## What's Changed\r\n* fix: ruby snippets for dates have correct quotes\
      \ by @armandobelardo in https://github.com/fern-api/fern/pull/3983\r\n* improvement:\
      \ python respects ir50, inserts defaults by @armandobelardo in https://github.com/fern-api/fern/pull/3982\r\
      \n* (fix, openapi): Prefer security schemes in order by @amckinney in https://github.com/fern-api/fern/pull/3984\r\
      \n\r\n\r\n**Full Changelog**: https://github.com/fern-api/fern/compare/0.31.10...0.31.11"
    type: chore
  createdAt: '2024-07-04'
  irVersion: 50
  version: 0.31.11
- changelogEntry:
  - summary: "## What's Changed\r\n* improvement: add advanced section to python readme\
      \ by @armandobelardo in https://github.com/fern-api/fern/pull/3970\r\n* (feat):\
      \ customize status code for typescript express generator  by @dsinghvi in https://github.com/fern-api/fern/pull/3971\r\
      \n* fix, python: allow offsets to start at 0 by @armandobelardo in https://github.com/fern-api/fern/pull/3972\r\
      \n* fix: python pagination helper types now share generic type by @armandobelardo\
      \ in https://github.com/fern-api/fern/pull/3973\r\n* chore: update python seed\
      \ after generator-cli update by @armandobelardo in https://github.com/fern-api/fern/pull/3974\r\
      \n* (charp, fix): Empty Root Client Methods + `.Core` namespace issue by @dcb6\
      \ in https://github.com/fern-api/fern/pull/3975\r\n* (java, improvement): change\
      \ default `JsonInclude` behavior  by @dcb6 in https://github.com/fern-api/fern/pull/3978\r\
      \n* (csharp, fix): base client requests not generated by @dcb6 in https://github.com/fern-api/fern/pull/3976\r\
      \n* chore: plumb through ruby snippets config to FDR by @armandobelardo in https://github.com/fern-api/fern/pull/3980\r\
      \n* improvement: allow boolean defaults within IR by @armandobelardo in https://github.com/fern-api/fern/pull/3981\r\
      \n\r\n\r\n**Full Changelog**: https://github.com/fern-api/fern/compare/0.31.9...0.31.10"
    type: chore
  createdAt: '2024-07-03'
  irVersion: 50
  version: 0.31.10
- changelogEntry:
  - summary: "## What's Changed\r\n* improvement: python async snippets now leverage\
      \ asyncio run by @armandobelardo in https://github.com/fern-api/fern/pull/3961\r\
      \n* improvement: allow adding extra dependencies to Ruby SDK by @armandobelardo\
      \ in https://github.com/fern-api/fern/pull/3960\r\n* fix: Mark CSS files as\
      \ 'will not be uploaded' by @trevorblades in https://github.com/fern-api/fern/pull/3964\r\
      \n* (fix, cli): make sure `js` file checking works by @dsinghvi in https://github.com/fern-api/fern/pull/3963\r\
      \n\r\n\r\n**Full Changelog**: https://github.com/fern-api/fern/compare/0.31.8...0.31.9"
    type: chore
  createdAt: '2024-07-01'
  irVersion: 49
  version: 0.31.9
- changelogEntry:
  - summary: "## What's Changed\r\n* fix: generator upgrade cli upgrades in place\
      \ by @armandobelardo in https://github.com/fern-api/fern/pull/3951\r\n* feat:\
      \ add reviewers blocks to generators.yml by @armandobelardo in https://github.com/fern-api/fern/pull/3952\r\
      \n* Use all FormData headers and don't stringify stream.Readable by @williamluer\
      \ in https://github.com/fern-api/fern/pull/3956\r\n* (feat, csharp): support\
      \ extra dependencies  by @dsinghvi in https://github.com/fern-api/fern/pull/3957\r\
      \n* improvement: allow specifying if taking major in flag by @armandobelardo\
      \ in https://github.com/fern-api/fern/pull/3958\r\n* fix: include css alongside\
      \ js when validating UTF8 files by @abvthecity in https://github.com/fern-api/fern/pull/3959\r\
      \n\r\n## New Contributors\r\n* @williamluer made their first contribution in\
      \ https://github.com/fern-api/fern/pull/3956\r\n\r\n**Full Changelog**: https://github.com/fern-api/fern/compare/0.31.7...0.31.8"
    type: chore
  createdAt: '2024-07-01'
  irVersion: 49
  version: 0.31.8
- changelogEntry:
  - summary: "## What's Changed\r\n* fix: validate files to be uploaded by @trevorblades\
      \ in https://github.com/fern-api/fern/pull/3917\r\n* fix: python list allowlist\
      \ is now case insensitive by @armandobelardo in https://github.com/fern-api/fern/pull/3950\r\
      \n* improvement: add x-fern-base-path to asyncapi extensions by @armandobelardo\
      \ in https://github.com/fern-api/fern/pull/3953\r\n\r\n\r\n**Full Changelog**:\
      \ https://github.com/fern-api/fern/compare/0.31.6...0.31.7"
    type: chore
  createdAt: '2024-06-28'
  irVersion: 49
  version: 0.31.7
- changelogEntry:
  - summary: "## What's Changed\r\n* (improvement, typescript): support overriding\
      \ global headers by @dsinghvi in https://github.com/fern-api/fern/pull/3945\r\
      \n* feat, python: introduce `reference.md` generation by @armandobelardo in\
      \ https://github.com/fern-api/fern/pull/3946\r\n* (fix, csharp): json serialize\
      \ enums before sending over the wire by @dsinghvi in https://github.com/fern-api/fern/pull/3947\r\
      \n* (fix, cli): remove out of range number validations in `openapi-ir-to-fern`\
      \ + remove husky by @dcb6 in https://github.com/fern-api/fern/pull/3948\r\n\r\
      \n\r\n**Full Changelog**: https://github.com/fern-api/fern/compare/0.31.5...0.31.6"
    type: chore
  createdAt: '2024-06-27'
  irVersion: 49
  version: 0.31.6
- changelogEntry:
  - summary: "## What's Changed\r\n* fix: api update command now works with unioned\
      \ + nested APIs by @armandobelardo in https://github.com/fern-api/fern/pull/3944\r\
      \n\r\n\r\n**Full Changelog**: https://github.com/fern-api/fern/compare/0.31.4...0.31.5"
    type: chore
  createdAt: '2024-06-27'
  irVersion: 49
  version: 0.31.5
- changelogEntry:
  - summary: "## What's Changed\r\n* (feat, typescript): support automatic cursor\
      \ based pagination by @dsinghvi in https://github.com/fern-api/fern/pull/3941\r\
      \n* (fix, typescript): auto pagination handles optional results arrays by @dsinghvi\
      \ in https://github.com/fern-api/fern/pull/3942\r\n* (fix, openapi):  `x-fern-global-headers`\
      \ works with predefined types by @dsinghvi in https://github.com/fern-api/fern/pull/3943\r\
      \n\r\n\r\n**Full Changelog**: https://github.com/fern-api/fern/compare/0.31.3...0.31.4"
    type: chore
  createdAt: '2024-06-27'
  irVersion: 49
  version: 0.31.4
- changelogEntry:
  - summary: "## What's Changed\r\n* fix: the python sdk sends additional properties\
      \ to the correct reques\u2026 by @armandobelardo in https://github.com/fern-api/fern/pull/3936\r\
      \n* java, improvement: improve java exception naming by @dcb6 in https://github.com/fern-api/fern/pull/3938\r\
      \n* Bump golang.org/x/tools from 0.21.0 to 0.22.0 in /generators/go by @dependabot\
      \ in https://github.com/fern-api/fern/pull/3823\r\n* (fix): make sure that `exclusiveMaximum`\
      \ and `exclusiveMinimum` are always booleans by @dsinghvi in https://github.com/fern-api/fern/pull/3940\r\
      \n\r\n\r\n**Full Changelog**: https://github.com/fern-api/fern/compare/0.31.2...0.31.3"
    type: chore
  createdAt: '2024-06-26'
  irVersion: 49
  version: 0.31.3
- changelogEntry:
  - summary: "## What's Changed\r\n* (fix): openapi parser gets boolean values safely\
      \ by @dsinghvi in https://github.com/fern-api/fern/pull/3937\r\n\r\n\r\n**Full\
      \ Changelog**: https://github.com/fern-api/fern/compare/0.31.1...0.31.2"
    type: chore
  createdAt: '2024-06-26'
  irVersion: 49
  version: 0.31.2
- changelogEntry:
  - summary: "## What's Changed\r\n* fix: ruby RC respects header prefixes again by\
      \ @armandobelardo in https://github.com/fern-api/fern/pull/3927\r\n* (feat,\
      \ cli): add support for `--mode pull-request` in the CLI when running `fern\
      \ generate` by @dsinghvi in https://github.com/fern-api/fern/pull/3928\r\n*\
      \ fix, ruby: add one missed prefix fix by @armandobelardo in https://github.com/fern-api/fern/pull/3929\r\
      \n* docs: add java example for oauth by @dcb6 in https://github.com/fern-api/fern/pull/3930\r\
      \n* (improvement, python): add in root client templates for python snippets\
      \ by @armandobelardo in https://github.com/fern-api/fern/pull/3931\r\n* Update\
      \ generate-api-ref.mdx by @dannysheridan in https://github.com/fern-api/fern/pull/3933\r\
      \n* improvement: add streaming and pagination sections to generated readme by\
      \ @armandobelardo in https://github.com/fern-api/fern/pull/3932\r\n* java: make\
      \ base api error class name configurable by @dcb6 in https://github.com/fern-api/fern/pull/3934\r\
      \n* (chore, internal): upgrade python generator to use ir v49 by @dsinghvi in\
      \ https://github.com/fern-api/fern/pull/3915\r\n* build(deps-dev): bump @types/jest-specific-snapshot\
      \ from 0.5.7 to 0.5.9 by @dependabot in https://github.com/fern-api/fern/pull/3925\r\
      \n* build(deps-dev): bump jsonc-parser from 2.2.1 to 3.3.0 by @dependabot in\
      \ https://github.com/fern-api/fern/pull/3924\r\n* build(deps-dev): bump @types/is-ci\
      \ from 3.0.2 to 3.0.4 by @dependabot in https://github.com/fern-api/fern/pull/3922\r\
      \n* (fix, typescript): upgrade generators to `v46.2.0` by @dsinghvi in https://github.com/fern-api/fern/pull/3935\r\
      \n\r\n\r\n**Full Changelog**: https://github.com/fern-api/fern/compare/0.31.0...0.31.1"
    type: chore
  createdAt: '2024-06-26'
  irVersion: 49
  version: 0.31.1
- changelogEntry:
  - summary: '**Full Changelog**: https://github.com/fern-api/fern/compare/0.31.0-rc5...0.31.0'
    type: chore
  createdAt: '2024-06-24'
  irVersion: 49
  version: 0.31.0
- changelogEntry:
  - summary: "## What's Changed\r\n* (fix): set  when uploading a mock server definition\
      \ by @dsinghvi in https://github.com/fern-api/fern/pull/3926\r\n\r\n\r\n**Full\
      \ Changelog**: https://github.com/fern-api/fern/compare/0.31.0-rc4...0.31.0-rc5"
    type: chore
  createdAt: '2024-06-24'
  irVersion: 49
  version: 0.31.0-rc5
- changelogEntry:
  - summary: "## What's Changed\r\n* (feat, IR): support streaming code generation\
      \ with the parameter by @dsinghvi in https://github.com/fern-api/fern/pull/3914\r\
      \n* (feat): update frontmatter docs by @chdeskur in https://github.com/fern-api/fern/pull/3916\r\
      \n* (fix, cli): examples dont print out where the missing property is by @dsinghvi\
      \ in https://github.com/fern-api/fern/pull/3919\r\n* (fix): dont error if required\
      \ literal parameters are unspecified by @dsinghvi in https://github.com/fern-api/fern/pull/3921\r\
      \n\r\n\r\n**Full Changelog**: https://github.com/fern-api/fern/compare/0.31.0-rc3...0.31.0-rc4"
    type: chore
  createdAt: '2024-06-24'
  irVersion: 49
  version: 0.31.0-rc4
- changelogEntry:
  - summary: "## What's Changed\r\n* (fix, python): SDK doesn't leak `JSONDecodeError`\
      \ to users by @dsinghvi in https://github.com/fern-api/fern/pull/3908\r\n* (fix,\
      \ python): python sdk generator handles stream termination like `[[DONE]]` by\
      \ @dsinghvi in https://github.com/fern-api/fern/pull/3909\r\n* (feature, readme):\
      \ Add support for configurable introduction by @amckinney in https://github.com/fern-api/fern/pull/3898\r\
      \n* build(deps): bump ws from 8.17.0 to 8.17.1 by @dependabot in https://github.com/fern-api/fern/pull/3866\r\
      \n* (internal, refactor): make `OSSWorkspace` and `FernWorkspace` classes by\
      \ @dsinghvi in https://github.com/fern-api/fern/pull/3910\r\n* (refactor, internal):\
      \ generate fern workspace before calling generate by @dsinghvi in https://github.com/fern-api/fern/pull/3911\r\
      \n* (refactor, internal): clean up how OpenAPI parser deals with settings by\
      \ @dsinghvi in https://github.com/fern-api/fern/pull/3912\r\n* (feat, cli):\
      \ support customizing api settings per generator by @dsinghvi in https://github.com/fern-api/fern/pull/3913\r\
      \n\r\n\r\n**Full Changelog**: https://github.com/fern-api/fern/compare/0.31.0-rc2...0.31.0-rc3"
    type: chore
  createdAt: '2024-06-24'
  irVersion: 48
  version: 0.31.0-rc3
- changelogEntry:
  - summary: "## What's Changed\r\n* (fix, csharp): concatenate `baseURL` and endpoint\
      \ path together by @dsinghvi in https://github.com/fern-api/fern/pull/3906\r\
      \n* (fix, cli): literal examples are generated correctly in the IR by @dsinghvi\
      \ in https://github.com/fern-api/fern/pull/3907\r\n\r\n\r\n**Full Changelog**:\
      \ https://github.com/fern-api/fern/compare/0.31.0-rc1...0.31.0-rc2"
    type: chore
  createdAt: '2024-06-22'
  irVersion: 48
  version: 0.31.0-rc2
- changelogEntry:
  - summary: "## What's Changed\r\n* fix, ruby: leverage a types module by @armandobelardo\
      \ in https://github.com/fern-api/fern/pull/3893\r\n* (fix, typescript): generate\
      \ streaming endpoint snippets by @dsinghvi in https://github.com/fern-api/fern/pull/3895\r\
      \n* fix: new ruby generator config matches class reference and class decl\u2026\
      \ by @armandobelardo in https://github.com/fern-api/fern/pull/3896\r\n* fix,\
      \ python: readme is not specified in pyproject if not made by @armandobelardo\
      \ in https://github.com/fern-api/fern/pull/3894\r\n* (fix, csharp): query params\
      \ for datetimes index `Value` by @dsinghvi in https://github.com/fern-api/fern/pull/3892\r\
      \n* (feature, python): Generate better README.md by @amckinney in https://github.com/fern-api/fern/pull/3897\r\
      \n* (fix, typescript): remove fs dependency in browser runtimes by @dsinghvi\
      \ in https://github.com/fern-api/fern/pull/3899\r\n* (fix, csharp): sdk respects\
      \ service level path and path parameters by @dsinghvi in https://github.com/fern-api/fern/pull/3900\r\
      \n* fix: validate files to be uploaded by @trevorblades in https://github.com/fern-api/fern/pull/3872\r\
      \n* (feat, csharp): support sending bytes requests by @dsinghvi in https://github.com/fern-api/fern/pull/3901\r\
      \n* (fix, csharp): safe join url and base path by @dsinghvi in https://github.com/fern-api/fern/pull/3902\r\
      \n* Revert \"fix: validate files to be uploaded\" by @abvthecity in https://github.com/fern-api/fern/pull/3904\r\
      \n* feat: changelog on tabs and sections by @abvthecity in https://github.com/fern-api/fern/pull/3903\r\
      \n\r\n## New Contributors\r\n* @trevorblades made their first contribution in\
      \ https://github.com/fern-api/fern/pull/3872\r\n\r\n**Full Changelog**: https://github.com/fern-api/fern/compare/0.31.0-rc0...0.31.0-rc1"
    type: chore
  createdAt: '2024-06-22'
  irVersion: 48
  version: 0.31.0-rc1
- changelogEntry:
  - summary: "## What's Changed\r\n* (fix, csharp): revert to .NET 6+ compatibility\
      \ by @dsinghvi in https://github.com/fern-api/fern/pull/3882\r\n* (fix, ts):\
      \ Fix environment import in snippets by @amckinney in https://github.com/fern-api/fern/pull/3885\r\
      \n* (feat, internal): setup csharp seed scripts by @dsinghvi in https://github.com/fern-api/fern/pull/3884\r\
      \n* (feature, ts): Merge README.md files by @amckinney in https://github.com/fern-api/fern/pull/3881\r\
      \n* (fix, csharp): ToString() Datetimes must be explicitly iso encoded by @dsinghvi\
      \ in https://github.com/fern-api/fern/pull/3886\r\n* (feat, internal): run seed\
      \ with audiences  by @dsinghvi in https://github.com/fern-api/fern/pull/3887\r\
      \n* (fix, csharp): handle discriminated unions + header literal parameters by\
      \ @dsinghvi in https://github.com/fern-api/fern/pull/3888\r\n* (fix, csharp):\
      \ handle optional datetime encoding by @dsinghvi in https://github.com/fern-api/fern/pull/3889\r\
      \n* (fix): add seed test case for optional datetime query parameters by @dsinghvi\
      \ in https://github.com/fern-api/fern/pull/3890\r\n* (fix): remove sdk language\
      \ toggle for new unions by @dsinghvi in https://github.com/fern-api/fern/pull/3891\r\
      \n\r\n\r\n**Full Changelog**: https://github.com/fern-api/fern/compare/0.30.10...0.31.0-rc0"
    type: chore
  createdAt: '2024-06-20'
  irVersion: 48
  version: 0.31.0-rc0
- changelogEntry:
  - summary: "## What's Changed\r\n* (chore, python): Upgrade to IRv46 by @amckinney\
      \ in https://github.com/fern-api/fern/pull/3880\r\n* feat: add basepath to preview\
      \ generation by @abvthecity in https://github.com/fern-api/fern/pull/3877\r\n\
      \r\n\r\n**Full Changelog**: https://github.com/fern-api/fern/compare/0.30.9...0.30.10"
    type: chore
  createdAt: '2024-06-19'
  irVersion: 48
  version: 0.30.10
- changelogEntry:
  - summary: "## What's Changed\r\n* fix: bold text on \u201Ccomparison with openapi\u201D\
      \ docs by @zachkirsch in https://github.com/fern-api/fern/pull/3876\r\n* (fix,\
      \ typescript): snippet templates include client import by @dsinghvi in https://github.com/fern-api/fern/pull/3878\r\
      \n* (fix, ts): Update README.md snippets to call nested methods by @amckinney\
      \ in https://github.com/fern-api/fern/pull/3873\r\n* fix: python and ts generators\
      \ only add publish block if they have cre\u2026 by @armandobelardo in https://github.com/fern-api/fern/pull/3871\r\
      \n* (fix, openapi): generate examples for discriminated unions by @dsinghvi\
      \ in https://github.com/fern-api/fern/pull/3879\r\n\r\n\r\n**Full Changelog**:\
      \ https://github.com/fern-api/fern/compare/0.30.8...0.30.9"
    type: chore
  createdAt: '2024-06-19'
  irVersion: 48
  version: 0.30.9
- changelogEntry:
  - summary: "## What's Changed\r\n* java, feature: pagination by @dcb6 in https://github.com/fern-api/fern/pull/3845\r\
      \n* (fix): handle code samples without accompanying examples by @dsinghvi in\
      \ https://github.com/fern-api/fern/pull/3849\r\n* (fix, ts): Add environment\
      \ property to snippets by @amckinney in https://github.com/fern-api/fern/pull/3850\r\
      \n* feat: api navigation reorder by @abvthecity in https://github.com/fern-api/fern/pull/3841\r\
      \n* (fix, webhooks): support audiences for webhooks and payload properties by\
      \ @dsinghvi in https://github.com/fern-api/fern/pull/3851\r\n* fix: merge and\
      \ filter children within non-visited subpackage by @abvthecity in https://github.com/fern-api/fern/pull/3854\r\
      \n* (fix, docs): Update OAuth section by @amckinney in https://github.com/fern-api/fern/pull/3856\r\
      \n* build(deps): bump idna from 3.6 to 3.7 in /generators/python by @dependabot\
      \ in https://github.com/fern-api/fern/pull/3364\r\n* (fix, ts): Snippets and\
      \ GitHub publish workflow by @amckinney in https://github.com/fern-api/fern/pull/3858\r\
      \n* docs: fix broken links to cli commands by @atwooddc in https://github.com/fern-api/fern/pull/3782\r\
      \n* docs: add openapi and asyncapi overrides by @dannysheridan in https://github.com/fern-api/fern/pull/3863\r\
      \n* build(deps): bump @fern-fern/ir-v1-model from 0.0.1 to 0.0.2 by @dependabot\
      \ in https://github.com/fern-api/fern/pull/3861\r\n* build(deps): bump @fern-fern/ir-v16-model\
      \ from 0.0.1 to 0.0.4 by @dependabot in https://github.com/fern-api/fern/pull/3860\r\
      \n* feat, ruby: enable oauth client generation by @armandobelardo in https://github.com/fern-api/fern/pull/3842\r\
      \n* docs: add fern definition display-name property by @chdeskur in https://github.com/fern-api/fern/pull/3864\r\
      \n* (feature, IRv48): Add offset pagination step by @amckinney in https://github.com/fern-api/fern/pull/3865\r\
      \n* bump ir to account for ruby upgrade by @armandobelardo in https://github.com/fern-api/fern/pull/3868\r\
      \n* [FER-1985] Adds support for templatized Client Generation parameters in\
      \ Dynamic Snippets by @ppod1991 in https://github.com/fern-api/fern/pull/3848\r\
      \n* fix, ruby: deeply nested from_json functions now respect whether to call\
      \ to_json or not by @armandobelardo in https://github.com/fern-api/fern/pull/3870\r\
      \n* fix: subpackages should recursively expand its children by @abvthecity in\
      \ https://github.com/fern-api/fern/pull/3875\r\n* docs: update how to specify\
      \ servers with FastAPI by @minaelee in https://github.com/fern-api/fern/pull/3874\r\
      \n\r\n\r\n**Full Changelog**: https://github.com/fern-api/fern/compare/0.30.7...0.30.8"
    type: chore
  createdAt: '2024-06-18'
  irVersion: 48
  version: 0.30.8
- changelogEntry:
  - summary: "## What's Changed\r\n* fix: merge and filter children within non-visited\
      \ subpackage by @abvthecity in https://github.com/fern-api/fern/pull/3854\r\n\
      * (fix, docs): Update OAuth section by @amckinney in https://github.com/fern-api/fern/pull/3856\r\
      \n* build(deps): bump idna from 3.6 to 3.7 in /generators/python by @dependabot\
      \ in https://github.com/fern-api/fern/pull/3364\r\n* (fix, ts): Snippets and\
      \ GitHub publish workflow by @amckinney in https://github.com/fern-api/fern/pull/3858\r\
      \n* docs: fix broken links to cli commands by @atwooddc in https://github.com/fern-api/fern/pull/3782\r\
      \n* docs: add openapi and asyncapi overrides by @dannysheridan in https://github.com/fern-api/fern/pull/3863\r\
      \n* build(deps): bump @fern-fern/ir-v1-model from 0.0.1 to 0.0.2 by @dependabot\
      \ in https://github.com/fern-api/fern/pull/3861\r\n* build(deps): bump @fern-fern/ir-v16-model\
      \ from 0.0.1 to 0.0.4 by @dependabot in https://github.com/fern-api/fern/pull/3860\r\
      \n* feat, ruby: enable oauth client generation by @armandobelardo in https://github.com/fern-api/fern/pull/3842\r\
      \n* docs: add fern definition display-name property by @chdeskur in https://github.com/fern-api/fern/pull/3864\r\
      \n* (feature, IRv48): Add offset pagination step by @amckinney in https://github.com/fern-api/fern/pull/3865\r\
      \n* bump ir to account for ruby upgrade by @armandobelardo in https://github.com/fern-api/fern/pull/3868\r\
      \n\r\n\r\n**Full Changelog**: https://github.com/fern-api/fern/compare/0.30.8-rc6...0.30.8-rc7"
    type: chore
  createdAt: '2024-06-18'
  irVersion: 48
  version: 0.30.8-rc7
- changelogEntry:
  - summary: "## What's Changed\r\n* feat: api navigation reorder by @abvthecity in\
      \ https://github.com/fern-api/fern/pull/3841\r\n* (fix, webhooks): support audiences\
      \ for webhooks and payload properties by @dsinghvi in https://github.com/fern-api/fern/pull/3851\r\
      \n\r\n\r\n**Full Changelog**: https://github.com/fern-api/fern/compare/0.30.8-rc2...0.30.8-rc6"
    type: chore
  createdAt: '2024-06-14'
  irVersion: 47
  version: 0.30.8-rc6
- changelogEntry:
  - summary: '**Full Changelog**: https://github.com/fern-api/fern/compare/0.30.8-rc4...0.30.8-rc5'
    type: chore
  createdAt: '2024-06-14'
  irVersion: 47
  version: 0.30.8-rc5
- changelogEntry:
  - summary: '**Full Changelog**: https://github.com/fern-api/fern/compare/0.30.8-rc3...0.30.8-rc4'
    type: chore
  createdAt: '2024-06-14'
  irVersion: 47
  version: 0.30.8-rc4
- changelogEntry:
  - summary: "## What's Changed\r\n* (fix): handle code samples without accompanying\
      \ examples by @dsinghvi in https://github.com/fern-api/fern/pull/3849\r\n* (fix,\
      \ ts): Add environment property to snippets by @amckinney in https://github.com/fern-api/fern/pull/3850\r\
      \n\r\n\r\n**Full Changelog**: https://github.com/fern-api/fern/compare/0.30.8-rc1...0.30.8-rc3"
    type: chore
  createdAt: '2024-06-14'
  irVersion: 47
  version: 0.30.8-rc3
- changelogEntry:
  - summary: "## What's Changed\r\n* java, feature: pagination by @dcb6 in https://github.com/fern-api/fern/pull/3845\r\
      \n* (fix): handle code samples without accompanying examples by @dsinghvi in\
      \ https://github.com/fern-api/fern/pull/3849\r\n* (fix, ts): Add environment\
      \ property to snippets by @amckinney in https://github.com/fern-api/fern/pull/3850\r\
      \n\r\n\r\n**Full Changelog**: https://github.com/fern-api/fern/compare/0.30.7...0.30.8-rc2"
    type: chore
  createdAt: '2024-06-14'
  irVersion: 47
  version: 0.30.8-rc2
- changelogEntry:
  - summary: '**Full Changelog**: https://github.com/fern-api/fern/compare/0.30.8-rc0...0.30.8-rc1'
    type: chore
  createdAt: '2024-06-14'
  irVersion: 46
  version: 0.30.8-rc1
- changelogEntry:
  - summary: "## What's Changed\r\n* java, feature: pagination by @dcb6 in https://github.com/fern-api/fern/pull/3845\r\
      \n\r\n\r\n**Full Changelog**: https://github.com/fern-api/fern/compare/0.30.7...0.30.8-rc0"
    type: chore
  createdAt: '2024-06-14'
  irVersion: 46
  version: 0.30.8-rc0
- changelogEntry:
  - summary: "## What's Changed\r\n* fix: after parsing the paths, replace the image\
      \ paths with file ids by @abvthecity in https://github.com/fern-api/fern/pull/3847\r\
      \n\r\n\r\n**Full Changelog**: https://github.com/fern-api/fern/compare/0.30.6...0.30.7"
    type: chore
  createdAt: '2024-06-13'
  irVersion: 46
  version: 0.30.7
- changelogEntry:
  - summary: "## What's Changed\r\n* (feature, openapi): Add better support for OpenAPI\
      \ webhooks by @amckinney in https://github.com/fern-api/fern/pull/3846\r\n\r\
      \n\r\n**Full Changelog**: https://github.com/fern-api/fern/compare/0.30.5...0.30.6"
    type: chore
  createdAt: '2024-06-13'
  irVersion: 46
  version: 0.30.6
- changelogEntry:
  - summary: "## What's Changed\r\n* (fix, go): Handle deepObject query parameter\
      \ arrays by @amckinney in https://github.com/fern-api/fern/pull/3836\r\n* [FER-1986]\
      \ Fix two DiscriminatedUnion bugs in dynamic Typescript snippets by @ppod1991\
      \ in https://github.com/fern-api/fern/pull/3833\r\n* added custom package json\
      \ config by @jmedway614 in https://github.com/fern-api/fern/pull/3832\r\n* (release,\
      \ typescript): version `0.23.0-rc1` by @dsinghvi in https://github.com/fern-api/fern/pull/3838\r\
      \n* (fix, ts): Support README.md generation in local mode by @amckinney in https://github.com/fern-api/fern/pull/3839\r\
      \n* Chdeskur/streamline audiences by @chdeskur in https://github.com/fern-api/fern/pull/3815\r\
      \n* Bump boxen from 7.0.0 to 7.1.1 by @dependabot in https://github.com/fern-api/fern/pull/3827\r\
      \n* Bump inquirer and @types/inquirer by @dependabot in https://github.com/fern-api/fern/pull/3828\r\
      \n* Bump braces from 3.0.2 to 3.0.3 by @dependabot in https://github.com/fern-api/fern/pull/3837\r\
      \n* Bump github.com/fern-api/generator-exec-go from 0.0.874 to 0.0.877 in /generators/go\
      \ by @dependabot in https://github.com/fern-api/fern/pull/3825\r\n* Bump golang.org/x/mod\
      \ from 0.17.0 to 0.18.0 in /generators/go by @dependabot in https://github.com/fern-api/fern/pull/3824\r\
      \n* integration docs by @chdeskur in https://github.com/fern-api/fern/pull/3795\r\
      \n* fix, python: the unchecked base model stops special casing pydantic v2 by\
      \ @armandobelardo in https://github.com/fern-api/fern/pull/3840\r\n* (fix, ts):\
      \ Handle undiscriminated union map key examples by @amckinney in https://github.com/fern-api/fern/pull/3844\r\
      \n* java: upgrade to IR 46 + BigInteger support by @dcb6 in https://github.com/fern-api/fern/pull/3814\r\
      \n* fix: image path parsing from markdown considers MDX children by @abvthecity\
      \ in https://github.com/fern-api/fern/pull/3843\r\n\r\n## New Contributors\r\
      \n* @ppod1991 made their first contribution in https://github.com/fern-api/fern/pull/3833\r\
      \n\r\n**Full Changelog**: https://github.com/fern-api/fern/compare/0.30.4...0.30.5"
    type: chore
  createdAt: '2024-06-13'
  irVersion: 46
  version: 0.30.5
- changelogEntry:
  - summary: "## What's Changed\r\n* fix: pagination is 1-based not 0 by @armandobelardo\
      \ in https://github.com/fern-api/fern/pull/3835\r\n* (fix, openapi): fall back\
      \ to default status code if none provided by @dsinghvi in https://github.com/fern-api/fern/pull/3834\r\
      \n\r\n\r\n**Full Changelog**: https://github.com/fern-api/fern/compare/0.30.3...0.30.4"
    type: chore
  createdAt: '2024-06-11'
  irVersion: 46
  version: 0.30.4
- changelogEntry:
  - summary: "## What's Changed\r\n* (feature, ts): Add generator-cli client to generate\
      \ README.md by @amckinney in https://github.com/fern-api/fern/pull/3817\r\n\
      * (fix, python): Unions with single element and/or no properties by @amckinney\
      \ in https://github.com/fern-api/fern/pull/3822\r\n* (fix, openapi): Handle\
      \ more `allow-multiple` oneOf cases by @amckinney in https://github.com/fern-api/fern/pull/3830\r\
      \n\r\n\r\n**Full Changelog**: https://github.com/fern-api/fern/compare/0.30.2...0.30.3"
    type: chore
  createdAt: '2024-06-10'
  irVersion: 46
  version: 0.30.3
- changelogEntry:
  - summary: "## What's Changed\r\n* (fix): snippet templates for discriminated unions\
      \ specify `template_inputs` by @dsinghvi in https://github.com/fern-api/fern/pull/3808\r\
      \n* fix python seed by @dsinghvi in https://github.com/fern-api/fern/pull/3809\r\
      \n* (feature): Write ReameConfig in IR by @amckinney in https://github.com/fern-api/fern/pull/3786\r\
      \n* python: improve seed setup script by @dcb6 in https://github.com/fern-api/fern/pull/3810\r\
      \n* (fix): fern definition overview repetition by @chdeskur in https://github.com/fern-api/fern/pull/3812\r\
      \n* fix: unchecked base model respects dicts as well as objects by @armandobelardo\
      \ in https://github.com/fern-api/fern/pull/3813\r\n* (feat): C# is `.NET 4`\
      \ compatible by @dsinghvi in https://github.com/fern-api/fern/pull/3816\r\n\
      * add query encoder tests for value and for None by @jmedway614 in https://github.com/fern-api/fern/pull/3818\r\
      \n* (internal, python): python generator uses python 3.9 and pins mypy by @dsinghvi\
      \ in https://github.com/fern-api/fern/pull/3819\r\n* (internal, ir-sdk): generate\
      \ ir sdk with pydantic v1 by @dsinghvi in https://github.com/fern-api/fern/pull/3820\r\
      \n* (chore, ts): Pin IRv46 TypeScript migrator versions by @amckinney in https://github.com/fern-api/fern/pull/3821\r\
      \n\r\n\r\n**Full Changelog**: https://github.com/fern-api/fern/compare/0.30.1...0.30.2"
    type: chore
  createdAt: '2024-06-10'
  irVersion: 46
  version: 0.30.2
- changelogEntry:
  - summary: "## What's Changed\r\n* fix, python: update timeout parameter docs by\
      \ @armandobelardo in https://github.com/fern-api/fern/pull/3771\r\n* fix, python:\
      \ mypy variance check by @armandobelardo in https://github.com/fern-api/fern/pull/3772\r\
      \n* java: make sure oauth gated properly by @dcb6 in https://github.com/fern-api/fern/pull/3757\r\
      \n* Bump validate-npm-package-name from 4.0.0 to 5.0.1 by @dependabot in https://github.com/fern-api/fern/pull/3765\r\
      \n* Bump jwks-rsa from 3.0.0 to 3.1.0 by @dependabot in https://github.com/fern-api/fern/pull/3767\r\
      \n* clean up step text by @chdeskur in https://github.com/fern-api/fern/pull/3774\r\
      \n* Bump qs and @types/qs by @dependabot in https://github.com/fern-api/fern/pull/3768\r\
      \n* feat: skip-slug in tabs by @abvthecity in https://github.com/fern-api/fern/pull/3780\r\
      \n* (docs): Add Go and Ruby snippet sections by @amckinney in https://github.com/fern-api/fern/pull/3775\r\
      \n* (feature): Add ReadmeConfig IR and generators.yml schema by @amckinney in\
      \ https://github.com/fern-api/fern/pull/3781\r\n* improvement, python: unit\
      \ tests are now run in CI if configured by @armandobelardo in https://github.com/fern-api/fern/pull/3783\r\
      \n* java, improvement: error types by @dcb6 in https://github.com/fern-api/fern/pull/3779\r\
      \n* java, feat: support response properties in sdk by @dcb6 in https://github.com/fern-api/fern/pull/3785\r\
      \n* fix, python: the new client ensures there's a slash on the base path by\
      \ @armandobelardo in https://github.com/fern-api/fern/pull/3787\r\n* (fix, python):\
      \ generated python snippets respect trailing slashes by @dsinghvi in https://github.com/fern-api/fern/pull/3789\r\
      \n* (chore, ts): Upgrade to IRv46 by @amckinney in https://github.com/fern-api/fern/pull/3788\r\
      \n* (feat): run mypy on non integration tests by @dsinghvi in https://github.com/fern-api/fern/pull/3794\r\
      \n* fix, python: regressions with client clean up by @armandobelardo in https://github.com/fern-api/fern/pull/3797\r\
      \n* fix: address a number of unit test issues by @armandobelardo in https://github.com/fern-api/fern/pull/3800\r\
      \n* java, fix: use `@java.lang.Override` in all generated code by @dcb6 in https://github.com/fern-api/fern/pull/3799\r\
      \n* (eslint): check for `no-misused-promises` by @dsinghvi in https://github.com/fern-api/fern/pull/3801\r\
      \n* upgrade: fdr-sdk by @abvthecity in https://github.com/fern-api/fern/pull/3792\r\
      \n* improvement: add local configuration for python by @armandobelardo in https://github.com/fern-api/fern/pull/3803\r\
      \n* (fix): Publish ir-types-latest by @amckinney in https://github.com/fern-api/fern/pull/3806\r\
      \n* Add Extra Field Support for FastAPI by @jmedway614 in https://github.com/fern-api/fern/pull/3804\r\
      \n* java, fix: initialize `RequestOptions` `timeout` field correctly to `Optional.empty()`\
      \ by @dcb6 in https://github.com/fern-api/fern/pull/3807\r\n* (fix, typescript):\
      \ prefer `TextDecoder` when deserializing stream data by @dsinghvi in https://github.com/fern-api/fern/pull/3791\r\
      \n\r\n## New Contributors\r\n* @jmedway614 made their first contribution in\
      \ https://github.com/fern-api/fern/pull/3804\r\n\r\n**Full Changelog**: https://github.com/fern-api/fern/compare/0.30.0...0.30.1"
    type: chore
  createdAt: '2024-06-07'
  irVersion: 46
  version: 0.30.1
- changelogEntry:
  - summary: "## What's Changed\r\n* fix, python: update timeout parameter docs by\
      \ @armandobelardo in https://github.com/fern-api/fern/pull/3771\r\n* fix, python:\
      \ mypy variance check by @armandobelardo in https://github.com/fern-api/fern/pull/3772\r\
      \n* java: make sure oauth gated properly by @dcb6 in https://github.com/fern-api/fern/pull/3757\r\
      \n* Bump validate-npm-package-name from 4.0.0 to 5.0.1 by @dependabot in https://github.com/fern-api/fern/pull/3765\r\
      \n* Bump jwks-rsa from 3.0.0 to 3.1.0 by @dependabot in https://github.com/fern-api/fern/pull/3767\r\
      \n* clean up step text by @chdeskur in https://github.com/fern-api/fern/pull/3774\r\
      \n* Bump qs and @types/qs by @dependabot in https://github.com/fern-api/fern/pull/3768\r\
      \n* feat: skip-slug in tabs by @abvthecity in https://github.com/fern-api/fern/pull/3780\r\
      \n* (docs): Add Go and Ruby snippet sections by @amckinney in https://github.com/fern-api/fern/pull/3775\r\
      \n* (feature): Add ReadmeConfig IR and generators.yml schema by @amckinney in\
      \ https://github.com/fern-api/fern/pull/3781\r\n* improvement, python: unit\
      \ tests are now run in CI if configured by @armandobelardo in https://github.com/fern-api/fern/pull/3783\r\
      \n* java, improvement: error types by @dcb6 in https://github.com/fern-api/fern/pull/3779\r\
      \n* java, feat: support response properties in sdk by @dcb6 in https://github.com/fern-api/fern/pull/3785\r\
      \n* fix, python: the new client ensures there's a slash on the base path by\
      \ @armandobelardo in https://github.com/fern-api/fern/pull/3787\r\n* (fix, python):\
      \ generated python snippets respect trailing slashes by @dsinghvi in https://github.com/fern-api/fern/pull/3789\r\
      \n* (chore, ts): Upgrade to IRv46 by @amckinney in https://github.com/fern-api/fern/pull/3788\r\
      \n* (feat): run mypy on non integration tests by @dsinghvi in https://github.com/fern-api/fern/pull/3794\r\
      \n* fix, python: regressions with client clean up by @armandobelardo in https://github.com/fern-api/fern/pull/3797\r\
      \n* fix: address a number of unit test issues by @armandobelardo in https://github.com/fern-api/fern/pull/3800\r\
      \n* java, fix: use `@java.lang.Override` in all generated code by @dcb6 in https://github.com/fern-api/fern/pull/3799\r\
      \n* (eslint): check for `no-misused-promises` by @dsinghvi in https://github.com/fern-api/fern/pull/3801\r\
      \n* upgrade: fdr-sdk by @abvthecity in https://github.com/fern-api/fern/pull/3792\r\
      \n\r\n\r\n**Full Changelog**: https://github.com/fern-api/fern/compare/0.30.0...0.30.1-rc1"
    type: chore
  createdAt: '2024-06-06'
  irVersion: 46
  version: 0.30.1-rc1
- changelogEntry:
  - summary: "## What's Changed\r\n* fix: address a number of papercuts in the mock\
      \ server and python unit tests by @armandobelardo in https://github.com/fern-api/fern/pull/3749\r\
      \n* (fix, ts): Simplify OAuth error handling by @amckinney in https://github.com/fern-api/fern/pull/3752\r\
      \n* docs: add java examples by @dcb6 in https://github.com/fern-api/fern/pull/3755\r\
      \n* (feat, python): write out example ids in generated snippets by @dsinghvi\
      \ in https://github.com/fern-api/fern/pull/3750\r\n* docs: remove maxHeight\
      \ prop by @chdeskur in https://github.com/fern-api/fern/pull/3734\r\n* (fix,\
      \ typescript): peer dependencies are always persisted by @dsinghvi in https://github.com/fern-api/fern/pull/3758\r\
      \n* docs: added custom css & js page by @atwooddc in https://github.com/fern-api/fern/pull/3753\r\
      \n* (fix, typescript): example identifiers are added to generated snippets by\
      \ @dsinghvi in https://github.com/fern-api/fern/pull/3759\r\n* improvement,\
      \ python: clean up endpoint functions by centralizing logic by @armandobelardo\
      \ in https://github.com/fern-api/fern/pull/3761\r\n* improvement: add literal\
      \ example type and add id to example by @armandobelardo in https://github.com/fern-api/fern/pull/3756\r\
      \n* improvement: filter out nulls after merging API specs by @armandobelardo\
      \ in https://github.com/fern-api/fern/pull/3710\r\n* (docs): Add discriminated\
      \ union section by @amckinney in https://github.com/fern-api/fern/pull/3763\r\
      \n* improvement: add a flag to allow python to generate discriminated unions\
      \ as undiscriminated unions by @armandobelardo in https://github.com/fern-api/fern/pull/3740\r\
      \n* (feature): Add keywords configuration by @amckinney in https://github.com/fern-api/fern/pull/3769\r\
      \n\r\n\r\n**Full Changelog**: https://github.com/fern-api/fern/compare/0.29.5...0.30.0"
    type: chore
  createdAt: '2024-06-03'
  irVersion: 46
  version: 0.30.0
- changelogEntry:
  - summary: "## What's Changed\r\n* fix: address a number of papercuts in the mock\
      \ server and python unit tests by @armandobelardo in https://github.com/fern-api/fern/pull/3749\r\
      \n* (fix, ts): Simplify OAuth error handling by @amckinney in https://github.com/fern-api/fern/pull/3752\r\
      \n* docs: add java examples by @dcb6 in https://github.com/fern-api/fern/pull/3755\r\
      \n* (feat, python): write out example ids in generated snippets by @dsinghvi\
      \ in https://github.com/fern-api/fern/pull/3750\r\n* docs: remove maxHeight\
      \ prop by @chdeskur in https://github.com/fern-api/fern/pull/3734\r\n* (fix,\
      \ typescript): peer dependencies are always persisted by @dsinghvi in https://github.com/fern-api/fern/pull/3758\r\
      \n* docs: added custom css & js page by @atwooddc in https://github.com/fern-api/fern/pull/3753\r\
      \n* (fix, typescript): example identifiers are added to generated snippets by\
      \ @dsinghvi in https://github.com/fern-api/fern/pull/3759\r\n* improvement,\
      \ python: clean up endpoint functions by centralizing logic by @armandobelardo\
      \ in https://github.com/fern-api/fern/pull/3761\r\n* improvement: add literal\
      \ example type and add id to example by @armandobelardo in https://github.com/fern-api/fern/pull/3756\r\
      \n* improvement: filter out nulls after merging API specs by @armandobelardo\
      \ in https://github.com/fern-api/fern/pull/3710\r\n* (docs): Add discriminated\
      \ union section by @amckinney in https://github.com/fern-api/fern/pull/3763\r\
      \n* improvement: add a flag to allow python to generate discriminated unions\
      \ as undiscriminated unions by @armandobelardo in https://github.com/fern-api/fern/pull/3740\r\
      \n\r\n\r\n**Full Changelog**: https://github.com/fern-api/fern/compare/0.29.5...0.30.0-rc0"
    type: chore
  createdAt: '2024-06-03'
  irVersion: 46
  version: 0.30.0-rc0
- changelogEntry:
  - summary: '**Full Changelog**: https://github.com/fern-api/fern/compare/0.29.5...0.29.6'
    type: chore
  createdAt: '2024-05-31'
  irVersion: 45
  version: 0.29.6
- changelogEntry:
  - summary: "## What's Changed\r\n* (fix, ts): Throw an error upon OAuth refresh\
      \ failure by @amckinney in https://github.com/fern-api/fern/pull/3737\r\n* (fix,\
      \ openapi): Preserve descriptions in anyOf by @amckinney in https://github.com/fern-api/fern/pull/3748\r\
      \n\r\n\r\n**Full Changelog**: https://github.com/fern-api/fern/compare/0.29.4...0.29.5"
    type: chore
  createdAt: '2024-05-31'
  irVersion: 45
  version: 0.29.5
- changelogEntry:
  - summary: "## What's Changed\r\n* (fix, typescript): disable integration test generation\
      \ by @dsinghvi in https://github.com/fern-api/fern/pull/3731\r\n* (fix, typescript):\
      \ generated GitHub workflows do not assume `fern` present by @dsinghvi in https://github.com/fern-api/fern/pull/3732\r\
      \n* fix, python: add type annotations to test vars by @armandobelardo in https://github.com/fern-api/fern/pull/3733\r\
      \n* (feature, typescript): support `extraPeerDependencies` and `extraPeerDependenciesMeta`\
      \ in custom config by @dsinghvi in https://github.com/fern-api/fern/pull/3739\r\
      \n* docs: add note on GFM support by @chdeskur in https://github.com/fern-api/fern/pull/3738\r\
      \n* Bump eslint-plugin-jest from 27.0.4 to 27.9.0 by @dependabot in https://github.com/fern-api/fern/pull/3539\r\
      \n* Bump golang.org/x/tools from 0.20.0 to 0.21.0 in /generators/go by @dependabot\
      \ in https://github.com/fern-api/fern/pull/3538\r\n* (feat, python): support\
      \ optional python deps + extras by @dsinghvi in https://github.com/fern-api/fern/pull/3742\r\
      \n* java, improvement: run seed faster using local mode by @dcb6 in https://github.com/fern-api/fern/pull/3741\r\
      \n* java, fix: generate builders even when types have no fields by @dcb6 in\
      \ https://github.com/fern-api/fern/pull/3744\r\n* (fix, csharp): support `List<OneOf>`\
      \ deserialization by @dsinghvi in https://github.com/fern-api/fern/pull/3745\r\
      \n* (feat, openapi): add support for `x-fern-idempotency-headers` by @dsinghvi\
      \ in https://github.com/fern-api/fern/pull/3746\r\n\r\n## New Contributors\r\
      \n* @chdeskur made their first contribution in https://github.com/fern-api/fern/pull/3738\r\
      \n\r\n**Full Changelog**: https://github.com/fern-api/fern/compare/0.29.3...0.29.4"
    type: chore
  createdAt: '2024-05-31'
  irVersion: 45
  version: 0.29.4
- changelogEntry:
  - summary: "## What's Changed\r\n* (fix): write mock definition by @dsinghvi in\
      \ https://github.com/fern-api/fern/pull/3730\r\n\r\n\r\n**Full Changelog**:\
      \ https://github.com/fern-api/fern/compare/0.29.2...0.29.3"
    type: chore
  createdAt: '2024-05-30'
  irVersion: 45
  version: 0.29.3
- changelogEntry:
  - summary: "## What's Changed\r\n* docs: fix broken links and anchor text by @atwooddc\
      \ in https://github.com/fern-api/fern/pull/3718\r\n* docs: nested tabs auto\
      \ pagination page bug by @atwooddc in https://github.com/fern-api/fern/pull/3717\r\
      \n* (fix, internal): do deploys of fern docs to dev by @dsinghvi in https://github.com/fern-api/fern/pull/3529\r\
      \n* fix, python: flatten optional pagination return types by @armandobelardo\
      \ in https://github.com/fern-api/fern/pull/3721\r\n* java, fix: de-conflict\
      \ undiscriminated unions by @dcb6 in https://github.com/fern-api/fern/pull/3719\r\
      \n* improvement, python: literal fields are now defaulted by @armandobelardo\
      \ in https://github.com/fern-api/fern/pull/3724\r\n* (fix, csharp): enum deserialization\
      \ by @armandobelardo in https://github.com/fern-api/fern/pull/3725\r\n* docs:\
      \ added subtitle documentation on frontmatter page by @atwooddc in https://github.com/fern-api/fern/pull/3723\r\
      \n* docs: added api reference summary by @atwooddc in https://github.com/fern-api/fern/pull/3716\r\
      \n* docs: fixed broken links and updated openapi generator info by @atwooddc\
      \ in https://github.com/fern-api/fern/pull/3700\r\n* (fix, seed): Fix snapshots\
      \ by @dcb6 in https://github.com/fern-api/fern/pull/3726\r\n* (fix, csharp):\
      \ streamline enum + union serde by @dsinghvi in https://github.com/fern-api/fern/pull/3727\r\
      \n* (fix, typescript): remove `node:stream` import to play nicely with webpack\
      \ by @dsinghvi in https://github.com/fern-api/fern/pull/3728\r\n* (fix, ts):\
      \ Support OAuth for SDKs that set neverThrowErrors by @amckinney in https://github.com/fern-api/fern/pull/3729\r\
      \n\r\n\r\n**Full Changelog**: https://github.com/fern-api/fern/compare/0.29.1...0.29.2"
    type: chore
  createdAt: '2024-05-29'
  irVersion: 45
  version: 0.29.2
- changelogEntry:
  - summary: "## What's Changed\r\n* fix, python: do not manually specify custom license\
      \ file by @armandobelardo in https://github.com/fern-api/fern/pull/3697\r\n\
      * build(deps): bump github.com/fern-api/generator-exec-go from 0.0.817 to 0.0.823\
      \ in /generators/go by @dependabot in https://github.com/fern-api/fern/pull/3653\r\
      \n* fix, fastapi: fixes path prefixes and construction by @armandobelardo in\
      \ https://github.com/fern-api/fern/pull/3699\r\n* (docs) Add Building Your Docs\
      \ section by @dannysheridan in https://github.com/fern-api/fern/pull/3698\r\n\
      * docs: individualized title tags by @atwooddc in https://github.com/fern-api/fern/pull/3704\r\
      \n* docs: add img alt attributes by @atwooddc in https://github.com/fern-api/fern/pull/3703\r\
      \n* docs fixed tabs meta description typo by @atwooddc in https://github.com/fern-api/fern/pull/3702\r\
      \n* (docs) Add custom subdomain and subpath instructions by @dannysheridan in\
      \ https://github.com/fern-api/fern/pull/3705\r\n* (fix, docs): add missing dashes\
      \ for \u201C--instance\u201D in CLI docs by @zachkirsch in https://github.com/fern-api/fern/pull/3709\r\
      \n* build(deps): bump github.com/fern-api/generator-exec-go from 0.0.823 to\
      \ 0.0.874 in /generators/go by @dependabot in https://github.com/fern-api/fern/pull/3707\r\
      \n* fix: ruby snippets now respect the full module path of the function call\
      \ by @armandobelardo in https://github.com/fern-api/fern/pull/3706\r\n* (fix,\
      \ csharp): make C# sdk .NET 6 compatible by @dsinghvi in https://github.com/fern-api/fern/pull/3711\r\
      \n* (fix, csharp): generated GitHub workflows use `.NET` 8.x by @dsinghvi in\
      \ https://github.com/fern-api/fern/pull/3712\r\n* fix: fastapi now has all pydantic\
      \ utilities it needs by @armandobelardo in https://github.com/fern-api/fern/pull/3713\r\
      \n* fix, python: add typing lib for dateutils by @armandobelardo in https://github.com/fern-api/fern/pull/3714\r\
      \n* Docs remove redirect links by @atwooddc in https://github.com/fern-api/fern/pull/3701\r\
      \n* (fix): `x-fern-base-path` impacts endpoint paths instead of `api.yml` base\
      \ path by @dsinghvi in https://github.com/fern-api/fern/pull/3720\r\n\r\n\r\n\
      **Full Changelog**: https://github.com/fern-api/fern/compare/0.29.1-rc0...0.29.2"
    type: chore
  createdAt: '2024-05-28'
  irVersion: 45
  version: 0.29.1
- changelogEntry:
  - summary: "## What's Changed\r\n* (feat, csharp): generate `Environments.cs` and\
      \ populate default `BaseURL` by @dsinghvi in https://github.com/fern-api/fern/pull/3677\r\
      \n* (fix, csharp): package in LICENSE in `.csproj` by @dsinghvi in https://github.com/fern-api/fern/pull/3678\r\
      \n* (fix, python): re-add python unit tests by @armandobelardo in https://github.com/fern-api/fern/pull/3609\r\
      \n* (chore, python): fix typo in generated comments by @armandobelardo in https://github.com/fern-api/fern/pull/3680\r\
      \n* fix, python: do not run `fern test` in CI yet by @armandobelardo in https://github.com/fern-api/fern/pull/3683\r\
      \n* docs changed trivial anchor text by @atwooddc in https://github.com/fern-api/fern/pull/3687\r\
      \n* docs: unbolded sections for seo by @atwooddc in https://github.com/fern-api/fern/pull/3686\r\
      \n* docs: api definition docs and mdx descriptions for seo by @atwooddc in https://github.com/fern-api/fern/pull/3685\r\
      \n* (fix, csharp): scan `EnumMember` annotations when serializaing to string\
      \ by @dsinghvi in https://github.com/fern-api/fern/pull/3688\r\n* fix, python:\
      \ request bodies respect literals again by @armandobelardo in https://github.com/fern-api/fern/pull/3689\r\
      \n* (fix, python): support  endpoint method names by @dsinghvi in https://github.com/fern-api/fern/pull/3690\r\
      \n* (fix, csharp): inlined requests that are 1:1 with HTTP bodies now have JSON\
      \ annotations by @dsinghvi in https://github.com/fern-api/fern/pull/3691\r\n\
      * docs cli UI changed to Accordion Group by @atwooddc in https://github.com/fern-api/fern/pull/3681\r\
      \n* docs: fixing broken links by @atwooddc in https://github.com/fern-api/fern/pull/3667\r\
      \n* Update extensions.mdx by @dannysheridan in https://github.com/fern-api/fern/pull/3658\r\
      \n* feat: markdown-in-markdown - load markdown from another markdown file. by\
      \ @abvthecity in https://github.com/fern-api/fern/pull/3693\r\n* java: oauth\
      \ improvements including token refresh by @dcb6 in https://github.com/fern-api/fern/pull/3682\r\
      \n* (feat, typescript): accept abort signals as request options by @dsinghvi\
      \ in https://github.com/fern-api/fern/pull/3694\r\n* (fix, typescript): pass\
      \ abort signal to SSE/JSON streams by @dsinghvi in https://github.com/fern-api/fern/pull/3695\r\
      \n* (feat, express): pass `next` into express handlers by @dsinghvi in https://github.com/fern-api/fern/pull/3696\r\
      \n\r\n\r\n**Full Changelog**: https://github.com/fern-api/fern/compare/0.29.0...0.29.1-rc0"
    type: chore
  createdAt: '2024-05-24'
  irVersion: 45
  version: 0.29.1-rc0
- changelogEntry:
  - summary: "## What's Changed\r\n* (fix, python): fix naming conflicts with inlined\
      \ body parameters by @armandobelardo in https://github.com/fern-api/fern/pull/3673\r\
      \n* (fix, python): correct snippets for optional referenced requests when\u2026\
      \ by @armandobelardo in https://github.com/fern-api/fern/pull/3676\r\n* fix,\
      \ java: make java compatible with java 8 by @dcb6 in https://github.com/fern-api/fern/pull/3671\r\
      \n* (fix, python): use safe names wherever there's no string concat by @armandobelardo\
      \ in https://github.com/fern-api/fern/pull/3674\r\n* (feature, openapi): Map\
      \ additionalProperties to extra-properties by @amckinney in https://github.com/fern-api/fern/pull/3675\r\
      \n\r\n\r\n**Full Changelog**: https://github.com/fern-api/fern/compare/0.28.0...0.29.0"
    type: chore
  createdAt: '2024-05-22'
  irVersion: 45
  version: 0.29.0
- changelogEntry:
  - summary: "## What's Changed\r\n* (feature): Add support for default values and\
      \ validation rules by @amckinney in https://github.com/fern-api/fern/pull/3640\r\
      \n* improvement: add in config to enrich pypi metadata by @armandobelardo in\
      \ https://github.com/fern-api/fern/pull/3660\r\n* (fix, chsarp): `.csproj` generation\
      \ includes license, version, and github url by @dsinghvi in https://github.com/fern-api/fern/pull/3659\r\
      \n* feat: allow users to configure pypi details by @armandobelardo in https://github.com/fern-api/fern/pull/3662\r\
      \n* (fix, python): include project URLs in generated pyproject toml by @armandobelardo\
      \ in https://github.com/fern-api/fern/pull/3663\r\n* (fix, python): change author\
      \ format and fix query encoder by @armandobelardo in https://github.com/fern-api/fern/pull/3664\r\
      \n* chore: update docs on using overrides.yml by @armandobelardo in https://github.com/fern-api/fern/pull/3666\r\
      \n* (feature, ts): Add inlineFileProperties configuration by @amckinney in https://github.com/fern-api/fern/pull/3661\r\
      \n* (chore, readme): add csharp sdk generator by @dannysheridan in https://github.com/fern-api/fern/pull/3665\r\
      \n* docs fixed typos by @atwooddc in https://github.com/fern-api/fern/pull/3668\r\
      \n* (feature, go): Expose extra response properties by @amckinney in https://github.com/fern-api/fern/pull/3669\r\
      \n* (feature): Add SAML and SSO to common initialisms by @amckinney in https://github.com/fern-api/fern/pull/3670\r\
      \n\r\n\r\n**Full Changelog**: https://github.com/fern-api/fern/compare/0.27.0...0.28.0"
    type: chore
  createdAt: '2024-05-21'
  irVersion: 45
  version: 0.28.0
- changelogEntry:
  - summary: "## What's Changed\r\n* (feature): Add support for default values and\
      \ validation rules by @amckinney in https://github.com/fern-api/fern/pull/3640\r\
      \n* improvement: add in config to enrich pypi metadata by @armandobelardo in\
      \ https://github.com/fern-api/fern/pull/3660\r\n* (fix, chsarp): `.csproj` generation\
      \ includes license, version, and github url by @dsinghvi in https://github.com/fern-api/fern/pull/3659\r\
      \n\r\n\r\n**Full Changelog**: https://github.com/fern-api/fern/compare/0.27.0...0.27.1-rc0"
    type: chore
  createdAt: '2024-05-21'
  irVersion: 45
  version: 0.27.1-rc0
- changelogEntry:
  - summary: "## What's Changed\r\n- (feature): support local preview of docs via\
      \ `fern docs dev`\r\n\r\n\r\n**Full Changelog**: https://github.com/fern-api/fern/compare/0.26.11...0.27.0"
    type: chore
  createdAt: '2024-05-20'
  irVersion: 45
  version: 0.27.0
- changelogEntry:
  - summary: "## What's Changed\r\n* (feat, docs): document local previews by @dsinghvi\
      \ in https://github.com/fern-api/fern/pull/3649\r\n* chore: add identifier override\
      \ to further specify snippets by @armandobelardo in https://github.com/fern-api/fern/pull/3642\r\
      \n* fixed broken internal links on docs site by @atwooddc in https://github.com/fern-api/fern/pull/3656\r\
      \n* chore: add v1 websocket events in local docs preview by @abvthecity in https://github.com/fern-api/fern/pull/3655\r\
      \n* fix, python: deconflict parameter names when inlining request parameters\
      \ by @armandobelardo in https://github.com/fern-api/fern/pull/3650\r\n* (fix):\
      \ support running docs dev server on a port by @dsinghvi in https://github.com/fern-api/fern/pull/3657\r\
      \n\r\n## New Contributors\r\n* @atwooddc made their first contribution in https://github.com/fern-api/fern/pull/3656\r\
      \n\r\n**Full Changelog**: https://github.com/fern-api/fern/compare/0.26.10...0.26.11"
    type: chore
  createdAt: '2024-05-20'
  irVersion: 45
  version: 0.26.11
- changelogEntry:
  - summary: "## What's Changed\r\n* (fix): `fern docs preview` -> `fern docs dev`\
      \ by @dsinghvi in https://github.com/fern-api/fern/pull/3647\r\n* (fix): docs\
      \ preview server is fault tolerant to invalid `docs.yml` files by @dsinghvi\
      \ in https://github.com/fern-api/fern/pull/3648\r\n\r\n\r\n**Full Changelog**:\
      \ https://github.com/fern-api/fern/compare/0.26.10-rc2...0.26.10"
    type: chore
  createdAt: '2024-05-19'
  irVersion: 45
  version: 0.26.10
- changelogEntry:
  - summary: "## What's Changed\r\n* (fix): improve local preview responsiveness by\
      \ @dsinghvi in https://github.com/fern-api/fern/pull/3646\r\n\r\n\r\n**Full\
      \ Changelog**: https://github.com/fern-api/fern/compare/0.26.10-rc1...0.26.10-rc2"
    type: chore
  createdAt: '2024-05-19'
  irVersion: 45
  version: 0.26.10-rc2
- changelogEntry:
  - summary: "## What's Changed\r\n* chore: document auto-pagination configuration\
      \ by @armandobelardo in https://github.com/fern-api/fern/pull/3644\r\n* Tidy\
      \ up python generator docs by @fabubaker in https://github.com/fern-api/fern/pull/3645\r\
      \n* (feat, local preview): setup dynamic local preview by @dsinghvi in https://github.com/fern-api/fern/pull/3634\r\
      \n* refactor: share common logic between publishDocs and previewDocs by @abvthecity\
      \ in https://github.com/fern-api/fern/pull/3639\r\n\r\n## New Contributors\r\
      \n* @fabubaker made their first contribution in https://github.com/fern-api/fern/pull/3645\r\
      \n\r\n**Full Changelog**: https://github.com/fern-api/fern/compare/0.26.10-rc0...0.26.10-rc1"
    type: chore
  createdAt: '2024-05-19'
  irVersion: 45
  version: 0.26.10-rc1
- changelogEntry:
  - summary: "## What's Changed\r\n* chore: clean up some nuget references by @armandobelardo\
      \ in https://github.com/fern-api/fern/pull/3627\r\n* (fix, ts): OAuth provides\
      \ an optional token by @amckinney in https://github.com/fern-api/fern/pull/3633\r\
      \n* improvement, java: stop generating extra semicolon by @dcb6 in https://github.com/fern-api/fern/pull/3631\r\
      \n* chore, python: improve snippets for streaming by @armandobelardo in https://github.com/fern-api/fern/pull/3630\r\
      \n* improvement: python now respects deep object query parameters by @armandobelardo\
      \ in https://github.com/fern-api/fern/pull/3629\r\n* fix: fern cli now appropriately\
      \ awaits docker pull by @armandobelardo in https://github.com/fern-api/fern/pull/3636\r\
      \n* (docs, improvement): add guide on how to publish public sdks by @dsinghvi\
      \ in https://github.com/fern-api/fern/pull/3638\r\n* (feat): Add default values,\
      \ validation rules, and big integer to primitives by @dsinghvi in https://github.com/fern-api/fern/pull/3625\r\
      \n* feat: add seo and metadata configuration in docs.yml by @abvthecity in https://github.com/fern-api/fern/pull/3635\r\
      \n* Update welcome.mdx by @dannysheridan in https://github.com/fern-api/fern/pull/3637\r\
      \n* fix formatting of our own java code by @dcb6 in https://github.com/fern-api/fern/pull/3641\r\
      \n\r\n\r\n**Full Changelog**: https://github.com/fern-api/fern/compare/0.26.9...0.26.10-rc0"
    type: chore
  createdAt: '2024-05-17'
  irVersion: 45
  version: 0.26.10-rc0
- changelogEntry:
  - summary: "## What's Changed\r\n* (fix, ts): Client credentials are optional with\
      \ env vars by @amckinney in https://github.com/fern-api/fern/pull/3617\r\n*\
      \ fix: upload images in changelogs by @abvthecity in https://github.com/fern-api/fern/pull/3623\r\
      \n* fix: batch image and file upload by @abvthecity in https://github.com/fern-api/fern/pull/3624\r\
      \n* chore: add nuget config for csharp sdks by @armandobelardo in https://github.com/fern-api/fern/pull/3621\r\
      \n* (feat): add java oauth generation by @dcb6 in https://github.com/fern-api/fern/pull/3614\r\
      \n* (fix): generate unknown examples as primitive by @dsinghvi in https://github.com/fern-api/fern/pull/3626\r\
      \n\r\n\r\n**Full Changelog**: https://github.com/fern-api/fern/compare/0.26.8...0.26.9"
    type: chore
  createdAt: '2024-05-15'
  irVersion: 44
  version: 0.26.9
- changelogEntry:
  - summary: Release 0.26.9-rc2
    type: chore
  createdAt: '2024-05-15'
  irVersion: 44
  version: 0.26.9-rc2
- changelogEntry:
  - summary: "## What's Changed\r\n* fix: batch image and file upload by @abvthecity\
      \ in https://github.com/fern-api/fern/pull/3624\r\n\r\n\r\n**Full Changelog**:\
      \ https://github.com/fern-api/fern/compare/0.26.9-rc0...0.26.9-rc1"
    type: chore
  createdAt: '2024-05-15'
  irVersion: 44
  version: 0.26.9-rc1
- changelogEntry:
  - summary: "## What's Changed\r\n* (fix, ts): Client credentials are optional with\
      \ env vars by @amckinney in https://github.com/fern-api/fern/pull/3617\r\n*\
      \ fix: upload images in changelogs by @abvthecity in https://github.com/fern-api/fern/pull/3623\r\
      \n\r\n\r\n**Full Changelog**: https://github.com/fern-api/fern/compare/0.26.8...0.26.9\r\
      \n"
    type: chore
  createdAt: '2024-05-15'
  irVersion: 44
  version: 0.26.9-rc0
- changelogEntry:
  - summary: "## What's Changed\r\n* (fix, openapi): Fix nameOverride resolution by\
      \ @amckinney in https://github.com/fern-api/fern/pull/3622\r\n* (docs): Add\
      \ OAuth SDK docs by @amckinney in https://github.com/fern-api/fern/pull/3615\r\
      \n\r\n\r\n**Full Changelog**: https://github.com/fern-api/fern/compare/0.26.7...0.26.8"
    type: chore
  createdAt: '2024-05-14'
  irVersion: 44
  version: 0.26.8
- changelogEntry:
  - summary: "## What's Changed\r\n* [WIP] Upgrade Java Generator to IR 42 by @dcb6\
      \ in https://github.com/fern-api/fern/pull/3608\r\n* (improvement, fern): Add\
      \ better error for invalid generators.yml by @amckinney in https://github.com/fern-api/fern/pull/3521\r\
      \n* fix: fern-aware pydantic models now effectively 'exclude_optional' in\u2026\
      \ by @armandobelardo in https://github.com/fern-api/fern/pull/3618\r\n* feat:\
      \ introduce pagination to python by @armandobelardo in https://github.com/fern-api/fern/pull/3604\r\
      \n* (fix, ir): Fix undiscriminated union examples by @amckinney in https://github.com/fern-api/fern/pull/3619\r\
      \n\r\n\r\n**Full Changelog**: https://github.com/fern-api/fern/compare/0.26.6...0.26.7"
    type: chore
  createdAt: '2024-05-14'
  irVersion: 44
  version: 0.26.7
- changelogEntry:
  - summary: "## What's Changed\r\n* (fix, openapi): Consolidate enums into discriminants\
      \ by @amckinney in https://github.com/fern-api/fern/pull/3607\r\n* (feature,\
      \ ts): Support oauth client credentials flow by @amckinney in https://github.com/fern-api/fern/pull/3578\r\
      \n* (fix, openapi): OpenAPI importer now parses list examples that are specific\
      \ to a field by @dsinghvi in https://github.com/fern-api/fern/pull/3613\r\n\r\
      \n\r\n**Full Changelog**: https://github.com/fern-api/fern/compare/0.26.5...0.26.6"
    type: chore
  createdAt: '2024-05-14'
  irVersion: 44
  version: 0.26.6
- changelogEntry:
  - summary: "## What's Changed\r\n* (fix): eslint passes by @dsinghvi in https://github.com/fern-api/fern/pull/3603\r\
      \n* (fix, typescript): ensure formdata utils work cross-runtime by @armandobelardo\
      \ in https://github.com/fern-api/fern/pull/3601\r\n* (improvement, yaml): Update\
      \ default OAuth configuration by @amckinney in https://github.com/fern-api/fern/pull/3573\r\
      \n* (feature): support `skipResponseValidation` in express handlers by @dsinghvi\
      \ in https://github.com/fern-api/fern/pull/3611\r\n* (fix, changelog): relativize\
      \ changelog paths, and properly handle in tabbed docs by @abvthecity in https://github.com/fern-api/fern/pull/3610\r\
      \n\r\n\r\n**Full Changelog**: https://github.com/fern-api/fern/compare/0.26.4...0.26.5"
    type: chore
  createdAt: '2024-05-13'
  irVersion: 44
  version: 0.26.5
- changelogEntry:
  - summary: "## What's Changed\r\n* (docs) Add intro section by @dannysheridan in\
      \ https://github.com/fern-api/fern/pull/3547\r\n* (chore, fastapi, ruby sdk)\
      \ release versions by @dannysheridan in https://github.com/fern-api/fern/pull/3587\r\
      \n* (chore, pydantic): Release 0.9.0 by @dannysheridan in https://github.com/fern-api/fern/pull/3586\r\
      \n* (document) reusable code snippets by @dannysheridan in https://github.com/fern-api/fern/pull/3524\r\
      \n* remove page that does not exist from docs by @armandobelardo in https://github.com/fern-api/fern/pull/3589\r\
      \n* improvement: add  `extra_dev_dependencies` to python generator by @armandobelardo\
      \ in https://github.com/fern-api/fern/pull/3585\r\n* feat: support Stream and\
      \ SSE in ExampleResponseSchema by @abvthecity in https://github.com/fern-api/fern/pull/3577\r\
      \n* improvement: also run fetch latest version on `fern init` by @armandobelardo\
      \ in https://github.com/fern-api/fern/pull/3588\r\n* improvement: allow a break\
      \ the glass override of the min-python version by @armandobelardo in https://github.com/fern-api/fern/pull/3591\r\
      \n* feat: allow overriding api reference slug in docs by @abvthecity in https://github.com/fern-api/fern/pull/3575\r\
      \n* break: release python 2.x by @armandobelardo in https://github.com/fern-api/fern/pull/3590\r\
      \n* fix: treat multipart form as form by @abvthecity in https://github.com/fern-api/fern/pull/3553\r\
      \n* (feat, csharp): several fixes including arbitrary nested subpackage clients\
      \ by @dsinghvi in https://github.com/fern-api/fern/pull/3593\r\n* (fix, csharp):\
      \ support sending inlined requests that are entirely bodies by @dsinghvi in\
      \ https://github.com/fern-api/fern/pull/3594\r\n* chore: document naming and\
      \ env overrides for basic and bearer auth in\u2026 by @armandobelardo in https://github.com/fern-api/fern/pull/3596\r\
      \n* feat: streaming and sse examples by @abvthecity in https://github.com/fern-api/fern/pull/3592\r\
      \n* fix issue#3566 by @last-developer in https://github.com/fern-api/fern/pull/3597\r\
      \n* (fix, docs) webhook indentation by @dannysheridan in https://github.com/fern-api/fern/pull/3600\r\
      \n* (fix):`ir.json` are not out of date for seed by @dsinghvi in https://github.com/fern-api/fern/pull/3598\r\
      \n* (fix): `fern add` with a new `--group` works by @dsinghvi in https://github.com/fern-api/fern/pull/3602\r\
      \n\r\n## New Contributors\r\n* @last-developer made their first contribution\
      \ in https://github.com/fern-api/fern/pull/3597\r\n\r\n**Full Changelog**: https://github.com/fern-api/fern/compare/0.26.3...0.26.4"
    type: chore
  createdAt: '2024-05-13'
  irVersion: 44
  version: 0.26.4
- changelogEntry:
  - summary: "## What's Changed\r\n* fix: upgrade gen version now pulls image correctly\
      \ by @armandobelardo in https://github.com/fern-api/fern/pull/3584\r\n\r\n\r\
      \n**Full Changelog**: https://github.com/fern-api/fern/compare/0.26.2...0.26.3"
    type: chore
  createdAt: '2024-05-09'
  irVersion: 43
  version: 0.26.3
- changelogEntry:
  - summary: "## What's Changed\r\n* feat, cli: add `fern generator upgrade` command\
      \ by @armandobelardo in https://github.com/fern-api/fern/pull/3535\r\n* (fix,\
      \ internal): typescript generators depend on latest ir by @dsinghvi in https://github.com/fern-api/fern/pull/3583\r\
      \n\r\n\r\n**Full Changelog**: https://github.com/fern-api/fern/compare/0.26.1...0.26.2"
    type: chore
  createdAt: '2024-05-09'
  irVersion: 43
  version: 0.26.2
- changelogEntry:
  - summary: "## What's Changed\r\n* (feat, docs): send status code to fdr by @dsinghvi\
      \ in https://github.com/fern-api/fern/pull/3582\r\n\r\n\r\n**Full Changelog**:\
      \ https://github.com/fern-api/fern/compare/0.26.0...0.26.1"
    type: chore
  createdAt: '2024-05-09'
  irVersion: 43
  version: 0.26.1
- changelogEntry:
  - summary: "## What's Changed\r\n* (feat, definition): support response status codes\
      \ by @dsinghvi in https://github.com/fern-api/fern/pull/3580\r\n\r\n\r\n**Full\
      \ Changelog**: https://github.com/fern-api/fern/compare/0.25.0...0.26.0"
    type: chore
  createdAt: '2024-05-09'
  irVersion: 43
  version: 0.26.0
- changelogEntry:
  - summary: "## What's Changed\r\n* feat: add origin and ability to update API spec\
      \ via CLI by @armandobelardo in https://github.com/fern-api/fern/pull/3533\r\
      \n* internal: add in tags and labels for docker images for use in upgrade\u2026\
      \ by @armandobelardo in https://github.com/fern-api/fern/pull/3542\r\n* Bump\
      \ @fern-api/fdr-sdk from 0.82.1-32d571a0d to 0.82.1-6020e1266 by @dependabot\
      \ in https://github.com/fern-api/fern/pull/3540\r\n* (improvement, express):\
      \ Remove unnecessary console.error by @amckinney in https://github.com/fern-api/fern/pull/3541\r\
      \n* fix: update docker cli usage for ts sdks by @armandobelardo in https://github.com/fern-api/fern/pull/3544\r\
      \n* (feat, cli): introduce error examples in the fern definition by @dsinghvi\
      \ in https://github.com/fern-api/fern/pull/3546\r\n* (feat, ir): add example\
      \ errors to ir and fdr by @dsinghvi in https://github.com/fern-api/fern/pull/3548\r\
      \n* (feature, ts): Support upload endpoints with file arrays by @amckinney in\
      \ https://github.com/fern-api/fern/pull/3543\r\n* (fix): ete tests are green\
      \ by @dsinghvi in https://github.com/fern-api/fern/pull/3550\r\n* (fix): openapi\
      \ ir to fern carries through error examples by @dsinghvi in https://github.com/fern-api/fern/pull/3551\r\
      \n* (fix): pass in example.value to error converter by @dsinghvi in https://github.com/fern-api/fern/pull/3554\r\
      \n* (fix, openapi): Recursively visit nested anyOf schemas by @amckinney in\
      \ https://github.com/fern-api/fern/pull/3536\r\n* (express): Release 0.12.0-rc2\
      \ by @amckinney in https://github.com/fern-api/fern/pull/3555\r\n* fix, java:\
      \ do not require non-auth headers if auth is mandatory by @armandobelardo in\
      \ https://github.com/fern-api/fern/pull/3549\r\n* (fix): add `node-gyp` to make\
      \ yarn installs faster by @dsinghvi in https://github.com/fern-api/fern/pull/3552\r\
      \n* Revert \"(fix): add `node-gyp` to make yarn installs faster\" by @dsinghvi\
      \ in https://github.com/fern-api/fern/pull/3558\r\n* (fix): OpenAPI converter\
      \ only adds unique error examples by @dsinghvi in https://github.com/fern-api/fern/pull/3556\r\
      \n* (fix, go): Disable url tags for in-lined body properties by @amckinney in\
      \ https://github.com/fern-api/fern/pull/3557\r\n* (feat, express): add `skipRequestValidation`\
      \ configuration to the express generator by @dsinghvi in https://github.com/fern-api/fern/pull/3560\r\
      \n* (fix) [wip] java empty response body instead of null by @dcb6 in https://github.com/fern-api/fern/pull/3545\r\
      \n* Document new `background` prop for `Frame` component by @KenzoBenzo in https://github.com/fern-api/fern/pull/3559\r\
      \n* (improvment, ir): Improve OAuth IR customizability by @amckinney in https://github.com/fern-api/fern/pull/3563\r\
      \n* (docs) consolidate code snippets and code block markdown pages by @abvthecity\
      \ in https://github.com/fern-api/fern/pull/3562\r\n* fix: deduplicate image\
      \ filepaths to upload by @abvthecity in https://github.com/fern-api/fern/pull/3564\r\
      \n* (fix, internal): seed exits when docker fails to build by @dsinghvi in https://github.com/fern-api/fern/pull/3568\r\
      \n* (internal, fix): rewrite inputs and run seed on ir changes by @dsinghvi\
      \ in https://github.com/fern-api/fern/pull/3569\r\n* fix: do not add header\
      \ to java map unless not null by @armandobelardo in https://github.com/fern-api/fern/pull/3567\r\
      \n* (fix, docs): improve docs on augmenting generators with customization by\
      \ @dsinghvi in https://github.com/fern-api/fern/pull/3570\r\n* docs: sidebar\
      \ icons by @abvthecity in https://github.com/fern-api/fern/pull/3574\r\n* fix:\
      \ perform the correct null check on headers by @armandobelardo in https://github.com/fern-api/fern/pull/3571\r\
      \n* fix, ir: fall back to the generated name when creating schemas if the\u2026\
      \ by @armandobelardo in https://github.com/fern-api/fern/pull/3572\r\n\r\n##\
      \ New Contributors\r\n* @dcb6 made their first contribution in https://github.com/fern-api/fern/pull/3545\r\
      \n* @KenzoBenzo made their first contribution in https://github.com/fern-api/fern/pull/3559\r\
      \n\r\n**Full Changelog**: https://github.com/fern-api/fern/compare/0.24.0...0.25.0"
    type: chore
  createdAt: '2024-05-08'
  irVersion: 42
  version: 0.25.0
- changelogEntry:
  - summary: "## What's Changed\r\n* (express): Release 0.12.0-rc2 by @amckinney in\
      \ https://github.com/fern-api/fern/pull/3555\r\n* fix, java: do not require\
      \ non-auth headers if auth is mandatory by @armandobelardo in https://github.com/fern-api/fern/pull/3549\r\
      \n* (fix): OpenAPI converter only adds unique error examples by @dsinghvi in\
      \ https://github.com/fern-api/fern/pull/3556\r\n\r\n\r\n**Full Changelog**:\
      \ https://github.com/fern-api/fern/compare/0.25.0-rc2...0.25.0-rc3"
    type: chore
  createdAt: '2024-05-07'
  irVersion: 41
  version: 0.25.0-rc3
- changelogEntry:
  - summary: "## What's Changed\r\n* feat: add origin and ability to update API spec\
      \ via CLI by @armandobelardo in https://github.com/fern-api/fern/pull/3533\r\
      \n* internal: add in tags and labels for docker images for use in upgrade\u2026\
      \ by @armandobelardo in https://github.com/fern-api/fern/pull/3542\r\n* Bump\
      \ @fern-api/fdr-sdk from 0.82.1-32d571a0d to 0.82.1-6020e1266 by @dependabot\
      \ in https://github.com/fern-api/fern/pull/3540\r\n* (improvement, express):\
      \ Remove unnecessary console.error by @amckinney in https://github.com/fern-api/fern/pull/3541\r\
      \n* fix: update docker cli usage for ts sdks by @armandobelardo in https://github.com/fern-api/fern/pull/3544\r\
      \n* (feat, cli): introduce error examples in the fern definition by @dsinghvi\
      \ in https://github.com/fern-api/fern/pull/3546\r\n* (feat, ir): add example\
      \ errors to ir and fdr by @dsinghvi in https://github.com/fern-api/fern/pull/3548\r\
      \n* (feature, ts): Support upload endpoints with file arrays by @amckinney in\
      \ https://github.com/fern-api/fern/pull/3543\r\n* (fix): ete tests are green\
      \ by @dsinghvi in https://github.com/fern-api/fern/pull/3550\r\n* (fix): openapi\
      \ ir to fern carries through error examples by @dsinghvi in https://github.com/fern-api/fern/pull/3551\r\
      \n* (fix): pass in example.value to error converter by @dsinghvi in https://github.com/fern-api/fern/pull/3554\r\
      \n* (fix, openapi): Recursively visit nested anyOf schemas by @amckinney in\
      \ https://github.com/fern-api/fern/pull/3536\r\n\r\n\r\n**Full Changelog**:\
      \ https://github.com/fern-api/fern/compare/0.24.0...0.25.0-rc2"
    type: chore
  createdAt: '2024-05-07'
  irVersion: 41
  version: 0.25.0-rc2
- changelogEntry:
  - summary: "## What's Changed\r\n* feat: add origin and ability to update API spec\
      \ via CLI by @armandobelardo in https://github.com/fern-api/fern/pull/3533\r\
      \n* internal: add in tags and labels for docker images for use in upgrade\u2026\
      \ by @armandobelardo in https://github.com/fern-api/fern/pull/3542\r\n* Bump\
      \ @fern-api/fdr-sdk from 0.82.1-32d571a0d to 0.82.1-6020e1266 by @dependabot\
      \ in https://github.com/fern-api/fern/pull/3540\r\n* (improvement, express):\
      \ Remove unnecessary console.error by @amckinney in https://github.com/fern-api/fern/pull/3541\r\
      \n* fix: update docker cli usage for ts sdks by @armandobelardo in https://github.com/fern-api/fern/pull/3544\r\
      \n* (feat, cli): introduce error examples in the fern definition by @dsinghvi\
      \ in https://github.com/fern-api/fern/pull/3546\r\n* (feat, ir): add example\
      \ errors to ir and fdr by @dsinghvi in https://github.com/fern-api/fern/pull/3548\r\
      \n* (feature, ts): Support upload endpoints with file arrays by @amckinney in\
      \ https://github.com/fern-api/fern/pull/3543\r\n* (fix): ete tests are green\
      \ by @dsinghvi in https://github.com/fern-api/fern/pull/3550\r\n* (fix): openapi\
      \ ir to fern carries through error examples by @dsinghvi in https://github.com/fern-api/fern/pull/3551\r\
      \n* (fix): pass in example.value to error converter by @dsinghvi in https://github.com/fern-api/fern/pull/3554\r\
      \n\r\n\r\n**Full Changelog**: https://github.com/fern-api/fern/compare/0.24.0...0.25.0-rc1"
    type: chore
  createdAt: '2024-05-07'
  irVersion: 41
  version: 0.25.0-rc1
- changelogEntry:
  - summary: "## What's Changed\r\n* feat: add origin and ability to update API spec\
      \ via CLI by @armandobelardo in https://github.com/fern-api/fern/pull/3533\r\
      \n* internal: add in tags and labels for docker images for use in upgrade\u2026\
      \ by @armandobelardo in https://github.com/fern-api/fern/pull/3542\r\n* Bump\
      \ @fern-api/fdr-sdk from 0.82.1-32d571a0d to 0.82.1-6020e1266 by @dependabot\
      \ in https://github.com/fern-api/fern/pull/3540\r\n* (improvement, express):\
      \ Remove unnecessary console.error by @amckinney in https://github.com/fern-api/fern/pull/3541\r\
      \n* fix: update docker cli usage for ts sdks by @armandobelardo in https://github.com/fern-api/fern/pull/3544\r\
      \n* (feat, cli): introduce error examples in the fern definition by @dsinghvi\
      \ in https://github.com/fern-api/fern/pull/3546\r\n* (feat, ir): add example\
      \ errors to ir and fdr by @dsinghvi in https://github.com/fern-api/fern/pull/3548\r\
      \n* (feature, ts): Support upload endpoints with file arrays by @amckinney in\
      \ https://github.com/fern-api/fern/pull/3543\r\n* (fix): ete tests are green\
      \ by @dsinghvi in https://github.com/fern-api/fern/pull/3550\r\n* (fix): openapi\
      \ ir to fern carries through error examples by @dsinghvi in https://github.com/fern-api/fern/pull/3551\r\
      \n\r\n\r\n**Full Changelog**: https://github.com/fern-api/fern/compare/0.24.0...0.25.0-rc0"
    type: chore
  createdAt: '2024-05-07'
  irVersion: 41
  version: 0.25.0-rc0
- changelogEntry:
  - summary: "## What's Changed\r\n* (fix): remove `api.yml` not found error when\
      \ the openapi folder is present by @dsinghvi in https://github.com/fern-api/fern/pull/3519\r\
      \n* add example snippet syntax by @abvthecity in https://github.com/fern-api/fern/pull/3523\r\
      \n* (fix, internal):  fix preview docs and move props to left side in docs by\
      \ @dsinghvi in https://github.com/fern-api/fern/pull/3525\r\n* fix, python:\
      \ check for nulls before dereferencing in unchecked base m\u2026 by @armandobelardo\
      \ in https://github.com/fern-api/fern/pull/3528\r\n* (feature, openapi): Add\
      \ x-fern-base-path extension by @amckinney in https://github.com/fern-api/fern/pull/3530\r\
      \n\r\n\r\n**Full Changelog**: https://github.com/fern-api/fern/compare/0.23.7...0.24.0"
    type: chore
  createdAt: '2024-05-06'
  irVersion: 40
  version: 0.24.0
- changelogEntry:
  - summary: "## What's Changed\r\n* fix: The vanilla pydantic base model now respects\
      \ the by @armandobelardo in https://github.com/fern-api/fern/pull/3504\r\n*\
      \ (fix): support parsing path parameters in asyncapi v2 by @dsinghvi in https://github.com/fern-api/fern/pull/3505\r\
      \n* (internal, test): Stop testing IR generation snapshots by @dsinghvi in https://github.com/fern-api/fern/pull/3508\r\
      \n* fix, python: pipe through the whole kit and caboodle for inlined unions\
      \ by @armandobelardo in https://github.com/fern-api/fern/pull/3507\r\n* fix,\
      \ python: the SDK generator now generates disciminated unions correctlly by\
      \ @armandobelardo in https://github.com/fern-api/fern/pull/3509\r\n* internal:\
      \ release python generator RC by @armandobelardo in https://github.com/fern-api/fern/pull/3510\r\
      \n* fix, ts, python: snippet template paper cuts by @armandobelardo in https://github.com/fern-api/fern/pull/3511\r\
      \n* (fix, ts): Prefer user-provided examples by @amckinney in https://github.com/fern-api/fern/pull/3496\r\
      \n* (fix, ts): Add URL encoding to path parameters by @amckinney in https://github.com/fern-api/fern/pull/3494\r\
      \n* (docs) aside component by @dannysheridan in https://github.com/fern-api/fern/pull/3512\r\
      \n* internal: update public api docs by @armandobelardo in https://github.com/fern-api/fern/pull/3513\r\
      \n* (feature, ts): Add JSDoc docs to client methods by @amckinney in https://github.com/fern-api/fern/pull/3515\r\
      \n* improvement: add in sync templates for python (in addition to async) by\
      \ @armandobelardo in https://github.com/fern-api/fern/pull/3516\r\n* (chore,\
      \ python): Ignore core_utilities in mypy by @amckinney in https://github.com/fern-api/fern/pull/3517\r\
      \n* (feature): expose `x-fern-property-name` extension by @dsinghvi in https://github.com/fern-api/fern/pull/3518\r\
      \n\r\n\r\n**Full Changelog**: https://github.com/fern-api/fern/compare/0.23.6...0.23.7"
    type: chore
  createdAt: '2024-05-02'
  irVersion: 40
  version: 0.23.7
- changelogEntry:
  - summary: "## What's Changed\r\n* docs: Add services to entities with `availability`\
      \ by @jackfischer in https://github.com/fern-api/fern/pull/3500\r\n* fix typo\
      \ in docs by @rnz269 in https://github.com/fern-api/fern/pull/3502\r\n* fix:\
      \ filter allOf schemas to look for objects instead of malformed bl\u2026 by\
      \ @armandobelardo in https://github.com/fern-api/fern/pull/3503\r\n\r\n## New\
      \ Contributors\r\n* @rnz269 made their first contribution in https://github.com/fern-api/fern/pull/3502\r\
      \n\r\n**Full Changelog**: https://github.com/fern-api/fern/compare/0.23.5...0.23.6"
    type: chore
  createdAt: '2024-05-01'
  irVersion: 40
  version: 0.23.6
- changelogEntry:
  - summary: "## What's Changed\r\n* (fix): literal descriptions from OpenAPI by @dsinghvi\
      \ in https://github.com/fern-api/fern/pull/3501\r\n\r\n\r\n**Full Changelog**:\
      \ https://github.com/fern-api/fern/compare/0.23.4...0.23.5"
    type: chore
  createdAt: '2024-05-01'
  irVersion: 40
  version: 0.23.5
- changelogEntry:
  - summary: "## What's Changed\r\n* improvements, python: update docstrings to match\
      \ numpydoc convention by @armandobelardo in https://github.com/fern-api/fern/pull/3487\r\
      \n* feat, python: introduce flag to inline request params in function sig\u2026\
      \ by @armandobelardo in https://github.com/fern-api/fern/pull/3491\r\n* (fix,\
      \ go): Add URL encoding to path parameters by @amckinney in https://github.com/fern-api/fern/pull/3488\r\
      \n* (feat, internal): introduce default custom config and use in express generator\
      \ by @dsinghvi in https://github.com/fern-api/fern/pull/3493\r\n* (fix, python):\
      \ re-add inlining union properties by @armandobelardo in https://github.com/fern-api/fern/pull/3476\r\
      \n* feat: tabs with href by @abvthecity in https://github.com/fern-api/fern/pull/3497\r\
      \n* feat: in docs.yml, allow api reference to be \"flattened\" by @abvthecity\
      \ in https://github.com/fern-api/fern/pull/3498\r\n* fix, ts: remove duplicate\
      \ quotation marks from snippet templates by @armandobelardo in https://github.com/fern-api/fern/pull/3495\r\
      \n* fix: address formatting issues with python templates by @armandobelardo\
      \ in https://github.com/fern-api/fern/pull/3499\r\n\r\n\r\n**Full Changelog**:\
      \ https://github.com/fern-api/fern/compare/0.23.3...0.23.4"
    type: chore
  createdAt: '2024-05-01'
  irVersion: 40
  version: 0.23.4
- changelogEntry:
  - summary: "## What's Changed\r\n* (fix): send file arrays to fdr by @dsinghvi in\
      \ https://github.com/fern-api/fern/pull/3492\r\n\r\n\r\n**Full Changelog**:\
      \ https://github.com/fern-api/fern/compare/0.23.2...0.23.3"
    type: chore
  createdAt: '2024-04-30'
  irVersion: 40
  version: 0.23.3
- changelogEntry:
  - summary: "## What's Changed\r\n* improvement: throw a better error when an invalid\
      \ version is used by @armandobelardo in https://github.com/fern-api/fern/pull/3477\r\
      \n* (fix, go): Discrimninated unions always include discriminant by @amckinney\
      \ in https://github.com/fern-api/fern/pull/3479\r\n* (internal, feat): add \
      \ mode to seed for running the generators directly from source by @dsinghvi\
      \ in https://github.com/fern-api/fern/pull/3421\r\n* (fix, docs): improve docs\
      \ overview by @dsinghvi in https://github.com/fern-api/fern/pull/3480\r\n* (docs,\
      \ quickstart): rewrite the docs quickstart by @dsinghvi in https://github.com/fern-api/fern/pull/3481\r\
      \n* docs: add pages for api reference navigation and summary markdown by @abvthecity\
      \ in https://github.com/fern-api/fern/pull/3482\r\n* (chore): parse file upload\
      \ and their descriptions by @dsinghvi in https://github.com/fern-api/fern/pull/3485\r\
      \n* (feature, go): Add cursor and offset pagination by @amckinney in https://github.com/fern-api/fern/pull/3486\r\
      \n* (fix): redo docs for accordion, accorodion groups, callouts, card groups,\
      \ etc. by @dsinghvi in https://github.com/fern-api/fern/pull/3489\r\n* (fix,\
      \ docs): document frames and endpoint req/res snippets by @dsinghvi in https://github.com/fern-api/fern/pull/3490\r\
      \n\r\n\r\n**Full Changelog**: https://github.com/fern-api/fern/compare/0.23.1...0.23.2"
    type: chore
  createdAt: '2024-04-30'
  irVersion: 40
  version: 0.23.2
- changelogEntry:
  - summary: "## What's Changed\r\n* fix: run seed to get CI to green by @armandobelardo\
      \ in https://github.com/fern-api/fern/pull/3463\r\n* (feature, go): Add support\
      \ for extra properties by @amckinney in https://github.com/fern-api/fern/pull/3462\r\
      \n* fix: try ignoring the .mock folder, whos diff doesn't matter by @armandobelardo\
      \ in https://github.com/fern-api/fern/pull/3465\r\n* feat: support multiple\
      \ custom domains by @abvthecity in https://github.com/fern-api/fern/pull/3466\r\
      \n* fix: migrating docs.yml to 0.15.0-rc0 should fail if custom-domain is an\
      \ array by @abvthecity in https://github.com/fern-api/fern/pull/3467\r\n* (feat):\
      \ introduce an audiences config to load filtered OpenAPIs  by @dsinghvi in https://github.com/fern-api/fern/pull/3468\r\
      \n* add logging to ts snippet template generation by @armandobelardo in https://github.com/fern-api/fern/pull/3469\r\
      \n* fix: fix indentation level for ts templates by @armandobelardo in https://github.com/fern-api/fern/pull/3470\r\
      \n* (fix, go): Only use omitempty for nil-able types by @amckinney in https://github.com/fern-api/fern/pull/3471\r\
      \n* (fix): backfill SSE events as streaming json by @dsinghvi in https://github.com/fern-api/fern/pull/3472\r\
      \n* Add image parsing to cli by @jhpak22 in https://github.com/fern-api/fern/pull/3193\r\
      \n* (docs): add docs about defining webhooks in the fern definition by @dsinghvi\
      \ in https://github.com/fern-api/fern/pull/3473\r\n* Fix typo in forward-compatibility.mdx\
      \ by @zachkirsch in https://github.com/fern-api/fern/pull/3474\r\n* fix: broken\
      \ docs post-processor by @abvthecity in https://github.com/fern-api/fern/pull/3475\r\
      \n\r\n## New Contributors\r\n* @jhpak22 made their first contribution in https://github.com/fern-api/fern/pull/3193\r\
      \n\r\n**Full Changelog**: https://github.com/fern-api/fern/compare/0.23.0...0.23.1-rc6"
    type: chore
  createdAt: '2024-04-26'
  irVersion: 40
  version: 0.23.1-rc6
- changelogEntry:
  - summary: Release 0.23.1
    type: chore
  createdAt: '2024-04-26'
  irVersion: 40
  version: 0.23.1
- changelogEntry:
  - summary: "## What's Changed\r\n* fix: run seed to get CI to green by @armandobelardo\
      \ in https://github.com/fern-api/fern/pull/3463\r\n* (feature, go): Add support\
      \ for extra properties by @amckinney in https://github.com/fern-api/fern/pull/3462\r\
      \n* fix: try ignoring the .mock folder, whos diff doesn't matter by @armandobelardo\
      \ in https://github.com/fern-api/fern/pull/3465\r\n* feat: support multiple\
      \ custom domains by @abvthecity in https://github.com/fern-api/fern/pull/3466\r\
      \n* fix: migrating docs.yml to 0.15.0-rc0 should fail if custom-domain is an\
      \ array by @abvthecity in https://github.com/fern-api/fern/pull/3467\r\n* (feat):\
      \ introduce an audiences config to load filtered OpenAPIs  by @dsinghvi in https://github.com/fern-api/fern/pull/3468\r\
      \n* add logging to ts snippet template generation by @armandobelardo in https://github.com/fern-api/fern/pull/3469\r\
      \n* fix: fix indentation level for ts templates by @armandobelardo in https://github.com/fern-api/fern/pull/3470\r\
      \n* (fix, go): Only use omitempty for nil-able types by @amckinney in https://github.com/fern-api/fern/pull/3471\r\
      \n* (fix): backfill SSE events as streaming json by @dsinghvi in https://github.com/fern-api/fern/pull/3472\r\
      \n* Add image parsing to cli by @jhpak22 in https://github.com/fern-api/fern/pull/3193\r\
      \n* (docs): add docs about defining webhooks in the fern definition by @dsinghvi\
      \ in https://github.com/fern-api/fern/pull/3473\r\n* Fix typo in forward-compatibility.mdx\
      \ by @zachkirsch in https://github.com/fern-api/fern/pull/3474\r\n\r\n## New\
      \ Contributors\r\n* @jhpak22 made their first contribution in https://github.com/fern-api/fern/pull/3193\r\
      \n\r\n**Full Changelog**: https://github.com/fern-api/fern/compare/0.23.0...0.23.1-rc5"
    type: chore
  createdAt: '2024-04-26'
  irVersion: 40
  version: 0.23.1-rc5
- changelogEntry:
  - summary: "## What's Changed\r\n* fix: run seed to get CI to green by @armandobelardo\
      \ in https://github.com/fern-api/fern/pull/3463\r\n* (feature, go): Add support\
      \ for extra properties by @amckinney in https://github.com/fern-api/fern/pull/3462\r\
      \n* fix: try ignoring the .mock folder, whos diff doesn't matter by @armandobelardo\
      \ in https://github.com/fern-api/fern/pull/3465\r\n* feat: support multiple\
      \ custom domains by @abvthecity in https://github.com/fern-api/fern/pull/3466\r\
      \n* fix: migrating docs.yml to 0.15.0-rc0 should fail if custom-domain is an\
      \ array by @abvthecity in https://github.com/fern-api/fern/pull/3467\r\n* (feat):\
      \ introduce an audiences config to load filtered OpenAPIs  by @dsinghvi in https://github.com/fern-api/fern/pull/3468\r\
      \n* add logging to ts snippet template generation by @armandobelardo in https://github.com/fern-api/fern/pull/3469\r\
      \n* fix: fix indentation level for ts templates by @armandobelardo in https://github.com/fern-api/fern/pull/3470\r\
      \n* (fix, go): Only use omitempty for nil-able types by @amckinney in https://github.com/fern-api/fern/pull/3471\r\
      \n* (fix): backfill SSE events as streaming json by @dsinghvi in https://github.com/fern-api/fern/pull/3472\r\
      \n\r\n\r\n**Full Changelog**: https://github.com/fern-api/fern/compare/0.23.0...0.23.1-rc4"
    type: chore
  createdAt: '2024-04-26'
  irVersion: 40
  version: 0.23.1-rc4
- changelogEntry:
  - summary: "## What's Changed\r\n* fix: run seed to get CI to green by @armandobelardo\
      \ in https://github.com/fern-api/fern/pull/3463\r\n* (feature, go): Add support\
      \ for extra properties by @amckinney in https://github.com/fern-api/fern/pull/3462\r\
      \n* fix: try ignoring the .mock folder, whos diff doesn't matter by @armandobelardo\
      \ in https://github.com/fern-api/fern/pull/3465\r\n* feat: support multiple\
      \ custom domains by @abvthecity in https://github.com/fern-api/fern/pull/3466\r\
      \n\r\n\r\n**Full Changelog**: https://github.com/fern-api/fern/compare/0.23.0...0.23.1-rc1"
    type: chore
  createdAt: '2024-04-25'
  irVersion: 40
  version: 0.23.1-rc1
- changelogEntry:
  - summary: "## What's Changed\r\n* fix: run seed to get CI to green by @armandobelardo\
      \ in https://github.com/fern-api/fern/pull/3463\r\n* (feature, go): Add support\
      \ for extra properties by @amckinney in https://github.com/fern-api/fern/pull/3462\r\
      \n\r\n\r\n**Full Changelog**: https://github.com/fern-api/fern/compare/0.23.0...0.23.1-rc0"
    type: chore
  createdAt: '2024-04-25'
  irVersion: 40
  version: 0.23.1-rc0
- changelogEntry:
  - summary: "## What's Changed\r\n* (feat): add `format` to the `x-fern-streaming`\
      \ extension to support sse by @dsinghvi in https://github.com/fern-api/fern/pull/3407\r\
      \n* Revert \"(fix): inline discriminated union props\" by @dsinghvi in https://github.com/fern-api/fern/pull/3408\r\
      \n* (fix): python generator imports `json` when deserializing server sent events\
      \ by @dsinghvi in https://github.com/fern-api/fern/pull/3409\r\n* (feature):\
      \ Add OAuth to IR by @amckinney in https://github.com/fern-api/fern/pull/3410\r\
      \n* (feat, ts): support server-sent events by @dsinghvi in https://github.com/fern-api/fern/pull/3411\r\
      \n* (feat, docs): create a api definition tab before sdks and docs by @dsinghvi\
      \ in https://github.com/fern-api/fern/pull/3413\r\n* (fix): setup local cli\
      \ by @dsinghvi in https://github.com/fern-api/fern/pull/3416\r\n* (fix): fixes\
      \ trailing slash parsing in openapi-parser, updates tests by @franklinharvey\
      \ in https://github.com/fern-api/fern/pull/3418\r\n* (fix): fixes trailing slash\
      \ additional test by @franklinharvey in https://github.com/fern-api/fern/pull/3419\r\
      \n* (internal, seed): heavy rewrite of seed by @dsinghvi in https://github.com/fern-api/fern/pull/3297\r\
      \n* feat: register snippet templates by @armandobelardo in https://github.com/fern-api/fern/pull/3400\r\
      \n* (feat): release python sdk generator by @dsinghvi in https://github.com/fern-api/fern/pull/3423\r\
      \n* internal: add logging to python template generation by @armandobelardo in\
      \ https://github.com/fern-api/fern/pull/3424\r\n* fix: fix debug log in template\
      \ generator by @armandobelardo in https://github.com/fern-api/fern/pull/3426\r\
      \n* fix, internal: leverage the union factory to create the generic templ\u2026\
      \ by @armandobelardo in https://github.com/fern-api/fern/pull/3427\r\n* fix,\
      \ python: add best-case formatting to snippet templates by @armandobelardo in\
      \ https://github.com/fern-api/fern/pull/3428\r\n* (fix, typescript): respect\
      \ stream terminator by @dsinghvi in https://github.com/fern-api/fern/pull/3429\r\
      \n* fix: use relative location for containers, not it's parent's location by\
      \ @armandobelardo in https://github.com/fern-api/fern/pull/3431\r\n* fix: do\
      \ not stringify null headers by @armandobelardo in https://github.com/fern-api/fern/pull/3433\r\
      \n* fix: parse map example by @abvthecity in https://github.com/fern-api/fern/pull/3434\r\
      \n* fix: skipUrlSlug in api section by @abvthecity in https://github.com/fern-api/fern/pull/3435\r\
      \n* Fixes validation rules for path and base-path by @franklinharvey in https://github.com/fern-api/fern/pull/3420\r\
      \n* (fix): get ci to green by @dsinghvi in https://github.com/fern-api/fern/pull/3437\r\
      \n* chore, python: follow redirects by default by @armandobelardo in https://github.com/fern-api/fern/pull/3436\r\
      \n* (feature, python): Add OAuth token provider by @amckinney in https://github.com/fern-api/fern/pull/3439\r\
      \n* improvement, oas: do not require schema to be present to parse response\
      \ objects by @armandobelardo in https://github.com/fern-api/fern/pull/3438\r\
      \n* feat: show error schemas in docs by @abvthecity in https://github.com/fern-api/fern/pull/3401\r\
      \n* (fix): OAuth is migrated back to bearer by @amckinney in https://github.com/fern-api/fern/pull/3440\r\
      \n* chore: transition snippets api to monorepo by @armandobelardo in https://github.com/fern-api/fern/pull/3442\r\
      \n* Update what-is-an-api-definition.mdx by @bsinghvi in https://github.com/fern-api/fern/pull/3443\r\
      \n* (fix, python): OAuthTokenProvider initializes all private member variables\
      \ by @amckinney in https://github.com/fern-api/fern/pull/3444\r\n* (fix): seed\
      \ run with custom fixture works by @dsinghvi in https://github.com/fern-api/fern/pull/3445\r\
      \n* (feature): Add support for extra-properties by @amckinney in https://github.com/fern-api/fern/pull/3441\r\
      \n* chore: add a lot of logging and attempt to optimize rubocop config by @armandobelardo\
      \ in https://github.com/fern-api/fern/pull/3447\r\n* (fix): ts seed debugging\
      \ works by @dsinghvi in https://github.com/fern-api/fern/pull/3446\r\n* (feat):\
      \ support text responses in typescript by @dsinghvi in https://github.com/fern-api/fern/pull/3451\r\
      \n* fix: subpackage uses original name by @abvthecity in https://github.com/fern-api/fern/pull/3452\r\
      \n* (fix, python): Use kwargs for all httpx params by @amckinney in https://github.com/fern-api/fern/pull/3454\r\
      \n* fix: do not fail hard if FDR is having problems by @armandobelardo in https://github.com/fern-api/fern/pull/3455\r\
      \n* (chore): Update all seed snapshots by @amckinney in https://github.com/fern-api/fern/pull/3456\r\
      \n* (chore): Add better Python CHANGELOG.md entry by @amckinney in https://github.com/fern-api/fern/pull/3457\r\
      \n* (fix, typescript): handle empty sse events by @dsinghvi in https://github.com/fern-api/fern/pull/3458\r\
      \n* (improvement): appending type for type exports by @bsinghvi in https://github.com/fern-api/fern/pull/3405\r\
      \n* Updating TS seed generated files by @bsinghvi in https://github.com/fern-api/fern/pull/3459\r\
      \n* Fixing API First Development box link by @bsinghvi in https://github.com/fern-api/fern/pull/3460\r\
      \n* Switching product card ordering on welcome by @bsinghvi in https://github.com/fern-api/fern/pull/3461\r\
      \n* feat, ts: introduce snippet template creation by @armandobelardo in https://github.com/fern-api/fern/pull/3450\r\
      \n* (fix): openapi converter handles missing schemas by @dsinghvi in https://github.com/fern-api/fern/pull/3464\r\
      \n\r\n## New Contributors\r\n* @franklinharvey made their first contribution\
      \ in https://github.com/fern-api/fern/pull/3418\r\n\r\n**Full Changelog**: https://github.com/fern-api/fern/compare/0.22.0...0.23.0"
    type: chore
  createdAt: '2024-04-25'
  irVersion: 40
  version: 0.23.0
- changelogEntry:
  - summary: "## What's Changed\r\n* improvement, oas: do not require schema to be\
      \ present to parse response objects by @armandobelardo in https://github.com/fern-api/fern/pull/3438\r\
      \n\r\n**Full Changelog**: https://github.com/fern-api/fern/compare/0.23.0-rc5...0.23.0-rc6"
    type: chore
  createdAt: '2024-04-23'
  irVersion: 39
  version: 0.23.0-rc6
- changelogEntry:
  - summary: "## What's Changed\r\n* (feat): add `format` to the `x-fern-streaming`\
      \ extension to support sse by @dsinghvi in https://github.com/fern-api/fern/pull/3407\r\
      \n* Revert \"(fix): inline discriminated union props\" by @dsinghvi in https://github.com/fern-api/fern/pull/3408\r\
      \n* (fix): python generator imports `json` when deserializing server sent events\
      \ by @dsinghvi in https://github.com/fern-api/fern/pull/3409\r\n* (feature):\
      \ Add OAuth to IR by @amckinney in https://github.com/fern-api/fern/pull/3410\r\
      \n* (feat, ts): support server-sent events by @dsinghvi in https://github.com/fern-api/fern/pull/3411\r\
      \n* (feat, docs): create a api definition tab before sdks and docs by @dsinghvi\
      \ in https://github.com/fern-api/fern/pull/3413\r\n* (fix): setup local cli\
      \ by @dsinghvi in https://github.com/fern-api/fern/pull/3416\r\n* (fix): fixes\
      \ trailing slash parsing in openapi-parser, updates tests by @franklinharvey\
      \ in https://github.com/fern-api/fern/pull/3418\r\n* (fix): fixes trailing slash\
      \ additional test by @franklinharvey in https://github.com/fern-api/fern/pull/3419\r\
      \n* (internal, seed): heavy rewrite of seed by @dsinghvi in https://github.com/fern-api/fern/pull/3297\r\
      \n* feat: register snippet templates by @armandobelardo in https://github.com/fern-api/fern/pull/3400\r\
      \n* (feat): release python sdk generator by @dsinghvi in https://github.com/fern-api/fern/pull/3423\r\
      \n* internal: add logging to python template generation by @armandobelardo in\
      \ https://github.com/fern-api/fern/pull/3424\r\n* fix: fix debug log in template\
      \ generator by @armandobelardo in https://github.com/fern-api/fern/pull/3426\r\
      \n* fix, internal: leverage the union factory to create the generic templ\u2026\
      \ by @armandobelardo in https://github.com/fern-api/fern/pull/3427\r\n* fix,\
      \ python: add best-case formatting to snippet templates by @armandobelardo in\
      \ https://github.com/fern-api/fern/pull/3428\r\n* (fix, typescript): respect\
      \ stream terminator by @dsinghvi in https://github.com/fern-api/fern/pull/3429\r\
      \n* fix: use relative location for containers, not it's parent's location by\
      \ @armandobelardo in https://github.com/fern-api/fern/pull/3431\r\n* fix: do\
      \ not stringify null headers by @armandobelardo in https://github.com/fern-api/fern/pull/3433\r\
      \n* fix: parse map example by @abvthecity in https://github.com/fern-api/fern/pull/3434\r\
      \n* fix: skipUrlSlug in api section by @abvthecity in https://github.com/fern-api/fern/pull/3435\r\
      \n* Fixes validation rules for path and base-path by @franklinharvey in https://github.com/fern-api/fern/pull/3420\r\
      \n* (fix): get ci to green by @dsinghvi in https://github.com/fern-api/fern/pull/3437\r\
      \n* chore, python: follow redirects by default by @armandobelardo in https://github.com/fern-api/fern/pull/3436\r\
      \n* (feature, python): Add OAuth token provider by @amckinney in https://github.com/fern-api/fern/pull/3439\r\
      \n\r\n## New Contributors\r\n* @franklinharvey made their first contribution\
      \ in https://github.com/fern-api/fern/pull/3418\r\n\r\n**Full Changelog**: https://github.com/fern-api/fern/compare/0.22.0...0.23.0-rc5"
    type: chore
  createdAt: '2024-04-23'
  irVersion: 39
  version: 0.23.0-rc5
- changelogEntry:
  - summary: "## What's Changed\r\n* (feat): add `format` to the `x-fern-streaming`\
      \ extension to support sse by @dsinghvi in https://github.com/fern-api/fern/pull/3407\r\
      \n* Revert \"(fix): inline discriminated union props\" by @dsinghvi in https://github.com/fern-api/fern/pull/3408\r\
      \n* (fix): python generator imports `json` when deserializing server sent events\
      \ by @dsinghvi in https://github.com/fern-api/fern/pull/3409\r\n* (feature):\
      \ Add OAuth to IR by @amckinney in https://github.com/fern-api/fern/pull/3410\r\
      \n* (feat, ts): support server-sent events by @dsinghvi in https://github.com/fern-api/fern/pull/3411\r\
      \n* (feat, docs): create a api definition tab before sdks and docs by @dsinghvi\
      \ in https://github.com/fern-api/fern/pull/3413\r\n* (fix): setup local cli\
      \ by @dsinghvi in https://github.com/fern-api/fern/pull/3416\r\n* (fix): fixes\
      \ trailing slash parsing in openapi-parser, updates tests by @franklinharvey\
      \ in https://github.com/fern-api/fern/pull/3418\r\n* (fix): fixes trailing slash\
      \ additional test by @franklinharvey in https://github.com/fern-api/fern/pull/3419\r\
      \n* (internal, seed): heavy rewrite of seed by @dsinghvi in https://github.com/fern-api/fern/pull/3297\r\
      \n* feat: register snippet templates by @armandobelardo in https://github.com/fern-api/fern/pull/3400\r\
      \n* (feat): release python sdk generator by @dsinghvi in https://github.com/fern-api/fern/pull/3423\r\
      \n* internal: add logging to python template generation by @armandobelardo in\
      \ https://github.com/fern-api/fern/pull/3424\r\n* fix: fix debug log in template\
      \ generator by @armandobelardo in https://github.com/fern-api/fern/pull/3426\r\
      \n* fix, internal: leverage the union factory to create the generic templ\u2026\
      \ by @armandobelardo in https://github.com/fern-api/fern/pull/3427\r\n* fix,\
      \ python: add best-case formatting to snippet templates by @armandobelardo in\
      \ https://github.com/fern-api/fern/pull/3428\r\n* (fix, typescript): respect\
      \ stream terminator by @dsinghvi in https://github.com/fern-api/fern/pull/3429\r\
      \n* fix: use relative location for containers, not it's parent's location by\
      \ @armandobelardo in https://github.com/fern-api/fern/pull/3431\r\n* fix: do\
      \ not stringify null headers by @armandobelardo in https://github.com/fern-api/fern/pull/3433\r\
      \n* fix: parse map example by @abvthecity in https://github.com/fern-api/fern/pull/3434\r\
      \n* fix: skipUrlSlug in api section by @abvthecity in https://github.com/fern-api/fern/pull/3435\r\
      \n* Fixes validation rules for path and base-path by @franklinharvey in https://github.com/fern-api/fern/pull/3420\r\
      \n* (fix): get ci to green by @dsinghvi in https://github.com/fern-api/fern/pull/3437\r\
      \n\r\n## New Contributors\r\n* @franklinharvey made their first contribution\
      \ in https://github.com/fern-api/fern/pull/3418\r\n\r\n**Full Changelog**: https://github.com/fern-api/fern/compare/0.22.0...0.23.0-rc4"
    type: chore
  createdAt: '2024-04-23'
  irVersion: 39
  version: 0.23.0-rc4
- changelogEntry:
  - summary: "## What's Changed\r\n* (chore, docs): document automated registry publishing)\
      \ by @dsinghvi in https://github.com/fern-api/fern/pull/3379\r\n* (feature):\
      \ Add allowExtraFields configuration to TypeScript generators by @amckinney\
      \ in https://github.com/fern-api/fern/pull/3368\r\n* fix: address parsed_json\
      \ instantiation for serializable object types by @armandobelardo in https://github.com/fern-api/fern/pull/3382\r\
      \n* Fix typo in SDK docs page by @zachkirsch in https://github.com/fern-api/fern/pull/3383\r\
      \n* (chore): upgrade fern version by @dannysheridan in https://github.com/fern-api/fern/pull/3376\r\
      \n* fix: support multiple request and response examples automatically by @abvthecity\
      \ in https://github.com/fern-api/fern/pull/3384\r\n* (fix): discriminated union\
      \ schema examples don't contain discriminants by @dsinghvi in https://github.com/fern-api/fern/pull/3386\r\
      \n* (fix): make sure versioned tabbed config works by @dsinghvi in https://github.com/fern-api/fern/pull/3387\r\
      \n* (fix): Go path parameter order by @amckinney in https://github.com/fern-api/fern/pull/3385\r\
      \n* (feature): Go supports environment variable scanning by @amckinney in https://github.com/fern-api/fern/pull/3389\r\
      \n* (fix): only generate unit tests when enabled by @dsinghvi in https://github.com/fern-api/fern/pull/3390\r\
      \n* (fix): update `node-fetch` import to be dynamic by @dsinghvi in https://github.com/fern-api/fern/pull/3391\r\
      \n* (fix): Generate TS snippets for file download by @bsinghvi in https://github.com/fern-api/fern/pull/3394\r\
      \n* (feat): support sse with arbitrary terminators by @dsinghvi in https://github.com/fern-api/fern/pull/3395\r\
      \n* (improvement): add return type for getAuthorizationHeader by @bsinghvi in\
      \ https://github.com/fern-api/fern/pull/3396\r\n* (feat): make module imports\
      \ directly point to index.js by @dsinghvi in https://github.com/fern-api/fern/pull/3397\r\
      \n* (fix): generate basic tests when integration tests disabled by @dsinghvi\
      \ in https://github.com/fern-api/fern/pull/3398\r\n* (fix, typescript): do file\
      \ upload snippet generation by @dsinghvi in https://github.com/fern-api/fern/pull/3399\r\
      \n* (feature): Add OAuth YAML and validator by @amckinney in https://github.com/fern-api/fern/pull/3403\r\
      \n* (feat, python): support sse by @dsinghvi in https://github.com/fern-api/fern/pull/3402\r\
      \n* (fix): inline discriminated union props by @dsinghvi in https://github.com/fern-api/fern/pull/3404\r\
      \n\r\n## New Contributors\r\n* @bsinghvi made their first contribution in https://github.com/fern-api/fern/pull/3394\r\
      \n\r\n**Full Changelog**: https://github.com/fern-api/fern/compare/0.21.0...0.22.0"
    type: chore
  createdAt: '2024-04-19'
  irVersion: 38
  version: 0.22.0
- changelogEntry:
  - summary: "## What's Changed\r\n* improvements: misc ruby QOL changes by @armandobelardo\
      \ in https://github.com/fern-api/fern/pull/3349\r\n* fix readme links to images\
      \ that were moved from /docs/images by @harry-humanloop in https://github.com/fern-api/fern/pull/3355\r\
      \n* additional ruby fixes to the 0.5.0 overhaul by @armandobelardo in https://github.com/fern-api/fern/pull/3359\r\
      \n* (chore): setup docs landing page by @dsinghvi in https://github.com/fern-api/fern/pull/3361\r\
      \n* (feature): Implement fern generate --preview by @amckinney in https://github.com/fern-api/fern/pull/3363\r\
      \n* chore: add learn to welcome links hrefs by @dannysheridan in https://github.com/fern-api/fern/pull/3369\r\
      \n* build(deps): bump tar from 4.4.19 to 6.2.1 by @dependabot in https://github.com/fern-api/fern/pull/3348\r\
      \n* fix, ruby: call json.parse before iterating through response by @armandobelardo\
      \ in https://github.com/fern-api/fern/pull/3367\r\n* feat: introduce snippets\
      \ for Ruby SDKs by @armandobelardo in https://github.com/fern-api/fern/pull/3370\r\
      \n* (chore): fix title in front matter for docs by @dannysheridan in https://github.com/fern-api/fern/pull/3375\r\
      \n* improvement: pass snippets version to fdr to register docs with snippets\
      \ at a specific version by @armandobelardo in https://github.com/fern-api/fern/pull/3374\r\
      \n* (feat): redo SDKs documentation by @dsinghvi in https://github.com/fern-api/fern/pull/3365\r\
      \n* (feat, docs): explain registering and depending on api artifacts by @dsinghvi\
      \ in https://github.com/fern-api/fern/pull/3377\r\n* fix: update IR for the\
      \ TS SDK by @armandobelardo in https://github.com/fern-api/fern/pull/3378\r\n\
      \r\n## New Contributors\r\n* @harry-humanloop made their first contribution\
      \ in https://github.com/fern-api/fern/pull/3355\r\n\r\n**Full Changelog**: https://github.com/fern-api/fern/compare/0.20.0...0.21.0"
    type: chore
  createdAt: '2024-04-15'
  irVersion: 37
  version: 0.21.0
- changelogEntry:
  - summary: "## What's Changed\r\n* (fix): code blocks are valid by @dsinghvi in\
      \ https://github.com/fern-api/fern/pull/3337\r\n* improvement, ruby: add and\
      \ run rake to run dummy test for build errors by @armandobelardo in https://github.com/fern-api/fern/pull/3330\r\
      \n* add api origin to generators config by @armandobelardo in https://github.com/fern-api/fern/pull/3336\r\
      \n* build(deps): bump github.com/fern-api/generator-exec-go from 0.0.694 to\
      \ 0.0.702 in /generators/go by @dependabot in https://github.com/fern-api/fern/pull/3342\r\
      \n* build(deps): bump golang.org/x/mod from 0.16.0 to 0.17.0 in /generators/go\
      \ by @dependabot in https://github.com/fern-api/fern/pull/3341\r\n* build(deps):\
      \ bump golang.org/x/tools from 0.19.0 to 0.20.0 in /generators/go by @dependabot\
      \ in https://github.com/fern-api/fern/pull/3340\r\n* build(deps-dev): bump vite\
      \ from 5.1.3 to 5.2.8 by @dependabot in https://github.com/fern-api/fern/pull/3339\r\
      \n* fix: allow lists and sets to be complex query params by @armandobelardo\
      \ in https://github.com/fern-api/fern/pull/3343\r\n* Update README to point\
      \ to the latest generators by @armandobelardo in https://github.com/fern-api/fern/pull/3344\r\
      \n* fix: commit .mock in ts-sdk by @mscolnick in https://github.com/fern-api/fern/pull/3345\r\
      \n* feat: generated jest tests by @mscolnick in https://github.com/fern-api/fern/pull/3267\r\
      \n* (fix): misc edits to csharp client generation by @dsinghvi in https://github.com/fern-api/fern/pull/3335\r\
      \n* improvement: upgrade ts-sdk, ts-express to IR37 by @mscolnick in https://github.com/fern-api/fern/pull/3347\r\
      \n* feat: add api summary markdown pages by @abvthecity in https://github.com/fern-api/fern/pull/3350\r\
      \n* feat: hidden, skipurlslug, and icon by @abvthecity in https://github.com/fern-api/fern/pull/3352\r\
      \n* (feat): setup root and sub client instantiations  by @dsinghvi in https://github.com/fern-api/fern/pull/3351\r\
      \n\r\n\r\n**Full Changelog**: https://github.com/fern-api/fern/compare/0.19.31...0.20.0-rc0\r\
      \n* (chore): changelog dates are ready based on mdx title by @dsinghvi in https://github.com/fern-api/fern/pull/3354\r\
      \n\r\n\r\n**Full Changelog**: https://github.com/fern-api/fern/compare/0.19.31...0.20.0"
    type: chore
  createdAt: '2024-04-10'
  irVersion: 37
  version: 0.20.0
- changelogEntry:
  - summary: "## What's Changed\r\n* revert: python generator version 0.13.2 by @armandobelardo\
      \ in https://github.com/fern-api/fern/pull/3316\r\n* break: release python generator\
      \ 1.x by @armandobelardo in https://github.com/fern-api/fern/pull/3312\r\n*\
      \ fix: force pydantic.v1 only if pydantic v2, this is needed due to a p\u2026\
      \ by @armandobelardo in https://github.com/fern-api/fern/pull/3318\r\n* feat:\
      \ add flag to disable Pydantic validation and keep extra fields on the Pydantic\
      \ model by @armandobelardo in https://github.com/fern-api/fern/pull/3311\r\n\
      * fix: do not try to generate the version file if we're not generating \u2026\
      \ by @armandobelardo in https://github.com/fern-api/fern/pull/3320\r\n* fix:\
      \ write skipping validation code the same as before to keep new lines by @armandobelardo\
      \ in https://github.com/fern-api/fern/pull/3321\r\n* (chore): bump csharp sdk\
      \ generator version by @dsinghvi in https://github.com/fern-api/fern/pull/3322\r\
      \n* (feat, csharp): generate subclient files by @dsinghvi in https://github.com/fern-api/fern/pull/3325\r\
      \n* (fix): misc c# fixes by @dsinghvi in https://github.com/fern-api/fern/pull/3326\r\
      \n* (fix): csharp generator handles property and field level conflicts by @dsinghvi\
      \ in https://github.com/fern-api/fern/pull/3327\r\n* (fix): remove str enum\
      \ from c# by @dsinghvi in https://github.com/fern-api/fern/pull/3328\r\n* fix:\
      \ fix pydantic skip validation by @armandobelardo in https://github.com/fern-api/fern/pull/3324\r\
      \n* (feature): Generate snippets locally by @amckinney in https://github.com/fern-api/fern/pull/3323\r\
      \n* (fix): send multipart upload property descriptions when registering docs\
      \ by @dsinghvi in https://github.com/fern-api/fern/pull/3333\r\n\r\n\r\n**Full\
      \ Changelog**: https://github.com/fern-api/fern/compare/0.19.30...0.19.31-rc0"
    type: chore
  createdAt: '2024-04-05'
  irVersion: 37
  version: 0.19.31
- changelogEntry:
  - summary: "## What's Changed\r\n* (fix): send auth prefix to docs by @dsinghvi\
      \ in https://github.com/fern-api/fern/pull/3314\r\n\r\n\r\n**Full Changelog**:\
      \ https://github.com/fern-api/fern/compare/0.19.29...0.19.30"
    type: chore
  createdAt: '2024-04-03'
  irVersion: 37
  version: 0.19.30
- changelogEntry:
  - summary: "## What's Changed\r\n* (feature): Add retainOriginalCasing option to\
      \ TypeScript generators by @amckinney in https://github.com/fern-api/fern/pull/3310\r\
      \n* (feature): Implement pagination by @amckinney in https://github.com/fern-api/fern/pull/3304\r\
      \n* fix: revert to one ci file in python by @armandobelardo in https://github.com/fern-api/fern/pull/3237\r\
      \n* (fix): Authorization header schemes aren't truncated by @amckinney in https://github.com/fern-api/fern/pull/3313\r\
      \n* (fix): pass through correct maven url by @dsinghvi in https://github.com/fern-api/fern/pull/3315\r\
      \n\r\n\r\n**Full Changelog**: https://github.com/fern-api/fern/compare/0.19.28...0.19.29"
    type: chore
  createdAt: '2024-04-03'
  irVersion: 37
  version: 0.19.29
- changelogEntry:
  - summary: '**Full Changelog**: https://github.com/fern-api/fern/compare/0.19.27...0.19.28'
    type: chore
  createdAt: '2024-04-02'
  irVersion: 37
  version: 0.19.28
- changelogEntry:
  - summary: "## What's Changed\r\n* (chore): no icon tabs by @dsinghvi in https://github.com/fern-api/fern/pull/3309\r\
      \n* fix: allow for specifying x-fern-examples as the yaml schema, not jus\u2026\
      \ by @armandobelardo in https://github.com/fern-api/fern/pull/3308\r\n\r\n\r\
      \n**Full Changelog**: https://github.com/fern-api/fern/compare/0.19.26...0.19.27"
    type: chore
  createdAt: '2024-04-02'
  irVersion: 37
  version: 0.19.27
- changelogEntry:
  - summary: "## What's Changed\r\n* (fix): fern docs use horizontal tabs by @dsinghvi\
      \ in https://github.com/fern-api/fern/pull/3307\r\n\r\n\r\n**Full Changelog**:\
      \ https://github.com/fern-api/fern/compare/0.19.25...0.19.26"
    type: chore
  createdAt: '2024-04-01'
  irVersion: 37
  version: 0.19.26
- changelogEntry:
  - summary: "## What's Changed\r\n* improvement: allow header auth extension to specify\
      \ auth prefix by @armandobelardo in https://github.com/fern-api/fern/pull/3303\r\
      \n\r\n\r\n**Full Changelog**: https://github.com/fern-api/fern/compare/0.19.24...0.19.25"
    type: chore
  createdAt: '2024-04-01'
  irVersion: 37
  version: 0.19.25
- changelogEntry:
  - summary: "## What's Changed\r\n* (fix): allow specifying license in publish metadata\
      \ by @dsinghvi in https://github.com/fern-api/fern/pull/3292\r\n\r\n\r\n**Full\
      \ Changelog**: https://github.com/fern-api/fern/compare/0.19.22...0.19.24"
    type: chore
  createdAt: '2024-03-29'
  irVersion: 37
  version: 0.19.24
- changelogEntry:
  - summary: '**Full Changelog**: https://github.com/fern-api/fern/compare/0.19.24-rc2...0.19.24-rc3'
    type: chore
  createdAt: '2024-03-29'
  irVersion: 37
  version: 0.19.24-rc3
- changelogEntry:
  - summary: "## What's Changed\r\n* chore(docs): alphabetize docs components in the\
      \ navigation sidebar by @abvthecity in https://github.com/fern-api/fern/pull/3278\r\
      \n* fix: generate examples for multipart-form by @abvthecity in https://github.com/fern-api/fern/pull/3253\r\
      \n\r\n\r\n**Full Changelog**: https://github.com/fern-api/fern/compare/0.19.23...0.19.24-rc2"
    type: chore
  createdAt: '2024-03-29'
  irVersion: 37
  version: 0.19.24-rc2
- changelogEntry:
  - summary: "## What's Changed\r\n* [(fix): openapi importer ignores duplicate enum\
      \ names](https://github.com/fern-api/fern/commit/6473f3269e31ad896aecc70c03149094ecd9679c)\
      \ by @dsinghvi\r\n\r\n\r\n**Full Changelog**: https://github.com/fern-api/fern/compare/0.19.23...0.19.24-rc1"
    type: chore
  createdAt: '2024-03-29'
  irVersion: 37
  version: 0.19.24-rc1
- changelogEntry:
  - summary: "## What's Changed\r\n* chore(docs): alphabetize docs components in the\
      \ navigation sidebar by @abvthecity in https://github.com/fern-api/fern/pull/3278\r\
      \n* fix: generate examples for multipart-form by @abvthecity in https://github.com/fern-api/fern/pull/3253\r\
      \n\r\n\r\n**Full Changelog**: https://github.com/fern-api/fern/compare/0.19.23...0.19.24-rc0"
    type: chore
  createdAt: '2024-03-29'
  irVersion: 37
  version: 0.19.24-rc0
- changelogEntry:
  - summary: "## What's Changed\r\n* (chore): introduce  to plumb through display\
      \ name by @dsinghvi in https://github.com/fern-api/fern/pull/3290\r\n\r\n\r\n\
      **Full Changelog**: https://github.com/fern-api/fern/compare/0.19.22...0.19.23"
    type: chore
  createdAt: '2024-03-29'
  irVersion: 37
  version: 0.19.23
- changelogEntry:
  - summary: "## What's Changed\r\n* (fix): use display names for services by @dsinghvi\
      \ in https://github.com/fern-api/fern/pull/3289\r\n\r\n\r\n**Full Changelog**:\
      \ https://github.com/fern-api/fern/compare/0.19.21...0.19.22"
    type: chore
  createdAt: '2024-03-28'
  irVersion: 37
  version: 0.19.22
- changelogEntry:
  - summary: "## What's Changed\r\n* feat: API navigation overrides by @abvthecity\
      \ in https://github.com/fern-api/fern/pull/3205\r\n\r\n\r\n**Full Changelog**:\
      \ https://github.com/fern-api/fern/compare/0.19.20...0.19.21"
    type: chore
  createdAt: '2024-03-28'
  irVersion: 37
  version: 0.19.21
- changelogEntry:
  - summary: "## What's Changed\r\n* improvement, python: add __version__ variable\
      \ by @armandobelardo in https://github.com/fern-api/fern/pull/3262\r\n* (docs):\
      \ update fern cli commands docs by @minaelee in https://github.com/fern-api/fern/pull/3215\r\
      \n* build(deps-dev): bump eslint-plugin-react from 7.31.10 to 7.34.1 by @dependabot\
      \ in https://github.com/fern-api/fern/pull/3264\r\n* build(deps): bump github.com/fern-api/generator-exec-go\
      \ from 0.0.679 to 0.0.694 in /generators/go by @dependabot in https://github.com/fern-api/fern/pull/3263\r\
      \n* (docs): add requirements and installation instructions to fern CLI overview\
      \ by @minaelee in https://github.com/fern-api/fern/pull/3269\r\n* (docs): preface\
      \ all internal links with learn/ by @minaelee in https://github.com/fern-api/fern/pull/3270\r\
      \n* build(deps): bump tar and @types/tar by @dependabot in https://github.com/fern-api/fern/pull/3266\r\
      \n* build(deps-dev): bump sass from 1.71.0 to 1.72.0 by @dependabot in https://github.com/fern-api/fern/pull/3265\r\
      \n* (fix): resolve fern check failures due to invalid enum name overrides and\
      \ complex query params by @omarrida in https://github.com/fern-api/fern/pull/3268\r\
      \n* (docs): additional internal link updates by @minaelee in https://github.com/fern-api/fern/pull/3275\r\
      \n* build(deps): bump express from 4.18.2 to 4.19.2 by @dependabot in https://github.com/fern-api/fern/pull/3271\r\
      \n* (docs): start react components docs by @minaelee in https://github.com/fern-api/fern/pull/3276\r\
      \n* (docs): run vale linter on PR to fern/docs/pages/ by @minaelee in https://github.com/fern-api/fern/pull/3274\r\
      \n* fix: make map mutable for adding environment variables by @armandobelardo\
      \ in https://github.com/fern-api/fern/pull/3280\r\n* improvement: default literal\
      \ values for unions by @armandobelardo in https://github.com/fern-api/fern/pull/3283\r\
      \n* (fix): Maps are complex query params by @amckinney in https://github.com/fern-api/fern/pull/3285\r\
      \n\r\n\r\n**Full Changelog**: https://github.com/fern-api/fern/compare/0.19.19...0.19.20"
    type: chore
  createdAt: '2024-03-27'
  irVersion: 37
  version: 0.19.20
- changelogEntry:
  - summary: "## What's Changed\r\n* (fix): docs for `optionalImplementation` use\
      \ the right key by @dsinghvi in https://github.com/fern-api/fern/pull/3254\r\
      \n* (fix): support schema references in OpenAPI that aren't just Schema Ids\
      \ by @omarrida in https://github.com/fern-api/fern/pull/3259\r\n\r\n\r\n**Full\
      \ Changelog**: https://github.com/fern-api/fern/compare/0.19.18...0.19.19"
    type: chore
  createdAt: '2024-03-25'
  irVersion: 37
  version: 0.19.19
- changelogEntry:
  - summary: "## What's Changed\r\n* fix: update python defaults to be the user provided\
      \ number and not th\u2026 by @armandobelardo in https://github.com/fern-api/fern/pull/3248\r\
      \n* fix depth check to prevent max call stack exceeded issue by @omarrida in\
      \ https://github.com/fern-api/fern/pull/3247\r\n\r\n\r\n**Full Changelog**:\
      \ https://github.com/fern-api/fern/compare/0.19.17...0.19.18"
    type: chore
  createdAt: '2024-03-23'
  irVersion: 37
  version: 0.19.18
- changelogEntry:
  - summary: "## What's Changed\r\n* (fix): fix typo in writing license by @armandobelardo\
      \ in https://github.com/fern-api/fern/pull/3245\r\n* (internal): consolidate\
      \ GeneratorNotificationService implementations by @omarrida in https://github.com/fern-api/fern/pull/3235\r\
      \n* (feature): merge x-codeSamples with x-fern-examples by @abvthecity in https://github.com/fern-api/fern/pull/3246\r\
      \n\r\n\r\n**Full Changelog**: https://github.com/fern-api/fern/compare/0.19.16...0.19.17"
    type: chore
  createdAt: '2024-03-22'
  irVersion: 37
  version: 0.19.17
- changelogEntry:
  - summary: "## What's Changed\r\n* (docs): document full slug override in front\
      \ matter by @minaelee in https://github.com/fern-api/fern/pull/3219\r\n* fix:\
      \ create a pom config for publishing by @armandobelardo in https://github.com/fern-api/fern/pull/3243\r\
      \n* \U0001F926: update final sonatype reference to allow staging url by @armandobelardo\
      \ in https://github.com/fern-api/fern/pull/3244\r\n\r\n\r\n**Full Changelog**:\
      \ https://github.com/fern-api/fern/compare/0.19.16-rc0...0.19.16"
    type: chore
  createdAt: '2024-03-21'
  irVersion: 37
  version: 0.19.16
- changelogEntry:
  - summary: "## What's Changed\r\n* fix, java: make gpg publish script executable\
      \ by @armandobelardo in https://github.com/fern-api/fern/pull/3236\r\n* (docs):\
      \ update links due to recent docs changes by @minaelee in https://github.com/fern-api/fern/pull/3233\r\
      \n* fix: java publishing - wrap the multiline secret in quotes to perserv\u2026\
      \ by @armandobelardo in https://github.com/fern-api/fern/pull/3239\r\n* fix:\
      \ update to the staging sonatype url for signing by @armandobelardo in https://github.com/fern-api/fern/pull/3240\r\
      \n* fix: update java registry in cli too by @armandobelardo in https://github.com/fern-api/fern/pull/3242\r\
      \n\r\n\r\n**Full Changelog**: https://github.com/fern-api/fern/compare/0.19.14...0.19.15"
    type: chore
  createdAt: '2024-03-21'
  irVersion: 37
  version: 0.19.15
- changelogEntry:
  - summary: "## What's Changed\r\n* (feature): sdk endpoint by @dsinghvi in https://github.com/fern-api/fern/pull/3197\r\
      \n* feat: add in gpg signing for gradle publish by @armandobelardo in https://github.com/fern-api/fern/pull/3195\r\
      \n* FER-970: Improve performance in by reducing reliance on async behavior and\
      \ lazy dynamic imports by @omarrida in https://github.com/fern-api/fern/pull/3206\r\
      \n* (fix): ts sdk doesn't support response property by @dsinghvi in https://github.com/fern-api/fern/pull/3208\r\
      \n* (internal): `seed` runs whenever `seed.yml` config changes by @dsinghvi\
      \ in https://github.com/fern-api/fern/pull/3209\r\n* fix: fullSlug implementation\
      \ uses the wrong filepath structure by @abvthecity in https://github.com/fern-api/fern/pull/3210\r\
      \n* (docs): remove $ sign from bash codeblocks content by @minaelee in https://github.com/fern-api/fern/pull/3194\r\
      \n* add background-image docs by @minaelee in https://github.com/fern-api/fern/pull/3211\r\
      \n* build(deps-dev): bump @ts-morph/common from 0.21.0 to 0.23.0 by @dependabot\
      \ in https://github.com/fern-api/fern/pull/3202\r\n* build(deps-dev): bump eslint-plugin-tailwindcss\
      \ from 3.14.2 to 3.15.1 by @dependabot in https://github.com/fern-api/fern/pull/3201\r\
      \n* build(deps): bump github.com/fern-api/generator-exec-go from 0.0.622 to\
      \ 0.0.679 in /generators/go by @dependabot in https://github.com/fern-api/fern/pull/3199\r\
      \n* (feat): set `ir-version` override when running generators by @dsinghvi in\
      \ https://github.com/fern-api/fern/pull/3212\r\n* bump fern version by @minaelee\
      \ in https://github.com/fern-api/fern/pull/3214\r\n* improvement: allow ruby\
      \ and python to take in byte streams by @armandobelardo in https://github.com/fern-api/fern/pull/3207\r\
      \n* improvement: use AnyStr to keep intellisense for enums but allow forw\u2026\
      \ by @armandobelardo in https://github.com/fern-api/fern/pull/3216\r\n* (fix):\
      \ Handle optional multipart references by @amckinney in https://github.com/fern-api/fern/pull/3218\r\
      \n* (fix): update generator config deserialization logic in OpenAPI generator\
      \ by @omarrida in https://github.com/fern-api/fern/pull/3224\r\n* (internal):\
      \ document syntax highlighting by @abvthecity in https://github.com/fern-api/fern/pull/3220\r\
      \n* (chore): Simplify heading for `max height` in a code block by @dsinghvi\
      \ in https://github.com/fern-api/fern/pull/3225\r\n* (chore): rename `syntax\
      \ highlighting` to `code snippets` by @dsinghvi in https://github.com/fern-api/fern/pull/3226\r\
      \n* (docs): move `searchbar` to top to create more space by @dsinghvi in https://github.com/fern-api/fern/pull/3227\r\
      \n* fix: add signature to the local zod schema as well by @armandobelardo in\
      \ https://github.com/fern-api/fern/pull/3228\r\n\r\n## New Contributors\r\n\
      * @omarrida made their first contribution in https://github.com/fern-api/fern/pull/3206\r\
      \n\r\n**Full Changelog**: https://github.com/fern-api/fern/compare/0.19.13...0.19.14-rc3"
    type: chore
  createdAt: '2024-03-21'
  irVersion: 37
  version: 0.19.14
- changelogEntry:
  - summary: "## What's Changed\r\n* (feature): sdk endpoint by @dsinghvi in https://github.com/fern-api/fern/pull/3197\r\
      \n* feat: add in gpg signing for gradle publish by @armandobelardo in https://github.com/fern-api/fern/pull/3195\r\
      \n* FER-970: Improve performance in by reducing reliance on async behavior and\
      \ lazy dynamic imports by @omarrida in https://github.com/fern-api/fern/pull/3206\r\
      \n* (fix): ts sdk doesn't support response property by @dsinghvi in https://github.com/fern-api/fern/pull/3208\r\
      \n* (internal): `seed` runs whenever `seed.yml` config changes by @dsinghvi\
      \ in https://github.com/fern-api/fern/pull/3209\r\n* fix: fullSlug implementation\
      \ uses the wrong filepath structure by @abvthecity in https://github.com/fern-api/fern/pull/3210\r\
      \n* (docs): remove $ sign from bash codeblocks content by @minaelee in https://github.com/fern-api/fern/pull/3194\r\
      \n* add background-image docs by @minaelee in https://github.com/fern-api/fern/pull/3211\r\
      \n* build(deps-dev): bump @ts-morph/common from 0.21.0 to 0.23.0 by @dependabot\
      \ in https://github.com/fern-api/fern/pull/3202\r\n* build(deps-dev): bump eslint-plugin-tailwindcss\
      \ from 3.14.2 to 3.15.1 by @dependabot in https://github.com/fern-api/fern/pull/3201\r\
      \n* build(deps): bump github.com/fern-api/generator-exec-go from 0.0.622 to\
      \ 0.0.679 in /generators/go by @dependabot in https://github.com/fern-api/fern/pull/3199\r\
      \n\r\n## New Contributors\r\n* @omarrida made their first contribution in https://github.com/fern-api/fern/pull/3206\r\
      \n\r\n**Full Changelog**: https://github.com/fern-api/fern/compare/0.19.13...0.19.14-rc0"
    type: chore
  createdAt: '2024-03-19'
  irVersion: 37
  version: 0.19.14-rc0
- changelogEntry:
  - summary: "## What's Changed\r\n* fix: tab slug override should be passed to FDR\
      \ by @abvthecity in https://github.com/fern-api/fern/pull/3198\r\n* fix: python\
      \ retry wrapper leverages the right types by @armandobelardo in https://github.com/fern-api/fern/pull/3204\r\
      \n\r\n\r\n**Full Changelog**: https://github.com/fern-api/fern/compare/0.19.12...0.19.13"
    type: chore
  createdAt: '2024-03-18'
  irVersion: 37
  version: 0.19.13
- changelogEntry:
  - summary: "## What's Changed\r\n* (fix): unit tests for python now run successfully\
      \ by @armandobelardo in https://github.com/fern-api/fern/pull/3187\r\n* (improvement):\
      \ allow x-fern-sdk-group-name to be a list by @mscolnick in https://github.com/fern-api/fern/pull/3196\r\
      \n\r\n\r\n**Full Changelog**: https://github.com/fern-api/fern/compare/0.19.11...0.19.12"
    type: chore
  createdAt: '2024-03-18'
  irVersion: 37
  version: 0.19.12
- changelogEntry:
  - summary: "## What's Changed\r\n* chore: bump versions of public python sdk to\
      \ produce unit tests by @armandobelardo in https://github.com/fern-api/fern/pull/3179\r\
      \n* fix: small fix for python sdk gen by @armandobelardo in https://github.com/fern-api/fern/pull/3181\r\
      \n* chore: remove webpack from ts generators by @mscolnick in https://github.com/fern-api/fern/pull/3180\r\
      \n* build(deps): bump follow-redirects from 1.15.5 to 1.15.6 by @dependabot\
      \ in https://github.com/fern-api/fern/pull/3178\r\n* fix: Fix code-samples deserialization\
      \ from openapi-overrides.yml by @mscolnick in https://github.com/fern-api/fern/pull/3170\r\
      \n\r\n\r\n**Full Changelog**: https://github.com/fern-api/fern/compare/0.19.10...0.19.11"
    type: chore
  createdAt: '2024-03-15'
  irVersion: 37
  version: 0.19.11
- changelogEntry:
  - summary: "## What's Changed\r\n* fix: add in envvar scanning for more than bearer\
      \ auth by @armandobelardo in https://github.com/fern-api/fern/pull/3176\r\n\
      * fixing unit tests by @armandobelardo in https://github.com/fern-api/fern/pull/3168\r\
      \n\r\n\r\n**Full Changelog**: https://github.com/fern-api/fern/compare/0.19.9...0.19.10"
    type: chore
  createdAt: '2024-03-15'
  irVersion: 37
  version: 0.19.10
- changelogEntry:
  - summary: "## What's Changed\r\n* (fix): make sure that deep object query params\
      \ are reverse migrated t\u2026 by @dsinghvi in https://github.com/fern-api/fern/pull/3172\r\
      \n\r\n\r\n**Full Changelog**: https://github.com/fern-api/fern/compare/0.19.8...0.19.9"
    type: chore
  createdAt: '2024-03-13'
  irVersion: 37
  version: 0.19.9
- changelogEntry:
  - summary: "## What's Changed\r\n* fix: run seed for ruby-seed by @armandobelardo\
      \ in https://github.com/fern-api/fern/pull/3167\r\n* (fix): getReferencedMarkdownFiles\
      \ should ignore http/https links by @abvthecity in https://github.com/fern-api/fern/pull/3169\r\
      \n\r\n\r\n**Full Changelog**: https://github.com/fern-api/fern/compare/0.19.7...0.19.8"
    type: chore
  createdAt: '2024-03-13'
  irVersion: 37
  version: 0.19.8
- changelogEntry:
  - summary: "## What's Changed\r\n* feat: init c# playground by @armandobelardo in\
      \ https://github.com/fern-api/fern/pull/3142\r\n* build(deps-dev): bump eslint-plugin-tailwindcss\
      \ from 3.13.0 to 3.13.1 by @dependabot in https://github.com/fern-api/fern/pull/2946\r\
      \n* (chore): consolidate configuration into single package by @dsinghvi in https://github.com/fern-api/fern/pull/3141\r\
      \n* (feature): fern check catches invalid mdx files in docs by @dsinghvi in\
      \ https://github.com/fern-api/fern/pull/3145\r\n* (feature): convert markdown\
      \ references to slug if possible by @dsinghvi in https://github.com/fern-api/fern/pull/3146\r\
      \n* fix: do not add auto-example if one exists by @armandobelardo in https://github.com/fern-api/fern/pull/3147\r\
      \n* (fix): migration depends on published coordinate by @dsinghvi in https://github.com/fern-api/fern/pull/3143\r\
      \n* import float as unknown from openapi spec by @buie in https://github.com/fern-api/fern/pull/3144\r\
      \n* chore: add polling to feature spec by @armandobelardo in https://github.com/fern-api/fern/pull/3068\r\
      \n* build(deps): bump golang.org/x/tools from 0.18.0 to 0.19.0 in /generators/go\
      \ by @dependabot in https://github.com/fern-api/fern/pull/3151\r\n* build(deps):\
      \ bump github.com/fern-api/generator-exec-go from 0.0.609 to 0.0.622 in /generators/go\
      \ by @dependabot in https://github.com/fern-api/fern/pull/3150\r\n* (feature):\
      \ implement fileUpload and bytes type conversion to FDR by @abvthecity in https://github.com/fern-api/fern/pull/3158\r\
      \n* feat, python: add snippet-based testing to Python SDKs by @armandobelardo\
      \ in https://github.com/fern-api/fern/pull/3102\r\n* (fix): enable SSO on preview\
      \ URLs by @abvthecity in https://github.com/fern-api/fern/pull/3160\r\n* (fix):\
      \ Go snippets handle unknown examples by @amckinney in https://github.com/fern-api/fern/pull/3163\r\
      \n* (fix): update IR migration gates for Python SDK by @dsinghvi in https://github.com/fern-api/fern/pull/3164\r\
      \n\r\n## New Contributors\r\n* @buie made their first contribution in https://github.com/fern-api/fern/pull/3144\r\
      \n\r\n**Full Changelog**: https://github.com/fern-api/fern/compare/0.19.6...0.19.7-rc0"
    type: chore
  createdAt: '2024-03-13'
  irVersion: 37
  version: 0.19.7
- changelogEntry:
  - summary: "## What's Changed\r\n* (fix): parse frontmatter before registering docs\
      \ by @dsinghvi in https://github.com/fern-api/fern/pull/3140\r\n\r\n\r\n**Full\
      \ Changelog**: https://github.com/fern-api/fern/compare/0.19.5...0.19.6"
    type: chore
  createdAt: '2024-03-10'
  irVersion: 37
  version: 0.19.6
- changelogEntry:
  - summary: "## What's Changed\r\n* (feat, cli): add autogenerated examples for the\
      \ fern definition by @armandobelardo in https://github.com/fern-api/fern/pull/3114\r\
      \n* (fix, cli): don't require a schema to exist under `application/octet-stream`\
      \ by @armandobelardo in https://github.com/fern-api/fern/pull/3137\r\n\r\n\r\
      \n**Full Changelog**: https://github.com/fern-api/fern/compare/0.19.4...0.19.5"
    type: chore
  createdAt: '2024-03-10'
  irVersion: 37
  version: 0.19.5
- changelogEntry:
  - summary: "## What's Changed\r\n* feat, python: allow extra fields not specified\
      \ in model to come through by @armandobelardo in https://github.com/fern-api/fern/pull/3131\r\
      \n* (fix): `x-fern-streaming` wont duplicate referenced requests causing collision\
      \ by @dsinghvi in https://github.com/fern-api/fern/pull/3136\r\n\r\n\r\n**Full\
      \ Changelog**: https://github.com/fern-api/fern/compare/0.19.3...0.19.4"
    type: chore
  createdAt: '2024-03-09'
  irVersion: 36
  version: 0.19.4
- changelogEntry:
  - summary: "## What's Changed\r\n* (fix, typescript): SDK generator appropriately\
      \ imports `node-fetch` by @dsinghvi in https://github.com/fern-api/fern/pull/3130\r\
      \n* fix: accent-primary regression (and move color validation to fern check)\
      \ by @abvthecity in https://github.com/fern-api/fern/pull/3132\r\n\r\n\r\n**Full\
      \ Changelog**: https://github.com/fern-api/fern/compare/0.19.2...0.19.3"
    type: chore
  createdAt: '2024-03-08'
  irVersion: 36
  version: 0.19.3
- changelogEntry:
  - summary: "## What's Changed\r\n* (fix): OpenAPI importer reads `deprecated: true`\
      \ on operation objects by @dsinghvi in https://github.com/fern-api/fern/pull/3129\r\
      \n\r\n\r\n**Full Changelog**: https://github.com/fern-api/fern/compare/0.19.1...0.19.2"
    type: chore
  createdAt: '2024-03-08'
  irVersion: 36
  version: 0.19.2
- changelogEntry:
  - summary: "## What's Changed\r\n* (fix): detect file object in OpenAPI and ignore\
      \ content type by @dsinghvi in https://github.com/fern-api/fern/pull/3128\r\n\
      \r\n\r\n**Full Changelog**: https://github.com/fern-api/fern/compare/0.19.0...0.19.1"
    type: chore
  createdAt: '2024-03-08'
  irVersion: 36
  version: 0.19.1
- changelogEntry:
  - summary: "## What's Changed\r\n* (fix, typescript): serialize optional deep object\
      \ query params correctly in the TypeScript SDK  by @dsinghvi in https://github.com/fern-api/fern/pull/3071\r\
      \n* fix, ruby: Ensure the name passed into the `X-Fern-SDK-Name` header is the\
      \ name of the gem, not the client class by @armandobelardo in https://github.com/fern-api/fern/pull/3073\r\
      \n* (fix, typescript): sdk code snippets dont render empty dicts for parameters\
      \ with default values by @dsinghvi in https://github.com/fern-api/fern/pull/3074\r\
      \n* (chore): Refactor Pagination IR to support offset by @amckinney in https://github.com/fern-api/fern/pull/3072\r\
      \n* (chore, internal): move `docs-config` to use local typescript sdk gen by\
      \ @abvthecity in https://github.com/fern-api/fern/pull/3047\r\n* (feature, beta):\
      \ support reading `changelog` dir from api directory by @dsinghvi in https://github.com/fern-api/fern/pull/3075\r\
      \n* docs: multiple site layout and page updates by @minaelee in https://github.com/fern-api/fern/pull/3052\r\
      \n* docs: overview diagram newer version by @dannysheridan in https://github.com/fern-api/fern/pull/3076\r\
      \n* docs: use new overview diagram image  by @dannysheridan in https://github.com/fern-api/fern/pull/3077\r\
      \n* docs: add info on new icon component by @minaelee in https://github.com/fern-api/fern/pull/3079\r\
      \n* docs: update availability documentation by @minaelee in https://github.com/fern-api/fern/pull/3078\r\
      \n* (feature): leverage OpenAPI extension `x-tags` for schemas by @dsinghvi\
      \ in https://github.com/fern-api/fern/pull/3081\r\n* fix: make express generator\
      \ respect it's version while publishing by @armandobelardo in https://github.com/fern-api/fern/pull/3084\r\
      \n* fix, nit: update the name of the GH workflow step to match by @armandobelardo\
      \ in https://github.com/fern-api/fern/pull/3085\r\n* fix: address recursive\
      \ loop in example gen with a max depth and lookback by @armandobelardo in https://github.com/fern-api/fern/pull/3086\r\
      \n* (internal): stop running eslint by @dsinghvi in https://github.com/fern-api/fern/pull/3087\r\
      \n* (chore): upgrade mrlint and reenable eslint by @dsinghvi in https://github.com/fern-api/fern/pull/3088\r\
      \n* fix: add missing ruby dependencies to ensure rubocop can install by @armandobelardo\
      \ in https://github.com/fern-api/fern/pull/3090\r\n* fix, ts: leverage the full\
      \ package path for `reference.md` by @armandobelardo in https://github.com/fern-api/fern/pull/3083\r\
      \n* (feature): Add option to disable OpenAPI example generation by @amckinney\
      \ in https://github.com/fern-api/fern/pull/3091\r\n* (ts, feature): introduce\
      \ custom config for `tolerateRepublish` to re publish npm versions by @dsinghvi\
      \ in https://github.com/fern-api/fern/pull/3093\r\n* improvement, python: swap\
      \ to literals instead of enums by @armandobelardo in https://github.com/fern-api/fern/pull/3082\r\
      \n* docs: add new sdks quickstarts and update docs.yml by @minaelee in https://github.com/fern-api/fern/pull/3095\r\
      \n* docs: update feb 2024 changelog by @minaelee in https://github.com/fern-api/fern/pull/3092\r\
      \n* (fix): republish python seed container by @dsinghvi in https://github.com/fern-api/fern/pull/3098\r\
      \n* (fix): support generating correct code snippets when extending base client\
      \ in python by @dsinghvi in https://github.com/fern-api/fern/pull/3097\r\n*\
      \ (fix): Importer handles adding imports from api.yml  by @dsinghvi in https://github.com/fern-api/fern/pull/3100\r\
      \n* fix: build seed docker multiplatform by @armandobelardo in https://github.com/fern-api/fern/pull/3099\r\
      \n* (feature): allow overriding type for global headers by @dsinghvi in https://github.com/fern-api/fern/pull/3101\r\
      \n* feat, python: add in max_retries with exponential backoff by @armandobelardo\
      \ in https://github.com/fern-api/fern/pull/3096\r\n* fix, python: use docstrings\
      \ instead of descriptions by @armandobelardo in https://github.com/fern-api/fern/pull/3108\r\
      \n* chore: cache docker builds in github actions by @mscolnick in https://github.com/fern-api/fern/pull/3104\r\
      \n* chore: migrate to Vitest by @mscolnick in https://github.com/fern-api/fern/pull/3103\r\
      \n* (feature): Go supports simpler unions by @amckinney in https://github.com/fern-api/fern/pull/3111\r\
      \n* fix: strip trailing slash from environments list by @abvthecity in https://github.com/fern-api/fern/pull/3109\r\
      \n* chore: stop checking equality when merging files by @armandobelardo in https://github.com/fern-api/fern/pull/3112\r\
      \n* improvement: add additional reserved words to python by @armandobelardo\
      \ in https://github.com/fern-api/fern/pull/3116\r\n* docs: add titles and descs\
      \ by @minaelee in https://github.com/fern-api/fern/pull/3113\r\n* Revert \"\
      chore: migrate to Vitest\" by @dsinghvi in https://github.com/fern-api/fern/pull/3118\r\
      \n* (chore): fix our tests by @dsinghvi in https://github.com/fern-api/fern/pull/3119\r\
      \n* (fix): `fern generate --docs` doesn't reupload duplicate files preventing\
      \ 503s by @dsinghvi in https://github.com/fern-api/fern/pull/3120\r\n* (feature):\
      \ introduce more layout options for docs configuration by @abvthecity in https://github.com/fern-api/fern/pull/3115\r\
      \n* docs: update components docs by @minaelee in https://github.com/fern-api/fern/pull/3117\r\
      \n* (beta): introduce new api configuration in generators.yml by @dsinghvi in\
      \ https://github.com/fern-api/fern/pull/3121\r\n* (fix): `mergeWith` actually\
      \ merges with incoming spec by @dsinghvi in https://github.com/fern-api/fern/pull/3124\r\
      \n* build(deps): bump jose from 4.11.2 to 4.15.5 by @dependabot in https://github.com/fern-api/fern/pull/3123\r\
      \n\r\n## New Contributors\r\n* @mscolnick made their first contribution in https://github.com/fern-api/fern/pull/3104\r\
      \n\r\n**Full Changelog**: https://github.com/fern-api/fern/compare/0.18.5...0.19.0"
    type: chore
  createdAt: '2024-03-07'
  irVersion: 36
  version: 0.19.0
- changelogEntry:
  - summary: "## What's Changed\r\n* (fix): `mergeWith` actually merges with incoming\
      \ spec by @dsinghvi in https://github.com/fern-api/fern/pull/3124\r\n\r\n\r\n\
      **Full Changelog**: https://github.com/fern-api/fern/compare/0.19.0-rc8...0.19.0-rc9"
    type: chore
  createdAt: '2024-03-07'
  irVersion: 36
  version: 0.19.0-rc9
- changelogEntry:
  - summary: "## What's Changed\r\n* (improvement, python): add additional reserved\
      \ words to python by @armandobelardo in https://github.com/fern-api/fern/pull/3116\r\
      \n* (chore): fix our tests by @dsinghvi in https://github.com/fern-api/fern/pull/3119\r\
      \n* (fix): `fern generate --docs` doesn't reupload duplicate files preventing\
      \ 503s by @dsinghvi in https://github.com/fern-api/fern/pull/3120\r\n* (feature):\
      \ introduce more layout options for docs configuration by @abvthecity in https://github.com/fern-api/fern/pull/3115\r\
      \n* (beta): introduce new api configuration in generators.yml by @dsinghvi in\
      \ https://github.com/fern-api/fern/pull/3121\r\n\r\n\r\n**Full Changelog**:\
      \ https://github.com/fern-api/fern/compare/0.19.0-rc7...0.19.0-rc8"
    type: chore
  createdAt: '2024-03-07'
  irVersion: 36
  version: 0.19.0-rc8
- changelogEntry:
  - summary: "## What's Changed\r\n* chore: stop checking equality when merging files\
      \ by @armandobelardo in https://github.com/fern-api/fern/pull/3112\r\n\r\n\r\
      \n**Full Changelog**: https://github.com/fern-api/fern/compare/0.19.0-rc6...0.19.0-rc7"
    type: chore
  createdAt: '2024-03-05'
  irVersion: 36
  version: 0.19.0-rc7
- changelogEntry:
  - summary: "## What's Changed\r\n* (fix, python): use docstrings instead of descriptions\
      \ by @armandobelardo in https://github.com/fern-api/fern/pull/3108\r\n* (feature,\
      \ go): Supports simpler unions by @amckinney in https://github.com/fern-api/fern/pull/3111\r\
      \n* (fix, cli): strip trailing slash from environments list by @abvthecity in\
      \ https://github.com/fern-api/fern/pull/3109\r\n* (feature): allow overriding\
      \ type for global headers by @dsinghvi in https://github.com/fern-api/fern/pull/3101\r\
      \n* (feat, python): add in max_retries with exponential backoff by @armandobelardo\
      \ in https://github.com/fern-api/fern/pull/3096\r\n* (ts, feature): introduce\
      \ custom config for `tolerateRepublish` to re publish npm versions by @dsinghvi\
      \ in https://github.com/fern-api/fern/pull/3093\r\n* (improvement, python):\
      \ swap to literals instead of enums by @armandobelardo in https://github.com/fern-api/fern/pull/3082\r\
      \n* (fix, python): support generating correct code snippets when extending base\
      \ client in python by @dsinghvi in https://github.com/fern-api/fern/pull/3097\r\
      \n* (fix): Importer handles adding imports from api.yml  by @dsinghvi in https://github.com/fern-api/fern/pull/3100\r\
      \n* (fix, ruby): add missing ruby dependencies to ensure rubocop can install\
      \ by @armandobelardo in https://github.com/fern-api/fern/pull/3090\r\n* (fix,\
      \ ts): leverage the full package path for `reference.md` by @armandobelardo\
      \ in https://github.com/fern-api/fern/pull/3083\r\n* (feature): Add option to\
      \ disable OpenAPI example generation by @amckinney in https://github.com/fern-api/fern/pull/3091\r\
      \n* (feature): leverage OpenAPI extension `x-tags` for schemas by @dsinghvi\
      \ in https://github.com/fern-api/fern/pull/3081\r\n* (fix, typescript): serialize\
      \ optional deep object query params correctly in the TypeScript SDK  by @dsinghvi\
      \ in https://github.com/fern-api/fern/pull/3071\r\n* (fix, ruby): Ensure the\
      \ name passed into the `X-Fern-SDK-Name` header is the name of the gem, not\
      \ the client class by @armandobelardo in https://github.com/fern-api/fern/pull/3073\r\
      \n* (fix, typescript): sdk code snippets dont render empty dicts for parameters\
      \ with default values by @dsinghvi in https://github.com/fern-api/fern/pull/3074\r\
      \n* (chore): Refactor Pagination IR to support offset by @amckinney in https://github.com/fern-api/fern/pull/3072\r\
      \n* (chore, internal): move `docs-config` to use local typescript sdk gen by\
      \ @abvthecity in https://github.com/fern-api/fern/pull/3047\r\n* (feature, beta):\
      \ support reading `changelog` dir from api directory by @dsinghvi in https://github.com/fern-api/fern/pull/3075\r\
      \n* (fix, express): make express generator respect it's version while publishing\
      \ by @armandobelardo in https://github.com/fern-api/fern/pull/3084\r\n* (fix):\
      \ address recursive loop in example gen with a max depth and lookback by @armandobelardo\
      \ in https://github.com/fern-api/fern/pull/3086\r\n\r\n\r\n**Full Changelog**:\
      \ https://github.com/fern-api/fern/compare/0.19.0-rc3...0.18.5\r\n\r\n\r\n**Full\
      \ Changelog**: https://github.com/fern-api/fern/compare/0.19.0-rc4...0.19.0-rc5\r\
      \n\r\n## New Contributors\r\n* @mscolnick made their first contribution in https://github.com/fern-api/fern/pull/3104\r\
      \n\r\n**Full Changelog**: https://github.com/fern-api/fern/compare/0.19.0-rc5...0.19.0-rc6"
    type: chore
  createdAt: '2024-03-05'
  irVersion: 36
  version: 0.19.0-rc6
- changelogEntry:
  - summary: "## What's Changed\r\n* (chore, go): Release fern-go-sdk 0.17.0 by @amckinney\
      \ in https://github.com/fern-api/fern/pull/3066\r\n* (feature, go): supports\
      \ multiple files in upload by @amckinney in https://github.com/fern-api/fern/pull/3070\r\
      \n* (feature, ts): deep object query parameter serialization  by @dsinghvi in\
      \ https://github.com/fern-api/fern/pull/3060\r\n* (chore): CLI supports providing\
      \ IR v33 to TypeScript generators  by @dsinghvi in https://github.com/fern-api/fern/pull/3060\r\
      \n\r\n\r\n**Full Changelog**: https://github.com/fern-api/fern/compare/0.18.4...0.18.5"
    type: chore
  createdAt: '2024-02-27'
  irVersion: 36
  version: 0.18.5
- changelogEntry:
  - summary: "## What's Changed\r\n* (fix): OpenAPI/AsyncAPI importer handles invalid\
      \ datetime examples by @dsinghvi in https://github.com/fern-api/fern/pull/3056\r\
      \n* (fix): ensure we apply audience-based filtering to examples as well by @armandobelardo\
      \ in https://github.com/fern-api/fern/pull/3043\r\n* (feat, fern): allow headers\
      \ to specify their envvar as well by @armandobelardo in https://github.com/fern-api/fern/pull/3061\r\
      \n* (feat, python): support envvar scanning for headers by @armandobelardo in\
      \ https://github.com/fern-api/fern/pull/3064\r\n\r\n## New Contributors\r\n\
      * @Danwakeem made their first contribution in https://github.com/fern-api/fern/pull/3057\r\
      \n\r\n**Full Changelog**: https://github.com/fern-api/fern/compare/0.18.3...0.18.4"
    type: chore
  createdAt: '2024-02-26'
  irVersion: 36
  version: 0.18.4
- changelogEntry:
  - summary: "## What's Changed\r\n*  (fix, java): leverage callTimeout instead of\
      \ readTimeout for RequestOptions timeout configuration by @armandobelardo in\
      \ https://github.com/fern-api/fern/pull/3031\r\n* (fix, java): Address NPE for\
      \ RequestOptions with new timeout feature by @armandobelardo in https://github.com/fern-api/fern/pull/3053\r\
      \n* (fix, go): Snippets for optional primitive aliases are accurate by @amckinney\
      \ in https://github.com/fern-api/fern/pull/3050\r\n* (fix, python): move from\
      \ lists to sequences when using lists in function signatures by @armandobelardo\
      \ in https://github.com/fern-api/fern/pull/3040\r\n* (fix, java) Use safe name\
      \ to generate discriminator wrapper class by @kikones34 in https://github.com/fern-api/fern/pull/2961\r\
      \n* (fix, python): just use jsonable_encoder and remove .value from enum references\
      \ by @armandobelardo in https://github.com/fern-api/fern/pull/3044\r\n* (fix,\
      \ python): fix envvars scanning by updating the ApiError usage by @armandobelardo\
      \ in https://github.com/fern-api/fern/pull/3046\r\n* (feature): OpenAPI importer\
      \ attempts to use tag order to render endpoints if possible by @dsinghvi in\
      \ https://github.com/fern-##\r\n* (improvement, python): make optional fields\
      \ not required by default by @armandobelardo in https://github.com/fern-api/fern/pull/3041\r\
      \n* (feature): Add pagination (IRv35) by @amckinney in https://github.com/fern-api/fern/pull/2985\r\
      \n* (feature): support asyncapi examples via `x-fern-examples` by @dsinghvi\
      \ in https://github.com/fern-api/fern/pull/3042\r\n* (feature): generate default\
      \ examples for WebSocket Sessions by @dsinghvi in https://github.com/fern-api/fern/pull/3039\r\
      \n* (fix): fern check no longer throws when an undiscriminated union is a list\
      \ of primitives by @dsinghvi in https://github.com/fern-api/fern/pull/3055\r\
      \n\r\n\r\n**Full Changelog**: https://github.com/fern-api/fern/compare/0.18.2...0.18.3-rc0\r\
      \n\r\n## New Contributors\r\n* @kikones34 made their first contribution in https://github.com/fern-api/fern/pull/2961\r\
      \n\r\n**Full Changelog**: https://github.com/fern-api/fern/compare/0.18.3-rc1...0.18.3-rc2"
    type: chore
  createdAt: '2024-02-26'
  irVersion: 35
  version: 0.18.3
- changelogEntry:
  - summary: "## What's Changed\r\n* (feature, python): introduce feature flag to\
      \ simplify imports in python and remove the nested `resources` directory by\
      \ @dsinghvi in https://github.com/fern-api/fern/pull/3029\r\n* (chore, internal):\
      \ move `openapi-ir` to use local typescript sdk codegen by @dsinghvi in https://github.com/fern-api/fern/pull/3033\r\
      \n* (docs): external sidebar links, filled navbar button, tab slug overrides\
      \ by @abvthecity in https://github.com/fern-api/fern/pull/3034\r\n* (feature):\
      \ Add Go snippet generation by @amckinney in https://github.com/fern-api/fern/pull/3035\r\
      \n* (feature): Importer brings in Websocket Channels from `AsyncAPI`  by @dsinghvi\
      \ in https://github.com/fern-api/fern/pull/3037\r\n\r\n\r\n**Full Changelog**:\
      \ https://github.com/fern-api/fern/compare/0.18.1...0.18.2"
    type: chore
  createdAt: '2024-02-22'
  irVersion: 34
  version: 0.18.2
- changelogEntry:
  - summary: "## What's Changed\r\n* docs: define fern as a toolkit by @dannysheridan\
      \ in https://github.com/fern-api/fern/pull/2974\r\n* (feature): introduce websocket\
      \ channel into fern definition by @dsinghvi in https://github.com/fern-api/fern/pull/2975\r\
      \n* (fix): `fern write-overrides` uses summary to generate method name if no\
      \ operation id and tag are present by @dsinghvi in https://github.com/fern-api/fern/pull/2976\r\
      \n* (python, feat): add in request options to python by @armandobelardo in https://github.com/fern-api/fern/pull/2926\r\
      \n* (fix):  postman collection is published appropriately by @dsinghvi in https://github.com/fern-api/fern/pull/2978\r\
      \n* (internal): add websocket to IR by @dsinghvi in https://github.com/fern-api/fern/pull/2981\r\
      \n* (internal): register websocket schemas with fdr by @dsinghvi in https://github.com/fern-api/fern/pull/2983\r\
      \n* python, fix: revert regressions in writing circular references by @armandobelardo\
      \ in https://github.com/fern-api/fern/pull/2988\r\n* (typescript): always use\
      \ `node-fetch` when in Node.js by @dsinghvi in https://github.com/fern-api/fern/pull/2989\r\
      \n* (typescript): Fetcher supports sending bytes in request body in `0.11.4`\
      \ by @dsinghvi in https://github.com/fern-api/fern/pull/2991\r\n* (feature):\
      \ make sure casing overrides take affect by @dsinghvi in https://github.com/fern-api/fern/pull/2992\r\
      \n* (fix): IR generation respects casing overrides by @dsinghvi in https://github.com/fern-api/fern/pull/2994\r\
      \n* chore, ruby: release the ruby generators to include IR compatibility fix\
      \ by @armandobelardo in https://github.com/fern-api/fern/pull/2995\r\n* (fix):\
      \ `x-fern-webhook` respects sdk method and group name by @dsinghvi in https://github.com/fern-api/fern/pull/2996\r\
      \n* (feat, openapi): add global header aliasing by @armandobelardo in https://github.com/fern-api/fern/pull/2990\r\
      \n* feat, ts: add in a reference generator class by @armandobelardo in https://github.com/fern-api/fern/pull/2998\r\
      \n* improvement: tweaks to how we write references by @armandobelardo in https://github.com/fern-api/fern/pull/3001\r\
      \n* (feat, java): add timeout to request options by @armandobelardo in https://github.com/fern-api/fern/pull/2973\r\
      \n* chore: nest Go changelog within ./go/sdk by @dannysheridan in https://github.com/fern-api/fern/pull/3004\r\
      \n* docs: delete unused pages by @minaelee in https://github.com/fern-api/fern/pull/3008\r\
      \n* docs: fix broken link  by @minaelee in https://github.com/fern-api/fern/pull/3007\r\
      \n* (chore, internal): speed up seed tests by using custom runner by @dsinghvi\
      \ in https://github.com/fern-api/fern/pull/3005\r\n* (chore, internal): introduce\
      \ telemetry for seed CLI by @dsinghvi in https://github.com/fern-api/fern/pull/3009\r\
      \n* (fix): optional enum body parameters now pass check by @dsinghvi in https://github.com/fern-api/fern/pull/2914\r\
      \n* (fix, python): literals are properly accepted as `query`, `path`, `header`,\
      \ inlined body and referenced body parameters by @dsinghvi in https://github.com/fern-api/fern/pull/3012\r\
      \n* improvement: allow files to be arrays within the IR by @armandobelardo in\
      \ https://github.com/fern-api/fern/pull/2993\r\n* (fix, typescript): core.Stream\
      \ is browser compatible by @dsinghvi in https://github.com/fern-api/fern/pull/3017\r\
      \n* (chore, internal): setup browser playground for ts generator by @dsinghvi\
      \ in https://github.com/fern-api/fern/pull/3019\r\n* build(deps): bump golang.org/x/tools\
      \ from 0.17.0 to 0.18.0 in /generators/go by @dependabot in https://github.com/fern-api/fern/pull/3015\r\
      \n* (typescript, release): release browser compatible streaming in `0.11.5`\
      \ by @dsinghvi in https://github.com/fern-api/fern/pull/3022\r\n* (internal)\
      \ rename Websocket to WebSocket and bump fdr by @abvthecity in https://github.com/fern-api/fern/pull/3018\r\
      \n* feats, ruby: add in idempotency headers and improve enum and union implementations\
      \ by @armandobelardo in https://github.com/fern-api/fern/pull/3020\r\n* improvement,\
      \ python: update python file type to be more reflective or HTTPX types and allow\
      \ lists of files by @armandobelardo in https://github.com/fern-api/fern/pull/3010\r\
      \n* build(deps): bump axios from 0.27.2 to 0.28.0 by @dependabot in https://github.com/fern-api/fern/pull/3024\r\
      \n* fix: websocket inline jsonExample and ir-to-fdr path by @abvthecity in https://github.com/fern-api/fern/pull/3026\r\
      \n* improvement, seed: reduce size of seed containers and speed up python and\
      \ java tests by @armandobelardo in https://github.com/fern-api/fern/pull/3011\r\
      \n* feature, python: allow for users to define custom exports from __init__.py\
      \ by @armandobelardo in https://github.com/fern-api/fern/pull/3025\r\n* build(deps):\
      \ bump github.com/fern-api/generator-exec-go from 0.0.574 to 0.0.600 in /generators/go\
      \ by @dependabot in https://github.com/fern-api/fern/pull/3021\r\n* (java, fix):\
      \ file upload endpoints compile when determining mime type by @dsinghvi in https://github.com/fern-api/fern/pull/3027\r\
      \n* (fix): a single enum with x-fern-enum is not turned into a literal by @dsinghvi\
      \ in https://github.com/fern-api/fern/pull/3028\r\n\r\n\r\n**Full Changelog**:\
      \ https://github.com/fern-api/fern/compare/0.18.0...0.18.1"
    type: chore
  createdAt: '2024-02-21'
  irVersion: 34
  version: 0.18.1
- changelogEntry:
  - summary: "## What's Changed\r\n* (chore, ruby): release the ruby generators to\
      \ include IR compatibility fix by @armandobelardo in https://github.com/fern-api/fern/pull/2995\r\
      \n* (cli, fix): `x-fern-webhook` respects sdk method and group name by @dsinghvi\
      \ in https://github.com/fern-api/fern/pull/2996\r\n* (cli, feature): IR generation\
      \ respects casing overrides by @dsinghvi in https://github.com/fern-api/fern/pull/2994\r\
      \n* (python, feat): add in request options to python by @armandobelardo in https://github.com/fern-api/fern/pull/2926\r\
      \n* (typescript): always use `node-fetch` when in Node.js by @dsinghvi in https://github.com/fern-api/fern/pull/2989\r\
      \n* (typescript): Fetcher supports sending bytes in request body in `0.11.4`\
      \ by @dsinghvi in https://github.com/fern-api/fern/pull/2991\r\n\r\n\r\n**Full\
      \ Changelog**: https://github.com/fern-api/fern/compare/0.18.0...0.18.0-rc0\r\
      \n\r\n\r\n**Full Changelog**: https://github.com/fern-api/fern/compare/0.18.1-rc1...0.18.1-rc2"
    type: chore
  createdAt: '2024-02-16'
  irVersion: 33
  version: 0.18.1-rc2
- changelogEntry:
  - summary: "## What's Changed\r\n* (fix): handle `optional` multipart file upload\
      \ parameters by @armandobelardo in https://github.com/fern-api/fern/pull/2964\r\
      \n* (break): sever base paths are no longer pre-pended to endpoint URLs in OpenAPI\
      \ Parser by @dsinghvi in https://github.com/fern-api/fern/pull/2972\r\n\r\n\r\
      \n**Full Changelog**: https://github.com/fern-api/fern/compare/0.17.10...0.18.0"
    type: chore
  createdAt: '2024-02-14'
  irVersion: 33
  version: 0.18.0
- changelogEntry:
  - summary: "## What's Changed\r\n* (typescript): typescript generator forwards runtime\
      \ information via `X-Fern-Runtime` header by @dsinghvi in https://github.com/fern-api/fern/pull/2962\r\
      \n* (python): Remove literals from the function signature by @armandobelardo\
      \ in https://github.com/fern-api/fern/pull/2952\r\n* (fix): TypeScript SDK generator\
      \ no longer enables `noUnusedParameters` in tsconfg.json by @dsinghvi in https://github.com/fern-api/fern/pull/2968\r\
      \n* (python): Remove support for Python 3.7  by @armandobelardo in https://github.com/fern-api/fern/pull/2967\r\
      \n* (fix): OpenAPI importer appropriately handles custom json content types\
      \ by @dsinghvi in https://github.com/fern-api/fern/pull/2971\r\n\r\n\r\n**Full\
      \ Changelog**: https://github.com/fern-api/fern/compare/0.17.9...0.17.10"
    type: chore
  createdAt: '2024-02-13'
  irVersion: 33
  version: 0.17.10
- changelogEntry:
  - summary: "## What's Changed\r\n* (internal): initialize csharp AST by @dsinghvi\
      \ in https://github.com/fern-api/fern/pull/2938\r\n* (feature): go generator\
      \ supports whitelabelling by @dsinghvi in https://github.com/fern-api/fern/pull/2953\r\
      \n* (feature): OpenAPI importer handles extending undiscriminated unions if\
      \ they are objects by @dsinghvi in https://github.com/fern-api/fern/pull/2956\r\
      \n\r\n\r\n**Full Changelog**: https://github.com/fern-api/fern/compare/0.17.8...0.17.9"
    type: chore
  createdAt: '2024-02-13'
  irVersion: 33
  version: 0.17.9
- changelogEntry:
  - summary: "## What's Changed\r\n* (feature): support whitelabeling SDKs  by @dsinghvi\
      \ in https://github.com/fern-api/fern/pull/2928\r\n* (feature): css + js + measure\
      \ img size by @abvthecity in https://github.com/fern-api/fern/pull/2872api/fern/pull/2937\r\
      \n\r\n\r\n**Full Changelog**: https://github.com/fern-api/fern/compare/0.17.7...0.17.8"
    type: chore
  createdAt: '2024-02-11'
  irVersion: 33
  version: 0.17.8
- changelogEntry:
  - summary: "## What's Changed\r\n* (fix): read nuget output mode\r\n\r\n\r\n**Full\
      \ Changelog**: https://github.com/fern-api/fern/compare/0.17.3...0.17.5"
    type: chore
  createdAt: '2024-02-09'
  irVersion: 33
  version: 0.17.7
- changelogEntry:
  - summary: "## What's Changed\r\n* (fix): only opt in go and ruby to capitalize\
      \ initialisms by @dsinghvi in https://github.com/fern-api/fern/pull/2925\r\n\
      \r\n\r\n**Full Changelog**: https://github.com/fern-api/fern/compare/0.17.3...0.17.4"
    type: chore
  createdAt: '2024-02-09'
  irVersion: 33
  version: 0.17.4
- changelogEntry:
  - summary: "## What's Changed\r\n* improvement: add better numbering support for\
      \ snakecasing when smartCasing is enabled by @armandobelardo in https://github.com/fern-api/fern/pull/2921\r\
      \n\r\n\r\n**Full Changelog**: https://github.com/fern-api/fern/compare/0.17.1...0.17.3"
    type: chore
  createdAt: '2024-02-09'
  irVersion: 33
  version: 0.17.3
- changelogEntry:
  - summary: "## What's Changed\r\n* (fix): misc improvements to OpenAPI example generation\
      \ by @dsinghvi in https://github.com/fern-api/fern/pull/2916\r\n\r\n\r\n**Full\
      \ Changelog**: https://github.com/fern-api/fern/compare/0.17.1...0.17.2"
    type: chore
  createdAt: '2024-02-08'
  irVersion: 33
  version: 0.17.2
- changelogEntry:
  - summary: "## What's Changed\r\n* (fix): OpenAPI overrides replaces list of primitives\
      \ but merges list of objects by @dsinghvi in https://github.com/fern-api/fern/pull/2910\r\
      \n* (fix): OpenAPI overrides replaces list of primitives but merges list of\
      \ objects by @dsinghvi in https://github.com/fern-api/fern/pull/2910\r\n* (fix):\
      \ use brightness not luminance to flip the color theme by @abvthecity in https://github.com/fern-api/fern/pull/2912\r\
      \napi/fern/pull/2915\r\n\r\n\r\n**Full Changelog**: https://github.com/fern-api/fern/compare/0.17.0...0.17.1"
    type: chore
  createdAt: '2024-02-07'
  irVersion: 33
  version: 0.17.1
- changelogEntry:
  - summary: "- **break**: The OpenAPI importer now considers the `title` field when\
      \ generating a schema name. It only considers this field if there is no whitespace\
      \ and only contains alphabetic characters. We're constantly trying to improve\
      \ Fern to generate as idiomatic code as possible and naming schemas correctly\
      \ is a huge part of that. \r\n \r\n   By upgrading the Fern CLI to a `0.17.x`\
      \ version, any SDKs with the following OpenAPI would receive compile breaks\
      \ b/c the object would be renamed as `Bar`.\r\n   ```yaml\r\n   Foo: \r\n  \
      \   title: Bar\r\n     type: object\r\n   ```\r\n"
    type: chore
  createdAt: '2024-02-07'
  irVersion: 33
  version: 0.17.0
- changelogEntry:
  - summary: "## What's Changed\r\n* (feature): additional layout options for docs\
      \ by @abvthecity in https://github.com/fern-api/fern/pull/2781\r\n* (feature):\
      \ `x-fern-examples` extension in OpenAPI operation by @abvthecity in https://github.com/fern-api/fern/pull/2856\r\
      \n**Full Changelog**: https://github.com/fern-api/fern/compare/0.16.43...0.16.44-rc0\r\
      \n* (java): java sdk, model and spring generators now support boolean literals\
      \ by @dsinghvi in https://github.com/fern-api/fern/pull/2887\r\n* fixes: \U0001F48E\
      \ Ruby: Fix typos, imports and several other papercuts within SDK generation\
      \ by @armandobelardo in https://github.com/fern-api/fern/pull/2868\r\n* fix:\
      \ Ruby: fix version header and file write location by @armandobelardo in https://github.com/fern-api/fern/pull/2889\r\
      \n* fix: ruby: support deeply nested objects correctly by @armandobelardo in\
      \ https://github.com/fern-api/fern/pull/2895\r\n* chore: allow releasing RCs\
      \ through Actions by @armandobelardo in https://github.com/fern-api/fern/pull/2896\r\
      \n* fix: update the dev release workflow to leverage full commit history by\
      \ @armandobelardo in https://github.com/fern-api/fern/pull/2897\r\n* additional\
      \ config options by @abvthecity in https://github.com/fern-api/fern/pull/2781\r\
      \n* improvement: update readme to expose fastapi configs by @armandobelardo\
      \ in https://github.com/fern-api/fern/pull/2901\r\n* fix: ruby: address potential\
      \ naming conflicts within SDK by @armandobelardo in https://github.com/fern-api/fern/pull/2902\r\
      \n* fix: Ruby: ensure services always have a name by @armandobelardo in https://github.com/fern-api/fern/pull/2903\r\
      \n* fix: improve handling color config for dark vs light themes by @abvthecity\
      \ in https://github.com/fern-api/fern/pull/2904\r\n\r\n\r\n**Full Changelog**:\
      \ https://github.com/fern-api/fern/compare/0.16.43...0.16.44-rc1"
    type: chore
  createdAt: '2024-02-06'
  irVersion: 32
  version: 0.16.44-rc1
- changelogEntry:
  - summary: "## What's Changed\r\n* (ruby): 0.0.1 Release by @armandobelardo in https://github.com/fern-api/fern/pull/2858\r\
      \n* (java): java sdk generator supports idempotency headers by @dsinghvi in\
      \ https://github.com/fern-api/fern/pull/2884\r\n* (cli): `x-fern-streaming`\
      \ respects extensions on stream property by @dsinghvi in https://github.com/fern-api/fern/pull/2853\r\
      \n* (cli): list overrides win over OpenAPI and do not get combined by @dsinghvi\
      \ in https://github.com/fern-api/fern/pull/2854\r\n\r\n**Full Changelog**: https://github.com/fern-api/fern/compare/0.16.43-rc0...0.16.43-rc1\r\
      \n\r\n\r\n**Full Changelog**: https://github.com/fern-api/fern/compare/0.16.43-rc1...0.16.43-rc2"
    type: chore
  createdAt: '2024-02-04'
  irVersion: 32
  version: 0.16.43
- changelogEntry:
  - summary: "## What's Changed\r\n* improvement: TypeScript SDK steps in quickstart\
      \ by @dannysheridan in https://github.com/fern-api/fern/pull/2829\r\n* fix:\
      \ increase python generator recursion depth to allow for deeply nested examples\
      \ by @armandobelardo  in https://github.com/fern-api/fern/pull/2825\r\n* fix:\
      \ OpenAPI importer respects `x-examples` key by @dsinghvi in https://github.com/fern-api/fern/pull/2845\r\
      \n* (fix): Add support for custom code samples by @abvthecity in https://github.com/fern-api/fern/pull/2842\r\
      \n* (fix): OpenAPI importer brings in example names by @dsinghvi in https://github.com/fern-api/fern/pull/2847\r\
      \n* (fix): `fern write-definition` does not remove markdown formatting by @dsinghvi\
      \ in https://github.com/fern-api/fern/pull/2849\r\n* (feature): introduce `x-fern-resolutions`\
      \ extension by @dsinghvi in https://github.com/fern-api/fern/pull/2844\r\n\r\
      \n## New Contributors\r\n* @abvthecity made their first contribution in https://github.com/fern-api/fern/pull/2842\r\
      \n\r\n**Full Changelog**: https://github.com/fern-api/fern/compare/0.16.41...0.16.42"
    type: chore
  createdAt: '2024-02-01'
  irVersion: 32
  version: 0.16.42
- changelogEntry:
  - summary: "## What's Changed\r\n* (feature): OpenAPI importer supports format `json-string`\
      \ by @dsinghvi in https://github.com/fern-api/fern/pull/2827\r\n  ```yaml\r\n\
      \  MySchema: \r\n    type: striing\r\n    format: json-string # <---- OpenAPI\
      \ importer handles this\r\n  ```\r\n\r\n\r\n**Full Changelog**: https://github.com/fern-api/fern/compare/0.16.40...0.16.41"
    type: chore
  createdAt: '2024-01-29'
  irVersion: 32
  version: 0.16.41
- changelogEntry:
  - summary: "## What's Changed\r\n* (fix): add a `disable-example` flag for generators\
      \ by @dsinghvi in https://github.com/fern-api/fern/pull/2826\r\n  ```yaml\r\n\
      \  generators: \r\n    - name: ...\r\n       version: ...\r\n       disable-examples:\
      \ true # A temporary workaround while we iron out example deserialization bugs\
      \ in python\r\n  ```\r\n\r\n\r\n**Full Changelog**: https://github.com/fern-api/fern/compare/0.16.39...0.16.40"
    type: chore
  createdAt: '2024-01-29'
  irVersion: 32
  version: 0.16.40
- changelogEntry:
  - summary: "## What's Changed\r\n* (release): support scanning env variable for\
      \ auth in python sdk generator 0.8.1  by @dsinghvi in https://github.com/fern-api/fern/pull/2811\r\
      \n* (feature): introduce nuget ouptut location by @dsinghvi in https://github.com/fern-api/fern/pull/2812\r\
      \n\r\n\r\n**Full Changelog**: https://github.com/fern-api/fern/compare/0.16.38...0.16.39"
    type: chore
  createdAt: '2024-01-26'
  irVersion: 32
  version: 0.16.39
- changelogEntry:
  - summary: "## What's Changed\r\n* (fix): OpenAPI importer uses the `value` field\
      \ when looking at `examples` by @dsinghvi in https://github.com/fern-api/fern/pull/2803\r\
      \n\r\n\r\n**Full Changelog**: https://github.com/fern-api/fern/compare/0.16.37...0.16.38"
    type: chore
  createdAt: '2024-01-26'
  irVersion: 32
  version: 0.16.38
- changelogEntry:
  - summary: "## What's Changed\r\n* (fix): Allow Ruby generator to work on IRv32\
      \ by @armandobelardo in https://github.com/fern-api/fern/pull/2668\r\n* (chore):\
      \ Go generators use IRv32 by @amckinney in https://github.com/fern-api/fern/pull/2672\r\
      \n* (fix): python sdk sends enum value for inlined requests by @dsinghvi in\
      \ https://github.com/fern-api/fern/pull/2793\r\n* (release): 0.8.0 of python-sdk\
      \ generator by @dsinghvi in https://github.com/fern-api/fern/pull/2795\r\n*\
      \ (fix): OpenAPI importer query parameters always generate valid names by @dsinghvi\
      \ in https://github.com/fern-api/fern/pull/2801\r\n* (fix): OpenAPI importer\
      \ example generation skips object query params by @dsinghvi in https://github.com/fern-api/fern/pull/2800\r\
      \n\r\n## New Contributors\r\n* @SK-Sam made their first contribution in https://github.com/fern-api/fern/pull/2687\r\
      \n\r\n**Full Changelog**: https://github.com/fern-api/fern/compare/0.16.36...0.16.37"
    type: chore
  createdAt: '2024-01-25'
  irVersion: 32
  version: 0.16.37
- changelogEntry:
  - summary: "## What's Changed\r\n* feature: CLI supports running Ruby sdk + model\
      \ generator by @armandobelardo in https://github.com/fern-api/fern/pull/2570\r\
      \n* fix: OpenAPI importer adds variables accordingly by @dsinghvi in https://github.com/fern-api/fern/pull/2667\r\
      \n\r\n\r\n**Full Changelog**: https://github.com/fern-api/fern/compare/0.16.35...0.16.36"
    type: chore
  createdAt: '2024-01-19'
  irVersion: 32
  version: 0.16.36
- changelogEntry:
  - summary: "## What's Changed\r\n* fix: OpenAPI importer supports union examples\
      \  by @dsinghvi in https://github.com/fern-api/fern/pull/2653\r\n\r\n\r\n**Full\
      \ Changelog**: https://github.com/fern-api/fern/compare/0.16.34...0.16.35"
    type: chore
  createdAt: '2024-01-18'
  irVersion: 32
  version: 0.16.35
- changelogEntry:
  - summary: "## What's Changed\r\n* fix: OpenAPI importer supports generating examples\
      \ for `unknown` by @dsinghvi in https://github.com/fern-api/fern/pull/2624\r\
      \n* fix: auto generation of primitive examples by @dsinghvi in https://github.com/fern-api/fern/pull/2625\r\
      \n* fix: misc fixes to OpenAPI example generation by @dsinghvi in https://github.com/fern-api/fern/pull/2630\r\
      \n* fix: `getAllProperties` visits references by @dsinghvi in https://github.com/fern-api/fern/pull/2631\r\
      \n* fix: OpenAPI importer uses generated names for aliases by @dsinghvi in https://github.com/fern-api/fern/pull/2632\r\
      \n* fix: inlined component schemas are added to __package__.yml by @dsinghvi\
      \ in https://github.com/fern-api/fern/pull/2633\r\n* fix: OpenAPI importer handles\
      \ property conflicts from grandparents by @dsinghvi in https://github.com/fern-api/fern/pull/2637\r\
      \n* fix: OpenAPI importer replaces schemas that start with numbers with alphabetic\
      \ notation by @dsinghvi in https://github.com/fern-api/fern/pull/2638\r\n* fix:\
      \ upgrade fiddle sdk to `0.0.386` so that license generation works by @dsinghvi\
      \ in https://github.com/fern-api/fern/pull/2643\r\n* fix: OpenAPI importer removes\
      \ redundant path from environment by @dsinghvi in https://github.com/fern-api/fern/pull/2650\r\
      \n* fix: OpenAPI importer doesn't extend aliased schemas that have a property\
      \ conflict by @dsinghvi in https://github.com/fern-api/fern/pull/2651\r\n* fix:\
      \ OpenAPI importer doesn't set name override for nested key value pair by @dsinghvi\
      \ in https://github.com/fern-api/fern/pull/2652\r\n\r\n\r\n**Full Changelog**:\
      \ https://github.com/fern-api/fern/compare/0.16.33...0.16.34"
    type: chore
  createdAt: '2024-01-17'
  irVersion: 32
  version: 0.16.34
- changelogEntry:
  - summary: "## What's Changed\r\n* feature: add `fern mock` command by @amckinney\
      \ in https://github.com/fern-api/fern/pull/2618\r\n* feature: OpenAPI importer\
      \ looks at `examples` property by @dsinghvi in https://github.com/fern-api/fern/pull/2621\r\
      \n\r\n\r\n**Full Changelog**: https://github.com/fern-api/fern/compare/0.16.32...0.16.33"
    type: chore
  createdAt: '2024-01-15'
  irVersion: 32
  version: 0.16.33
- changelogEntry:
  - summary: "## What's Changed\r\n* fix: OpenAPI importer handles converting boolean\
      \ enums  @dsinghvi in https://github.com/fern-api/fern/pull/2616\r\n\r\n\r\n\
      **Full Changelog**: https://github.com/fern-api/fern/compare/0.16.31...0.16.32"
    type: chore
  createdAt: '2024-01-13'
  irVersion: 32
  version: 0.16.32
- changelogEntry:
  - summary: "## What's Changed\r\n* fix: OpenAPI importer visits nested `allOf` when\
      \ inlined by @dsinghvi in https://github.com/fern-api/fern/pull/2615\r\n\r\n\
      \r\n**Full Changelog**: https://github.com/fern-api/fern/compare/0.16.30...0.16.31"
    type: chore
  createdAt: '2024-01-12'
  irVersion: 32
  version: 0.16.31
- changelogEntry:
  - summary: "## What's Changed\r\n* feature: allow specifying OpenAPI overrides in\
      \ generators.yml by @dsinghvi in https://github.com/fern-api/fern/pull/2613\r\
      \n  ```yaml\r\n  # generators.yml \r\n  openapi: <path to openapi> \r\n  openapi-overrides:\
      \ <path to openapi overrides> \r\n  ```\r\n\r\n\r\n**Full Changelog**: https://github.com/fern-api/fern/compare/0.16.29...0.16.30"
    type: chore
  createdAt: '2024-01-12'
  irVersion: 32
  version: 0.16.30
- changelogEntry:
  - summary: "## What's Changed\r\n* fix: OpenAPI importer supports reading `x-fern-sdk-return-value`\
      \ by @dsinghvi in https://github.com/fern-api/fern/pull/2610\r\n\r\n\r\n**Full\
      \ Changelog**: https://github.com/fern-api/fern/compare/0.16.28...0.16.29"
    type: chore
  createdAt: '2024-01-12'
  irVersion: 32
  version: 0.16.29
- changelogEntry:
  - summary: "## What's Changed\r\n* fix: OpenAPI importer adds common server path\
      \ to endpoint path by @dsinghvi in https://github.com/fern-api/fern/pull/2603\r\
      \n\r\n\r\n**Full Changelog**: https://github.com/fern-api/fern/compare/0.16.27...0.16.28"
    type: chore
  createdAt: '2024-01-11'
  irVersion: 32
  version: 0.16.28
- changelogEntry:
  - summary: "## What's Changed\r\n* test: Add test for file upload with query params\
      \ by @amckinney in https://github.com/fern-api/fern/pull/2441\r\n* test: Replace\
      \ /bin/bash with /bin/sh by @amckinney in https://github.com/fern-api/fern/pull/2595\r\
      \n* docs: update quickstart.mdx by @minaelee in https://github.com/fern-api/fern/pull/2596\r\
      \n* fix: send descriptions for union base properties when generating docs by\
      \ @dsinghvi in https://github.com/fern-api/fern/pull/2601\r\n\r\n\r\n**Full\
      \ Changelog**: https://github.com/fern-api/fern/compare/0.16.25...0.16.26"
    type: chore
  createdAt: '2024-01-11'
  irVersion: 32
  version: 0.16.27
- changelogEntry:
  - summary: "## What's Changed\r\n* fix: OpenAPI importer creates inline request\
      \ schemas for singular allOf by @dsinghvi in https://github.com/fern-api/fern/pull/2591\r\
      \n\r\n\r\n**Full Changelog**: https://github.com/fern-api/fern/compare/0.16.24...0.16.25"
    type: chore
  createdAt: '2024-01-10'
  irVersion: 32
  version: 0.16.25
- changelogEntry:
  - summary: "## What's Changed\r\n* fix: OpenAPI converter uses literals when anyOf\
      \ has inlined enums  by @dsinghvi in https://github.com/fern-api/fern/pull/2589\r\
      \n\r\n\r\n**Full Changelog**: https://github.com/fern-api/fern/compare/0.16.23...0.16.24"
    type: chore
  createdAt: '2024-01-10'
  irVersion: 32
  version: 0.16.24
- changelogEntry:
  - summary: "## What's Changed\r\n* fix: make `generators.yml` optional if no generators\
      \ by @dsinghvi in https://github.com/fern-api/fern/pull/2585\r\n\r\n## New Contributors\r\
      \n* @minaelee made their first contribution in https://github.com/fern-api/fern/pull/2567\r\
      \n\r\n**Full Changelog**: https://github.com/fern-api/fern/compare/0.16.22...0.16.23"
    type: chore
  createdAt: '2024-01-09'
  irVersion: 32
  version: 0.16.23
- changelogEntry:
  - summary: "## What's Changed\r\n* fix: handle error declaration conflicts in OpenAPI\
      \ importer by @dsinghvi in https://github.com/fern-api/fern/pull/2550\r\n\r\n\
      \r\n**Full Changelog**: https://github.com/fern-api/fern/compare/0.16.21...0.16.22"
    type: chore
  createdAt: '2024-01-01'
  irVersion: 32
  version: 0.16.22
- changelogEntry:
  - summary: "## What's Changed\r\n* fix: OpenAPI importer handles null `anyOf` with\
      \ more than 3 variants by @dsinghvi in https://github.com/fern-api/fern/pull/2549\r\
      \n\r\n\r\n**Full Changelog**: https://github.com/fern-api/fern/compare/0.16.20...0.16.21"
    type: chore
  createdAt: '2024-01-01'
  irVersion: 32
  version: 0.16.21
- changelogEntry:
  - summary: "## What's Changed\r\n* feature: `push` mode for GitHub repository by\
      \ @dsinghvi in https://github.com/fern-api/fern/pull/2546\r\n  ```yaml\r\n \
      \ # generators.yml\r\n  - name: fernapi/fern-python-sdk\r\n    ...\r\n    github:\
      \ \r\n      mode: push\r\n      repository: owner/repo\r\n      branch: # optional\
      \ branch, if omitted uses the default channel \r\n  ```\r\n\r\n\r\n**Full Changelog**:\
      \ https://github.com/fern-api/fern/compare/0.16.19...0.16.20"
    type: chore
  createdAt: '2023-12-29'
  irVersion: 32
  version: 0.16.20
- changelogEntry:
  - summary: '**Full Changelog**: https://github.com/fern-api/fern/compare/0.16.17...0.16.19'
    type: chore
  createdAt: '2023-12-23'
  irVersion: 32
  version: 0.16.19
- changelogEntry:
  - summary: "## What's Changed\r\n* feature: openapi importer generates oauth 2 scopes\
      \ enum by @dsinghvi in https://github.com/fern-api/fern/pull/2540\r\n\r\n\r\n\
      **Full Changelog**: https://github.com/fern-api/fern/compare/0.16.16...0.16.17"
    type: chore
  createdAt: '2023-12-23'
  irVersion: 32
  version: 0.16.17
- changelogEntry:
  - summary: "## What's Changed\r\n* fix: respect audiences on inlined request bodies\
      \ by @dsinghvi in https://github.com/fern-api/fern/pull/2535\r\n\r\n\r\n**Full\
      \ Changelog**: https://github.com/fern-api/fern/compare/0.16.15...0.16.16"
    type: chore
  createdAt: '2023-12-22'
  irVersion: 32
  version: 0.16.16
- changelogEntry:
  - summary: "## What's Changed\r\n* fix: unknown types should be treated as optional\
      \ when validating examples by @dsinghvi in https://github.com/fern-api/fern/pull/2532\r\
      \n* fix: `write-definition` writes to hidden folder by @dsinghvi in https://github.com/fern-api/fern/pull/2533\r\
      \n\r\n\r\n**Full Changelog**: https://github.com/fern-api/fern/compare/0.16.14...0.16.15"
    type: chore
  createdAt: '2023-12-22'
  irVersion: 32
  version: 0.16.15
- changelogEntry:
  - summary: "## What's Changed\r\n* feature: `fern write-definition` writes out api\
      \ dependencies by @dsinghvi in https://github.com/fern-api/fern/pull/2531\r\n\
      \r\n\r\n**Full Changelog**: https://github.com/fern-api/fern/compare/0.16.13...0.16.14"
    type: chore
  createdAt: '2023-12-22'
  irVersion: 32
  version: 0.16.14
- changelogEntry:
  - summary: "## What's Changed\r\n* feature: support property level audiences by\
      \ @dsinghvi in https://github.com/fern-api/fern/pull/2526\r\n* feature: openapi\
      \ importer supports importing property level audiences by @dsinghvi in https://github.com/fern-api/fern/pull/2528\r\
      \n\r\n\r\n**Full Changelog**: https://github.com/fern-api/fern/compare/0.16.12...0.16.13"
    type: chore
  createdAt: '2023-12-21'
  irVersion: 32
  version: 0.16.13
- changelogEntry:
  - summary: "## What's Changed\r\n* internal: seed accepts path to api directory\
      \ for custom fixture by @dsinghvi in https://github.com/fern-api/fern/pull/2516\r\
      \n* fix: fern python generators rely on ir v31 by @dsinghvi in https://github.com/fern-api/fern/pull/2517\r\
      \n* feature: run prettier on doc strings by @dsinghvi in https://github.com/fern-api/fern/pull/2508\r\
      \n* fix: use `JSON.stringify` when writing IR by @dsinghvi in https://github.com/fern-api/fern/pull/2511\r\
      \n* fix: OpenAPI importer handles self referencing schemas  by @dsinghvi in\
      \ https://github.com/fern-api/fern/pull/2512\r\n* fix: handle explicit `null`\
      \ strings in OpenAPI schemas by @dsinghvi in https://github.com/fern-api/fern/pull/2514\r\
      \n* fix: `ResourceList` in fhir is an undiscriminated union with literal properties\
      \ by @armandobelardo in https://github.com/fern-api/fern/pull/2513\r\n* fix:\
      \ add `int`, `float`, and `complex` to python reserved words by @armandobelardo\
      \ in https://github.com/fern-api/fern/pull/2523\r\n\r\n\r\n**Full Changelog**:\
      \ https://github.com/fern-api/fern/compare/0.16.11...0.16.12"
    type: chore
  createdAt: '2023-12-20'
  irVersion: 32
  version: 0.16.12
- changelogEntry:
  - summary: "## What's Changed\r\n* fix: OpenAPI importer properly escapes examples\
      \ that start with $ sign by @dsinghvi in https://github.com/fern-api/fern/pull/2509\r\
      \n\r\n\r\n**Full Changelog**: https://github.com/fern-api/fern/compare/0.16.10...0.16.11"
    type: chore
  createdAt: '2023-12-18'
  irVersion: 32
  version: 0.16.11
- changelogEntry:
  - summary: "## What's Changed\r\n* document: x-fern-server-name extension by @dannysheridan\
      \ in https://github.com/fern-api/fern/pull/2504\r\n* feature: add x-fern-parameter-name\
      \ extension by @amckinney in https://github.com/fern-api/fern/pull/2489\r\n\
      * chore: seed exits 1 if tests fail  by @dsinghvi in https://github.com/fern-api/fern/pull/2505\r\
      \n* fix: x-fern-streaming can be used with x-fern-group-name by @amckinney in\
      \ https://github.com/fern-api/fern/pull/2488\r\n\r\n\r\n**Full Changelog**:\
      \ https://github.com/fern-api/fern/compare/0.16.9...0.16.10"
    type: chore
  createdAt: '2023-12-18'
  irVersion: 32
  version: 0.16.10
- changelogEntry:
  - summary: "## What's Changed\r\n* fix: improve `fern check` only logging errors\
      \ by @dsinghvi in https://github.com/fern-api/fern/pull/2501\r\n\r\n\r\n**Full\
      \ Changelog**: https://github.com/fern-api/fern/compare/0.16.8...0.16.9"
    type: chore
  createdAt: '2023-12-17'
  irVersion: 32
  version: 0.16.9
- changelogEntry:
  - summary: "## What's Changed\r\n* chore: run ci on forked PRs for contributors\
      \ by @dsinghvi in https://github.com/fern-api/fern/pull/2494\r\n* internal:\
      \ seed only runs one container per script for all fixtures by @armandobelardo\
      \ in https://github.com/fern-api/fern/pull/2492\r\n* fix: typo in docs starter\
      \ example repo by @dannysheridan in https://github.com/fern-api/fern/pull/2496\r\
      \n* fix: header on quickstart page by @dannysheridan in https://github.com/fern-api/fern/pull/2497\r\
      \n* fix: `fern write-definition` doesn't throw on non-OpenAPI workspaces by\
      \ @dsinghvi in https://github.com/fern-api/fern/pull/2499\r\n* fix: `fern check`\
      \ logs `All checks passed` if no errors @dsinghvi in https://github.com/fern-api/fern/pull/2499\r\
      \n\r\n\r\n**Full Changelog**: https://github.com/fern-api/fern/compare/0.16.7...0.16.8"
    type: chore
  createdAt: '2023-12-17'
  irVersion: 32
  version: 0.16.8
- changelogEntry:
  - summary: "## What's Changed\r\n* fix: openapi importer correctly imports across\
      \ nested fern definition files by @dsinghvi in https://github.com/fern-api/fern/pull/2491\r\
      \n\r\n\r\n**Full Changelog**: https://github.com/fern-api/fern/compare/0.16.6...0.16.7"
    type: chore
  createdAt: '2023-12-14'
  irVersion: 32
  version: 0.16.7
- changelogEntry:
  - summary: "## What's Changed\r\n* fix: openapi importer properly detects json response\
      \ by @dsinghvi in https://github.com/fern-api/fern/pull/2487\r\n\r\n\r\n**Full\
      \ Changelog**: https://github.com/fern-api/fern/compare/0.16.5...0.16.6"
    type: chore
  createdAt: '2023-12-13'
  irVersion: 32
  version: 0.16.6
- changelogEntry:
  - summary: "## What's Changed\r\n* fix: OpenAPI importer detects all possible `application/json`\
      \ request and response content types by @dsinghvi in https://github.com/fern-api/fern/pull/2486\r\
      \n\r\n\r\n**Full Changelog**: https://github.com/fern-api/fern/compare/0.16.4...0.16.5"
    type: chore
  createdAt: '2023-12-13'
  irVersion: 32
  version: 0.16.5
- changelogEntry:
  - summary: "## What's Changed\r\n* internal: enable typescript code snippets in\
      \ fern docs by @dsinghvi in https://github.com/fern-api/fern/pull/2473\r\n*\
      \ internal: `generators.yml` in public-api by @dsinghvi in https://github.com/fern-api/fern/pull/2475\r\
      \n* document: API-wide global configs in api.yml by @dannysheridan in https://github.com/fern-api/fern/pull/2478\r\
      \n* fix: escape OpenAPI string examples that star with `$` by @dsinghvi in https://github.com/fern-api/fern/pull/2483\r\
      \n* fix: handle OpenAPI importer handles unions `type: [string, object]` by\
      \ @dsinghvi in https://github.com/fern-api/fern/pull/2483\r\n\r\n\r\n**Full\
      \ Changelog**: https://github.com/fern-api/fern/compare/0.16.3...0.16.4"
    type: chore
  createdAt: '2023-12-13'
  irVersion: 32
  version: 0.16.4
- changelogEntry:
  - summary: "## What's Changed\r\n* improvement: openapi importer enum name generator\
      \ for like `>`, `<` , `<=`, `>=` by @dsinghvi in https://github.com/fern-api/fern/pull/2471\r\
      \n\r\n\r\n**Full Changelog**: https://github.com/fern-api/fern/compare/0.16.2...0.16.3"
    type: chore
  createdAt: '2023-12-11'
  irVersion: 32
  version: 0.16.3
- changelogEntry:
  - summary: "## What's Changed\r\n* docs: show example of list by @dannysheridan\
      \ in https://github.com/fern-api/fern/pull/2464\r\n* docs: improve cli descriptions\
      \ by @dannysheridan in https://github.com/fern-api/fern/pull/2466\r\n* fix:\
      \ openapi importer enum generation is valid @dsinghvi in https://github.com/fern-api/fern/pull/2468\r\
      \n* fix: openapi importer request references generation is valid @dsinghvi in\
      \ https://github.com/fern-api/fern/pull/2468\r\n* fix: introduce `fern openapi-ir`\
      \ for debugging @dsinghvi in https://github.com/fern-api/fern/pull/2468\r\n\r\
      \n\r\n**Full Changelog**: https://github.com/fern-api/fern/compare/0.16.1...0.16.2"
    type: chore
  createdAt: '2023-12-10'
  irVersion: 32
  version: 0.16.2
- changelogEntry:
  - summary: "## What's Changed\r\n* test: introduce a test definition for optional\
      \ by @dsinghvi in https://github.com/fern-api/fern/pull/2460\r\n* fix: aliases\
      \ with `x-fern-sdk-group-name` are stored in the right file by @dsinghvi in\
      \ https://github.com/fern-api/fern/pull/2461\r\n\r\n\r\n**Full Changelog**:\
      \ https://github.com/fern-api/fern/compare/0.16.0...0.16.1"
    type: chore
  createdAt: '2023-12-08'
  irVersion: 32
  version: 0.16.1
- changelogEntry:
  - summary: "## What's Changed\r\n* docs: add docs quickstart by @dannysheridan in\
      \ https://github.com/fern-api/fern/pull/2456\r\n* docs: fix callout spacing\
      \ by @dannysheridan in https://github.com/fern-api/fern/pull/2457\r\n* docs:\
      \ example provided for path parameter by @dannysheridan in https://github.com/fern-api/fern/pull/2458\r\
      \n* *feature*: support `x-fern-sdk-group-name` on schemas by @dsinghvi in https://github.com/fern-api/fern/pull/2459\r\
      \n   **NOTE** The OpenAPI importer was drastically modified, so be careful upgrading\
      \ to `0.16.0` and report any issues!\r\n\r\n\r\n**Full Changelog**: https://github.com/fern-api/fern/compare/0.15.18...0.16.0"
    type: chore
  createdAt: '2023-12-08'
  irVersion: 32
  version: 0.16.0
- changelogEntry:
  - summary: "## What's Changed\r\n* fix: overrides from `x-fern-overrides-filepath`\
      \ file win on tie by @dsinghvi in https://github.com/fern-api/fern/pull/2455\r\
      \n\r\n\r\n**Full Changelog**: https://github.com/fern-api/fern/compare/0.15.17...0.15.18"
    type: chore
  createdAt: '2023-12-07'
  irVersion: 32
  version: 0.15.18
- changelogEntry:
  - summary: "## What's Changed\r\n* feature: support overlaying extensions using\
      \ `x-fern-overrides-filepath` by @dsinghvi in https://github.com/fern-api/fern/pull/2452\r\
      \n\r\n\r\n**Full Changelog**: https://github.com/fern-api/fern/compare/0.15.16...0.15.17"
    type: chore
  createdAt: '2023-12-07'
  irVersion: 32
  version: 0.15.17
- changelogEntry:
  - summary: "## What's Changed\r\n* docs: Add screenshots to availability page by\
      \ @dannysheridan in https://github.com/fern-api/fern/pull/2448\r\n* feature:\
      \ OpenAPI supports `application/pdf` content-type by @amckinney in https://github.com/fern-api/fern/pull/2450\r\
      \n\r\n\r\n**Full Changelog**: https://github.com/fern-api/fern/compare/0.15.15...0.15.16"
    type: chore
  createdAt: '2023-12-06'
  irVersion: 32
  version: 0.15.16
- changelogEntry:
  - summary: "## What's Changed\r\n* fix: validate responses that are imported correctly\
      \ by @dsinghvi in https://github.com/fern-api/fern/pull/2447\r\n\r\n\r\n**Full\
      \ Changelog**: https://github.com/fern-api/fern/compare/0.15.14...0.15.15"
    type: chore
  createdAt: '2023-12-06'
  irVersion: 32
  version: 0.15.15
- changelogEntry:
  - summary: '**Full Changelog**: https://github.com/fern-api/fern/compare/0.15.13...0.15.14'
    type: chore
  createdAt: '2023-12-06'
  irVersion: 32
  version: 0.15.14
- changelogEntry:
  - summary: "## What's Changed\r\n* feature: OpenAPI importer supports `audio/mpeg`\
      \ content type by @dsinghvi in https://github.com/fern-api/fern/pull/2446\r\n\
      \r\n\r\n**Full Changelog**: https://github.com/fern-api/fern/compare/0.15.12...0.15.13"
    type: chore
  createdAt: '2023-12-06'
  irVersion: 32
  version: 0.15.13
- changelogEntry:
  - summary: "## What's Changed\r\n* internal: seed supports configurable ouptut mode\
      \ by @dsinghvi in https://github.com/fern-api/fern/pull/2430\r\n* internal:\
      \ add examples to literal-headers test definition by @amckinney in https://github.com/fern-api/fern/pull/2437\r\
      \n* internal: seed fixtures are dynamic by @amckinney in https://github.com/fern-api/fern/pull/2440\r\
      \n* documentation: broken links in quickstart by @dannysheridan in https://github.com/fern-api/fern/pull/2444\r\
      \n* feature: use tag order to set `navigation` in fern definition by @dsinghvi\
      \ in https://github.com/fern-api/fern/pull/2445\r\n\r\n\r\n**Full Changelog**:\
      \ https://github.com/fern-api/fern/compare/0.15.11...0.15.12"
    type: chore
  createdAt: '2023-12-06'
  irVersion: 32
  version: 0.15.12
- changelogEntry:
  - summary: "## What's Changed\r\n* feature: use terminal link to render clickable\
      \ docs URL by @dannysheridan in https://github.com/fern-api/fern/pull/2391\r\
      \n* docs: Explain how SDKs and Docs use audiences by @dannysheridan in https://github.com/fern-api/fern/pull/2411\r\
      \n* feature: send property level availability information to docs by @dsinghvi\
      \ in https://github.com/fern-api/fern/pull/2420\r\n* feature: support undiscriminated\
      \ union examples in ir by @dsinghvi in https://github.com/fern-api/fern/pull/2425\r\
      \n* feature: support x-fern-ignore at the schema level by @dsinghvi in https://github.com/fern-api/fern/pull/2428\r\
      \n* fix: correctly validate referenced examples that are being imported by @dsinghvi\
      \ in https://github.com/fern-api/fern/pull/2429\r\n\r\n\r\n**Full Changelog**:\
      \ https://github.com/fern-api/fern/compare/0.15.10...0.15.11"
    type: chore
  createdAt: '2023-12-04'
  irVersion: 32
  version: 0.15.11
- changelogEntry:
  - summary: "## What's Changed\r\n* seed: generators can be tested with different\
      \ output versions by @amckinney in https://github.com/fern-api/fern/pull/2401\r\
      \n* seed: support optional compile commands by @amckinney in https://github.com/fern-api/fern/pull/2409\r\
      \n* fix: example properties for imported types are properly serialized by @dsinghvi\
      \ in https://github.com/fern-api/fern/pull/2407\r\n\r\n\r\n**Full Changelog**:\
      \ https://github.com/fern-api/fern/compare/0.15.9...0.15.10"
    type: chore
  createdAt: '2023-11-30'
  irVersion: 31
  version: 0.15.10
- changelogEntry:
  - summary: "## What's Changed\r\n* fix: properly convert examples of imported types\
      \  by @dsinghvi in https://github.com/fern-api/fern/pull/2404\r\n\r\n\r\n**Full\
      \ Changelog**: https://github.com/fern-api/fern/compare/0.15.8...0.15.9"
    type: chore
  createdAt: '2023-11-30'
  irVersion: 31
  version: 0.15.9
- changelogEntry:
  - summary: "## What's Changed\r\n* fix: see docker logs when running `fern generate\
      \ --local` by @dsinghvi in https://github.com/fern-api/fern/pull/2400\r\n\r\n\
      \r\n**Full Changelog**: https://github.com/fern-api/fern/compare/0.15.7...0.15.8"
    type: chore
  createdAt: '2023-11-30'
  irVersion: 31
  version: 0.15.8
- changelogEntry:
  - summary: "## What's Changed\r\n* fix: compress fhir definition by having types\
      \ extend `BaseResource`  by @dsinghvi in https://github.com/fern-api/fern/pull/2387\r\
      \n* docs: availability in Fern Definition by @dannysheridan in https://github.com/fern-api/fern/pull/2395\r\
      \n* fix: OpenAPI importer generates non-conflicting names for multipart file\
      \ upload endpoints by @dsinghvi in https://github.com/fern-api/fern/pull/2399\r\
      \n\r\n\r\n**Full Changelog**: https://github.com/fern-api/fern/compare/0.15.6...0.15.7"
    type: chore
  createdAt: '2023-11-30'
  irVersion: 31
  version: 0.15.7
- changelogEntry:
  - summary: "## What's Changed\r\n* docs: how to control display order of your API\
      \ reference by @dsinghvi in https://github.com/fern-api/fern/pull/2366\r\n*\
      \ docs: .NET server code generator for C# by @dannysheridan in https://github.com/fern-api/fern/pull/2354\r\
      \n* docs: improve fern's readme.md by @dannysheridan in https://github.com/fern-api/fern/pull/2370\r\
      \n* docs: improve images in readme by @dannysheridan in https://github.com/fern-api/fern/pull/2371\r\
      \n* docs: improve readme image by @dannysheridan in https://github.com/fern-api/fern/pull/2372\r\
      \n* docs: add getting started to readme by @dannysheridan in https://github.com/fern-api/fern/pull/2380\r\
      \n* docs: update bug-report.md by @dannysheridan in https://github.com/fern-api/fern/pull/2375\r\
      \n* docs: file structure upon fern init by @dannysheridan in https://github.com/fern-api/fern/pull/2381\r\
      \n* fix: fern no longer fails to parse nested maps (`map<string, map<string,\
      \ int>>`)by @mmolash in https://github.com/fern-api/fern/pull/2369\r\n\r\n##\
      \ New Contributors\r\n* @mmolash made their first contribution in https://github.com/fern-api/fern/pull/2369\r\
      \n\r\n**Full Changelog**: https://github.com/fern-api/fern/compare/0.15.5...0.15.6"
    type: chore
  createdAt: '2023-11-28'
  irVersion: 31
  version: 0.15.6
- changelogEntry:
  - summary: "## What's Changed\r\n* fix: forward along global headers when registering\
      \ docs by @dsinghvi in https://github.com/fern-api/fern/pull/2358\r\n\r\n\r\n\
      **Full Changelog**: https://github.com/fern-api/fern/compare/0.15.4...0.15.5"
    type: chore
  createdAt: '2023-11-27'
  irVersion: 31
  version: 0.15.5
- changelogEntry:
  - summary: "## What's Changed\r\n* chore: use correct URL for preview server by\
      \ @dsinghvi in https://github.com/fern-api/fern/pull/2322\r\n* fix: docs preview\
      \ server no longer has cors requirement by @dsinghvi in https://github.com/fern-api/fern/pull/2323\r\
      \n* Add test def for optional enum query param by @davidkonigsberg in https://github.com/fern-api/fern/pull/2317\r\
      \n* chore: migrate to github workflows by @dsinghvi in https://github.com/fern-api/fern/pull/2327\r\
      \n* chore: migrate documentation to core repo by @dsinghvi in https://github.com/fern-api/fern/pull/2328\r\
      \n* feature: add example docs by @dsinghvi in https://github.com/fern-api/fern/pull/2342\r\
      \n* Change 'let us know' link from email to issue by @zachkirsch in https://github.com/fern-api/fern/pull/2344\r\
      \n* fix: links to generators by making them exact urls by @dannysheridan in\
      \ https://github.com/fern-api/fern/pull/2346\r\n* feature: seed CLI runs compile\
      \ commands for verification by @dsinghvi in https://github.com/fern-api/fern/pull/2351\r\
      \n* Improvement: document using an enum name and value by @dannysheridan in\
      \ https://github.com/fern-api/fern/pull/2349\r\n* chore: test definition for\
      \ bearer auth with environment variable by @dsinghvi in https://github.com/fern-api/fern/pull/2353\r\
      \n* fix: resolve referenced examples for path parameters by @dsinghvi in https://github.com/fern-api/fern/pull/2356\r\
      \n\r\n## New Contributors\r\n* @davidkonigsberg made their first contribution\
      \ in https://github.com/fern-api/fern/pull/2317\r\n\r\n**Full Changelog**: https://github.com/fern-api/fern/compare/0.15.3...0.15.4"
    type: chore
  createdAt: '2023-11-27'
  irVersion: 31
  version: 0.15.4
- changelogEntry:
  - summary: "## What's Changed\r\n* fix: migrate from registry-node to fdr-sdk by\
      \ @dsinghvi in https://github.com/fern-api/fern/pull/2313\r\n* build(deps):\
      \ bump @redocly/openapi-core from 1.4.0 to 1.4.1 by @dependabot in https://github.com/fern-api/fern/pull/2312\r\
      \n* build(deps): bump @fern-api/venus-api-sdk from 0.0.20-7-g6ea8dc4 to 0.0.36\
      \ by @dependabot in https://github.com/fern-api/fern/pull/2311\r\n* fix: docs\
      \ preview server returns the proper load docs by url response by @dsinghvi in\
      \ https://github.com/fern-api/fern/pull/2315\r\n* build(deps-dev): bump @types/swagger2openapi\
      \ from 7.0.0 to 7.0.4 by @dependabot in https://github.com/fern-api/fern/pull/2309\r\
      \n* feature: introduce `idempotency` configuration by @dsinghvi in https://github.com/fern-api/fern/pull/2302\r\
      \n* chore: add `idempotency-headers` to fern  by @dsinghvi in https://github.com/fern-api/fern/pull/2318\r\
      \n* chore: typescript generators depend on ir v31 by @dsinghvi in https://github.com/fern-api/fern/pull/2320\r\
      \n\r\n\r\n**Full Changelog**: https://github.com/fern-api/fern/compare/0.15.2...0.15.3"
    type: chore
  createdAt: '2023-11-21'
  irVersion: 31
  version: 0.15.3
- changelogEntry:
  - summary: '- **fix**: running `fern generate --local` with a `.fernignore` works
      in Github Actions (@dsinghvi)'
    type: chore
  createdAt: '2023-11-20'
  irVersion: 30
  version: 0.15.2
- changelogEntry:
  - summary: '**Full Changelog**: https://github.com/fern-api/fern/compare/0.15.2-rc1...0.15.2-rc3'
    type: chore
  createdAt: '2023-11-20'
  irVersion: 30
  version: 0.15.2-rc3
- changelogEntry:
  - summary: '**Full Changelog**: https://github.com/fern-api/fern/compare/0.15.2-rc1...0.15.2-rc2'
    type: chore
  createdAt: '2023-11-20'
  irVersion: 30
  version: 0.15.2-rc2
- changelogEntry:
  - summary: '**Full Changelog**: https://github.com/fern-api/fern/compare/0.15.2-rc0...0.15.2-rc1'
    type: chore
  createdAt: '2023-11-20'
  irVersion: 30
  version: 0.15.2-rc1
- changelogEntry:
  - summary: "## What's Changed\r\n* upgrade json5 to `2.2.2` by @dsinghvi in https://github.com/fern-api/fern/pull/2304\r\
      \n* chore: remove wire verification by @dsinghvi in https://github.com/fern-api/fern/pull/2305\r\
      \n* chore: upgrade yaml to 2.3.3 by @dsinghvi in https://github.com/fern-api/fern/pull/2306\r\
      \n* fix: `fern generate --local` with `.fernignore` fails in Github Workflow\
      \ by @dsinghvi in https://github.com/fern-api/fern/pull/2307\r\n\r\n\r\n**Full\
      \ Changelog**: https://github.com/fern-api/fern/compare/0.15.1...0.15.2-rc0"
    type: chore
  createdAt: '2023-11-20'
  irVersion: 30
  version: 0.15.2-rc0
- changelogEntry:
  - summary: "_It's been forever since we released a non release candidate!_\r\n\r\
      \n**Break**\r\n- The file structure of the Fern folder has now changed. If you\
      \ have a single API, your definition can live directly at the top-level. If\
      \ you have multiple, they will need to live in an apis folder. When you run\
      \ `fern upgrade` the directory structure will automatically be updated. "
    type: chore
  createdAt: '2023-11-20'
  irVersion: 30
  version: 0.15.1
- changelogEntry:
  - summary: "## What's Changed\r\n* feature: introduce `fern token` command to generate\
      \ `FERN_TOKEN` by @dsinghvi in https://github.com/fern-api/fern/pull/2295\r\n\
      \r\n\r\n**Full Changelog**: https://github.com/fern-api/fern/compare/0.15.0-rc87...0.15.0-rc88"
    type: chore
  createdAt: '2023-11-17'
  irVersion: 30
  version: 0.15.0-rc88
- changelogEntry:
  - summary: "## What's Changed\r\n* fix: non .fernignored files are deleted on successive\
      \ regeneration by @dsinghvi in https://github.com/fern-api/fern/pull/2294\r\n\
      \r\n\r\n**Full Changelog**: https://github.com/fern-api/fern/compare/0.15.0-rc84...0.15.0-rc85"
    type: chore
  createdAt: '2023-11-17'
  irVersion: 30
  version: 0.15.0-rc87
- changelogEntry:
  - summary: "## What's Changed\r\n* fix: `fern generate --local` no longer fails\
      \ if `.fernignore` is present and there are no new changes by @dsinghvi in https://github.com/fern-api/fern/pull/2291\r\
      \n\r\n\r\n**Full Changelog**: https://github.com/fern-api/fern/compare/0.15.0-rc83...0.15.0-rc84"
    type: chore
  createdAt: '2023-11-16'
  irVersion: 30
  version: 0.15.0-rc84
- changelogEntry:
  - summary: "## What's Changed\r\n* fix: default to service availability if endpoint\
      \ availability is not present by @dsinghvi in https://github.com/fern-api/fern/pull/2290\r\
      \n\r\n\r\n**Full Changelog**: https://github.com/fern-api/fern/compare/0.15.0-rc82...0.15.0-rc83"
    type: chore
  createdAt: '2023-11-16'
  irVersion: 30
  version: 0.15.0-rc83
- changelogEntry:
  - summary: "## What's Changed\r\n* feature: introduce `x-fern-type` extension to\
      \ the OpenAPI spec by @dsinghvi in https://github.com/fern-api/fern/pull/2289\r\
      \n\r\n\r\n**Full Changelog**: https://github.com/fern-api/fern/compare/0.15.0-rc81...0.15.0-rc82"
    type: chore
  createdAt: '2023-11-16'
  irVersion: 30
  version: 0.15.0-rc82
- changelogEntry:
  - summary: "## What's Changed\r\n* **Internal**: Add fern-python generator versions\
      \ for IRv30 by @amckinney in https://github.com/fern-api/fern/pull/2283\r\n\
      * **Internal**: Fix fern-java-model maven coordinates by @amckinney in https://github.com/fern-api/fern/pull/2284\r\
      \n* **Internal**: Generate fern-api/ir-go repository by @amckinney in https://github.com/fern-api/fern/pull/2285\r\
      \n* **Internal**: Set IRv29 version for TS and Java by @amckinney in https://github.com/fern-api/fern/pull/2286\r\
      \n\r\n\r\n**Full Changelog**: https://github.com/fern-api/fern/compare/0.15.0-rc80...0.15.0-rc81"
    type: chore
  createdAt: '2023-11-15'
  irVersion: 30
  version: 0.15.0-rc81
- changelogEntry:
  - summary: "## What's Changed\r\n* fix: dont compare root api files if dependency\
      \ has no endpoints by @dsinghvi in https://github.com/fern-api/fern/pull/2282\r\
      \n\r\n\r\n**Full Changelog**: https://github.com/fern-api/fern/compare/0.15.0-rc79...0.15.0-rc80"
    type: chore
  createdAt: '2023-11-15'
  irVersion: 30
  version: 0.15.0-rc80
- changelogEntry:
  - summary: "## What's Changed\r\n* internal: Add more granular test definitions\
      \ by @amckinney in https://github.com/fern-api/fern/pull/2277\r\n* feature:\
      \ update fhir.yml and setup workflow for registration by @dsinghvi in https://github.com/fern-api/fern/pull/2280\r\
      \n* fix: register union base properties in docs by @dsinghvi in https://github.com/fern-api/fern/pull/2281\r\
      \n\r\n\r\n**Full Changelog**: https://github.com/fern-api/fern/compare/0.15.0-rc77...0.15.0-rc78"
    type: chore
  createdAt: '2023-11-15'
  irVersion: 30
  version: 0.15.0-rc79
- changelogEntry:
  - summary: '- **feature**: mark `in-development` endpoints as `beta` in the generated
      docs'
    type: chore
  createdAt: '2023-11-14'
  irVersion: 29
  version: 0.15.0-rc75
- changelogEntry:
  - summary: "## What's Changed\r\n* **internal** Introduce IR version 30 for example\
      \ @amckinney in https://github.com/fern-api/fern/pull/2273\r\n\r\n\r\n**Full\
      \ Changelog**: https://github.com/fern-api/fern/compare/0.15.0-rc76...0.15.0-rc77"
    type: chore
  createdAt: '2023-11-14'
  irVersion: 30
  version: 0.15.0-rc77
- changelogEntry:
  - summary: "## What's Changed\r\n* fix: OpenAPI importer handles parsing server\
      \ variables by @dsinghvi in https://github.com/fern-api/fern/pull/2275\r\n\r\
      \n\r\n**Full Changelog**: https://github.com/fern-api/fern/compare/0.15.0-rc75...0.15.0-rc76"
    type: chore
  createdAt: '2023-11-14'
  irVersion: 29
  version: 0.15.0-rc76
- changelogEntry:
  - summary: Release 0.15.0-rc74
    type: chore
  createdAt: '2023-11-09'
  irVersion: 29
  version: 0.15.0-rc74
- changelogEntry:
  - summary: '- unblock ir-v28 generation'
    type: chore
  createdAt: '2023-11-09'
  irVersion: 29
  version: 0.15.0-rc73
- changelogEntry:
  - summary: Release 0.15.0-rc72
    type: chore
  createdAt: '2023-11-09'
  irVersion: 29
  version: 0.15.0-rc72
- changelogEntry:
  - summary: '- CLI supports running typescript generators 0.8.1+ (@dsinghvi)'
    type: chore
  createdAt: '2023-11-09'
  irVersion: 29
  version: 0.15.0-rc71
- changelogEntry:
  - summary: '- Support a `x-fern-streaming` extension in the OpenAPI importer (@amckinney)'
    type: chore
  createdAt: '2023-11-08'
  irVersion: 28
  version: 0.15.0-rc70
- changelogEntry:
  - summary: _No user facing changes_
    type: chore
  createdAt: '2023-11-03'
  irVersion: 27
  version: 0.15.0-rc68
- changelogEntry:
  - summary: _No user facing changes_
    type: chore
  createdAt: '2023-11-03'
  irVersion: 27
  version: 0.15.0-rc67
- changelogEntry:
  - summary: '- **fix**: OpenAPI importer always uses tags to organize endpoints if
      present (@dsinghvi)'
    type: chore
  createdAt: '2023-11-03'
  irVersion: 27
  version: 0.15.0-rc66
- changelogEntry:
  - summary: _No user facing changes_
    type: chore
  createdAt: '2023-11-02'
  irVersion: 27
  version: 0.15.0-rc65
- changelogEntry:
  - summary: _No user facing changes_
    type: chore
  createdAt: '2023-11-02'
  irVersion: 27
  version: 0.15.0-rc64
- changelogEntry:
  - summary: _No user facing changes_
    type: chore
  createdAt: '2023-11-01'
  irVersion: 27
  version: 0.15.0-rc63
- changelogEntry:
  - summary: '- OpenAPI importer skips example generation if `allOf` examples are
      undefined (@dsinghvi)'
    type: chore
  createdAt: '2023-11-01'
  irVersion: 27
  version: 0.15.0-rc61
- changelogEntry:
  - summary: '- Filter out undefined schemas when reading AsyncAPI (@dsinghvi)'
    type: chore
  createdAt: '2023-11-01'
  irVersion: 27
  version: 0.15.0-rc60
- changelogEntry:
  - summary: 'fix: OpenAPI importer handles resolving property schema references (@dsinghvi)'
    type: chore
  createdAt: '2023-11-01'
  irVersion: 27
  version: 0.15.0-rc59
- changelogEntry:
  - summary: '- Retrigger latest release (@dsinghvi)'
    type: chore
  createdAt: '2023-10-30'
  irVersion: 27
  version: 0.15.0-rc57
- changelogEntry:
  - summary: '**fix**: AsyncAPI importer reads inlined message payloads (@dsinghvi)'
    type: chore
  createdAt: '2023-10-30'
  irVersion: 27
  version: 0.15.0-rc56
- changelogEntry:
  - summary: '- **fix**: OpenAPI parser handles converting discriminated unions that
      contain`allOf` references with the discriminant (@dsinghvi)'
    type: chore
  createdAt: '2023-10-30'
  irVersion: 27
  version: 0.15.0-rc55
- changelogEntry:
  - summary: '- **feature**: OpenAPI importer supports resolving multi-file references
      (@dsinghvi)'
    type: chore
  createdAt: '2023-10-30'
  irVersion: 27
  version: 0.15.0-rc54
- changelogEntry:
  - summary: '- **feature**: OpenAPI importer supports `x-fern-header-variable-name`
      to customize the header name in the SDK'
    type: chore
  createdAt: '2023-10-28'
  irVersion: 27
  version: 0.15.0-rc53
- changelogEntry:
  - summary: '- **fix**: OpenAPI importer handles multiple header security schemes'
    type: chore
  createdAt: '2023-10-27'
  irVersion: 27
  version: 0.15.0-rc52
- changelogEntry:
  - summary: '- **No user facing changes** - Seed testing CLI doesn''t require generator
      languages to support testing OpenAPI/Postman generators'
    type: chore
  createdAt: '2023-10-27'
  irVersion: 27
  version: 0.15.0-rc51
- changelogEntry:
  - summary: '- Not a user facing change: IR for `property-response` uses correct
      typeId (@dsinghvi)'
    type: chore
  createdAt: '2023-10-26'
  irVersion: 27
  version: 0.15.0-rc50
- changelogEntry:
  - summary: '- Improve logging when `.fernignore` is present in directory (@dsinghvi) '
    type: chore
  createdAt: '2023-10-25'
  irVersion: 27
  version: 0.15.0-rc49
- changelogEntry:
  - summary: "- Upgrade Go generator IR version (@amckinney) \r\n- `response-property`\
      \ validation rules now handle aliases (@amckinney) "
    type: chore
  createdAt: '2023-10-25'
  irVersion: 27
  version: 0.15.0-rc48
- changelogEntry:
  - summary: '- Support `--custom fixture` in seed CLI for snapshot tests (@dsinghvi) '
    type: chore
  createdAt: '2023-10-24'
  irVersion: 27
  version: 0.15.0-rc47
- changelogEntry:
  - summary: '- Support literal examples (@dsinghvi) '
    type: chore
  createdAt: '2023-10-20'
  irVersion: 27
  version: 0.15.0-rc46
- changelogEntry:
  - summary: '- **fix**: OpenAPI importer removes global headers from example generation
      (@dsinghvi) '
    type: chore
  createdAt: '2023-10-20'
  irVersion: 27
  version: 0.15.0-rc45
- changelogEntry:
  - summary: '- OpenAPI example parser handles query params that are arrays (@dsinghvi) '
    type: chore
  createdAt: '2023-10-20'
  irVersion: 27
  version: 0.15.0-rc44
- changelogEntry:
  - summary: '- Support reading examples from OpenAPI spec (@dsinghvi) '
    type: chore
  createdAt: '2023-10-20'
  irVersion: 27
  version: 0.15.0-rc43
- changelogEntry:
  - summary: '- Support generating preview url when generating docs (@dsinghvi) '
    type: chore
  createdAt: '2023-10-15'
  irVersion: 26
  version: 0.15.0-rc42
- changelogEntry:
  - summary: Release 0.15.0-rc40
    type: chore
  createdAt: '2023-10-13'
  irVersion: 26
  version: 0.15.0-rc40
- changelogEntry:
  - summary: '- Rerelease SDKs (@dsinghvi) '
    type: chore
  createdAt: '2023-10-13'
  irVersion: 26
  version: 0.15.0-rc41
- changelogEntry:
  - summary: '- Support generating python snippets for documentation'
    type: chore
  createdAt: '2023-10-11'
  irVersion: 26
  version: 0.15.0-rc39
- changelogEntry:
  - summary: '- Additional seed test definitions (@dsinghvi) '
    type: chore
  createdAt: '2023-10-10'
  irVersion: 26
  version: 0.15.0-rc38
- changelogEntry:
  - summary: '- **fix**: delete existing output on local generation (@dsinghvi) '
    type: chore
  createdAt: '2023-10-08'
  irVersion: 26
  version: 0.15.0-rc37
- changelogEntry:
  - summary: '- **fix**:  seed CLI builds docker image (@dsinghvi) '
    type: chore
  createdAt: '2023-10-08'
  irVersion: 26
  version: 0.15.0-rc36
- changelogEntry:
  - summary: '- fix seed examples to contain datetime with UTC timezone (@dsinghvi) '
    type: chore
  createdAt: '2023-10-08'
  irVersion: 26
  version: 0.15.0-rc35
- changelogEntry:
  - summary: '- Fix: OpenAPI importer scans const fields when detecting discriminated
      unions (@dsinghvi) '
    type: chore
  createdAt: '2023-10-06'
  irVersion: 26
  version: 0.15.0-rc34
- changelogEntry:
  - summary: '- Read `const` values from OpenAPI spec (@dsinghvi) '
    type: chore
  createdAt: '2023-10-06'
  irVersion: 26
  version: 0.15.0-rc33
- changelogEntry:
  - summary: '- Fix discriminated union parsing in AsyncAPI import (@dsinghvi) '
    type: chore
  createdAt: '2023-10-05'
  irVersion: 26
  version: 0.15.0-rc32
- changelogEntry:
  - summary: '- Server side generators are tested with output mode local files (@dsinghvi) '
    type: chore
  createdAt: '2023-10-01'
  irVersion: 26
  version: 0.15.0-rc31
- changelogEntry:
  - summary: '- Generator snapshot tester supports custom configs (@dsinghvi) '
    type: chore
  createdAt: '2023-10-01'
  irVersion: 26
  version: 0.15.0-rc30
- changelogEntry:
  - summary: '- `--local` mode of the Fern CLI now correctly copies over generated
      typescript code (@dsinghvi) '
    type: chore
  createdAt: '2023-09-30'
  irVersion: 26
  version: 0.15.0-rc29
- changelogEntry:
  - summary: "- Bump generator versions to the latest (@amckinney) \r\n- Send undiscriminated\
      \ union type names to docs generation (@dsinghvi) "
    type: chore
  createdAt: '2023-09-29'
  irVersion: 26
  version: 0.15.0-rc28
- changelogEntry:
  - summary: '- Support `go-fiber` generator (@connormahon34) '
    type: chore
  createdAt: '2023-09-26'
  irVersion: 26
  version: 0.15.0-rc27
- changelogEntry:
  - summary: '- `fern generate --docs` will no longer fail because of network timeout
      issues (@dsinghvi)'
    type: chore
  createdAt: '2023-09-25'
  irVersion: 26
  version: 0.15.0-rc26
- changelogEntry:
  - summary: '- Add test fern definitions with endpoint examples(@amckinney) '
    type: chore
  createdAt: '2023-09-20'
  irVersion: 26
  version: 0.15.0-rc25
- changelogEntry:
  - summary: '- `fern generate --docs` runs validation on the the docs configuration
      (@dsinghvi) '
    type: chore
  createdAt: '2023-09-20'
  irVersion: 26
  version: 0.15.0-rc24
- changelogEntry:
  - summary: '- Support reading AsyncAPI Schemas (@dsinghvi) '
    type: chore
  createdAt: '2023-09-19'
  irVersion: 26
  version: 0.15.0-rc23
- changelogEntry:
  - summary: '- Add test definitions that contain examples(@amckinney) '
    type: chore
  createdAt: '2023-09-18'
  irVersion: 26
  version: 0.15.0-rc22
- changelogEntry:
  - summary: '- Only set GA availablity if explicitly defined in the API Definition
      (@dsinghvi) '
    type: chore
  createdAt: '2023-09-17'
  irVersion: 26
  version: 0.15.0-rc21
- changelogEntry:
  - summary: '- Set version slug override (@dsinghvi) '
    type: chore
  createdAt: '2023-09-16'
  irVersion: 26
  version: 0.15.0-rc20
- changelogEntry:
  - summary: '- docs.yml now supports showing API errors opt-in (@dsinghvi) '
    type: chore
  createdAt: '2023-09-13'
  irVersion: 26
  version: 0.15.0-rc19
- changelogEntry:
  - summary: "- CLI now requires that versioned navbars live in new files (@dsinghvi)\
      \ \r\n- CLI supports sending availability (@dsinghvi) \r\n- CLI has new validation\
      \ rules for mdx + filepaths (@dsinghvi) "
    type: chore
  createdAt: '2023-09-13'
  irVersion: 26
  version: 0.15.0-rc18
- changelogEntry:
  - summary: '- Docs support tabs (@dsinghvi) '
    type: chore
  createdAt: '2023-09-10'
  irVersion: 25
  version: 0.15.0-rc17
- changelogEntry:
  - summary: '- Fix and make sure CLI adheres to `--api` flag when filtering API workspaces
      (@dsinghvi) '
    type: chore
  createdAt: '2023-09-09'
  irVersion: 25
  version: 0.15.0-rc16
- changelogEntry:
  - summary: '- Validate markdown for documentation (@dsinghvi) '
    type: chore
  createdAt: '2023-09-06'
  irVersion: 25
  version: 0.15.0-rc15
- changelogEntry:
  - summary: '- Support specifying instance when running docs generation `fern generate
      --docs --instance <url>`'
    type: chore
  createdAt: '2023-09-06'
  irVersion: 25
  version: 0.15.0-rc14
- changelogEntry:
  - summary: '- Support reading `description` on `$ref` fields in OpenAPI (@dsinghvi) '
    type: chore
  createdAt: '2023-09-05'
  irVersion: 25
  version: 0.15.0-rc13
- changelogEntry:
  - summary: Release 0.15.0-rc12
    type: chore
  createdAt: '2023-09-05'
  irVersion: 25
  version: 0.15.0-rc12
- changelogEntry:
  - summary: '- Latest java generators depend on IR v25 to support text/plain responses
      (@dsinghvi) '
    type: chore
  createdAt: '2023-09-05'
  irVersion: 25
  version: 0.15.0-rc11
- changelogEntry:
  - summary: '- Add test definitions for `response: text` '
    type: chore
  createdAt: '2023-09-04'
  irVersion: 25
  version: 0.15.0-rc9
- changelogEntry:
  - summary: '- Support text responses (@dsinghvi) '
    type: chore
  createdAt: '2023-09-04'
  irVersion: 25
  version: 0.15.0-rc8
- changelogEntry:
  - summary: '- OpenAPI importer supports reading `application/octet-stream` requests
      (@dsinghvi) '
    type: chore
  createdAt: '2023-09-04'
  irVersion: 25
  version: 0.15.0-rc10
- changelogEntry:
  - summary: '- OpenAPI Importer handles deduping undiscriminated union types (@dsinghvi) '
    type: chore
  createdAt: '2023-08-31'
  irVersion: 24
  version: 0.15.0-rc7
- changelogEntry:
  - summary: '- Respect audiences for service type graph (@amckinney) '
    type: chore
  createdAt: '2023-08-31'
  irVersion: 24
  version: 0.15.0-rc6
- changelogEntry:
  - summary: '- Support reading `default` key in OpenAPI to account for headers with
      literal value (@dsinghvi) '
    type: chore
  createdAt: '2023-08-30'
  irVersion: 24
  version: 0.15.0-rc5
- changelogEntry:
  - summary: "- fern.config.json version is set to `*` which allows easier integration\
      \ with pnpm (@zachkirsch) \r\n- OpenAPI importer properly reads discriminated\
      \ unions so that discriminants are stripped from subtypes (@dsinghvi) "
    type: chore
  createdAt: '2023-08-30'
  irVersion: 24
  version: 0.15.0-rc4
- changelogEntry:
  - summary: '- Support reading webhooks from OpenAPI specs (@dsinghvi) '
    type: chore
  createdAt: '2023-08-25'
  irVersion: 24
  version: 0.15.0-rc3
- changelogEntry:
  - summary: '- Support uploading images with custom content types such as SVGs (@dsinghvi) '
    type: chore
  createdAt: '2023-08-23'
  irVersion: 24
  version: 0.15.0-rc2
- changelogEntry:
  - summary: '- Update discriminated union detection to handle referenced schemas
      (@dsinghvi) '
    type: chore
  createdAt: '2023-08-18'
  irVersion: 23
  version: 0.15.0-rc1
- changelogEntry:
  - summary: '- **Break**: The fern directory now has a top-level `apis` directory
      to handle apis and docs no longer live within an api definition'
    type: chore
  createdAt: '2023-08-16'
  irVersion: 23
  version: 0.15.0-rc0
- changelogEntry:
  - summary: Release 0.14.4-rc2
    type: chore
  createdAt: '2023-08-14'
  irVersion: 23
  version: 0.14.4-rc2
- changelogEntry:
  - summary: Release 0.14.4-rc1
    type: chore
  createdAt: '2023-08-14'
  irVersion: 23
  version: 0.14.4-rc1
- changelogEntry:
  - summary: CLI handles property names that start with numbers for code generation
      (@dsinghvi)
    type: chore
  createdAt: '2023-08-11'
  irVersion: 23
  version: 0.14.4-rc0
- changelogEntry:
  - summary: '- When `docs` is missing, the CLI should nudge the user to run `fern
      add docs` (@dannysheridan) '
    type: chore
  createdAt: '2023-08-08'
  irVersion: 23
  version: 0.14.3
- changelogEntry:
  - summary: '- When running `fern init --openapi <openapi>` the OpenAPI generator
      wont be included (@dannysheridan) '
    type: chore
  createdAt: '2023-08-08'
  irVersion: 23
  version: 0.14.2
- changelogEntry:
  - summary: '- Rerelease `0.14.0`'
    type: chore
  createdAt: '2023-08-07'
  irVersion: 22
  version: 0.14.1
- changelogEntry:
  - summary: '- The latest Go SDK Generator depends on IR V22 (@amckinney) '
    type: chore
  createdAt: '2023-08-07'
  irVersion: 22
  version: 0.14.0
- changelogEntry:
  - summary: '- Handle `type: "null"` when importing OpenAPI oneOf (@dsinghvi) '
    type: chore
  createdAt: '2023-08-05'
  irVersion: 22
  version: 0.13.0
- changelogEntry:
  - summary: '- No changes'
    type: chore
  createdAt: '2023-08-05'
  irVersion: 22
  version: 0.13.0-rc3
- changelogEntry:
  - summary: '- Java generators now require IR V20 (@dsinghvi) '
    type: chore
  createdAt: '2023-08-03'
  irVersion: 22
  version: 0.13.0-rc2
- changelogEntry:
  - summary: '- OpenAPI generator only includes current package as part of generated
      name (@dsinghvi) '
    type: chore
  createdAt: '2023-08-02'
  irVersion: 22
  version: 0.13.0-rc1
- changelogEntry:
  - summary: '- OpenAPI oneOf subtypes have generated names based on unique properties
      (@dsinghvi) '
    type: chore
  createdAt: '2023-08-02'
  irVersion: 22
  version: 0.13.0-rc0
- changelogEntry:
  - summary: '- OpenAPI importer converts `date-times` appropriately. Before this
      release, datetimes would be converted as strings. (@dsinghvi)'
    type: chore
  createdAt: '2023-08-02'
  irVersion: 22
  version: 0.12.0
- changelogEntry:
  - summary: '- Special case importing oneOf types that are all enums (@dsinghvi) '
    type: chore
  createdAt: '2023-08-02'
  irVersion: 22
  version: 0.11.12
- changelogEntry:
  - summary: "* Add `ServiceTypeReferenceInfo` to IR so that generators can recognize\
      \ what types are referenced from exactly one service (@amckinney).\r\n```yaml\r\
      \n  ServiceTypeReferenceInfo:\r\n    properties:\r\n      typesReferencedOnlyByService:\r\
      \n        docs: \"Types referenced by exactly one service.\"\r\n        type:\
      \ map<commons.ServiceId, list<commons.TypeId>>\r\n      sharedTypes:\r\n   \
      \     docs: \"Types referenced by either zero or multiple services.\"\r\n  \
      \      type: list<commons.TypeId>\r\n```"
    type: chore
  createdAt: '2023-08-01'
  irVersion: 22
  version: 0.11.12-rc2
- changelogEntry:
  - summary: "- Specify license in generators.yml (@amckinney) \r\n```yaml\r\ngroups:\
      \ \r\n  publish: \r\n    - name: fernapi/fern-go-sdk\r\n      version: 0.0.1\r\
      \n      github: \r\n        repository: my-org/my-repo\r\n        license: MIT\
      \ # <------- or Apache-2.0\r\n```"
    type: chore
  createdAt: '2023-07-29'
  irVersion: 22
  version: 0.11.12-rc0
- changelogEntry:
  - summary: "- Support `x-fern-ignore` OpenAPI extension. This extensions configures\
      \ fern to ignore certain endpoints when generating SDKs. (@dsinghvi) \r\n  ```yaml\r\
      \n  paths: \r\n    my/endpoint/path: \r\n      get: \r\n        x-fern-ignore:\
      \ true # <------- fern will skip this endpoint\r\n  ```"
    type: chore
  createdAt: '2023-07-29'
  irVersion: 22
  version: 0.11.12-rc1
- changelogEntry:
  - summary: '- OpenAPI importer handles converting numbers formatted as time-delta
      (@dsinghvi)'
    type: chore
  createdAt: '2023-07-28'
  irVersion: 22
  version: 0.11.11
- changelogEntry:
  - summary: "- OpenAPI importer handles converting servers with `staging` and `production`\
      \ descriptions (@dsinghvi) \r\n- Generators are upgraded in fern init (@dannysheridan)\
      \ \r\n- Documentation markdown paths are validated (@zachkirsch)"
    type: chore
  createdAt: '2023-07-26'
  irVersion: 22
  version: 0.11.10
- changelogEntry:
  - summary: '- handles `x-ndjson` content-type in OpenAPI responses'
    type: chore
  createdAt: '2023-07-24'
  irVersion: 22
  version: 0.11.9
- changelogEntry:
  - summary: Release 0.11.9-rc0
    type: chore
  createdAt: '2023-07-23'
  irVersion: 22
  version: 0.11.9-rc0
- changelogEntry:
  - summary: '- Register custom content types when reading from OpenAPI spec'
    type: chore
  createdAt: '2023-07-23'
  irVersion: 22
  version: 0.11.8
- changelogEntry:
  - summary: '- Register content-types when registering docs (i.e. such as `application/x-ndjson`)'
    type: chore
  createdAt: '2023-07-23'
  irVersion: 22
  version: 0.11.8-rc0
- changelogEntry:
  - summary: Release 0.11.7
    type: chore
  createdAt: '2023-07-23'
  irVersion: 22
  version: 0.11.7
- changelogEntry:
  - summary: Release 0.11.7-rc9
    type: chore
  createdAt: '2023-07-23'
  irVersion: 22
  version: 0.11.7-rc9
- changelogEntry:
  - summary: Release 0.11.7-rc8
    type: chore
  createdAt: '2023-07-23'
  irVersion: 22
  version: 0.11.7-rc8
- changelogEntry:
  - summary: Release 0.11.7-rc7
    type: chore
  createdAt: '2023-07-22'
  irVersion: 22
  version: 0.11.7-rc7
- changelogEntry:
  - summary: Release 0.11.7-rc6
    type: chore
  createdAt: '2023-07-22'
  irVersion: 22
  version: 0.11.7-rc6
- changelogEntry:
  - summary: Release 0.11.7-rc5
    type: chore
  createdAt: '2023-07-22'
  irVersion: 22
  version: 0.11.7-rc5
- changelogEntry:
  - summary: '- Hacky release with sleep 5s before running docker'
    type: chore
  createdAt: '2023-07-21'
  irVersion: 22
  version: 0.11.7-rc4
- changelogEntry:
  - summary: Release 0.11.7-rc3
    type: chore
  createdAt: '2023-07-20'
  irVersion: 22
  version: 0.11.7-rc3
- changelogEntry:
  - summary: '- Pypi token is correctly read in for publishing'
    type: chore
  createdAt: '2023-07-18'
  irVersion: 22
  version: 0.11.7-rc2
- changelogEntry:
  - summary: Release 0.11.7-rc1
    type: chore
  createdAt: '2023-07-14'
  irVersion: 22
  version: 0.11.7-rc1
- changelogEntry:
  - summary: Release 0.11.7-rc0
    type: chore
  createdAt: '2023-07-13'
  irVersion: 22
  version: 0.11.7-rc0
- changelogEntry:
  - summary: Release 0.11.6
    type: chore
  createdAt: '2023-07-11'
  irVersion: 22
  version: 0.11.6
- changelogEntry:
  - summary: Release 0.11.6-rc1
    type: chore
  createdAt: '2023-07-11'
  irVersion: 22
  version: 0.11.6-rc1
- changelogEntry:
  - summary: Release 0.11.6-rc0
    type: chore
  createdAt: '2023-07-11'
  irVersion: 22
  version: 0.11.6-rc0
- changelogEntry:
  - summary: '- Fixes https://github.com/fern-api/fern/issues/1880 (no longer forced
      to define auth if endpoints don''t require auth)'
    type: chore
  createdAt: '2023-07-10'
  irVersion: 22
  version: 0.11.5
- changelogEntry:
  - summary: Release 0.11.4
    type: chore
  createdAt: '2023-07-06'
  irVersion: 22
  version: 0.11.4
- changelogEntry:
  - summary: Release 0.11.4-rc0
    type: chore
  createdAt: '2023-07-06'
  irVersion: 22
  version: 0.11.4-rc0
- changelogEntry:
  - summary: Release 0.11.3
    type: chore
  createdAt: '2023-07-06'
  irVersion: 22
  version: 0.11.3
- changelogEntry:
  - summary: Release 0.11.3-rc9
    type: chore
  createdAt: '2023-07-06'
  irVersion: 22
  version: 0.11.3-rc9
- changelogEntry:
  - summary: Release 0.11.3-rc8
    type: chore
  createdAt: '2023-07-06'
  irVersion: 22
  version: 0.11.3-rc8
- changelogEntry:
  - summary: Release 0.11.3-rc7
    type: chore
  createdAt: '2023-07-06'
  irVersion: 22
  version: 0.11.3-rc7
- changelogEntry:
  - summary: Release 0.11.3-rc6
    type: chore
  createdAt: '2023-07-06'
  irVersion: 22
  version: 0.11.3-rc6
- changelogEntry:
  - summary: Release 0.11.3-rc5
    type: chore
  createdAt: '2023-07-06'
  irVersion: 22
  version: 0.11.3-rc5
- changelogEntry:
  - summary: Release 0.11.3-rc10
    type: chore
  createdAt: '2023-07-06'
  irVersion: 22
  version: 0.11.3-rc10
- changelogEntry:
  - summary: Release 0.11.3-rc4
    type: chore
  createdAt: '2023-07-05'
  irVersion: 20
  version: 0.11.3-rc4
- changelogEntry:
  - summary: Release 0.11.3-rc3
    type: chore
  createdAt: '2023-06-28'
  irVersion: 20
  version: 0.11.3-rc3
- changelogEntry:
  - summary: Release 0.11.3-rc2
    type: chore
  createdAt: '2023-06-28'
  irVersion: 20
  version: 0.11.3-rc2
- changelogEntry:
  - summary: '- Support reading `x-fern-audiences` extension so that OpenAPI spec
      users can leverage fern audiences'
    type: chore
  createdAt: '2023-06-28'
  irVersion: 20
  version: 0.11.3-rc1
- changelogEntry:
  - summary: Release 0.11.3-rc0
    type: chore
  createdAt: '2023-06-24'
  irVersion: 20
  version: 0.11.3-rc0
- changelogEntry:
  - summary: Release 0.11.2
    type: chore
  createdAt: '2023-06-23'
  irVersion: 20
  version: 0.11.2
- changelogEntry:
  - summary: Release 0.11.1-rc0
    type: chore
  createdAt: '2023-06-22'
  irVersion: 20
  version: 0.11.1-rc0
- changelogEntry:
  - summary: '- Update OpenAPI Importer logic to handle FastAPI operation ids'
    type: chore
  createdAt: '2023-06-22'
  irVersion: 20
  version: 0.11.0
- changelogEntry:
  - summary: Release 0.10.28
    type: chore
  createdAt: '2023-06-20'
  irVersion: 20
  version: 0.10.28
- changelogEntry:
  - summary: Release 0.10.27
    type: chore
  createdAt: '2023-06-20'
  irVersion: 20
  version: 0.10.27
- changelogEntry:
  - summary: Release 0.10.27-rc0
    type: chore
  createdAt: '2023-06-15'
  irVersion: 20
  version: 0.10.27-rc0
- changelogEntry:
  - summary: Release 0.10.26
    type: chore
  createdAt: '2023-06-15'
  irVersion: 20
  version: 0.10.26
- changelogEntry:
  - summary: Release 0.10.25
    type: chore
  createdAt: '2023-06-15'
  irVersion: 20
  version: 0.10.25
- changelogEntry:
  - summary: Release 0.10.25-rc1
    type: chore
  createdAt: '2023-06-14'
  irVersion: 20
  version: 0.10.25-rc1
- changelogEntry:
  - summary: Release 0.10.25-rc0
    type: chore
  createdAt: '2023-06-13'
  irVersion: 20
  version: 0.10.25-rc0
- changelogEntry:
  - summary: '- Fixes https://github.com/fern-api/fern/issues/1765 so OpenAPI specs
      are not required to have `operationId` or `x-fern-sdk-method-name` '
    type: chore
  createdAt: '2023-06-13'
  irVersion: 20
  version: 0.10.24
- changelogEntry:
  - summary: Release 0.10.23
    type: chore
  createdAt: '2023-06-13'
  irVersion: 20
  version: 0.10.23
- changelogEntry:
  - summary: Release 0.10.23-rc0
    type: chore
  createdAt: '2023-06-12'
  irVersion: 20
  version: 0.10.23-rc0
- changelogEntry:
  - summary: Release 0.10.22
    type: chore
  createdAt: '2023-06-12'
  irVersion: 20
  version: 0.10.22
- changelogEntry:
  - summary: Release 0.10.21
    type: chore
  createdAt: '2023-06-12'
  irVersion: 20
  version: 0.10.21
- changelogEntry:
  - summary: Release 0.10.20
    type: chore
  createdAt: '2023-06-12'
  irVersion: 20
  version: 0.10.20
- changelogEntry:
  - summary: Release 0.10.20-rc0
    type: chore
  createdAt: '2023-06-12'
  irVersion: 20
  version: 0.10.20-rc0
- changelogEntry:
  - summary: Release 0.10.19
    type: chore
  createdAt: '2023-06-12'
  irVersion: 20
  version: 0.10.19
- changelogEntry:
  - summary: Release 0.10.18
    type: chore
  createdAt: '2023-06-11'
  irVersion: 20
  version: 0.10.18
- changelogEntry:
  - summary: Release 0.10.17
    type: chore
  createdAt: '2023-06-11'
  irVersion: 20
  version: 0.10.17
- changelogEntry:
  - summary: Release 0.10.16
    type: chore
  createdAt: '2023-06-11'
  irVersion: 20
  version: 0.10.16
- changelogEntry:
  - summary: Release 0.10.15
    type: chore
  createdAt: '2023-06-10'
  irVersion: 20
  version: 0.10.15
- changelogEntry:
  - summary: Release 0.10.14
    type: chore
  createdAt: '2023-06-10'
  irVersion: 20
  version: 0.10.14
- changelogEntry:
  - summary: Release 0.10.14-rc0
    type: chore
  createdAt: '2023-06-10'
  irVersion: 20
  version: 0.10.14-rc0
- changelogEntry:
  - summary: Release 0.10.13
    type: chore
  createdAt: '2023-06-09'
  irVersion: 20
  version: 0.10.13
- changelogEntry:
  - summary: Release 0.10.13-rc2
    type: chore
  createdAt: '2023-06-09'
  irVersion: 20
  version: 0.10.13-rc2
- changelogEntry:
  - summary: Release 0.10.13-rc1
    type: chore
  createdAt: '2023-06-09'
  irVersion: 20
  version: 0.10.13-rc1
- changelogEntry:
  - summary: Release 0.10.13-rc0
    type: chore
  createdAt: '2023-06-09'
  irVersion: 20
  version: 0.10.13-rc0
- changelogEntry:
  - summary: Release 0.10.12
    type: chore
  createdAt: '2023-06-09'
  irVersion: 20
  version: 0.10.12
- changelogEntry:
  - summary: Release 0.10.11
    type: chore
  createdAt: '2023-06-09'
  irVersion: 20
  version: 0.10.11
- changelogEntry:
  - summary: Release 0.10.11-rc0
    type: chore
  createdAt: '2023-06-08'
  irVersion: 20
  version: 0.10.11-rc0
- changelogEntry:
  - summary: Release 0.10.10
    type: chore
  createdAt: '2023-06-08'
  irVersion: 20
  version: 0.10.10
- changelogEntry:
  - summary: Release 0.10.10-rc2
    type: chore
  createdAt: '2023-06-08'
  irVersion: 20
  version: 0.10.10-rc2
- changelogEntry:
  - summary: Release 0.10.10-rc1
    type: chore
  createdAt: '2023-06-08'
  irVersion: 20
  version: 0.10.10-rc1
- changelogEntry:
  - summary: Release 0.10.10-rc0
    type: chore
  createdAt: '2023-06-08'
  irVersion: 20
  version: 0.10.10-rc0
- changelogEntry:
  - summary: Release 0.10.9
    type: chore
  createdAt: '2023-06-07'
  irVersion: 20
  version: 0.10.9
- changelogEntry:
  - summary: Release 0.10.8
    type: chore
  createdAt: '2023-06-07'
  irVersion: 20
  version: 0.10.8
- changelogEntry:
  - summary: Release 0.10.8-rc0
    type: chore
  createdAt: '2023-06-07'
  irVersion: 20
  version: 0.10.8-rc0
- changelogEntry:
  - summary: Release 0.10.7
    type: chore
  createdAt: '2023-06-06'
  irVersion: 20
  version: 0.10.7
- changelogEntry:
  - summary: Release 0.10.6
    type: chore
  createdAt: '2023-06-06'
  irVersion: 20
  version: 0.10.6
- changelogEntry:
  - summary: Release 0.10.5
    type: chore
  createdAt: '2023-06-06'
  irVersion: 20
  version: 0.10.5
- changelogEntry:
  - summary: Release 0.10.4
    type: chore
  createdAt: '2023-06-06'
  irVersion: 20
  version: 0.10.4
- changelogEntry:
  - summary: Release 0.10.3
    type: chore
  createdAt: '2023-06-06'
  irVersion: 20
  version: 0.10.3
- changelogEntry:
  - summary: Release 0.10.2
    type: chore
  createdAt: '2023-06-05'
  irVersion: 20
  version: 0.10.2
- changelogEntry:
  - summary: Release 0.10.1
    type: chore
  createdAt: '2023-06-05'
  irVersion: 20
  version: 0.10.1
- changelogEntry:
  - summary: "- The docs `domain` must be a full domain ending in `docs.buildwithfern.com`\r\
      \n- `docs.yml` now supports custom-domains so that docs can redirect from a\
      \ custom url"
    type: chore
  createdAt: '2023-06-05'
  irVersion: 20
  version: 0.10.0
- changelogEntry:
  - summary: Release 0.9.10
    type: chore
  createdAt: '2023-06-02'
  irVersion: 20
  version: 0.9.10
- changelogEntry:
  - summary: Release 0.9.10-rc0
    type: chore
  createdAt: '2023-05-31'
  irVersion: 20
  version: 0.9.10-rc0
- changelogEntry:
  - summary: Release 0.9.9
    type: chore
  createdAt: '2023-05-31'
  irVersion: 20
  version: 0.9.9
- changelogEntry:
  - summary: Release 0.9.9-rc4
    type: chore
  createdAt: '2023-05-31'
  irVersion: 20
  version: 0.9.9-rc4
- changelogEntry:
  - summary: Release 0.9.9-rc3
    type: chore
  createdAt: '2023-05-31'
  irVersion: 20
  version: 0.9.9-rc3
- changelogEntry:
  - summary: Release 0.9.9-rc2
    type: chore
  createdAt: '2023-05-31'
  irVersion: 20
  version: 0.9.9-rc2
- changelogEntry:
  - summary: Release 0.9.9-rc1
    type: chore
  createdAt: '2023-05-31'
  irVersion: 20
  version: 0.9.9-rc1
- changelogEntry:
  - summary: Release 0.9.9-rc0
    type: chore
  createdAt: '2023-05-31'
  irVersion: 20
  version: 0.9.9-rc0
- changelogEntry:
  - summary: Release 0.9.8
    type: chore
  createdAt: '2023-05-30'
  irVersion: 20
  version: 0.9.8
- changelogEntry:
  - summary: Release 0.9.8-rc0
    type: chore
  createdAt: '2023-05-30'
  irVersion: 20
  version: 0.9.8-rc0
- changelogEntry:
  - summary: Release 0.9.7
    type: chore
  createdAt: '2023-05-30'
  irVersion: 20
  version: 0.9.7
- changelogEntry:
  - summary: Release 0.9.7-rc2
    type: chore
  createdAt: '2023-05-30'
  irVersion: 20
  version: 0.9.7-rc2
- changelogEntry:
  - summary: Release 0.9.7-rc1
    type: chore
  createdAt: '2023-05-29'
  irVersion: 20
  version: 0.9.7-rc1
- changelogEntry:
  - summary: Release 0.9.7-rc0
    type: chore
  createdAt: '2023-05-29'
  irVersion: 20
  version: 0.9.7-rc0
- changelogEntry:
  - summary: Release 0.9.6
    type: chore
  createdAt: '2023-05-29'
  irVersion: 20
  version: 0.9.6
- changelogEntry:
  - summary: Release 0.9.6-rc1
    type: chore
  createdAt: '2023-05-28'
  irVersion: 20
  version: 0.9.6-rc1
- changelogEntry:
  - summary: Release 0.9.6-rc0
    type: chore
  createdAt: '2023-05-28'
  irVersion: 20
  version: 0.9.6-rc0
- changelogEntry:
  - summary: Release 0.9.5
    type: chore
  createdAt: '2023-05-27'
  irVersion: 20
  version: 0.9.5
- changelogEntry:
  - summary: '- `fern init` reads `FERN_TOKEN` if the user token is not available'
    type: chore
  createdAt: '2023-05-27'
  irVersion: 20
  version: 0.9.4
- changelogEntry:
  - summary: Release 0.9.4-rc3
    type: chore
  createdAt: '2023-05-25'
  irVersion: 20
  version: 0.9.4-rc3
- changelogEntry:
  - summary: Release 0.9.4-rc2
    type: chore
  createdAt: '2023-05-25'
  irVersion: 20
  version: 0.9.4-rc2
- changelogEntry:
  - summary: Release 0.9.4-rc1
    type: chore
  createdAt: '2023-05-25'
  irVersion: 20
  version: 0.9.4-rc1
- changelogEntry:
  - summary: Release 0.9.4-rc0
    type: chore
  createdAt: '2023-05-25'
  irVersion: 20
  version: 0.9.4-rc0
- changelogEntry:
  - summary: Release 0.9.3
    type: chore
  createdAt: '2023-05-24'
  irVersion: 20
  version: 0.9.3
- changelogEntry:
  - summary: Release 0.9.2
    type: chore
  createdAt: '2023-05-24'
  irVersion: 20
  version: 0.9.2
- changelogEntry:
  - summary: Release 0.9.2-rc5
    type: chore
  createdAt: '2023-05-24'
  irVersion: 20
  version: 0.9.2-rc5
- changelogEntry:
  - summary: Release 0.9.2-rc4
    type: chore
  createdAt: '2023-05-24'
  irVersion: 20
  version: 0.9.2-rc4
- changelogEntry:
  - summary: Release 0.9.2-rc3
    type: chore
  createdAt: '2023-05-24'
  irVersion: 20
  version: 0.9.2-rc3
- changelogEntry:
  - summary: Release 0.9.2-rc2
    type: chore
  createdAt: '2023-05-23'
  irVersion: 20
  version: 0.9.2-rc2
- changelogEntry:
  - summary: Release 0.9.2-rc1
    type: chore
  createdAt: '2023-05-23'
  irVersion: 20
  version: 0.9.2-rc1
- changelogEntry:
  - summary: Release 0.9.2-rc0
    type: chore
  createdAt: '2023-05-21'
  irVersion: 20
  version: 0.9.2-rc0
- changelogEntry:
  - summary: Release 0.9.1
    type: chore
  createdAt: '2023-05-20'
  irVersion: 20
  version: 0.9.1
- changelogEntry:
  - summary: Release 0.9.1-rc3
    type: chore
  createdAt: '2023-05-20'
  irVersion: 20
  version: 0.9.1-rc3
- changelogEntry:
  - summary: Release 0.9.1-rc2
    type: chore
  createdAt: '2023-05-19'
  irVersion: 20
  version: 0.9.1-rc2
- changelogEntry:
  - summary: Release 0.9.1-rc1
    type: chore
  createdAt: '2023-05-18'
  irVersion: 20
  version: 0.9.1-rc1
- changelogEntry:
  - summary: Release 0.9.1-rc0
    type: chore
  createdAt: '2023-05-18'
  irVersion: 20
  version: 0.9.1-rc0
- changelogEntry:
  - summary: Running `fern init --openapi <path to openapi>` creates an OpenAPI workspace
    type: chore
  createdAt: '2023-05-17'
  irVersion: 20
  version: 0.9.0
- changelogEntry:
  - summary: Release 0.9.0-rc0
    type: chore
  createdAt: '2023-05-17'
  irVersion: 20
  version: 0.9.0-rc0
- changelogEntry:
  - summary: Add `fern-go-model` generator identifier.
    type: chore
  createdAt: '2023-05-16'
  irVersion: 20
  version: 0.8.25-rc0
- changelogEntry:
  - summary: Release 0.8.24
    type: chore
  createdAt: '2023-05-16'
  irVersion: 20
  version: 0.8.24
- changelogEntry:
  - summary: Release 0.8.23
    type: chore
  createdAt: '2023-05-13'
  irVersion: 20
  version: 0.8.23
- changelogEntry:
  - summary: Release 0.8.22
    type: chore
  createdAt: '2023-05-13'
  irVersion: 20
  version: 0.8.22
- changelogEntry:
  - summary: Release 0.8.21
    type: chore
  createdAt: '2023-05-13'
  irVersion: 20
  version: 0.8.21
- changelogEntry:
  - summary: Release 0.8.20
    type: chore
  createdAt: '2023-05-12'
  irVersion: 20
  version: 0.8.20
- changelogEntry:
  - summary: Release 0.8.20-rc4
    type: chore
  createdAt: '2023-05-12'
  irVersion: 20
  version: 0.8.20-rc4
- changelogEntry:
  - summary: Release 0.8.20-rc3
    type: chore
  createdAt: '2023-05-12'
  irVersion: 20
  version: 0.8.20-rc3
- changelogEntry:
  - summary: Release 0.8.20-rc2
    type: chore
  createdAt: '2023-05-11'
  irVersion: 20
  version: 0.8.20-rc2
- changelogEntry:
  - summary: Release 0.8.20-rc1
    type: chore
  createdAt: '2023-05-11'
  irVersion: 20
  version: 0.8.20-rc1
- changelogEntry:
  - summary: Release 0.8.20-rc0
    type: chore
  createdAt: '2023-05-11'
  irVersion: 20
  version: 0.8.20-rc0
- changelogEntry:
  - summary: Release 0.8.19
    type: chore
  createdAt: '2023-05-11'
  irVersion: 20
  version: 0.8.19
- changelogEntry:
  - summary: Release 0.8.19-rc9
    type: chore
  createdAt: '2023-05-11'
  irVersion: 20
  version: 0.8.19-rc9
- changelogEntry:
  - summary: Release 0.8.19-rc8
    type: chore
  createdAt: '2023-05-11'
  irVersion: 20
  version: 0.8.19-rc8
- changelogEntry:
  - summary: Release 0.8.19-rc7
    type: chore
  createdAt: '2023-05-10'
  irVersion: 20
  version: 0.8.19-rc7
- changelogEntry:
  - summary: Release 0.8.19-rc6
    type: chore
  createdAt: '2023-05-10'
  irVersion: 20
  version: 0.8.19-rc6
- changelogEntry:
  - summary: Release 0.8.19-rc5
    type: chore
  createdAt: '2023-05-10'
  irVersion: 20
  version: 0.8.19-rc5
- changelogEntry:
  - summary: Release 0.8.19-rc4
    type: chore
  createdAt: '2023-05-10'
  irVersion: 20
  version: 0.8.19-rc4
- changelogEntry:
  - summary: Release 0.8.19-rc3
    type: chore
  createdAt: '2023-05-10'
  irVersion: 20
  version: 0.8.19-rc3
- changelogEntry:
  - summary: Release 0.8.19-rc2
    type: chore
  createdAt: '2023-05-10'
  irVersion: 20
  version: 0.8.19-rc2
- changelogEntry:
  - summary: Release 0.8.19-rc1
    type: chore
  createdAt: '2023-05-10'
  irVersion: 20
  version: 0.8.19-rc1
- changelogEntry:
  - summary: Release 0.8.19-rc0
    type: chore
  createdAt: '2023-05-10'
  irVersion: 20
  version: 0.8.19-rc0
- changelogEntry:
  - summary: Release 0.8.18
    type: chore
  createdAt: '2023-05-08'
  irVersion: 20
  version: 0.8.18
- changelogEntry:
  - summary: Release 0.8.17
    type: chore
  createdAt: '2023-05-08'
  irVersion: 20
  version: 0.8.17
- changelogEntry:
  - summary: Release 0.8.17-rc3
    type: chore
  createdAt: '2023-05-08'
  irVersion: 20
  version: 0.8.17-rc3
- changelogEntry:
  - summary: Release 0.8.17-rc2
    type: chore
  createdAt: '2023-05-08'
  irVersion: 20
  version: 0.8.17-rc2
- changelogEntry:
  - summary: Release 0.8.17-rc1
    type: chore
  createdAt: '2023-05-08'
  irVersion: 20
  version: 0.8.17-rc1
- changelogEntry:
  - summary: Release 0.8.17-rc0
    type: chore
  createdAt: '2023-05-08'
  irVersion: 20
  version: 0.8.17-rc0
- changelogEntry:
  - summary: Release 0.8.16-rc9
    type: chore
  createdAt: '2023-05-08'
  irVersion: 20
  version: 0.8.16-rc9
- changelogEntry:
  - summary: Release 0.8.16-rc8
    type: chore
  createdAt: '2023-05-08'
  irVersion: 19
  version: 0.8.16-rc8
- changelogEntry:
  - summary: Release 0.8.16-rc7
    type: chore
  createdAt: '2023-05-08'
  irVersion: 19
  version: 0.8.16-rc7
- changelogEntry:
  - summary: Release 0.8.16-rc6
    type: chore
  createdAt: '2023-05-08'
  irVersion: 19
  version: 0.8.16-rc6
- changelogEntry:
  - summary: Release 0.8.16-rc5
    type: chore
  createdAt: '2023-05-08'
  irVersion: 19
  version: 0.8.16-rc5
- changelogEntry:
  - summary: Release 0.8.16-rc11
    type: chore
  createdAt: '2023-05-08'
  irVersion: 20
  version: 0.8.16-rc11
- changelogEntry:
  - summary: Release 0.8.16-rc10
    type: chore
  createdAt: '2023-05-08'
  irVersion: 20
  version: 0.8.16-rc10
- changelogEntry:
  - summary: Release 0.8.16-rc4
    type: chore
  createdAt: '2023-05-07'
  irVersion: 19
  version: 0.8.16-rc4
- changelogEntry:
  - summary: Release 0.8.16-rc3
    type: chore
  createdAt: '2023-05-07'
  irVersion: 19
  version: 0.8.16-rc3
- changelogEntry:
  - summary: Release 0.8.16-rc2
    type: chore
  createdAt: '2023-05-07'
  irVersion: 19
  version: 0.8.16-rc2
- changelogEntry:
  - summary: Release 0.8.16-rc1
    type: chore
  createdAt: '2023-05-07'
  irVersion: 19
  version: 0.8.16-rc1
- changelogEntry:
  - summary: Release 0.8.16-rc0
    type: chore
  createdAt: '2023-05-07'
  irVersion: 19
  version: 0.8.16-rc0
- changelogEntry:
  - summary: Release 0.8.15
    type: chore
  createdAt: '2023-05-07'
  irVersion: 19
  version: 0.8.15
- changelogEntry:
  - summary: Release 0.8.14
    type: chore
  createdAt: '2023-05-07'
  irVersion: 19
  version: 0.8.14
- changelogEntry:
  - summary: Release 0.8.13
    type: chore
  createdAt: '2023-05-07'
  irVersion: 19
  version: 0.8.13
- changelogEntry:
  - summary: Release 0.8.13-rc2
    type: chore
  createdAt: '2023-05-07'
  irVersion: 19
  version: 0.8.13-rc2
- changelogEntry:
  - summary: Release 0.8.13-rc1
    type: chore
  createdAt: '2023-05-07'
  irVersion: 19
  version: 0.8.13-rc1
- changelogEntry:
  - summary: Release 0.8.13-rc0
    type: chore
  createdAt: '2023-05-06'
  irVersion: 19
  version: 0.8.13-rc0
- changelogEntry:
  - summary: Release 0.8.12
    type: chore
  createdAt: '2023-05-05'
  irVersion: 19
  version: 0.8.12
- changelogEntry:
  - summary: Release 0.8.11
    type: chore
  createdAt: '2023-05-05'
  irVersion: 19
  version: 0.8.11
- changelogEntry:
  - summary: Release 0.8.10
    type: chore
  createdAt: '2023-05-05'
  irVersion: 19
  version: 0.8.10
- changelogEntry:
  - summary: Release 0.8.9
    type: chore
  createdAt: '2023-05-04'
  irVersion: 19
  version: 0.8.9
- changelogEntry:
  - summary: Release 0.8.8
    type: chore
  createdAt: '2023-05-04'
  irVersion: 19
  version: 0.8.8
- changelogEntry:
  - summary: Release 0.8.7
    type: chore
  createdAt: '2023-05-04'
  irVersion: 19
  version: 0.8.7
- changelogEntry:
  - summary: Release 0.8.6
    type: chore
  createdAt: '2023-05-03'
  irVersion: 19
  version: 0.8.6
- changelogEntry:
  - summary: Release 0.8.6-rc2
    type: chore
  createdAt: '2023-05-03'
  irVersion: 19
  version: 0.8.6-rc2
- changelogEntry:
  - summary: Release 0.8.6-rc1
    type: chore
  createdAt: '2023-05-03'
  irVersion: 19
  version: 0.8.6-rc1
- changelogEntry:
  - summary: Release 0.8.6-rc0
    type: chore
  createdAt: '2023-05-03'
  irVersion: 19
  version: 0.8.6-rc0
- changelogEntry:
  - summary: Release 0.8.5
    type: chore
  createdAt: '2023-05-03'
  irVersion: 19
  version: 0.8.5
- changelogEntry:
  - summary: Release 0.8.4
    type: chore
  createdAt: '2023-05-03'
  irVersion: 19
  version: 0.8.4
- changelogEntry:
  - summary: Release 0.8.3
    type: chore
  createdAt: '2023-05-03'
  irVersion: 19
  version: 0.8.3
- changelogEntry:
  - summary: Release 0.8.2
    type: chore
  createdAt: '2023-05-03'
  irVersion: 19
  version: 0.8.2
- changelogEntry:
  - summary: Release 0.8.1
    type: chore
  createdAt: '2023-05-02'
  irVersion: 19
  version: 0.8.1
- changelogEntry:
  - summary: Release 0.8.0
    type: chore
  createdAt: '2023-05-02'
  irVersion: 19
  version: 0.8.0
- changelogEntry:
  - summary: Release 0.8.0-rc9
    type: chore
  createdAt: '2023-05-02'
  irVersion: 19
  version: 0.8.0-rc9
- changelogEntry:
  - summary: Release 0.8.0-rc8
    type: chore
  createdAt: '2023-05-02'
  irVersion: 19
  version: 0.8.0-rc8
- changelogEntry:
  - summary: Release 0.8.0-rc7
    type: chore
  createdAt: '2023-05-02'
  irVersion: 19
  version: 0.8.0-rc7
- changelogEntry:
  - summary: Release 0.8.0-rc6
    type: chore
  createdAt: '2023-05-02'
  irVersion: 19
  version: 0.8.0-rc6
- changelogEntry:
  - summary: Release 0.8.0-rc5
    type: chore
  createdAt: '2023-05-02'
  irVersion: 19
  version: 0.8.0-rc5
- changelogEntry:
  - summary: Release 0.8.0-rc4
    type: chore
  createdAt: '2023-05-02'
  irVersion: 19
  version: 0.8.0-rc4
- changelogEntry:
  - summary: Release 0.8.0-rc3
    type: chore
  createdAt: '2023-05-02'
  irVersion: 19
  version: 0.8.0-rc3
- changelogEntry:
  - summary: Release 0.8.0-rc2
    type: chore
  createdAt: '2023-05-02'
  irVersion: 19
  version: 0.8.0-rc2
- changelogEntry:
  - summary: Release 0.8.0-rc1
    type: chore
  createdAt: '2023-05-02'
  irVersion: 19
  version: 0.8.0-rc1
- changelogEntry:
  - summary: Release 0.8.0-rc0
    type: chore
  createdAt: '2023-05-02'
  irVersion: 19
  version: 0.8.0-rc0
- changelogEntry:
  - summary: Release 0.7.5-rc17
    type: chore
  createdAt: '2023-05-02'
  irVersion: 19
  version: 0.7.5-rc17
- changelogEntry:
  - summary: Release 0.7.5-rc9
    type: chore
  createdAt: '2023-05-01'
  irVersion: 19
  version: 0.7.5-rc9
- changelogEntry:
  - summary: Release 0.7.5-rc8
    type: chore
  createdAt: '2023-05-01'
  irVersion: 19
  version: 0.7.5-rc8
- changelogEntry:
  - summary: Release 0.7.5-rc7
    type: chore
  createdAt: '2023-05-01'
  irVersion: 19
  version: 0.7.5-rc7
- changelogEntry:
  - summary: Release 0.7.5-rc16
    type: chore
  createdAt: '2023-05-01'
  irVersion: 19
  version: 0.7.5-rc16
- changelogEntry:
  - summary: Release 0.7.5-rc15
    type: chore
  createdAt: '2023-05-01'
  irVersion: 19
  version: 0.7.5-rc15
- changelogEntry:
  - summary: Release 0.7.5-rc14
    type: chore
  createdAt: '2023-05-01'
  irVersion: 19
  version: 0.7.5-rc14
- changelogEntry:
  - summary: Release 0.7.5-rc13
    type: chore
  createdAt: '2023-05-01'
  irVersion: 19
  version: 0.7.5-rc13
- changelogEntry:
  - summary: Release 0.7.5-rc12
    type: chore
  createdAt: '2023-05-01'
  irVersion: 19
  version: 0.7.5-rc12
- changelogEntry:
  - summary: Release 0.7.5-rc11
    type: chore
  createdAt: '2023-05-01'
  irVersion: 19
  version: 0.7.5-rc11
- changelogEntry:
  - summary: Release 0.7.5-rc10
    type: chore
  createdAt: '2023-05-01'
  irVersion: 19
  version: 0.7.5-rc10
- changelogEntry:
  - summary: Release 0.7.5-rc6
    type: chore
  createdAt: '2023-04-30'
  irVersion: 19
  version: 0.7.5-rc6
- changelogEntry:
  - summary: Release 0.7.5-rc5
    type: chore
  createdAt: '2023-04-30'
  irVersion: 19
  version: 0.7.5-rc5
- changelogEntry:
  - summary: Release 0.7.5-rc4
    type: chore
  createdAt: '2023-04-30'
  irVersion: 19
  version: 0.7.5-rc4
- changelogEntry:
  - summary: Release 0.7.5-rc3
    type: chore
  createdAt: '2023-04-30'
  irVersion: 19
  version: 0.7.5-rc3
- changelogEntry:
  - summary: Release 0.7.5-rc2
    type: chore
  createdAt: '2023-04-30'
  irVersion: 19
  version: 0.7.5-rc2
- changelogEntry:
  - summary: Release 0.7.5-rc1
    type: chore
  createdAt: '2023-04-30'
  irVersion: 18
  version: 0.7.5-rc1
- changelogEntry:
  - summary: Release 0.7.5-rc0
    type: chore
  createdAt: '2023-04-28'
  irVersion: 18
  version: 0.7.5-rc0
- changelogEntry:
  - summary: Release 0.7.4
    type: chore
  createdAt: '2023-04-23'
  irVersion: 18
  version: 0.7.4
- changelogEntry:
  - summary: Release 0.7.4-rc1
    type: chore
  createdAt: '2023-04-23'
  irVersion: 18
  version: 0.7.4-rc1
- changelogEntry:
  - summary: Release 0.7.4-rc0
    type: chore
  createdAt: '2023-04-23'
  irVersion: 18
  version: 0.7.4-rc0
- changelogEntry:
  - summary: Release 0.7.3
    type: chore
  createdAt: '2023-04-23'
  irVersion: 18
  version: 0.7.3
- changelogEntry:
  - summary: Release 0.7.3-rc0
    type: chore
  createdAt: '2023-04-23'
  irVersion: 18
  version: 0.7.3-rc0
- changelogEntry:
  - summary: Release 0.7.2
    type: chore
  createdAt: '2023-04-23'
  irVersion: 18
  version: 0.7.2
- changelogEntry:
  - summary: Release 0.7.1
    type: chore
  createdAt: '2023-04-23'
  irVersion: 18
  version: 0.7.1
- changelogEntry:
  - summary: Release 0.7.1-rc1
    type: chore
  createdAt: '2023-04-23'
  irVersion: 18
  version: 0.7.1-rc1
- changelogEntry:
  - summary: Release 0.7.1-rc0
    type: chore
  createdAt: '2023-04-23'
  irVersion: 18
  version: 0.7.1-rc0
- changelogEntry:
  - summary: Release 0.7.0
    type: chore
  createdAt: '2023-04-21'
  irVersion: 18
  version: 0.7.0
- changelogEntry:
  - summary: Release 0.7.0-rc1
    type: chore
  createdAt: '2023-04-21'
  irVersion: 18
  version: 0.7.0-rc1
- changelogEntry:
  - summary: Release 0.7.0-rc0
    type: chore
  createdAt: '2023-04-21'
  irVersion: 18
  version: 0.7.0-rc0
- changelogEntry:
  - summary: Release 0.6.12
    type: chore
  createdAt: '2023-04-19'
  irVersion: 18
  version: 0.6.12
- changelogEntry:
  - summary: Release 0.6.11
    type: chore
  createdAt: '2023-04-19'
  irVersion: 18
  version: 0.6.11
- changelogEntry:
  - summary: Release 0.6.11-rc2
    type: chore
  createdAt: '2023-04-17'
  irVersion: 18
  version: 0.6.11-rc2
- changelogEntry:
  - summary: Release 0.6.11-rc1
    type: chore
  createdAt: '2023-04-17'
  irVersion: 18
  version: 0.6.11-rc1
- changelogEntry:
  - summary: Release 0.6.11-rc0
    type: chore
  createdAt: '2023-04-17'
  irVersion: 18
  version: 0.6.11-rc0
- changelogEntry:
  - summary: Release 0.6.10
    type: chore
  createdAt: '2023-04-04'
  irVersion: 16
  version: 0.6.10
- changelogEntry:
  - summary: Release 0.6.10-rc4
    type: chore
  createdAt: '2023-04-03'
  irVersion: 16
  version: 0.6.10-rc4
- changelogEntry:
  - summary: Release 0.6.10-rc3
    type: chore
  createdAt: '2023-04-03'
  irVersion: 16
  version: 0.6.10-rc3
- changelogEntry:
  - summary: Release 0.6.10-rc2
    type: chore
  createdAt: '2023-04-03'
  irVersion: 16
  version: 0.6.10-rc2
- changelogEntry:
  - summary: Release 0.6.10-rc1
    type: chore
  createdAt: '2023-04-02'
  irVersion: 16
  version: 0.6.10-rc1
- changelogEntry:
  - summary: Release 0.6.10-rc0
    type: chore
  createdAt: '2023-04-02'
  irVersion: 16
  version: 0.6.10-rc0
- changelogEntry:
  - summary: Release 0.6.9
    type: chore
  createdAt: '2023-04-02'
  irVersion: 16
  version: 0.6.9
- changelogEntry:
  - summary: Release 0.6.8
    type: chore
  createdAt: '2023-04-02'
  irVersion: 16
  version: 0.6.8
- changelogEntry:
  - summary: Release 0.6.7
    type: chore
  createdAt: '2023-04-01'
  irVersion: 16
  version: 0.6.7
- changelogEntry:
  - summary: Release 0.6.7-rc0
    type: chore
  createdAt: '2023-04-01'
  irVersion: 16
  version: 0.6.7-rc0
- changelogEntry:
  - summary: Release 0.6.6
    type: chore
  createdAt: '2023-03-31'
  irVersion: 16
  version: 0.6.6
- changelogEntry:
  - summary: Release 0.6.5
    type: chore
  createdAt: '2023-03-31'
  irVersion: 16
  version: 0.6.5
- changelogEntry:
  - summary: Release 0.6.5-rc1
    type: chore
  createdAt: '2023-03-31'
  irVersion: 16
  version: 0.6.5-rc1
- changelogEntry:
  - summary: Release 0.6.5-rc0
    type: chore
  createdAt: '2023-03-30'
  irVersion: 16
  version: 0.6.5-rc0
- changelogEntry:
  - summary: Release 0.6.4
    type: chore
  createdAt: '2023-03-30'
  irVersion: 16
  version: 0.6.4
- changelogEntry:
  - summary: Release 0.6.3
    type: chore
  createdAt: '2023-03-30'
  irVersion: 16
  version: 0.6.3
- changelogEntry:
  - summary: Release 0.6.3-rc1
    type: chore
  createdAt: '2023-03-30'
  irVersion: 16
  version: 0.6.3-rc1
- changelogEntry:
  - summary: Release 0.6.3-rc0
    type: chore
  createdAt: '2023-03-30'
  irVersion: 16
  version: 0.6.3-rc0
- changelogEntry:
  - summary: Release 0.6.2
    type: chore
  createdAt: '2023-03-29'
  irVersion: 16
  version: 0.6.2
- changelogEntry:
  - summary: Release 0.6.2-rc2
    type: chore
  createdAt: '2023-03-29'
  irVersion: 16
  version: 0.6.2-rc2
- changelogEntry:
  - summary: Release 0.6.2-rc1
    type: chore
  createdAt: '2023-03-29'
  irVersion: 16
  version: 0.6.2-rc1
- changelogEntry:
  - summary: Release 0.6.2-rc0
    type: chore
  createdAt: '2023-03-28'
  irVersion: 16
  version: 0.6.2-rc0
- changelogEntry:
  - summary: Release 0.6.1
    type: chore
  createdAt: '2023-03-28'
  irVersion: 15
  version: 0.6.1
- changelogEntry:
  - summary: Release 0.6.0
    type: chore
  createdAt: '2023-03-28'
  irVersion: 15
  version: 0.6.0
- changelogEntry:
  - summary: Release 0.5.4
    type: chore
  createdAt: '2023-03-28'
  irVersion: 15
  version: 0.5.4
- changelogEntry:
  - summary: Release 0.5.4-rc4
    type: chore
  createdAt: '2023-03-28'
  irVersion: 15
  version: 0.5.4-rc4
- changelogEntry:
  - summary: Release 0.5.4-rc3
    type: chore
  createdAt: '2023-03-26'
  irVersion: 15
  version: 0.5.4-rc3
- changelogEntry:
  - summary: Release 0.5.4-rc2
    type: chore
  createdAt: '2023-03-24'
  irVersion: 15
  version: 0.5.4-rc2
- changelogEntry:
  - summary: Release 0.5.4-rc1
    type: chore
  createdAt: '2023-03-24'
  irVersion: 15
  version: 0.5.4-rc1
- changelogEntry:
  - summary: Release 0.5.4-rc0
    type: chore
  createdAt: '2023-03-24'
  irVersion: 15
  version: 0.5.4-rc0
- changelogEntry:
  - summary: Release 0.5.3
    type: chore
  createdAt: '2023-03-20'
  irVersion: 14
  version: 0.5.3
- changelogEntry:
  - summary: Release 0.5.3-rc6
    type: chore
  createdAt: '2023-03-20'
  irVersion: 14
  version: 0.5.3-rc6
- changelogEntry:
  - summary: Release 0.5.3-rc5
    type: chore
  createdAt: '2023-03-19'
  irVersion: 14
  version: 0.5.3-rc5
- changelogEntry:
  - summary: Release 0.5.3-rc4
    type: chore
  createdAt: '2023-03-19'
  irVersion: 14
  version: 0.5.3-rc4
- changelogEntry:
  - summary: Release 0.5.3-rc3
    type: chore
  createdAt: '2023-03-13'
  irVersion: 13
  version: 0.5.3-rc3
- changelogEntry:
  - summary: Release 0.5.3-rc2
    type: chore
  createdAt: '2023-03-13'
  irVersion: 13
  version: 0.5.3-rc2
- changelogEntry:
  - summary: Release 0.5.3-rc1
    type: chore
  createdAt: '2023-03-11'
  irVersion: 13
  version: 0.5.3-rc1
- changelogEntry:
  - summary: Release 0.5.3-rc0
    type: chore
  createdAt: '2023-03-11'
  irVersion: 13
  version: 0.5.3-rc0
- changelogEntry:
  - summary: Release 0.5.2
    type: chore
  createdAt: '2023-03-10'
  irVersion: 12
  version: 0.5.2
- changelogEntry:
  - summary: Release 0.5.1
    type: chore
  createdAt: '2023-03-09'
  irVersion: 12
  version: 0.5.1
- changelogEntry:
  - summary: "## What's Changed\r\n* Support http streams in responses by @zachkirsch\
      \ in https://github.com/fern-api/fern/pull/1365\r\n* fix: introduce undiscrminated\
      \ unions by @dsinghvi in https://github.com/fern-api/fern/pull/1367\r\n* Add\
      \ release blocker for undiscriminated unions by @zachkirsch in https://github.com/fern-api/fern/pull/1369\r\
      \n* Fix undiscriminated union rule by @zachkirsch in https://github.com/fern-api/fern/pull/1370\r\
      \n* Add file upload by @zachkirsch in https://github.com/fern-api/fern/pull/1366\r\
      \n* Rename property key to bodyProperty by @zachkirsch in https://github.com/fern-api/fern/pull/1371\r\
      \n* Add optional files by @zachkirsch in https://github.com/fern-api/fern/pull/1372\r\
      \n* ts generator versions above `0.5.0-rc0-6` use IR V12 by @dsinghvi in https://github.com/fern-api/fern/pull/1373\r\
      \n* Make File a reserved keyword in TS by @zachkirsch in https://github.com/fern-api/fern/pull/1374\r\
      \n* Add query-param stream condition by @zachkirsch in https://github.com/fern-api/fern/pull/1375\r\
      \n* fix: audiences works with subpackages and packages by @dsinghvi in https://github.com/fern-api/fern/pull/1376\r\
      \n* Fix docs in file properties by @zachkirsch in https://github.com/fern-api/fern/pull/1378\r\
      \n* Update import reference in OpenAPIMigrator by @TeisJayaswal in https://github.com/fern-api/fern/pull/1380\r\
      \n* fix: add missing `MovieId` type by @codebender828 in https://github.com/fern-api/fern/pull/1381\r\
      \n* Only disallow 'body' wrapper properties when there's a referenced request\
      \ body by @zachkirsch in https://github.com/fern-api/fern/pull/1382\r\n\r\n\
      ## New Contributors\r\n* @codebender828 made their first contribution in https://github.com/fern-api/fern/pull/1381\r\
      \n\r\n**Full Changelog**: https://github.com/fern-api/fern/compare/0.4.32...0.5.0"
    type: chore
  createdAt: '2023-03-09'
  irVersion: 12
  version: 0.5.0
- changelogEntry:
  - summary: Release 0.4.33-rc7
    type: chore
  createdAt: '2023-03-09'
  irVersion: 12
  version: 0.4.33-rc7
- changelogEntry:
  - summary: Release 0.4.33-rc6
    type: chore
  createdAt: '2023-03-09'
  irVersion: 12
  version: 0.4.33-rc6
- changelogEntry:
  - summary: Release 0.4.33-rc5
    type: chore
  createdAt: '2023-03-08'
  irVersion: 12
  version: 0.4.33-rc5
- changelogEntry:
  - summary: Release 0.4.33-rc4
    type: chore
  createdAt: '2023-03-08'
  irVersion: 12
  version: 0.4.33-rc4
- changelogEntry:
  - summary: Release 0.4.33-rc3
    type: chore
  createdAt: '2023-03-08'
  irVersion: 12
  version: 0.4.33-rc3
- changelogEntry:
  - summary: Release 0.4.33-rc2
    type: chore
  createdAt: '2023-03-08'
  irVersion: 12
  version: 0.4.33-rc2
- changelogEntry:
  - summary: Release 0.4.33-rc1
    type: chore
  createdAt: '2023-03-08'
  irVersion: 12
  version: 0.4.33-rc1
- changelogEntry:
  - summary: Release 0.4.33-rc0
    type: chore
  createdAt: '2023-03-07'
  irVersion: 12
  version: 0.4.33-rc0
- changelogEntry:
  - summary: Release 0.4.32-rc5
    type: chore
  createdAt: '2023-03-07'
  irVersion: 12
  version: 0.4.32-rc5
- changelogEntry:
  - summary: Release 0.4.32
    type: chore
  createdAt: '2023-03-06'
  irVersion: 11
  version: 0.4.32
- changelogEntry:
  - summary: Release 0.4.32-rc4
    type: chore
  createdAt: '2023-03-06'
  irVersion: 11
  version: 0.4.32-rc4
- changelogEntry:
  - summary: Release 0.4.32-rc3
    type: chore
  createdAt: '2023-03-06'
  irVersion: 11
  version: 0.4.32-rc3
- changelogEntry:
  - summary: Release 0.4.32-rc2
    type: chore
  createdAt: '2023-03-06'
  irVersion: 11
  version: 0.4.32-rc2
- changelogEntry:
  - summary: Release 0.4.32-rc1
    type: chore
  createdAt: '2023-03-06'
  irVersion: 11
  version: 0.4.32-rc1
- changelogEntry:
  - summary: Release 0.4.32-rc0
    type: chore
  createdAt: '2023-03-05'
  irVersion: 9
  version: 0.4.32-rc0
- changelogEntry:
  - summary: Release 0.4.31-rc3
    type: chore
  createdAt: '2023-03-04'
  irVersion: 9
  version: 0.4.31-rc3
- changelogEntry:
  - summary: Release 0.4.31
    type: chore
  createdAt: '2023-03-04'
  irVersion: 9
  version: 0.4.31
- changelogEntry:
  - summary: Release 0.4.31-rc4
    type: chore
  createdAt: '2023-03-04'
  irVersion: 9
  version: 0.4.31-rc4
- changelogEntry:
  - summary: Release 0.4.31-rc2
    type: chore
  createdAt: '2023-03-04'
  irVersion: 9
  version: 0.4.31-rc2
- changelogEntry:
  - summary: Release 0.4.31-rc1
    type: chore
  createdAt: '2023-03-04'
  irVersion: 9
  version: 0.4.31-rc1
- changelogEntry:
  - summary: Release 0.4.30
    type: chore
  createdAt: '2023-03-03'
  irVersion: 9
  version: 0.4.30
- changelogEntry:
  - summary: Release 0.4.29
    type: chore
  createdAt: '2023-03-03'
  irVersion: 9
  version: 0.4.29
- changelogEntry:
  - summary: Release 0.4.28-rc4
    type: chore
  createdAt: '2023-03-03'
  irVersion: 9
  version: 0.4.28-rc4
- changelogEntry:
  - summary: Release 0.4.28-rc3
    type: chore
  createdAt: '2023-03-03'
  irVersion: 9
  version: 0.4.28-rc3
- changelogEntry:
  - summary: Release 0.4.28-rc2
    type: chore
  createdAt: '2023-03-02'
  irVersion: 9
  version: 0.4.28-rc2
- changelogEntry:
  - summary: Release 0.4.28-rc1
    type: chore
  createdAt: '2023-03-02'
  irVersion: 9
  version: 0.4.28-rc1
- changelogEntry:
  - summary: Release 0.4.28-rc0
    type: chore
  createdAt: '2023-03-02'
  irVersion: 9
  version: 0.4.28-rc0
- changelogEntry:
  - summary: Release 0.4.27-rc2
    type: chore
  createdAt: '2023-03-02'
  irVersion: 9
  version: 0.4.27-rc2
- changelogEntry:
  - summary: Release 0.4.27
    type: chore
  createdAt: '2023-03-02'
  irVersion: 9
  version: 0.4.27
- changelogEntry:
  - summary: Release 0.4.27-rc1
    type: chore
  createdAt: '2023-03-02'
  irVersion: 9
  version: 0.4.27-rc1
- changelogEntry:
  - summary: Release 0.4.27-rc0
    type: chore
  createdAt: '2023-03-01'
  irVersion: 9
  version: 0.4.27-rc0
- changelogEntry:
  - summary: Release 0.4.26
    type: chore
  createdAt: '2023-02-25'
  irVersion: 9
  version: 0.4.26
- changelogEntry:
  - summary: Release 0.4.25
    type: chore
  createdAt: '2023-02-25'
  irVersion: 9
  version: 0.4.25
- changelogEntry:
  - summary: Release 0.4.24
    type: chore
  createdAt: '2023-02-23'
  irVersion: 9
  version: 0.4.24
- changelogEntry:
  - summary: Release 0.4.24-rc1
    type: chore
  createdAt: '2023-02-21'
  irVersion: 9
  version: 0.4.24-rc1
- changelogEntry:
  - summary: Release 0.4.24-rc0
    type: chore
  createdAt: '2023-02-20'
  irVersion: 9
  version: 0.4.24-rc0
- changelogEntry:
  - summary: Release 0.4.23
    type: chore
  createdAt: '2023-02-16'
  irVersion: 8
  version: 0.4.23
- changelogEntry:
  - summary: Release 0.4.23-rc0
    type: chore
  createdAt: '2023-02-16'
  irVersion: 8
  version: 0.4.23-rc0
- changelogEntry:
  - summary: Release 0.4.22
    type: chore
  createdAt: '2023-02-12'
  irVersion: 8
  version: 0.4.22
- changelogEntry:
  - summary: Release 0.4.21
    type: chore
  createdAt: '2023-02-12'
  irVersion: 8
  version: 0.4.21
- changelogEntry:
  - summary: Release 0.4.20
    type: chore
  createdAt: '2023-02-12'
  irVersion: 8
  version: 0.4.20
- changelogEntry:
  - summary: Release 0.4.20-rc1
    type: chore
  createdAt: '2023-02-09'
  irVersion: 8
  version: 0.4.20-rc1
- changelogEntry:
  - summary: Release 0.4.20-rc0
    type: chore
  createdAt: '2023-02-09'
  irVersion: 8
  version: 0.4.20-rc0
- changelogEntry:
  - summary: Release 0.4.19-rc1
    type: chore
  createdAt: '2023-02-09'
  irVersion: 8
  version: 0.4.19-rc1
- changelogEntry:
  - summary: Release 0.4.19
    type: chore
  createdAt: '2023-02-09'
  irVersion: 8
  version: 0.4.19
- changelogEntry:
  - summary: Release 0.4.19-rc2
    type: chore
  createdAt: '2023-02-09'
  irVersion: 8
  version: 0.4.19-rc2
- changelogEntry:
  - summary: Release 0.4.19-rc0
    type: chore
  createdAt: '2023-02-09'
  irVersion: 8
  version: 0.4.19-rc0
- changelogEntry:
  - summary: Release 0.4.18
    type: chore
  createdAt: '2023-02-07'
  irVersion: 8
  version: 0.4.18
- changelogEntry:
  - summary: Release 0.4.17
    type: chore
  createdAt: '2023-02-06'
  irVersion: 8
  version: 0.4.17
- changelogEntry:
  - summary: Release 0.4.17-rc0
    type: chore
  createdAt: '2023-02-06'
  irVersion: 8
  version: 0.4.17-rc0
- changelogEntry:
  - summary: Release 0.4.16
    type: chore
  createdAt: '2023-02-06'
  irVersion: 8
  version: 0.4.16
- changelogEntry:
  - summary: Release 0.4.15
    type: chore
  createdAt: '2023-02-06'
  irVersion: 8
  version: 0.4.15
- changelogEntry:
  - summary: Release 0.4.15-rc0
    type: chore
  createdAt: '2023-02-06'
  irVersion: 8
  version: 0.4.15-rc0
- changelogEntry:
  - summary: Release 0.4.14
    type: chore
  createdAt: '2023-02-05'
  irVersion: 8
  version: 0.4.14
- changelogEntry:
  - summary: Release 0.4.13
    type: chore
  createdAt: '2023-02-04'
  irVersion: 8
  version: 0.4.13
- changelogEntry:
  - summary: Release 0.4.12
    type: chore
  createdAt: '2023-02-02'
  irVersion: 8
  version: 0.4.12
- changelogEntry:
  - summary: Release 0.4.12-rc0
    type: chore
  createdAt: '2023-02-02'
  irVersion: 8
  version: 0.4.12-rc0
- changelogEntry:
  - summary: Release 0.4.11
    type: chore
  createdAt: '2023-02-02'
  irVersion: 8
  version: 0.4.11
- changelogEntry:
  - summary: Release 0.4.11-rc1
    type: chore
  createdAt: '2023-02-02'
  irVersion: 8
  version: 0.4.11-rc1
- changelogEntry:
  - summary: Release 0.4.11-rc0
    type: chore
  createdAt: '2023-02-02'
  irVersion: 8
  version: 0.4.11-rc0
- changelogEntry:
  - summary: Release 0.4.10
    type: chore
  createdAt: '2023-02-02'
  irVersion: 8
  version: 0.4.10
- changelogEntry:
  - summary: Release 0.4.9
    type: chore
  createdAt: '2023-02-01'
  irVersion: 7
  version: 0.4.9
- changelogEntry:
  - summary: Release 0.4.8
    type: chore
  createdAt: '2023-02-01'
  irVersion: 7
  version: 0.4.8
- changelogEntry:
  - summary: Release 0.4.7
    type: chore
  createdAt: '2023-02-01'
  irVersion: 7
  version: 0.4.7
- changelogEntry:
  - summary: Release 0.4.6
    type: chore
  createdAt: '2023-02-01'
  irVersion: 7
  version: 0.4.6
- changelogEntry:
  - summary: Release 0.4.5
    type: chore
  createdAt: '2023-02-01'
  irVersion: 7
  version: 0.4.5
- changelogEntry:
  - summary: Release 0.4.5-rc4
    type: chore
  createdAt: '2023-01-31'
  irVersion: 7
  version: 0.4.5-rc4
- changelogEntry:
  - summary: Release 0.4.5-rc3
    type: chore
  createdAt: '2023-01-31'
  irVersion: 7
  version: 0.4.5-rc3
- changelogEntry:
  - summary: Release 0.4.5-rc5
    type: chore
  createdAt: '2023-01-31'
  irVersion: 7
  version: 0.4.5-rc5
- changelogEntry:
  - summary: Release 0.4.5-rc2
    type: chore
  createdAt: '2023-01-30'
  irVersion: 7
  version: 0.4.5-rc2
- changelogEntry:
  - summary: Release 0.4.5-rc1
    type: chore
  createdAt: '2023-01-30'
  irVersion: 7
  version: 0.4.5-rc1
- changelogEntry:
  - summary: Release 0.4.5-rc0
    type: chore
  createdAt: '2023-01-30'
  irVersion: 7
  version: 0.4.5-rc0
- changelogEntry:
  - summary: Release 0.4.4
    type: chore
  createdAt: '2023-01-30'
  irVersion: 7
  version: 0.4.4
- changelogEntry:
  - summary: Release 0.4.3
    type: chore
  createdAt: '2023-01-30'
  irVersion: 7
  version: 0.4.3
- changelogEntry:
  - summary: Release 0.4.2
    type: chore
  createdAt: '2023-01-30'
  irVersion: 7
  version: 0.4.2
- changelogEntry:
  - summary: Release 0.4.1
    type: chore
  createdAt: '2023-01-29'
  irVersion: 7
  version: 0.4.1
- changelogEntry:
  - summary: Release 0.4.0-rc1
    type: chore
  createdAt: '2023-01-29'
  irVersion: 7
  version: 0.4.0-rc1
- changelogEntry:
  - summary: Release 0.4.0
    type: chore
  createdAt: '2023-01-29'
  irVersion: 7
  version: 0.4.0
- changelogEntry:
  - summary: Release 0.4.0-rc0
    type: chore
  createdAt: '2023-01-29'
  irVersion: 7
  version: 0.4.0-rc0
- changelogEntry:
  - summary: Release 0.3.23
    type: chore
  createdAt: '2023-01-28'
  irVersion: 6
  version: 0.3.23
- changelogEntry:
  - summary: Release 0.3.22
    type: chore
  createdAt: '2023-01-28'
  irVersion: 6
  version: 0.3.22
- changelogEntry:
  - summary: Release 0.3.21
    type: chore
  createdAt: '2023-01-28'
  irVersion: 6
  version: 0.3.21
- changelogEntry:
  - summary: Release 0.3.20
    type: chore
  createdAt: '2023-01-27'
  irVersion: 6
  version: 0.3.20
- changelogEntry:
  - summary: Release 0.3.19
    type: chore
  createdAt: '2023-01-24'
  irVersion: 6
  version: 0.3.19
- changelogEntry:
  - summary: Release 0.3.18
    type: chore
  createdAt: '2023-01-23'
  irVersion: 6
  version: 0.3.18
- changelogEntry:
  - summary: Release 0.3.17
    type: chore
  createdAt: '2023-01-23'
  irVersion: 6
  version: 0.3.17
- changelogEntry:
  - summary: Release 0.3.17-rc8
    type: chore
  createdAt: '2023-01-23'
  irVersion: 6
  version: 0.3.17-rc8
- changelogEntry:
  - summary: Release 0.3.17-rc7
    type: chore
  createdAt: '2023-01-23'
  irVersion: 6
  version: 0.3.17-rc7
- changelogEntry:
  - summary: Release 0.3.17-rc6
    type: chore
  createdAt: '2023-01-23'
  irVersion: 6
  version: 0.3.17-rc6
- changelogEntry:
  - summary: Release 0.3.17-rc5
    type: chore
  createdAt: '2023-01-23'
  irVersion: 6
  version: 0.3.17-rc5
- changelogEntry:
  - summary: Release 0.3.17-rc4
    type: chore
  createdAt: '2023-01-23'
  irVersion: 6
  version: 0.3.17-rc4
- changelogEntry:
  - summary: Release 0.3.17-rc3
    type: chore
  createdAt: '2023-01-23'
  irVersion: 6
  version: 0.3.17-rc3
- changelogEntry:
  - summary: Release 0.3.17-rc2
    type: chore
  createdAt: '2023-01-22'
  irVersion: 6
  version: 0.3.17-rc2
- changelogEntry:
  - summary: Release 0.3.17-rc1
    type: chore
  createdAt: '2023-01-21'
  irVersion: 6
  version: 0.3.17-rc1
- changelogEntry:
  - summary: Release 0.3.17-rc0
    type: chore
  createdAt: '2023-01-21'
  irVersion: 6
  version: 0.3.17-rc0
- changelogEntry:
  - summary: Release 0.3.16
    type: chore
  createdAt: '2023-01-20'
  irVersion: 6
  version: 0.3.16
- changelogEntry:
  - summary: Release 0.3.16-rc2
    type: chore
  createdAt: '2023-01-19'
  irVersion: 6
  version: 0.3.16-rc2
- changelogEntry:
  - summary: Release 0.3.16-rc1
    type: chore
  createdAt: '2023-01-18'
  irVersion: 6
  version: 0.3.16-rc1
- changelogEntry:
  - summary: Release 0.3.16-rc0
    type: chore
  createdAt: '2023-01-18'
  irVersion: 6
  version: 0.3.16-rc0
- changelogEntry:
  - summary: Release 0.3.15
    type: chore
  createdAt: '2023-01-18'
  irVersion: 6
  version: 0.3.15
- changelogEntry:
  - summary: Release 0.3.15-rc0
    type: chore
  createdAt: '2023-01-18'
  irVersion: 6
  version: 0.3.15-rc0
- changelogEntry:
  - summary: Release 0.3.14
    type: chore
  createdAt: '2023-01-18'
  irVersion: 6
  version: 0.3.14
- changelogEntry:
  - summary: Release 0.3.13
    type: chore
  createdAt: '2023-01-18'
  irVersion: 6
  version: 0.3.13
- changelogEntry:
  - summary: Release 0.3.12
    type: chore
  createdAt: '2023-01-18'
  irVersion: 6
  version: 0.3.12
- changelogEntry:
  - summary: Release 0.3.12-rc13
    type: chore
  createdAt: '2023-01-18'
  irVersion: 6
  version: 0.3.12-rc13
- changelogEntry:
  - summary: Release 0.3.12-rc12
    type: chore
  createdAt: '2023-01-18'
  irVersion: 6
  version: 0.3.12-rc12
- changelogEntry:
  - summary: Release 0.3.12-rc9
    type: chore
  createdAt: '2023-01-17'
  irVersion: 6
  version: 0.3.12-rc9
- changelogEntry:
  - summary: Release 0.3.12-rc8
    type: chore
  createdAt: '2023-01-17'
  irVersion: 6
  version: 0.3.12-rc8
- changelogEntry:
  - summary: Release 0.3.12-rc11
    type: chore
  createdAt: '2023-01-17'
  irVersion: 6
  version: 0.3.12-rc11
- changelogEntry:
  - summary: Release 0.3.12-rc10
    type: chore
  createdAt: '2023-01-17'
  irVersion: 6
  version: 0.3.12-rc10
- changelogEntry:
  - summary: Release 0.3.12-rc7
    type: chore
  createdAt: '2023-01-15'
  irVersion: 6
  version: 0.3.12-rc7
- changelogEntry:
  - summary: Release 0.3.12-rc6
    type: chore
  createdAt: '2023-01-15'
  irVersion: 6
  version: 0.3.12-rc6
- changelogEntry:
  - summary: Release 0.3.12-rc5
    type: chore
  createdAt: '2023-01-15'
  irVersion: 6
  version: 0.3.12-rc5
- changelogEntry:
  - summary: Release 0.3.12-rc4
    type: chore
  createdAt: '2023-01-15'
  irVersion: 6
  version: 0.3.12-rc4
- changelogEntry:
  - summary: Release 0.3.12-rc3
    type: chore
  createdAt: '2023-01-13'
  irVersion: 5
  version: 0.3.12-rc3
- changelogEntry:
  - summary: Release 0.3.12-rc2
    type: chore
  createdAt: '2023-01-13'
  irVersion: 5
  version: 0.3.12-rc2
- changelogEntry:
  - summary: Release 0.3.12-rc1
    type: chore
  createdAt: '2023-01-13'
  irVersion: 5
  version: 0.3.12-rc1
- changelogEntry:
  - summary: Release 0.3.12-rc0
    type: chore
  createdAt: '2023-01-12'
  irVersion: 5
  version: 0.3.12-rc0
- changelogEntry:
  - summary: Release 0.3.11
    type: chore
  createdAt: '2023-01-12'
  irVersion: 5
  version: 0.3.11
- changelogEntry:
  - summary: Release 0.3.10
    type: chore
  createdAt: '2023-01-11'
  irVersion: 5
  version: 0.3.10
- changelogEntry:
  - summary: Release 0.3.9
    type: chore
  createdAt: '2023-01-11'
  irVersion: 5
  version: 0.3.9
- changelogEntry:
  - summary: Release 0.3.8-rc1
    type: chore
  createdAt: '2023-01-11'
  irVersion: 5
  version: 0.3.8-rc1
- changelogEntry:
  - summary: Release 0.3.8-rc0
    type: chore
  createdAt: '2023-01-11'
  irVersion: 5
  version: 0.3.8-rc0
- changelogEntry:
  - summary: Release 0.3.8
    type: chore
  createdAt: '2023-01-09'
  irVersion: 5
  version: 0.3.8
- changelogEntry:
  - summary: Release 0.3.7
    type: chore
  createdAt: '2023-01-08'
  irVersion: 5
  version: 0.3.7
- changelogEntry:
  - summary: Release 0.3.7-rc0
    type: chore
  createdAt: '2023-01-08'
  irVersion: 5
  version: 0.3.7-rc0
- changelogEntry:
  - summary: Release 0.3.6
    type: chore
  createdAt: '2023-01-08'
  irVersion: 5
  version: 0.3.6
- changelogEntry:
  - summary: Release 0.3.6-rc1
    type: chore
  createdAt: '2023-01-06'
  irVersion: 4
  version: 0.3.6-rc1
- changelogEntry:
  - summary: Release 0.3.6-rc0
    type: chore
  createdAt: '2023-01-06'
  irVersion: 4
  version: 0.3.6-rc0
- changelogEntry:
  - summary: Release 0.3.5
    type: chore
  createdAt: '2022-12-28'
  irVersion: 4
  version: 0.3.5
- changelogEntry:
  - summary: Release 0.3.4
    type: chore
  createdAt: '2022-12-28'
  irVersion: 4
  version: 0.3.4
- changelogEntry:
  - summary: Release 0.3.3
    type: chore
  createdAt: '2022-12-28'
  irVersion: 4
  version: 0.3.3
- changelogEntry:
  - summary: Release 0.3.2
    type: chore
  createdAt: '2022-12-28'
  irVersion: 4
  version: 0.3.2
- changelogEntry:
  - summary: Release 0.3.1
    type: chore
  createdAt: '2022-12-28'
  irVersion: 4
  version: 0.3.1
- changelogEntry:
  - summary: Release 0.3.0-rc14
    type: chore
  createdAt: '2022-12-28'
  irVersion: 4
  version: 0.3.0-rc14
- changelogEntry:
  - summary: Release 0.3.0-rc13
    type: chore
  createdAt: '2022-12-28'
  irVersion: 4
  version: 0.3.0-rc13
- changelogEntry:
  - summary: Release 0.3.0
    type: chore
  createdAt: '2022-12-28'
  irVersion: 4
  version: 0.3.0
- changelogEntry:
  - summary: Release 0.3.0-rc12
    type: chore
  createdAt: '2022-12-24'
  irVersion: 4
  version: 0.3.0-rc12
- changelogEntry:
  - summary: Release 0.3.0-rc11
    type: chore
  createdAt: '2022-12-23'
  irVersion: 4
  version: 0.3.0-rc11
- changelogEntry:
  - summary: Release 0.3.0-rc9
    type: chore
  createdAt: '2022-12-16'
  irVersion: 4
  version: 0.3.0-rc9
- changelogEntry:
  - summary: Release 0.3.0-rc8
    type: chore
  createdAt: '2022-12-16'
  irVersion: 4
  version: 0.3.0-rc8
- changelogEntry:
  - summary: Release 0.3.0-rc7
    type: chore
  createdAt: '2022-12-16'
  irVersion: 4
  version: 0.3.0-rc7
- changelogEntry:
  - summary: Release 0.3.0-rc10
    type: chore
  createdAt: '2022-12-16'
  irVersion: 4
  version: 0.3.0-rc10
- changelogEntry:
  - summary: Release 0.3.0-rc6
    type: chore
  createdAt: '2022-12-16'
  irVersion: 4
  version: 0.3.0-rc6
- changelogEntry:
  - summary: Release 0.3.0-rc5
    type: chore
  createdAt: '2022-12-16'
  irVersion: 4
  version: 0.3.0-rc5
- changelogEntry:
  - summary: Release 0.3.0-rc4
    type: chore
  createdAt: '2022-12-16'
  irVersion: 4
  version: 0.3.0-rc4
- changelogEntry:
  - summary: Release 0.3.0-rc3
    type: chore
  createdAt: '2022-12-16'
  irVersion: 4
  version: 0.3.0-rc3
- changelogEntry:
  - summary: Release 0.3.0-rc2
    type: chore
  createdAt: '2022-12-16'
  irVersion: 4
  version: 0.3.0-rc2
- changelogEntry:
  - summary: Release 0.3.0-rc1
    type: chore
  createdAt: '2022-12-16'
  irVersion: 4
  version: 0.3.0-rc1
- changelogEntry:
  - summary: Release 0.3.0-rc0
    type: chore
  createdAt: '2022-12-15'
  irVersion: 3
  version: 0.3.0-rc0
- changelogEntry:
  - summary: Release 0.2.1
    type: chore
  createdAt: '2022-12-15'
  irVersion: 3
  version: 0.2.1
- changelogEntry:
  - summary: Release 0.2.0
    type: chore
  createdAt: '2022-12-14'
  irVersion: 3
  version: 0.2.0
- changelogEntry:
  - summary: Release 0.1.3-rc9
    type: chore
  createdAt: '2022-12-14'
  irVersion: 3
  version: 0.1.3-rc9
- changelogEntry:
  - summary: Release 0.1.3-rc8
    type: chore
  createdAt: '2022-12-14'
  irVersion: 3
  version: 0.1.3-rc8
- changelogEntry:
  - summary: Release 0.1.3-rc7
    type: chore
  createdAt: '2022-12-13'
  irVersion: 3
  version: 0.1.3-rc7
- changelogEntry:
  - summary: Release 0.1.3-rc6
    type: chore
  createdAt: '2022-12-13'
  irVersion: 3
  version: 0.1.3-rc6
- changelogEntry:
  - summary: Release 0.1.3-rc5
    type: chore
  createdAt: '2022-12-13'
  irVersion: 3
  version: 0.1.3-rc5
- changelogEntry:
  - summary: Release 0.1.3-rc4
    type: chore
  createdAt: '2022-12-13'
  irVersion: 3
  version: 0.1.3-rc4
- changelogEntry:
  - summary: Release 0.1.3-rc3
    type: chore
  createdAt: '2022-12-13'
  irVersion: 3
  version: 0.1.3-rc3
- changelogEntry:
  - summary: Release 0.1.3-rc2
    type: chore
  createdAt: '2022-12-13'
  irVersion: 3
  version: 0.1.3-rc2
- changelogEntry:
  - summary: Release 0.1.3-rc1
    type: chore
  createdAt: '2022-12-13'
  irVersion: 3
  version: 0.1.3-rc1
- changelogEntry:
  - summary: Release 0.1.3-rc0
    type: chore
  createdAt: '2022-12-13'
  irVersion: 3
  version: 0.1.3-rc0<|MERGE_RESOLUTION|>--- conflicted
+++ resolved
@@ -1,10 +1,10 @@
 - changelogEntry:
-<<<<<<< HEAD
-  - summary: Fixes the namespacing config below to not break imports in the API definition if objects of the same name are found across namespaces.
+  - summary: Fixes the namespacing config introduced in 0.41.8 to not break imports in the API definition if objects of the same name are found across namespaces.
     type: fix
   irVersion: 53
-  version: 0.41.9
-=======
+  version: 0.41.17
+
+- changelogEntry:
   - summary: | 
       Previously the OpenAPI converter would incorrectly mark 
       the values of `additionalProperties` as optional. Now, we have 
@@ -149,7 +149,6 @@
     type: feat
   irVersion: 53
   version: 0.41.11
->>>>>>> 58b84529
 
 - changelogEntry:
   - summary: |
