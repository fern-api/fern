- changelogEntry:
  - summary: |
<<<<<<< HEAD
      Introduce `fern check --from-openapi` which prints out validation errors directly from OpenAPI
      as well as the line numbers that the errors are coming from.
    type: fix
=======
      When you set `type-dates-as-strings` to `false` in the OpenAPI `settings` in _generators.yml_,
      schemas of type `string` with format `date` will be converted to a Fern `date` type, instead of a `string` type.
    type: feat
>>>>>>> 45780892
  irVersion: 57
  version: 0.61.12

- changelogEntry:
  - summary: |
      Fix an issue where a singular allOf circular reference would lead to an infinite loop in the v3 parser. 
    type: fix
  irVersion: 57
  version: 0.61.11

- changelogEntry:
  - summary: |
      Fix a bug where the docs resolver would throw an error when encountering missing or duplicate endpoints.
    type: fix
  irVersion: 57
  version: 0.61.10

- changelogEntry:
  - summary: |
      String parameter examples will use the parameter name as the example value if no example is provided.
    type: fix
  irVersion: 57
  version: 0.61.9

- changelogEntry:
  - summary: |
      Fix a bug where the broken link checker would incorrectly flag links to llms.txt and llms-full.txt files as broken. 
      The checker now properly recognizes these file paths as valid.
    type: fix
  irVersion: 57
  version: 0.61.8

- changelogEntry:
  - summary: |
      Support text/plain content type response examples in the v3 parser.
      Skip certain headers from being added to the IR.
    type: fix
  irVersion: 57
  version: 0.61.7

- changelogEntry:
  - summary: |
      Support text/plain content type responses in the v3 parser.
    type: fix
  irVersion: 57
  version: 0.61.6

- changelogEntry:
  - summary: |
      Fix a bug where the CLI upgrade message was written to stdout. This made it difficult to write shell
      scripts that act upon the output of the CLI. The upgrade message is now written to stderr.
    type: fix
  irVersion: 57
  version: 0.61.5

- changelogEntry:
  - summary: |
      Support application/octet-stream content type requests in the OpenAPI parser.
    type: fix
  irVersion: 57
  version: 0.61.4

- changelogEntry:
  - summary: |
      Fix a bug where streaming response examples would not be rendered correctly in the API Reference.
    type: fix
  irVersion: 57
  version: 0.61.3

- changelogEntry: 
  - summary: |
      Improve the naming for nested primitive types in union schemas.
    type: fix
  irVersion: 57
  version: 0.61.2

- changelogEntry: 
  - summary: |
      Fix a bug where unknown identifiers in the API Reference layout would not be resolved correctly.
    type: fix
  irVersion: 57
  version: 0.61.1

- changelogEntry:
  - summary: |
      Implement the first iteration of the `fern diff` command, which can be used
      to verify backwards compatibility between API changes.
    type: feat
  irVersion: 57
  version: 0.61.0

- changelogEntry: 
  - summary: |
      Various bugfixes and improvements to the v3 parser.
    type: fix
  irVersion: 57
  version: 0.60.31

- changelogEntry: 
  - summary: |
      Add support for products and versioned products in the docs config file.
    type: feat
  irVersion: 57
  version: 0.60.30

- changelogEntry: 
  - summary: |
      Add support for `propertyAccess` in the IR -> FDR SDK conversion.
    type: feat
  irVersion: 57
  version: 0.60.29

- changelogEntry: 
  - summary: |
      Fixed an issue where local generation could produce invalid build files (like pyproject.toml) when 
      GitHub configuration was missing a repository URL. The CLI now ensures a repository URL is always set when possible.
    type: fix
  irVersion: 57
  version: 0.60.28

- changelogEntry: 
  - summary: |
      Added support for using Podman as a container runner with `fern generate --runner podman`. 
      This allows users to run generators locally using Podman instead of Docker.
    type: fix
  irVersion: 57
  version: 0.60.27

- changelogEntry: 
  - summary: |
      The v3 parser now supports filtering endpoints by audiences.
    type: fix
  irVersion: 57
  version: 0.60.26

- changelogEntry: 
  - summary: |
      Endpoints that are referenced for oauth can now have special characters (previously the CLI would throw on this).
    type: fix
  irVersion: 57
  version: 0.60.25

- changelogEntry: 
  - summary: |
      Endpoints that are referenced for oauth can now have special characters (previously the CLI would throw on this).
    type: fix
  irVersion: 57
  version: 0.60.24

- changelogEntry: 
  - summary: |
      Auto-detect the `expires_in` property if it exists in the OAuth response.
    type: chore
  irVersion: 57
  version: 0.60.23

- changelogEntry: 
  - summary: |
      Parse and render errors in the OpenAPI V3 parser.
    type: chore
  irVersion: 57
  version: 0.60.22

- changelogEntry: 
  - summary: |
      OpenAPI V3 parser handles converting converting schemas that have a singular non-object `allOf`.
    type: chore
  irVersion: 57
  version: 0.60.21

- changelogEntry: 
  - summary: |
      Move subset of customers off of legacy docs development pin and onto latest. 
    type: chore
  irVersion: 57
  version: 0.60.20

- changelogEntry: 
  - summary: |
      Update subpackage naming to achieve parity with the v1 parser; update docs resolver to support both camelcased and lower-cased subpackage names.
    type: feat
  irVersion: 57
  version: 0.60.19

- changelogEntry: 
  - summary: |
      If a local directory is not specified, generate the SDK in the workspace path. 
    type: feat
  irVersion: 57
  version: 0.60.18

- changelogEntry: 
  - summary: |
      Add `--local` flag to `fern check` command to reduce RPC calls when validating workspaces locally.
    type: feat
  irVersion: 57
  version: 0.60.17

- changelogEntry: 
  - summary: |
      Support environment variable substitution in self-hosted mode for GitHub configurations.
    type: feat
  irVersion: 57
  version: 0.60.16

- changelogEntry: 
  - summary: |
      Correctly support `readOnly` and `writeOnly` object properties during request and response example generation.
    type: feat
  irVersion: 57
  version: 0.60.15

- changelogEntry: 
  - summary: |
      Dont clear tmp dir with generated code in self hosted mode.
    type: fix
  irVersion: 57
  version: 0.60.14

- changelogEntry: 
  - summary: |
      Set snippet output filepath in generated SDKs. 
    type: fix
  irVersion: 57
  version: 0.60.13

- changelogEntry: 
  - summary: |
      Rerelease the Fern CLI. 
    type: fix
  irVersion: 57
  version: 0.60.12
  
- changelogEntry: 
  - summary: |
      Fix `fern generate --local` to ask for `FERN_TOKEN` if trying to output to GitHub Enterprise.
    type: fix
  irVersion: 57
  version: 0.60.11

- changelogEntry: 
  - summary: |
      Local development mode no longer depends on `pnpm` being pre-installed.
    type: fix
  irVersion: 57
  version: 0.60.10

- changelogEntry: 
  - summary: |
      Bump Java generator to use v57 of IR. 
    type: feat
  irVersion: 57
  version: 0.60.10-rc1

- changelogEntry: 
  - summary: |
      Adding alpha support for SDK generation to GitHub Enterprise (self hosted). 
    type: feat
  irVersion: 57
  version: 0.60.10-rc0

- changelogEntry: 
  - summary: |
      Prettify `ir` output in the `fern ir` command; correctly extract error schemas from converted error responses.
    type: feat
  irVersion: 57
  version: 0.60.9

- changelogEntry: 
  - summary: |
      Add support for environment and auth overrides from generators.yml in the OpenAPI parser. When importing OpenAPI specifications, 
      the parser now checks for environment and auth configurations in the generators.yml file and uses these settings to override 
      the environments and authentication schemes defined in the OpenAPI document. This enhancement provides more flexibility in 
      customizing imported APIs without modifying the original OpenAPI specification, allowing for environment-specific configurations 
      and standardized authentication schemes across different API versions.
    type: feat
  irVersion: 57
  version: 0.60.8

- changelogEntry: 
  - summary: |
      Add support for auth descriptions in generated documentation. Auth schemes can now include descriptive text that explains authentication requirements, 
      which is properly displayed in the generated documentation. This enhancement improves API usability by providing clearer guidance on authentication 
      methods directly within the documentation.
    type: feat
  irVersion: 57
  version: 0.60.7

- changelogEntry: 
  - summary: |
      Enable v2 example injection for multipart form upload endpoints.
    type: feat
  irVersion: 57
  version: 0.60.6

- changelogEntry: 
  - summary: |
      Several improvements to AsyncAPI package and channel generation. Add support for 2.x specific extensions.
    type: feat
  irVersion: 57
  version: 0.60.5

- changelogEntry: 
  - summary: |
      Add support for custom parameters in OpenRPC through the `x-fern-parameters` extension. This extension allows OpenRPC 
      definitions to specify path parameters, query parameters, and headers that aren't natively supported in the OpenRPC 
      specification. Parameters defined with this extension are properly converted to the Fern IR format and included in 
      endpoint definitions, enabling more complete API representations when importing from OpenRPC sources.
    type: feat
  irVersion: 57
  version: 0.60.4

- changelogEntry: 
  - summary: |
      Query parameter and path parameter generation in the new OpenAPI parser now respects the skipOptionalProperties flag. This ensures that optional
      parameters are properly handled during example generation, resulting in cleaner and more accurate examples that better reflect real-world API usage.
    type: feat
  irVersion: 57
  version: 0.60.3

- changelogEntry: 
  - summary: |
      Fix OpenAPI parser to avoid recreating endpoint headers that clash with auth headers. Previously, the parser would 
      generate duplicate header definitions when an endpoint used the same header that was already defined as an auth header. 
      This could lead to conflicts in the generated SDKs. The parser now properly checks for existing auth headers and 
      avoids creating duplicates, resulting in cleaner and more consistent API definitions.
    type: feat
  irVersion: 57
  version: 0.60.2    

- changelogEntry:
  - summary: |
      Fix a bug where the v3 parser would throw an error upon receiving an object property schema that is not an object.
    type: fix
  irVersion: 57
  version: 0.60.2

- changelogEntry:
  - summary: |
      Fix an issue where example generation would not correctly merge allOf schemas with parent object schemas.
    type: fix
  irVersion: 57
  version: 0.60.1

- changelogEntry:
  - summary: |
      Promotes `fern docs dev --beta` to `fern docs dev`; local development now better reflects the production version of docs. To use the legacy version, use the `--legacy` flag.
    type: feat
  irVersion: 57
  version: 0.60.0

- changelogEntry:
  - summary: |
      Add support for local SDK generation with a Fern token. When a valid Fern token is provided, 
      users can now generate complete SDKs locally using Docker, without requiring remote generation. 
      This enhancement improves the development workflow by allowing for faster iteration and testing 
      of SDK changes in local environments.
    type: fix
  irVersion: 57
  version: 0.59.6

- changelogEntry:
  - summary: |
      Enhance OpenAPI -> IR conversion to properly handle default values in schemas. The converter now correctly extracts 
      and preserves default values from OpenAPI schemas, ensuring they are properly represented in the generated SDKs. 
      This improvement allows API providers to specify meaningful defaults that will be respected in client implementations.
    type: fix
  irVersion: 57
  version: 0.59.4

- changelogEntry:
  - summary: |
      Improve OpenRPC importer to generate more unique schema IDs for request parameters by combining method name, 
      "Param" keyword, and parameter name. This prevents naming conflicts when different methods have parameters 
      with the same name, resulting in more reliable and consistent type generation in the SDKs.
    type: fix
  irVersion: 57
  version: 0.59.3

- changelogEntry:
  - summary: |
      Add ping/pong to keep websocket connection alive in local development mode.
    type: fix
  irVersion: 57
  version: 0.59.2

- changelogEntry:
  - summary: |
      Enhance OpenAPI -> IR parser to better handle inlined oneOf schemas. The parser now uses the schema ID when 
      generating names for oneOf variants, resulting in more predictable and consistent type names in the generated SDKs.
    type: feat
  irVersion: 57
  version: 0.59.1

- changelogEntry:
  - summary: |
      Add the `fern sdk version` command to generate the next semantic version based on your API changes.
      This command is in-development; changes are expected.
    type: feat
  irVersion: 57
  version: 0.59.0

- changelogEntry:
  - summary: |
      Add support for schema conversion in OpenRPC importer. The importer now properly converts schemas defined in the 
      OpenRPC document's components section into Fern types, enabling full type definitions for request and response 
      objects. This enhancement allows for more complete and accurate SDK generation from OpenRPC specifications.
    type: feat
  irVersion: 57
  version: 0.58.6

- changelogEntry:
  - summary: |
      Local development is now available in beta for all machines.
    type: feat
  irVersion: 57
  version: 0.58.5
  
- changelogEntry:
  - summary: |
      Add support for external $ref's to OpenAPI converter. Publicly-available external references hosted over HTTP(S)
      can now be used to define request/response bodies, headers, parameters, schemas, and more.
    type: feat
  irVersion: 57
  version: 0.58.4

- changelogEntry:
  - summary: |
      Enhance OpenAPI security scheme handling in the parser to support both global and endpoint-level security requirements. 
      The parser now properly converts security schemes from OpenAPI's `securitySchemes` component into appropriate authentication 
      headers, supporting bearer tokens, basic auth, and custom API key headers. Global security requirements defined at the 
      document level are applied to all endpoints, while endpoint-specific security requirements override or supplement the 
      global configuration, ensuring accurate authentication representation in generated SDKs.
    type: feat
  irVersion: 57
  version: 0.58.3

- changelogEntry:
  - summary: |
      Enhance example generation to consider default values when generating examples for primitive types. 
      When a string primitive type has a default value specified, the example generator now uses this 
      default value instead of a generic example. This produces more realistic and contextually 
      appropriate examples in generated SDKs and documentation.
    type: feat
  irVersion: 57
  version: 0.58.2
  
- changelogEntry:
  - summary: |
      Local development now supports adjusting the backend server to use open ports.
    type: feat
  irVersion: 57
  version: 0.58.4
  
- changelogEntry:
  - summary: |
      Local development is now available for all machines using `fern-dev`. 
    type: feat
  irVersion: 57
  version: 0.58.4-rc0

- changelogEntry:
  - summary: |
      Add support for OpenRPC example parsing and rendering realistic requests and responses.
    type: fix
  irVersion: 57
  version: 0.58.1

- changelogEntry:
  - summary: |
      Add support for the `x-fern-sdk-namespace` extension, which allows users to define schemas
      with the same name across different namespaces. This is particularly relevant if you have
      multiple API Definitions that have overlapping schema names or operation names.
    type: feat
  - summary: |
      Fix an issue where custom Content-Type headers were not respected for file upload endpoints.
    type: fix
  irVersion: 57
  version: 0.58.0

- changelogEntry:
  - summary: |
      Improve OpenRPC request example generation by not wrapping request payloads in JSON-RPC 2.0 format. 
      This ensures generated request examples match the expected format for the API's method parameters 
      without the additional JSON-RPC envelope.
    type: feat
  irVersion: 57
  version: 0.57.37

- changelogEntry:
  - summary: |
      Improve OpenAPI response handling for 204 status codes by respecting schema definitions. 
      When a 204 (No Content) response includes a schema, the importer now properly processes 
      and preserves this schema information, ensuring accurate API documentation and SDK generation 
      even for endpoints that don't return content in successful responses.
    type: feat
  irVersion: 57
  version: 0.57.35

- changelogEntry:
  - summary: |
      Objects use property schema examples when generating examples; request and response examples are generated with
      optional properties included.

      Single element type arrays will resolve to the single element in the example.
    type: feat
  irVersion: 57
  version: 0.57.34

- changelogEntry:
  - summary: |
      Improve OpenRPC response example generation by wrapping example payloads in JSON-RPC 2.0 format with metadata 
      (jsonrpc version and request id). This ensures generated examples match the actual JSON-RPC response format.
    type: feat
  irVersion: 57
  version: 0.57.33

- changelogEntry:
  - summary: |
      Improve server handling in OpenAPI imports by exploding servers with enum variables into multiple servers, 
      one for each enum value. For example, a server with URL "https://{region}.example.com" where region 
      is an enum ["us", "eu"] will be exploded into two servers: "https://us.example.com" and "https://eu.example.com".
    type: feat
  irVersion: 57
  version: 0.57.32

- changelogEntry:
  - summary: |
      Enable the `--from-openapi` flag for `fdr generate` to generate a FDR API definition from an OpenAPI spec.
    type: feat
  irVersion: 57
  version: 0.57.31

- changelogEntry:
  - summary: |
      Attempt to treat non-array examples as single-element arrays in the v3 ExampleConverter.
    type: feat
  irVersion: 57
  version: 0.57.30

- changelogEntry:
  - summary: |
      The V3 OpenAPI parser now supports rendering user specified and autogenerated examples in Docs.
    type: feat
  irVersion: 57
  version: 0.57.29

- changelogEntry:
  - summary: |
      Support OpenRPC specs as first class APIs in generators.yml and in the `apis` folder. 
    type: fix
  irVersion: 57
  version: 0.57.28

- changelogEntry:
  - summary: |
      Fix an issue where deeply wrapped file request properties were not being parsed correctly.
    type: fix
  irVersion: 57
  version: 0.57.27

- changelogEntry:
  - summary: |
      Correctly parse non-string enum values; remove dependency on Fern Definition for v3 Parser.
    type: fix
  irVersion: 57
  version: 0.57.26
  
- changelogEntry:
  - summary: |
      Local development mode for app router is available in alpha for `fern`. 
    type: feat
  irVersion: 57
  version: 0.58.0-rc1
  
- changelogEntry:
  - summary: |
      Local development mode for app router is available in alpha for `fern-dev`. 
    type: feat
  irVersion: 57
  version: 0.58.0-rc0

- changelogEntry:
  - summary: |
      Parse schema-level examples in the v3 OpenAPI parser.
    type: fix
  irVersion: 57
  version: 0.57.25

- changelogEntry:
  - summary: |
      Fix an issue in the OpenAPI importer where discriminated unions with literal discriminant values in the variants would render the discriminant property twice. 
      The importer now correctly checks if union variants contain the discriminant property as a literal value and handles them appropriately.
    type: fix
  irVersion: 57
  version: 0.57.24

- changelogEntry:
  - summary: |
      Correctly package webhooks in the `webhooks` section into IR groups.
    type: fix
  irVersion: 57
  version: 0.57.23

- changelogEntry:
  - summary: |
      Parse `anyOf` and `oneOf` schemas with "null" in a first class manner in the v3 OpenAPI parser.
    type: fix
  irVersion: 57
  version: 0.57.22

- changelogEntry:
  - summary: |
      Correctly parse schema-valued additionalProperties in the v3 OpenAPI parser.
    type: fix
  irVersion: 57
  version: 0.57.21

- changelogEntry:
  - summary: |
      Correctly parse primitive type arrays in the v3 OpenAPI parser.
    type: fix
  irVersion: 57
  version: 0.57.20

- changelogEntry:
  - summary: |
      Fix an issue in the OpenAPI parser where array references were not being properly resolved. The parser now correctly resolves references 
      within array schemas, ensuring that arrays of referenced types are properly handled throughout the API definition.
    type: fix
  irVersion: 57
  version: 0.57.19

- changelogEntry:
  - summary: |
      Improve the ReadMe migrator to respect the original navigation structure when creating the file hierarchy. Previously, nested navigation groups were 
      flattened, but now the file structure will mirror the navigation hierarchy, preserving the original organization of documentation.
    type: fix
  irVersion: 57

  version: 0.57.18

- changelogEntry:
  - summary: |
      Prevent combinatorial explosion of oneOf types when provided a nullable type array in the OpenAPI parser.
    type: fix
  irVersion: 57
  version: 0.57.17

- changelogEntry:
  - summary: |
      Fix an issue where environment URLs would be incorrectly remapped during the merge IR step.
    type: fix
  irVersion: 57
  version: 0.57.16

- changelogEntry:
  - summary: |
      Add support for handling nullable and optional references in the OpenAPI parser. When a reference is marked with `nullable: true` or is not included in the required properties list, the parser now correctly wraps the referenced type in a nullable or optional container. This ensures that references respect the same nullability and optionality rules as inline schemas.
    type: fix
  irVersion: 57
  version: 0.57.15

- changelogEntry:
  - summary: |
      Adds support for the `command-a` model in AI chat, while removing support for the `command-r-plus` model.
    type: chore
  irVersion: 57
  version: 0.57.14

- changelogEntry:
  - summary: |
      Updates parameter parsing in asyncapi-to-ir to correctly handle enum parameters, along with native support for the x-fern-optional and x-fern-type extensions
    type: chore
  irVersion: 57
  version: 0.57.13

- changelogEntry:
  - summary: |
      Add `additional-properties-defaults-to` setting for OpenAPI specs in generators.yml.
      This setting lets you change the default value for the `additionalProperties` field in the generated IR.
    type: feat
  irVersion: 57
  version: 0.57.12

- changelogEntry:
  - summary: |
      Improve parameter parsing in v3 AsyncAPI specs to enable broader support for OpenAPI extensions.
    type: fix
  irVersion: 57
  version: 0.57.11

- changelogEntry:
  - summary: |
      Add support for `respect-forward-compatible-enums` configuration option to specify whether to respect forward compatible enums in OpenAPI specifications.
    type: fix
  irVersion: 57
  version: 0.57.11

- changelogEntry:
  - summary: |
      Add support for handling integer types without a specified format in the new OpenAPI parser. When a schema defines a property with `type: integer` but doesn't specify a format (like int32, int64, etc.), the parser now defaults to treating it as a standard integer type. This ensures consistent behavior for integer fields regardless of whether a format is explicitly provided.
    type: fix
  irVersion: 57
  version: 0.57.10

- changelogEntry:
  - summary: |
      Add support for reading common properties across all oneOf variants in the new OpenAPI parser. When a schema uses `oneOf` with a discriminator, the parser now correctly extracts and includes properties defined at the root level of the schema as base properties of the discriminated union. This ensures that common fields shared by all variants are properly represented in the generated IR.
    type: fix
  irVersion: 57
  version: 0.57.9

- changelogEntry:
  - summary: |
      Bump undici timeouts to make sure docs sites get published. This addresses an issue where large documentation sites were timing out during the publishing process. By increasing the timeout values for the undici HTTP client, we ensure that even complex documentation sites have enough time to complete the publishing process.

    type: fix
  irVersion: 57
  version: 0.57.8

- changelogEntry:
  - summary: |
      Add support for `anyOf` in the new OpenAPI parser. This allows for undiscriminated unions in the OpenAPI schema, where a type can be one of several possible types without a discriminator field. The parser now handles both `oneOf` and `anyOf` schemas in the same way, converting them to undiscriminated unions in the IR.

    type: fix
  irVersion: 57
  version: 0.57.7

- changelogEntry:
  - summary: |
      Reduce CLI output from the legacy OpenAPI parser when using the experimental `openapiParserV3` option. This makes the logs cleaner and more focused on relevant information when using the newer parser.

    type: fix
  irVersion: 57
  version: 0.57.6

- changelogEntry:
  - summary: |
      Fix an issue where endpoint ids were not globally unique because they didn't take into account namespaces. This only affects
      the new OpenAPI -> IR parser.

    type: fix
  irVersion: 57
  version: 0.57.5

- changelogEntry:
  - summary: |
      Add support for namespaces in OpenAPI imports. This allows for organizing multiple OpenAPI specs into different namespaces within a single API definition. Example:

      ```yml
      api:
        specs:
          - namespace: petsV1
            openapi: ./openapi-v1.json
          - namespace: petsV2
            openapi: ./openapi-v2.json
      ```

      Each namespace creates a separate package in the generated IR, allowing for clear separation between different versions or components of your API.

    type: feat
  irVersion: 57
  version: 0.57.4

- changelogEntry:
  - summary: |
      Add support for Cohere's Command R+ model in AI chat - model ID: command-r-plus
    type: feat
  irVersion: 57
  version: 0.57.3

- changelogEntry:
  - summary: |
      Add support for parsing `type: enum` in OpenAPI schemas. This allows for proper conversion of enum types that use the
      non-standard `type: enum` format instead of the standard `type: string` with `enum` values.

    type: feat
  irVersion: 57
  version: 0.57.2

- changelogEntry:
  - summary: |
      Add AI chat config block to docs.yml for model/system prompt customization. Example:

      ai-chat:
        model: Claude 3.5
        system prompt: |
        You are an AI assistant.
        Only respond to questions using information from the documents.
        Include markdown footnotes to the sources of your information.

    type: feat
  irVersion: 57
  version: 0.57.1

- changelogEntry:
  - summary: |
      Add `use-bytes-for-binary-response` configuration option to specify whether to use the `bytes` type for binary responses.
    type: feat
  irVersion: 57
  version: 0.57.0

- changelogEntry:
  - summary: |
      Parse inlined websocket message properties during Fern Definition -> IR.
    type: fix
  irVersion: 57
  version: 0.56.35

- changelogEntry:
  - summary: |
      Fix websocket session example generation for 3.x specs.
    type: fix
  irVersion: 57
  version: 0.56.34

- changelogEntry:
  - summary: |
      Refactor out schema converter nodes into the `v2-importer-commons` package.
    type: fix
  irVersion: 57
  version: 0.56.33

- changelogEntry:
  - summary: |
      Improvements to channel parsing for v3 AsyncAPI specs.
    type: feat
  irVersion: 57
  version: 0.56.32

- changelogEntry:
  - summary: |
      Added support for default values in example generation to prevent SDK generation failures due to corrupted OpenAPI examples.
    type: feat
  irVersion: 57
  version: 0.56.31

- changelogEntry:
  - summary: |
      The default behavior of `fern generate` now excludes broken link checking by default.
      This can be overridden by passing `--broken-links` or `--strict-broken-links`.
    type: feat
  irVersion: 57
  version: 0.56.30

- changelogEntry:
  - summary: |
      Fix an edge case in the OpenAPI converter where unused types were being incorrectly added to the Fern definition.
    type: fix
  irVersion: 57
  version: 0.56.29

- changelogEntry:
  - summary: |
      Remove Fern definition generation warnings when openapi-parser-v3 is enabled for docs dev.
    type: fix
  irVersion: 57
  version: 0.56.28

- changelogEntry:
  - summary: |
      This update includes minor improvements and bugfixes to the v2 AsyncAPI parser.
    type: feat
  irVersion: 57
  version: 0.56.27

- changelogEntry:
  - summary: |
      The V2 Parser now handles environment merging across multiple OpenAPI specs.
    type: feat
  irVersion: 57
  version: 0.56.26

- changelogEntry:
  - summary: |
      The CLI now recognizes that the latest Python SDK uses IRv57.
    type: internal
  irVersion: 57
  version: 0.56.25

- changelogEntry:
  - summary: |
      Minor cleanup to simple type schema constructions.
    type: chore
  irVersion: 57
  version: 0.56.24

- changelogEntry:
  - summary: |
      CLI now passes validation from OpenAPI to Fern Definition.
    type: fix
  irVersion: 57
  version: 0.56.23

- changelogEntry:
  - summary: |
      The `fern init --openapi` command now references the OpenAPI file in
      place using the new `specs` syntax in generators.yml instead of copying the file into the
      Fern directory. This makes it easier to maintain the source OpenAPI file separately from the Fern configuration.
    type: fix
  irVersion: 57
  version: 0.56.22

- changelogEntry:
  - summary: |
      Correctly evaluate SDK groupName for AsyncAPI channels.
    type: fix
  irVersion: 57
  version: 0.56.21

- changelogEntry:
  - summary: |
      Include examples by default for dynamic IR generation (replace dynamic-ir --include-examples option with --disable-examples).
    type: internal
  irVersion: 57
  version: 0.56.20

- changelogEntry:
  - summary: |
      The CLI now recognizes that the latest Go SDK uses IRv57.
    type: internal
  irVersion: 57
  version: 0.56.19

- changelogEntry:
  - summary: |
      Minor v3 parser bugfixes pertaining to document importing and message parsing.
    type: fix
  irVersion: 57
  version: 0.56.18

- changelogEntry:
  - summary: |
      The v3 parser now supports parsing and merging AsyncAPI specs.
    type: feat
  irVersion: 57
  version: 0.56.17

- changelogEntry:
  - summary: |
      Revert only construct an enum when all parameter subtypes are literal string values.
    type: fix
  irVersion: 57
  version: 0.56.16

- changelogEntry:
  - summary: |
      Only construct an enum when all parameter subtypes are literal string values.
    type: fix
  irVersion: 57
  version: 0.56.15

- changelogEntry:
  - summary: |
      Correctly assign a versioned slug to the landing page when applicable.
    type: fix
  irVersion: 57
  version: 0.56.14

- changelogEntry:
  - summary: |
      Correctly parse channel descriptions in AsyncAPI v2 and v3 specs.
    type: fix
  irVersion: 57
  version: 0.56.13

- changelogEntry:
  - summary: |
      Updated the OpenAPI parser to:
      - Support parsing references that point to external files (e.g. https://github.com/...)
      - Enable merging Intermediate Representations (IRs) when APIs have multiple OpenAPI specs
      - Skip legacy parsers when openapi-parser-v3 is enabled for cleaner CLI logging
    type: fix
  irVersion: 57
  version: 0.56.12

- changelogEntry:
  - summary: |
      Add `x-fern-address` extension for AsyncAPI v2.x.x specs to specify the channel address.
    type: fix
  irVersion: 57
  version: 0.56.11

- changelogEntry:
  - summary: |
      Enable correct environment generation when only provided an AsyncAPI spec.
    type: fix
  irVersion: 57
  version: 0.56.10

- changelogEntry:
  - summary: |
      Fix an issue where default values for query parameters would occasionally be omitted during parsing.
    type: fix
  irVersion: 57
  version: 0.56.9

- changelogEntry:
  - summary: |
      OpenAPI file properties can now support descriptions.
    type: feat
  irVersion: 57
  version: 0.56.8

- changelogEntry:
  - summary: |
      The CLI now recognizes that the latest C# SDK uses IRv57.
    type: internal
  irVersion: 57
  version: 0.56.7

- changelogEntry:
  - summary: |
      The CLI now recognizes that the latest PHP SDK uses IRv57.
    type: internal
  irVersion: 57
  version: 0.56.6

- changelogEntry:
  - summary: |
      Updated the CLI to gracefully handle unsupported security schemes (e.g. cookie-based auth) by skipping them
      instead of throwing an error. This allows the CLI to continue processing the rest of the API definition even when
      it encounters security schemes it cannot convert.
    type: fix
  irVersion: 56
  version: 0.56.5

- changelogEntry:
  - summary: |
      Re-releasing the Fern CLI to fix an issue with the published package.
    type: fix
  irVersion: 56
  version: 0.56.4

- changelogEntry:
  - summary: |
      Make the latest C# SDK generator consume IR v56.
    type: internal
  irVersion: 56
  version: 0.56.3

- changelogEntry:
  - summary: |
      Re-releasing the Fern CLI to fix an issue with the published package.
    type: fix
  irVersion: 56
  version: 0.56.2

- changelogEntry:
  - summary: |
      Re-releasing the Fern CLI to fix an issue with the published package.
    type: fix
  irVersion: 56
  version: 0.56.1

- changelogEntry:
  - summary: |
      Fixed several issues with broken link detection in docs:
      - Fixed handling of redirects to ensure broken links aren't reported when valid redirects exist
      - Added proper handling of relative paths from different slugs
      - Improved URL validation and error messages

      Running `fern docs broken-links` will now scan your docs site and log any broken internal links.
    type: fix
  irVersion: 56
  version: 0.56.0

- changelogEntry:
  - summary: |
      Hidden sections are now removed from the docs sitemap.
    type: fix
  irVersion: 56
  version: 0.56.0-rc6

- changelogEntry:
  - summary: |
      Fixed duplicate validation messages in docs validation by deduplicating violations
      that have the same message, node path, file path, and severity.

      This prevents showing the same broken link error multiple times.
    type: fix
  irVersion: 56
  version: 0.56.0-rc5

- changelogEntry:
  - summary: |
      If experimental.openapi-parser-v3 is enabled in docs.yml, OpenAPI documents will now be
      converted directly to IR, bypassing the intermediate Fern Definition step.

      This makes sure that the old code path is completely ignored if the flag is enabled.
    type: feat
  irVersion: 56
  version: 0.56.0-rc4

- changelogEntry:
  - summary: |
      The new OpenAPI parser now shares example generation with the Fern Definition -> IR pipeline,
      ensuring consistent example generation across both input formats. This reuse of example
      generation logic helps maintain parity between OpenAPI and Fern Definition inputs.
    type: feat
  irVersion: 56
  version: 0.56.0-rc3

- changelogEntry:
  - summary: |
      You can now specify custom pagination on your API and endpoints.
      This lets you implement your own pagination strategy in the generated SDKs.
    type: feat
  irVersion: 56
  version: 0.56.0-rc3

- changelogEntry:
  - summary: |
      Fix an issue where channel binding parameters with complex schemas were generated with conflicting names.
    type: fix
  irVersion: 55
  version: 0.56.0-rc2

- changelogEntry:
  - summary: |
      Add support for a new option `--from-openapi` to the `fern ir` command. This command
      will allow you to test early versions of the new OpenAPI parser which goes directly from
      OpenAPI to IR.

      ```bash
      fern ir ir.json --from-openapi
      ```
    type: internal
  irVersion: 55
  version: 0.56.0-rc1

- changelogEntry:
  - summary: |
      Improve the `fern docs broken-links` output to make it easier to
      understand. Logged violations now include clickable links to the
      affected source files (in supported terminals).

      Added a `--broken-links` flag to the `fern check` and `fern docs dev`
      commands. If set, broken links will be logged.
    type: feat
  irVersion: 55
  version: 0.56.0-rc0

- changelogEntry:
    - summary: The Conjure Importer now correctly handles the `auth` property in endpoint definitions.
      type: fix
  irVersion: 55
  version: 0.55.1

- changelogEntry:
  - summary: The Fern definition now supports specifying object properties as `read-only` or `write-only`.
    type: feat
  irVersion: 55
  version: 0.55.0

- changelogEntry:
    - summary: Add support for the `x-fern-enum` extension in the AsyncAPI v3 parser.
      type: feat
  irVersion: 55
  version: 0.54.1

- changelogEntry:
    - summary: Add support for specifying C# snippets in the `generators.yml` file.
      type: feat
  irVersion: 55
  version: 0.54.0-rc12

- changelogEntry:
    - summary: Improve error logging in AsyncAPI v3 parser when parsing location headers.
      type: fix
  irVersion: 55
  version: 0.54.0-rc11

- changelogEntry:
    - summary: Migrate generators.yml without any specs.
      type: chore
  irVersion: 55
  version: 0.54.0-rc10

- changelogEntry:
    - summary: Detect swagger as OpenAPI files when migrating to specs configuration in generators.yml.
      type: chore
  irVersion: 55
  version: 0.54.0-rc9

- changelogEntry:
    - summary: Migration to specs configuration handles yaml/json files and checks for file existence.
      type: chore
  irVersion: 55
  version: 0.54.0-rc8

- changelogEntry:
    - summary: Add Java generator versions to migrations file from v55 to v54
      type: chore
  irVersion: 55
  version: 0.54.0-rc7

- changelogEntry:
    - summary: Improve generators.yml migration to `api.specs` syntax.
      type: fix
  irVersion: 55
  version: 0.54.0-rc6

- changelogEntry:
    - summary: |
        Bump `docs-resolvers` to `0.0.64` to fix an issue with endpoint-level server parsing.
      type: feat
  irVersion: 55
  version: 0.54.0-rc5

- changelogEntry:
    - summary: |
        Handle comments that include '*/' literal values. This previously caused any generator that uses c-style comments to fail.
      type: fix
  irVersion: 55
  version: 0.54.0-rc4

- changelogEntry:
    - summary: |
        Modify the `x-fern-examples` extension to support Websocket session examples for AsyncAPI v3 specs.
      type: feat
  irVersion: 55
  version: 0.54.0-rc3

- changelogEntry:
    - summary: |
        Add the `x-fern-optional` extension to the AsyncAPI v3 parser to allow for optional channel parameters.
      type: feat
    - summary: |
        Improve the violations summary displayed by `fern check` and include elapsed time when available.
      type: chore
  irVersion: 55
  version: 0.54.0-rc2

- changelogEntry:
    - summary: |
        Update CLI-side markdown parsing to detect more hrefs and src's (where src files are automatically uploaded),
        enabling the <Download src="./path/to/file.pdf">Download me</Download> pattern to work.
      type: fix
    - summary: |
        Update `fern docs broken-links` to handle links within the current directory.
      type: fix
  irVersion: 55
  version: 0.54.0-rc1

- changelogEntry:
    - summary: |
        Fix issue where the CLI would not parse asyncapi specs within the `api.specs` array in generators.yml.
      type: fix
    - summary: |
        Migrate old spec configuration in generators.yml to the `api.specs[]` format.
      type: feat
    - summary: |
        Log warnings when old generators.yml syntax is used during parsing.
      type: feat
  irVersion: 55
  version: 0.54.0-rc0

- changelogEntry:
    - summary: |
        Fix an issue where de-conflicting message names in AsyncAPI v3 parser would only update subsequent message names,
        but not the first occurrence.
      type: fix
  irVersion: 55
  version: 0.53.18

- changelogEntry:
    - summary: |
        Fix an issue with the OpenAPI v2 parser where recursive subpackage slugs would not generate correctly.
      type: fix
  irVersion: 55
  version: 0.53.17

- changelogEntry:
    - summary: |
        Enable `x-fern-sdk-group-name` extension in AsyncAPI v3 parser.
      type: fix
  irVersion: 55
  version: 0.53.16

- changelogEntry:
    - summary: |
        Disable broken link checker until it is ready to release.
      type: fix
  irVersion: 55
  version: 0.53.15

- changelogEntry:
    - summary: |
        Fixes an issue with the OpenAPI v2 parser where docs configs with no navigation structure would generate incorrect slugs.
      type: fix
  irVersion: 55
  version: 0.53.14

- changelogEntry:
    - summary: |
        Resolve error where `fern docs dev` failed in Windows environments.
      type: fix
  irVersion: 55
  version: 0.53.13

- changelogEntry:
    - summary: |
        Dynamically deconflict AsyncAPI message names when generating Fern Definition Types to preserve original naming
        wherever possible.
      type: fix
  irVersion: 55
  version: 0.53.12

- changelogEntry:
    - summary: |
        Fix an issue with the OpenAPI v2 parser where schemas with single value arrays were being incorrectly parsed.
      type: fix
  irVersion: 55
  version: 0.53.11

- changelogEntry:
    - summary: |
        Support differentiated server URLs in WebSocket channels and correctly generate multi-url environments.
      type: fix
  irVersion: 55
  version: 0.53.10

- changelogEntry:
    - summary: |
        Fix an issue with the OpenAPI v2 parser where incorrect slugs were being generated.
      type: fix
  irVersion: 55
  version: 0.53.9

- changelogEntry:
    - summary: |
        Fix noindex behavior for section overview pages.
      type: fix
  irVersion: 55
  version: 0.53.8

- changelogEntry:
    - summary: |
        Regenerate changelog.
      type: fix
  irVersion: 55
  version: 0.53.7

- changelogEntry:
    - summary: |
        Correctly parse out channel address for v3 AsyncAPI specs.
      type: fix
  irVersion: 55
  version: 0.53.6

- changelogEntry:
    - summary: |
        Support validation schemas in detailed Union types.
      type: fix
  irVersion: 55
  version: 0.53.5

- changelogEntry:
    - summary: |
        Improve error logging on `downloadLocalDocsBundle` failure.
      type: fix
  irVersion: 55
  version: 0.53.4

- changelogEntry:
    - summary: |
        `noindex` property in the frontmatter of a page is now implemented for site navigation + `llms.txt`.
      type: fix
  irVersion: 55
  version: 0.53.3

- changelogEntry:
    - summary: |
        The OpenAPI parser now prefers the `source` extension set in the OpenAPI spec, and only writes
        it if it is not already set.
      type: fix
  irVersion: 55
  version: 0.53.2

- changelogEntry:
    - summary: |
        The OpenAPI v2 parser now parses Server specifications with variables.
      type: fix
  irVersion: 55
  version: 0.53.1

- changelogEntry:
    - summary: |
        Users can now specify the `idiomatic-request-names` option in the `generators.yml` to adapt the behavior of the
        autogenerated request names. The verb is now in front of the noun (e.g. `UsersListRequest` becomes `ListUsersRequest`).

        This is disabled by default (for backwards compatibility), and can be enabled with the following:

        ```yaml
        # generators.yml
        api:
          specs:
            - openapi: ./openapi/openapi.json
              settings:
                idiomatic-request-names: true
        ```
      type: feat
  irVersion: 55
  version: 0.53.0

- changelogEntry:
    - summary: |
        Introduce the AsyncAPI 3.0.0 parser, which enables conditional parsing of both 2.x and 3.x AsyncAPI specs.
      type: fix
  irVersion: 55
  version: 0.52.0

- changelogEntry:
    - summary: |
        The OpenAPI v2 parser now respects object properties as optional, generates display names for undiscriminated union object
        types, and fixes minor issues with docs dev when using specific navigation locators in docs.yml specification.
      type: fix
  irVersion: 55
  version: 0.51.39

- changelogEntry:
    - summary: |
        The OpenAPI v2 parser now ignores optional parameters when generating requests. It also improves upon generation with
        better fallback logic for sparse requests.
      type: fix
  irVersion: 55
  version: 0.51.38

- changelogEntry:
    - summary: |
        Fixed handling of Windows filepaths in the docs generator by ensuring consistent path separators and proper absolute path handling.
      type: fix
  irVersion: 55
  version: 0.51.37

- changelogEntry:
    - summary: |
        Type reference example generation now handles extends and base properties correctly, as well as in-lined Alias types.
      type: fix
  irVersion: 55
  version: 0.51.36

- changelogEntry:
    - summary: |
        The cli will now respect examples with `null` values in OpenAPI specs. This will allow for null properties to show up when using
        OpenAPI parser v2.
      type: fix
  irVersion: 55
  version: 0.51.35

- changelogEntry:
    - summary: |
        The IR generator now correctly handles exploded form parameters in the docs, ensuring that curl code snippets
        accurately reflect the expected request format. Previously, exploded parameters were not properly formatted in the documentation, which
        could lead to incorrect API usage. This fix ensures that array parameters marked as "exploded" are properly expanded in the generated curl examples.
      type: fix
  irVersion: 55
  version: 0.51.34

- changelogEntry:
    - summary: |
        The OpenAPI parser v2 now handles `null` values in examples, parses request and response bodies as unions if multiple, handles required
        properties for global headers and improves upon example generation for APIs.
      type: fix
  irVersion: 55
  version: 0.51.33

- changelogEntry:
    - summary: |
        The Conjure Importer now handles replacing 'rid' types more safely by checking if an import alias starts with 'rid'.
        Previously, it would replace any 'rid' text with 'string', which could incorrectly modify import aliases that happened to start with 'rid'.
        Now it only replaces 'rid' when it appears as a standalone type or generic parameter.
      type: fix
  irVersion: 55
  version: 0.51.32

- changelogEntry:
    - summary: |
        The IR migrator now recognizes that the PHP SDK generator requires IR version 55.
      type: internal
  irVersion: 55
  version: 0.51.31

- changelogEntry:
    - summary: |
        The OpenAPI v2 parser now provides better naming and more robust payloads for examples.
      type: fix
  irVersion: 55
  version: 0.51.30

- changelogEntry:
    - summary: |
        The images will be rendered to browser in the format of image ID that matches FileV2.
        It ensure images will be displayed properly in dev environment.
      type: fix
  irVersion: 55
  version: 0.51.29

- changelogEntry:
    - summary: |
        The IR generator now optimizes SDK generation by skipping automatic example generation when manual examples are provided.
        Previously, it would generate additional examples even when manual examples were specified for an operation.
        This change improves generation performance by avoiding unnecessary example generation work.
      type: fix
  irVersion: 55
  version: 0.51.28

- changelogEntry:
    - summary: |
        The OpenAPI parser now optimizes discriminated union example generation by using the first successful variant.
        Previously, it would continue trying other variants even after finding a valid one. Now it stops after finding
        the first valid variant, making example generation more efficient.
      type: fix
  irVersion: 55
  version: 0.51.27

- changelogEntry:
    - summary: |
        The OpenAPI parser now correctly generates examples for discriminated unions where a variant may itself be a union.
        Previously, if a discriminated union variant was itself a union (e.g. `{ type: "foo", value: { type: "bar" } }`),
        the example generation would skip. Now it recursively handles nested unions to generate valid examples.
      type: fix
  irVersion: 55
  version: 0.51.26

- changelogEntry:
    - summary: |
        Literal property values are now accepted as deep object query parameters. Previously, if a query parameter was a deep object
        with a literal property value (e.g. `{ type: "foo" }`), the CLI would reject it as too complex. Now literal values are
        allowed since they can be safely serialized.
      type: fix
  irVersion: 55
  version: 0.51.25

- changelogEntry:
    - summary: |
        The OpenAPI parser now parses path parameters that are present in the URL but not explicitly declared in the OpenAPI spec.
        Previously, if a path parameter was used in the URL (e.g. `/users/{userId}`) but not declared in the `parameters` section,
        the parser would fail. Now it automatically adds these path parameters as required string parameters.
      type: fix
  irVersion: 55
  version: 0.51.24

- changelogEntry:
    - summary: |
        The CLI now considers `false` and `true` as keywords for the Java generators.
      type: fix
  irVersion: 55
  version: 0.51.23

- changelogEntry:
    - summary: |
        The OpenAPI parser now ignores request bodies on `GET` requests since Fern does not support that.
        This is not a breaking change, since previously the `fern check` would just fail.
      type: fix
  irVersion: 55
  version: 0.51.22

- changelogEntry:
    - summary: |
        The `fern init` command now respects JSON formatting when parsing from an external URL.
      type: fix
  irVersion: 55
  version: 0.51.21

- changelogEntry:
    - summary: |
        The OpenRPC parser now supports generating code snippets in the API Explorer.
      type: fix
  irVersion: 55
  version: 0.51.20

- changelogEntry:
    - summary: |
        The OpenRPC parser now supports generating code snippets in the API Explorer.
      type: fix
  irVersion: 55
  version: 0.51.19

- changelogEntry:
    - summary: |
        The docs will now display errors by default. Previously, errors were hidden by default and needed to be explicitly
        enabled with `displayErrors: true`.
      type: fix
  irVersion: 55
  version: 0.51.18

- changelogEntry:
    - summary: |
        The OpenRPC parser now handles displaying parameters as object examples.
      type: fix
  irVersion: 55
  version: 0.51.17

- changelogEntry:
    - summary: |
        The OpenRPC parser now handles displaying optional parameters in the request.
      type: fix
  irVersion: 55
  version: 0.51.15

- changelogEntry:
    - summary: |
        Updates `whatwg` so that users eliminate punycode deprecation warning.
      type: fix
  irVersion: 55
  version: 0.51.14

- changelogEntry:
    - summary: |
        OpenAPI overrides now support resolving file references from the location of the
        OpenAPI overrides file itself. Previously, relative paths were only resolved from
        the OpenAPI source file.

        Most users will experience no change, but this will enable a wider set of file
        directory layouts depending on the user's preference.
      type: fix
  irVersion: 55
  version: 0.51.13

- changelogEntry:
    - summary: |
        The Fern Definition now allows you to declare status codes for the response without having a type.
        This is useful for `204` response status codes.

        ```yml users.yml
        service:
          auth: false
          base-path: /users
          endpoints:
            update:
              path: ""
              response:
                status-code: 204
        ```
      type: fix
  irVersion: 55
  version: 0.51.12

- changelogEntry:
    - summary: |
        The OpenAPI parser generates response examples that are `{}` for 204 response types.
      type: fix
  irVersion: 55
  version: 0.51.11

- changelogEntry:
    - summary: |
        The OpenAPI parser generates response examples that are `{}` for 204 response types.
      type: fix
  irVersion: 55
  version: 0.51.10

- changelogEntry:
    - summary: |
        Fixed OpenAPI importer to properly handle response status codes in documentation by propagating
        the status code from the OpenAPI spec through the IR and FDR layers.
      type: fix
  irVersion: 55
  version: 0.51.9

- changelogEntry:
    - summary: |
        Fixed OpenAPI importer to properly handle response status codes in documentation by propagating
        the status code from the OpenAPI spec through the IR and FDR layers.
      type: fix
  irVersion: 55
  version: 0.51.8

- changelogEntry:
    - summary: |
        Added better error messages when markdown files reference non-existent MDX files, showing the relative path
        to the missing file rather than just indicating an invalid reference.
      type: fix
  irVersion: 55
  version: 0.51.7

- changelogEntry:
    - summary: |
        Fixed OpenAPI importer to properly handle string enums that are specified as integers by coercing them to strings.
      type: fix
  irVersion: 55
  version: 0.51.6

- changelogEntry:
    - summary: |
        Added a new rule to validate frontmatter parsing across markdown files, ensuring frontmatter
        is properly formatted and can be parsed without errors.
      type: fix
  irVersion: 55
  version: 0.51.5

- changelogEntry:
    - summary: |
        Various improvements to the Mintlify and Readme importers, including better default styling
        and spec imports for Mintlify migrations.
      type: fix
  irVersion: 55
  version: 0.51.4

- changelogEntry:
    - summary: |
        The OpenAPI parser now prefers the JSON Content-Type variant over
        others (e.g. application/x-www-form-urlencoded).
      type: fix
  irVersion: 55
  version: 0.51.3

- changelogEntry:
    - summary: |
        Improved error messages when docs.yml doesn't match schema by showing more specific
        validation errors and including the path where the error occurred.
      type: fix
  irVersion: 55
  version: 0.51.2

- changelogEntry:
    - summary: |
        Fixed x-fern-resolutions to properly handle escaped forward slashes ("~1") in schema references,
        correctly converting them to "/" when resolving references.
      type: fix
  irVersion: 55
  version: 0.51.1

- changelogEntry:
    - summary: |
        The CLI now supports a --readme flag pointing to the URL of a Readme generated docs site and
        migrates existing documentation to a fern-compatible repository.

        To use this feature:
        ```bash
        fern init --readme https://url-to-readme-docs.com
        ```
      type: feat
  irVersion: 55
  version: 0.51.0

- changelogEntry:
    - summary: |
        Improve performance of `fern docs dev` by only reloading the markdown content when
        only markdown files are changed, avoiding unnecessary recompilation of the full docs.

      type: fix
  irVersion: 55
  version: 0.50.17

- changelogEntry:
    - summary: |
        Improve performance of `fern docs dev` by debouncing across edits to multiple files,
        reducing unnecessary recomputation.
      type: fix
  irVersion: 55
  version: 0.50.16

- changelogEntry:
    - summary: |
        This PR improves the performance of `fern docs dev`:
          - Fern does not generate examples if the user has provided them to us
          - Temporarily comment out broken link checker until we make it faster
      type: fix
  irVersion: 55
  version: 0.50.16

- changelogEntry:
    - summary: |
        Move example generation failure logs to trace level since they are not relevant
        for users and add noise to debug logs.
      type: fix
  irVersion: 55
  version: 0.50.15

- changelogEntry:
    - summary: |
        Fixes a bug where duplicate types in undiscriminated unions (`oneOf` in OpenAPI)
        were not being deduped, which could lead to invalid generated code.
      type: fix
  irVersion: 55
  version: 0.50.14

- changelogEntry:
    - summary: |
        Fixes a bug where `--log-level debug` does not include trace logs.
      type: fix
  irVersion: 55
  version: 0.50.13

- changelogEntry:
    - summary: |
        Increase undici timeouts to make sure that `fern generate --docs` completes.
      type: fix
  irVersion: 55
  version: 0.50.12

- changelogEntry:
    - summary: |
        The CLI now supports a `--log-level trace` option to filter out noise from the
        debug log level.
      type: fix
  irVersion: 55
  version: 0.50.11

- changelogEntry:
    - summary: An addition to the broken link checker to further reduce false positives.
      type: fix
  irVersion: 55
  version: 0.50.10

- changelogEntry:
    - summary: |
        The Fern CLI no longer logs the full API request when finishing docs registration,
        reducing unnecessary log output.
      type: fix
  irVersion: 55
  version: 0.50.9

- changelogEntry:
    - summary: |
        An additional fix to the OpenRPC parser for respecting tags when
        organizing methods in the API Reference.
      type: fix
  irVersion: 55
  version: 0.50.8

- changelogEntry:
    - summary: |
        The OpenRPC parser now respects method names as well as tags for
        organization the navigation.
      type: fix
  irVersion: 55
  version: 0.50.7

- changelogEntry:
    - summary: |
        The broken link checker is updated to reduce false positives.
      type: fix
  irVersion: 55
  version: 0.50.6

- changelogEntry:
    - summary: |
        The Fern CLI is updated to create the organization if it doesn't exist when `fern token` is called.
      type: fix
  irVersion: 55
  version: 0.50.5

- changelogEntry:
    - summary: |
        The preview server is updated such that local previews of both OpenRPC and OpenAPI (legacy parser)
        are now possible.
      type: fix
  irVersion: 55
  version: 0.50.4

- changelogEntry:
    - summary: |
        The docs.yml now supports a separate configuration for `feature-flags` which allows Fern to render
        pieces of content depending on whether or not certain feature flags are enabled for particular user.

        This feature is in alpha stage; please contact support@buildwithfern.com to learn more!

        ```yml docs.yml
        navigation:
          - page: Page 1
            feature-flag: my-feature-flag-a # single boolean flag
          - page: Page 2
            feature: # multiple boolean flags
              - flag: my-feature-flag-a
              - flag: my-feature-flag-b
          - section: Section Title
            viewers: role-a
            feature-flag: # configurable match
              flag: my-feature-flag-a
              fallback-value: "ga"
              match: "beta"
            layout: []
        ```
      type: internal
  irVersion: 55
  version: 0.50.4

- changelogEntry:
    - summary: |
        Fixes an issue where optional, nullable properties resulted in a double optional in the
        IRv55 -> IRv54 migration.
      type: internal
  irVersion: 55
  version: 0.50.3

- changelogEntry:
    - summary: |
        The docs now includes alpha support for parsing openrpc specs. To leverage this feature,
        simply define an API section in your docs.yml and point at an openrpc spec.

        ```yml docs.yml
        navigation:
          - api: API Reference
            openrpc: <path to openrpc file>
        ```
      type: fix
  irVersion: 55
  version: 0.50.2

- changelogEntry:
    - summary: |
        Fixes an issue where nullable schemas were not coerced into optional values.
      type: fix
    - summary: |
        Fixes an issue where `fern check` would fail for optional, nullable properties.
      type: fix
  irVersion: 55
  version: 0.50.1

- changelogEntry:
    - summary: |
        The CLI is capable of migrating the latest TypeScript generator to IRv55.
      type: internal
  irVersion: 55
  version: 0.50.0

- changelogEntry:
    - summary: |
        The OpenAPI v2 parser now supports `x-fern-global-headers` and fixes an issue with generating webhook content.
      type: fix
  irVersion: 55
  version: 0.49.1

- changelogEntry:
    - summary: |
        The OpenAPI importer now supports respecting nullable properties in schemas. When enabled, nullable properties will
        be preserved in the generated SDK. By default (without this setting), nullable properties are treated as `optional`.
        To enable this, configure the setting in your `generators.yml`:

        ```yml
        api:
         specs:
           - openapi: ./path/to/openapi.yml
             settings:
               respect-nullable-schemas: true
        ```
      type: feat
  irVersion: 55
  version: 0.49.0

- changelogEntry:
    - summary: |
        The Mintlify docs importer now correctly generates the proper display-name key in the docs.yml file.
      type: fix
  irVersion: 54
  version: 0.48.1

- changelogEntry:
    - summary: |
        Adds support for nullable types in the Fern definition, such as the following:

        ```yaml
        types:
          User:
            properties:
              name: string
              email: nullable<string>
        ```
      type: feat
  irVersion: 55
  version: 0.48.0

- changelogEntry:
    - summary: |
        The IR now pulls in additional request properties from the OAuth getToken endpoint to support custom OAuth schemas.
      type: feat
  irVersion: 54
  version: 0.47.6

- changelogEntry:
    - summary: |
        Fixes an issue with broken link checking in the OpenAPI v2 parser.
      type: feat
  irVersion: 53
  version: 0.47.5

- changelogEntry:
    - summary: |
        Allows for creating nullable types and pass formats on strings using the OpenAPI v2 parser.
      type: feat
  irVersion: 53
  version: 0.47.4

- changelogEntry:
    - summary: |
        Add the JSON schema to the generators.yml file for validation and autocomplete.
      type: feat
  irVersion: 53
  version: 0.47.3

- changelogEntry:
    - summary: |
        The CLI now supports checking for broken links in your docs. You will see warnings in `fern check` if your docs link to any
        page that can't be resolved, and the `--strict-broken-links` option will cause the command to fail (exit with a non-zero exit code) if
        any broken links are found. You can also run the new command `fern docs broken-links` to only check for broken links (ignoring
        other possible errors), with the `--strict` option to cause the command to fail if any broken links are found.
      type: feat
  irVersion: 53
  version: 0.47.2

- changelogEntry:
    - summary: |
        Fixes a bug where the OpenAPI parser stopped respecting the =`unions: v1` setting in your `generators.yml` which configures the parser to generate more
        idiomatic discriminated unions.
        ```yml
        api:
          specs:
            - openapi: ./path/to/openapi.yml
              settings:
                unions: v1
        ```
      type: feat
  irVersion: 53
  version: 0.47.1

- changelogEntry:
    - summary: |
        The CLI now supports publishing docs using the improved OpenAPI v2 parser. You can set `openapi-parser-v2: true`
        in your `docs.yml` to use the new parser.
      type: feat
  irVersion: 53
  version: 0.47.0

- changelogEntry:
    - summary: |
        The CLI now validates that method and group name overrides in OpenAPI settings are not duplicated.
      type: feat
  irVersion: 53
  version: 0.46.23

- changelogEntry:
    - summary: |
        Support configuration of Google Analytics and Google Tag Manager in API Docs.
      type: feat
  irVersion: 53
  version: 0.46.22

- changelogEntry:
    - summary: |
        The CLI now supports the `prefer-undiscriminated-unions-with-literals` setting in OpenAPI settings.
      type: fix
  irVersion: 53
  version: 0.46.21

- changelogEntry:
    - summary: |
        The `fern init` command now supports a `--mintlify` option. You can pass in
        the path to your `mint.json` and the Fern CLI will generate a fern documentation
        website.
      type: feat
  irVersion: 53
  version: 0.46.20

- changelogEntry:
    - summary: |
        If a schema in OpenAPI or AsyncAPI has `additionalProperties: true` then the Fern CLI will now respect bringing in
        example properties that are not defined in the schema. Previously, the CLI would skip them.
      type: fix
  irVersion: 53
  version: 0.46.19

- changelogEntry:
    - summary: |
        If an object or request is annotated with `extra-properties: true` then the user can provide an example that includes
        extra properties that are no longer in the schema.

        For example, check out this fern definition

        ```yml service.yml
        types:
          Item:
            extra-properties: true
            properties:
              id: string


        service:
          auth: false
          base-path: ""
          endpoints:
            create:
              method: POST
              path: /item
              request:
                name: CreateItemRequest
                body:
                  extra-properties: true
                  properties:
                    id: string
              response:
                type: Item
              examples:
                - name: "Item"
                  request:
                    id: "123"
                    foo: "bar" # extra property in the example
                  response:
                    body:
                      id: "123"
                      foo: "bar" # extra property in the example
        ```
      type: fix
  irVersion: 53
  version: 0.46.18

- changelogEntry:
    - summary: |
        Support parsing string values for boolean defaults in OpenAPI schemas.
        * String values like "true" and "false" are now correctly parsed as boolean defaults.
      type: fix
  irVersion: 53
  version: 0.46.17

- changelogEntry:
    - summary: |
        Improve parsing of OpenAPI schemas with an array in the `type` property.
        * If the array contains `"null"`, it is interpreted as nullable, and removed from the array.
        * If there is only a single item in the array (after removing "null"), it previously defaulted to `unknown`, but now the specified type is used.
      type: fix
  irVersion: 53
  version: 0.46.16

- changelogEntry:
    - summary: |
        Fixed issue where user specified examples would be omitted in favor of autogenerated examples.
      type: fix
  irVersion: 53
  version: 0.46.15

- changelogEntry:
    - summary: |
        Boolean default values are now propagated from the Fern Definition through to docs generation.
      type: fix
  irVersion: 53
  version: 0.46.14

- changelogEntry:
    - summary: |
        The CLI now supports both `generators.yml` and `generators.yaml` file extensions for generator configuration.
      type: fix
  irVersion: 53
  version: 0.46.13

- changelogEntry:
    - summary: |
        Correctly omits readOnly query parameters during openapi to fern definition generation.
      type: fix
  irVersion: 53
  version: 0.46.13

- changelogEntry:
    - summary: |
        The CLI now handles parsing service level path parameters with descriptions.
        This fixes a regression introduced in the CLI since versions 0.45.x.
      type: fix
  irVersion: 53
  version: 0.46.12

- changelogEntry:
    - summary: |
        Allow for configuring the depth of example generation in API Docs. For example,
        if you want to generate optional properties that are 5 levels deep, you can add
        the following configuration in your `generators.yml`

        ```yml generators.yml
        api:
          specs:
            - openapi: ./openapi.json
              settings:
                example-generation:
                  response:
                    max-depth: 10
        ```
      type: fix
  irVersion: 53
  version: 0.46.11

- changelogEntry:
    - summary: |
        Correctly support AdditionalProperties on object schemas.
      type: fix
  irVersion: 53
  version: 0.46.10

- changelogEntry:
    - summary: |
        SDK generation no longer hard-fails on single example generation errors.
      type: fix
  irVersion: 53
  version: 0.46.9

- changelogEntry:
    - summary: |
        The CLI now auto generates SSE and JSON Streaming examples even if those are
        not provided in the OpenAPI Spec or Fern Definition.
      type: fix
  irVersion: 53
  version: 0.46.8

- changelogEntry:
    - summary: |
        The generated Fern Definition now properly supports default values for query parameters.
      type: fix
  irVersion: 53
  version: 0.46.7

- changelogEntry:
    - summary: |
        The audiences property on WebSocket channels is now respected when filtering
        the IR graph based on configured audiences.
      type: fix
  irVersion: 53
  version: 0.46.6

- changelogEntry:
    - summary: |
        Previously, when the CLI failed to validate the fern definition yaml file against a JSON Schema,
        we would log `Failed to parse` without a schema path. Now we grab a relevant schema path.
      type: fix
  irVersion: 53
  version: 0.46.5

- changelogEntry:
    - summary: |
        The OpenAPI parser now deduplicates headers that appear in both security schemes and
        operation-level headers to avoid duplicate header declarations.
      type: fix
  irVersion: 53
  version: 0.46.5

- changelogEntry:
    - summary: |
        The generated SSE examples always have `data` and `event` keys so that they are correct.
      type: fix
  irVersion: 53
  version: 0.46.4

- changelogEntry:
    - summary: |
        The Fern CLI now supports generating examples for streaming SSE (server-sent-event)
        endpoints.
      type: fix
  irVersion: 53
  version: 0.46.3

- changelogEntry:
    - summary: |
        The Fern CLI now supports parsing a `logo` option from your frontmatter. If
        you would like to override logo on a specific page you can do so by adding
        the following:

        ```markdown intro.mdx
        ---
        logo: /path/to/my/logo
        ---
        ```

        or

        ```markdown intro.mdx
        ---
        logo:
          light: /path/to/my/light/logo
          dark: /path/to/my/dark/logo
        ---
        ```

      type: feat
  irVersion: 53
  version: 0.46.2

- changelogEntry:
    - summary: |
        Add support for setting the `User-Agent` header value for Go generators.
      type: fix
  irVersion: 53
  version: 0.46.1

- changelogEntry:
    - summary: |
        No changes; promote `0.46.0-rc1` release candidate to minor version.
      type: internal
  irVersion: 53
  version: 0.46.0

- changelogEntry:
    - summary: |
        * Set `inline: true` for inline enums imported from OpenAPI.
        * Set `inline: true` for maps generated from OpenAPI additionalProperties.
      type: fix
  irVersion: 53
  version: 0.46.0-rc1

- changelogEntry:
    - summary: |
        The Fern Definition now supports `bytes` as a response type.

        ```yml service.yml
          endpoints:
            download:
              response: bytes
        ```
      type: feat
  irVersion: 53
  version: 0.46.0-rc0

- changelogEntry:
    - summary: |
        Defaults are no longer set on datetimes when converting to docs shapes.
      type: fix
  irVersion: 53
  version: 0.45.4

- changelogEntry:
    - summary: |
        Unknown schemas are no longer incorrectly marked as `additionalProperties: true`.
      type: chore
  irVersion: 53
  version: 0.45.4-rc1

- changelogEntry:
    - summary: |
        The CLI prompts the user to confirm output directory overwrites on fern generate.
      type: fix
  irVersion: 53
  version: 0.45.4-rc0

- changelogEntry:
    - summary: |
        Unknown schemas are no longer incorrectly marked as `additionalProperties: true`.
      type: fix
  irVersion: 53
  version: 0.45.3

- changelogEntry:
    - summary: |
        Example generation now respects read-only schemas when generating request examples.
      type: fix
  irVersion: 53
  version: 0.45.2

- changelogEntry:
    - summary: |
        Generate valid examples using spec validation information; respect `null` entries during example generation.
      type: fix
  irVersion: 53
  version: 0.45.1-rc0

- changelogEntry:
    - summary: |
        Add `inline` field to type declarations in the Fern definition and IR.
        Add support for importing inline types from OpenAPI into Fern definition and IR.
      type: internal
  irVersion: 53
  version: 0.45.1

- changelogEntry:
    - summary: |
        Several improvements to docs, conjure importer, and the cli.
      type: internal
  irVersion: 53
  version: 0.45.0

- changelogEntry:
    - summary: |
        Docs generation now preserves original model schema names.
      type: internal
  irVersion: 53
  version: 0.45.0-rc55

- changelogEntry:
    - summary: |
        Removes errant minimum and maximums for 'float' types for docs.
      type: internal
  irVersion: 53
  version: 0.45.0-rc54

- changelogEntry:
    - summary: |
        Add support for the `smart-casing` flags in the IR commands.
      type: internal
  irVersion: 53
  version: 0.45.0-rc53

- changelogEntry:
    - summary: |
        Fix bug where max length validation for strings were incorrectly plumbed.
      type: fix
  irVersion: 53
  version: 0.45.0-rc52

- changelogEntry:
    - summary: |
        Add support for the `inline-path-parameters` setting in the OpenAPI
        importer.
      type: feat
  irVersion: 53
  version: 0.45.0-rc51

- changelogEntry:
    - summary: |
        Increase max recursive depth allowed for example validation.
      type: fix
  irVersion: 53
  version: 0.45.0-rc50

- changelogEntry:
    - summary: |
        Add 'list' to reserved keywords for use in PHP generator.
      type: fix
  irVersion: 53
  version: 0.45.0-rc49

- changelogEntry:
    - summary: |
        OAuth Client Credential Auth Scheme now supports the ability to optionally
        set token header and prefix fields for use with docs playground.

        ```yml api.yml
        auth-schemes:
          OAuth:
            scheme: oauth
            type: client-credentials
            token-header: Fern-Authorization
            token-prefix: Fern-Bearer
            ...
        ```
      type: feat
  irVersion: 53
  version: 0.45.0-rc48

- changelogEntry:
    - summary: |
        Support SDK generation provided comma-delineated content-type values in OpenAPI specs.
      type: fix
  irVersion: 53
  version: 0.45.0-rc47

- changelogEntry:
    - summary: |
        The IR handles converting example unions that are aliases.
      type: fix
  irVersion: 53
  version: 0.45.0-rc46

- changelogEntry:
    - summary: |
        Update the IR's `ServiceTypeReferenceInfo` to include all transitive types
        referenced by a service.
      type: fix
  irVersion: 53
  version: 0.45.0-rc44

- changelogEntry:
    - summary: |
        Support non-standard HTTP code 498; Validate `x-fern-examples` during schema parsing.
      type: fix
  irVersion: 53
  version: 0.45.0-rc43

- changelogEntry:
    - summary: |
        Log error message logging when encountering doc errors during preview server initiation.
      type: fix
  irVersion: 53
  version: 0.45.0-rc42

- changelogEntry:
    - summary: Fixes bug introduced in 0.45.0-rc33 where version slugs were not being generated correctly.
      type: fix
  irVersion: 53
  version: 0.45.0-rc41

- changelogEntry:
    - summary: |
        Fixed bug in the Conjure importer where query parameters were overwritten during endpoint parameter parsing.
      type: fix
  irVersion: 53
  version: 0.45.0-rc40

- changelogEntry:
    - summary: |
        The OpenAPI importer now supports correlating request and response examples by name. When an example name is shared
        between a request body and response, they will be paired together in the generated Fern definition.
      type: fix
  irVersion: 53
  version: 0.45.0-rc39

- changelogEntry:
    - summary: |
        The OpenAPI importer now supports respecting readonly properties in schemas. When enabled, readonly properties will be excluded from request bodies for
        POST/PUT/PATCH endpoints. To enable this, configure the setting in your `generators.yml`:

        ```yml
        api:
         specs:
           - openapi: ./path/to/openapi.yml
             settings:
               respect-readonly-schemas: true
        ```
      type: fix
  irVersion: 53
  version: 0.45.0-rc38

- changelogEntry:
    - summary: Support parsing alpha and beta version numbers of Fern generators
      type: internal
  irVersion: 53
  version: 0.45.0-rc37

- changelogEntry:
    - summary: |
        The OpenAPI importer now supports importing deep object query parameters. To do this, you will
        need to configure a setting in your `generators.yml`

        ```yml
        api:
         specs:
           - openapi: ./path/to/openapi.yml
             settings:
               object-query-paramaters: true
        ```
      type: fix
  irVersion: 53
  version: 0.45.0-rc36

- changelogEntry:
    - summary: |
        The CLI now recognizes the versions of the Go generator that require IRv53.
      type: internal
  irVersion: 53
  version: 0.45.0-rc34

- changelogEntry:
    - summary: |
        The Fern CLI now supports roles and viewers in your docs configuration, if you are on the enterprise plan for docs:

        ```yml docs.ym
        roles:
          - internal
          - beta-users
          - enterprise-users

        navigation:
          - section: Internal Section
            viewers:
              - internal
            contents:
              - page: Internal Page
                path: ./internal/page.mdx
        ```
      type: feat
  irVersion: 53
  version: 0.45.0-rc33

- changelogEntry:
    - summary: |
        The OpenAPI importer now supports reading endpoints that have application/x-www-form-urlencoded requests
      type: fix
  irVersion: 53
  version: 0.45.0-rc32

- changelogEntry:
    - summary: |
        The OpenAPI importer now parses webhook examples and generates examples for webhooks when none are provided.
      type: fix
  irVersion: 53
  version: 0.45.0-rc31

- changelogEntry:
    - summary: |
        The OpenAPI importer now parses the `examples` field for primitive schema types like `string`, `number`, `array` and `boolean`.
      type: fix
  irVersion: 53
  version: 0.45.0-rc30

- changelogEntry:
    - summary: |
        The OpenAPI importer now parses the `examples` field that may be present on OpenAPI 3.1 schemas.
      type: feat
  irVersion: 53
  version: 0.45.0-rc29

- changelogEntry:
    - summary: |
        The OpenAPI importer now skips headers in a case-insensitive way (e.g. both "Content-Type" and "content-type" are skipped).
      type: feat
  irVersion: 53
  version: 0.45.0-rc28

- changelogEntry:
    - summary: |
        The Conjure importer now brings in endpoint level descriptions.
      type: feat
  irVersion: 53
  version: 0.45.0-rc27

- changelogEntry:
    - summary: |
        `fern check` handles validating unions that contain base properties.
      type: feat
  irVersion: 53
  version: 0.45.0-rc26

- changelogEntry:
    - summary: |
        The Fern CLI temporarily does not support RBAC/Audiences (they will be added in again shortly).
      type: internal
  irVersion: 53
  version: 0.45.0-rc25

- changelogEntry:
    - summary: |
        `fern docs dev` now runs in Node 16 - Node 22 environments.
      type: fix
  irVersion: 53
  version: 0.45.0-rc24

- changelogEntry:
    - summary: |
        The docs dev server now correctly handles base paths.
      type: fix
  irVersion: 53
  version: 0.45.0-rc23

- changelogEntry:
    - summary: |
        Fixes bug introduced in 0.45.0-rc20 where section children were dropped from the docs definition.
      type: fix
  irVersion: 53
  version: 0.45.0-rc22

- changelogEntry:
    - summary: |
        The Fern CLI now supports orphaned pages in your docs configuration.
      type: feat
    - summary: |
        The RBAC config model is now renamed to `roles` and `viewers`:

        ```yml docs.yml
        roles:
          - internal

        navigation:
          - section: Internal Section
            viewers:
              - internal
            contents:
              - page: Internal Page
                path: ./internal/page.mdx
        ```

      type: fix
  irVersion: 53
  version: 0.45.0-rc21

- changelogEntry:
    - summary: |
        The Fern CLI now supports audiences in your docs configuration:

        ```yml docs.yml
        # all audiences must be declared at the top level
        audiences:
          - internal

        navigation:
          - section: Internal Section
            audience: internal # audience is optional
            contents:
              - page: Internal Page
                path: ./internal/page.mdx
        ```
      type: feat
  irVersion: 53
  version: 0.45.0-rc20

- changelogEntry:
    - summary: |
        - Respect `x-fern-ignore` extension in OpenAPI parameters.
      type: fix
  irVersion: 53
  version: 0.45.0-rc19

- changelogEntry:
    - summary: |
        - Add additional debug logging to the CLI when downloading docs preview bundle
      type: fix
  irVersion: 53
  version: 0.45.0-rc18

- changelogEntry:
    - summary: |
        - Improved union example generation by increasing depth for better handling of recursive structures.
        - Updated Conjure importer to represent binary types as bytes for requests and file for responses in Fern.
        - Added detailed error messages when 'fern docs dev' fails, accessible with --log-level debug.
      type: fix
  irVersion: 53
  version: 0.45.0-rc17

- changelogEntry:
    - summary: |
        The Conjure importer now correctly keys the union subvariant by the property of the discriminant.

        ```conjure
        union:
          discriminant: type
          union:
            square: Square
            circle: Circle
        ```

        is equal to the following Fern Definition:

        ```yml fern
        union:
          discriminant: type
          types:
            square:
              type: Square
              key: square
            circle:
              type: Circle
              key: circle
        ```

      type: fix
  irVersion: 53
  version: 0.45.0-rc16

- changelogEntry:
    - summary: |
        The Conjure importer now correctly imports base-path and docs from your conjure definition.
      type: fix
  irVersion: 53
  version: 0.45.0-rc15

- changelogEntry:
    - summary: |
        The Fern CLI now uses a longer timeout to make HTTP requests, which should fix some flakyness with the docs registration process.
      type: fix
  irVersion: 53
  version: 0.45.0-rc14

- changelogEntry:
    - summary: |
        The Fern CLI now uses a longer timeout to make HTTP requests, which should fix some flakyness with the docs registration process.
      type: fix
  irVersion: 53
  version: 0.45.0-rc13

- changelogEntry:
    - summary: |
        Undiscriminated unions are now represented using `anyOf` in the generated JSON Schema
        Nullable properties are now correctly propagated to the JSON Schema
      type: fix
  irVersion: 53
  version: 0.45.0-rc12

- changelogEntry:
    - summary: |
        Improved JSON Schema generation for object inheritance:
        - Removed the use of `allOf` for representing object extensions
        - Properties from parent objects are now directly added to the child object in the JSON Schema
      type: fix
  irVersion: 53
  version: 0.45.0-rc11

- changelogEntry:
    - summary: |
        Added support for `additionalProperties` on export to JSON Schema.
      type: fix
  irVersion: 53
  version: 0.45.0-rc10

- changelogEntry:
    - summary: |
        Improved JSON Schema generation for object extensions and const values:
        - Object extensions are now properly represented using `allOf` in the JSON Schema
        - Literal values (string and boolean) are now correctly represented using `const` in the JSON Schema
      type: fix
  irVersion: 53
  version: 0.45.0-rc9

- changelogEntry:
    - summary: |
        Add `#!/usr/bin/env node` to the CLI to prevent runtime errors.
      type: internal
  irVersion: 53
  version: 0.45.0-rc8

- changelogEntry:
    - summary: |
        Stop minifying the CLI to prevent javascript runtime errors.
      type: internal
  irVersion: 53
  version: 0.45.0-rc7

- changelogEntry:
    - summary: |
        Update the CLI package.json to include the correct files.
      type: fix
  irVersion: 53
  version: 0.45.0-rc6

- changelogEntry:
    - summary: |
        Introduce a new command `fern jsonschema <output-file> --type <type-name>`
        that outputs the JSON Schema for a given type in your Fern Definition.

        ```sh
        fern jsonschema ./schema.json --type MyType
        ```
      type: feat
  irVersion: 53
  version: 0.45.0-rc5

- changelogEntry:
    - summary: |
        SCIM has been added as a common initialism.
      type: chore
  irVersion: 53
  version: 0.45.0-rc4

- changelogEntry:
    - summary: |
        Numerous fixes to the Conjure API Importer such as reading in request bodies and query parameters.
      type: fix
  irVersion: 53
  version: 0.45.0-rc3

- changelogEntry:
    - summary: |
        The CLI now generates endpoint examples for undiscriminated unions that are recursive.
      type: fix
  irVersion: 53
  version: 0.45.0-rc2

- changelogEntry:
    - summary: |
        The OpenAPI importer now generates streaming examples based on OpenAPI examples.
      type: fix
  irVersion: 53
  version: 0.45.0-rc1

- changelogEntry:
    - summary: |
        The Docs now support rendering `additionalProperties` in the API Playground so that users can send out arbitrary key,value pairs.
      type: fix
  irVersion: 53
  version: 0.45.0-rc0

- changelogEntry:
    - summary: Several improvements to the conjure importer.
      type: fix
  irVersion: 53
  version: 0.44.11

- changelogEntry:
    - summary: |
        API update now supports consuming the API origin from spec V2 configurations.
      type: fix
  irVersion: 53
  version: 0.44.10

- changelogEntry:
    - summary: |
        The fern definition now supports descriptions supplied on request and response bodies.
        You can enable this by simply supplying `docs` in your fern definition, or `description`
        in your OpenAPI spec.
      type: feat
  irVersion: 53
  version: 0.44.9

- changelogEntry:
    - summary: |
        API Configuration V2 schema now takes in `origin` as well, allowing `fern api update` to function as expected in the new config.
      type: fix
  irVersion: 53
  version: 0.44.8

- changelogEntry:
    - summary: |
        The Fern CLI command `fern generator list` now accepts filters for the output mode, for example, you may now specify `fern generator list --excluded-modes local-file-system`
        in order to filter any generators from the list that are outputting locally.
      type: internal
  irVersion: 53
  version: 0.44.7

- changelogEntry:
    - summary: |
        The Fern Definition respects endpoint level base-path overrides when validating examples.
      type: fix
  irVersion: 53
  version: 0.44.6

- changelogEntry:
    - summary: |
        The Fern Definition now supports overriding `base-path` at the endpoint level.
        This is useful if you have subset of endpoints that do not live at the
        configured base-path.

        ```yml imdb.yml
        service:
          endpoints:
            getMovie:
              method: POST
              base-path: "latest/" # overrides the base-path configured in api.yml
              path: "movies/{movieId}"
        ```
      type: feat
  irVersion: 53
  version: 0.44.5

- changelogEntry:
    - summary: |
        Fern's OpenAPI importer will now handle generating examples for declared
        errors so that they show up in the generated documentation.
      type: fix
  irVersion: 53
  version: 0.44.4

- changelogEntry:
    - summary: |
        Fern's OpenAPI importer can now handle `readOnly` properties in the top level
        request schema. Note that Fern does not handle nested `readOnly` properties
        just yet; please file a GitHub issue if this is important!
      type: feat
  irVersion: 53
  version: 0.44.3

- changelogEntry:
    - summary: |
        Fern's OpenAPI importer can now handle multiple error schemas for the
        same status code.
      type: fix
  irVersion: 53
  version: 0.44.2

- changelogEntry:
    - summary: |
        The OpenAPI importer used to try and coerce all enums into a literals.
        In some cases this is not desirable, so we now expose an option called
        `coerce-enums-to-literals` in your generators.yml.

        ```yml generators.yml
        api:
          specs:
            - openapi: ../openapi.json
              overrides: ../openapi-overrides.yml
              settings:
                title-as-schema-name: false
                coerce-enums-to-literals: false
        ```
      type: feat
  irVersion: 53
  version: 0.44.1

- changelogEntry:
    - summary: |
        The Fern CLI now supports parsing [Conjure](https://github.com/palantir/conjure), Palantir's
        home-grown API Definition format.

        If you know a company that is using Conjure that wants API Docs + SDKs, send them our way!
      type: feat
  irVersion: 53
  version: 0.44.0-rc0

- changelogEntry:
    - summary: |
        Any markdown files that have custom components are also pushed up to the Fern Docs
        platform.
      type: fix
  irVersion: 53
  version: 0.43.8

- changelogEntry:
    - summary: |
        The `valid-markdown` rule has been updated to try and parse the markdown file into a
        valid AST. If the file fails to parse, `fern check` will log an error as well
        as the path to the markdown.
      type: fix
  irVersion: 53
  version: 0.43.7

- changelogEntry:
    - summary: |
        The OpenAPI importer now appropriately brings in responses that are under the `text/event-stream`
        Content-Type if your endpoint is annotated with `x-fern-streaming`.
        If your endpoint is not annotated with `x-fern-streaming`, then the response will be ignored.
      type: fix
  irVersion: 53
  version: 0.43.6

- changelogEntry:
    - summary: |
        If you use the `x-fern-streaming` extension and want to provide different descriptions
        for the streaming endpoint, then you can now specify `streaming-description`.

        ```yml openapi.yml
        x-fern-streaming:
          stream-condition: $request.stream
          stream-description: The streaming version of this endpoint returns a series of chunks ...
          response:
            $ref: #/components/schemas/Response
          stream-response:
            $ref: #/components/schemas/ResponseChunk
        ```
      type: fix
  irVersion: 53
  version: 0.43.5

- changelogEntry:
    - summary: |
        The OpenAPI parser now respects the content type in your OpenAPI spec, instead of always sending
        `application/json`. With this upgrade, your SDKs will also start to send the correct content type.
      type: fix
  irVersion: 53
  version: 0.43.4

- changelogEntry:
    - summary: |
        The CLI now passes in the API definition ID once again, this is necessary so that generated snippet templates
        may reference schemas within the API. This was a regression that was recently introduced.
      type: chore
  irVersion: 53
  version: 0.43.3

- changelogEntry:
    - summary: |
        The CLI now prints which API cannot be registered if `fern generate --docs` fails.
      type: fix
  irVersion: 53
  version: 0.43.2

- changelogEntry:
    - summary: |
        The CLI now supports running OpenAPI generator 0.1.0 with IR version 53.
      type: feat
  irVersion: 53
  version: 0.43.1

- changelogEntry:
    - summary: |
        The CLI now recognizes the fern-php-sdk generator.
      type: feat
  irVersion: 53
  version: 0.43.0

- changelogEntry:
    - summary: |
        The documentation resolver now appropriately creates a unique identifier for changelog sections. Previously, if you had multiple
        changelogs within the same section, despite their title and slug being different, they would be treated as the same section since the ID
        only took into account the parents' slug, appended the word "changelog" and that was all.

        As a result previously all changelogs within the same section would get highlighted when one was selected, now only the selected changelog
        is highlighted.
      type: internal
  irVersion: 53
  version: 0.42.15

- changelogEntry:
    - summary: |
        The OpenAPI importer now correctly propagates the title field on `oneof` schemas.
      type: fix
  irVersion: 53
  version: 0.42.14

- changelogEntry:
    - summary: |
        Example generation now intelligently truncates container examples, for example if the depth limit will be reached on a list of objects,
        the list will be returned as an empty list, as opposed the previous behavior where an unknown object would be created.
      type: fix
  irVersion: 53
  version: 0.42.13

- changelogEntry:
    - summary: |
        Previously, deploying docs from Windows machines led to bad asset paths.
        Now, the CLI respects Windows paths during run and web paths for retrieving
        assets.
      type: fix
  irVersion: 53
  version: 0.42.12

- changelogEntry:
    - summary: |
        The API V2 configuration now supports disabling using titles as schema
        names. You may want to disable this flag if your OpenAPI adds the same
        title to multiple schemas.

        ```
        api:
          specs:
            - openapi: /path/to/openapi
              settings:
                use-title-as-schema-name: false
        ```
      type: fix
  irVersion: 53
  version: 0.42.11

- changelogEntry:
    - summary: |
        Previously, the OpenAPI converter would bring over `title` on every
        single property. This field is extraneous, so now we ignore it.
      type: fix
  irVersion: 53
  version: 0.42.10

- changelogEntry:
    - summary: |
        Previously, the OpenAPI importer would ignore skip parsing arbitrary
        content types "*/*". Now it treats this content type as application/json.

        ```json openapi.json
        "responses": {
          "200": {
            "description": "Success reply",
            "content": {
              "*/*": {
        ```
      type: fix
  irVersion: 53
  version: 0.42.9

- changelogEntry:
    - summary: |
        The API V2 configuration (in beta) now supports global header overrides.
        This fixes a bug where those header overrides were getting dropped in
        certain cases.

        ```yml generators.yml
        api:
          headers:
            X-API-VERSION: string
          specs:
            - openapi: /path/to/openapi
              overrides: /path/to/overrides
        ```
      type: fix
  irVersion: 53
  version: 0.42.8

- changelogEntry:
    - summary: |
        The API V2 configuration (in beta) now supports global header
        overrides. To specify global headers that are not in your
        OpenAPI spec, simply add the following block in your `generators.yml`:

        ```yml generators.yml
        api:
          headers:
            X-API-VERSION: string
          specs:
            - openapi: /path/to/openapi
              overrides: /path/to/overrides
        ```
      type: feat
  irVersion: 53
  version: 0.42.7

- changelogEntry:
    - summary: Removes extraneous conditional error within namespacing configuration
      type: fix
  irVersion: 53
  version: 0.42.6

- changelogEntry:
    - summary: Adds additional metadata retrievable by `fern generator get` so you can now get the language and the target repo.
      type: feat
  irVersion: 53
  version: 0.42.5

- changelogEntry:
    - summary: |
        Namespaced APIs now:
          - No longer contain duplicative nesting of some endpoint within another package of the same name as the namespace
          - Respect the `x-fern-sdk-group-name` annotation for endpoints
      type: fix
  irVersion: 53
  version: 0.42.4

- changelogEntry:
    - summary: |
        The OpenAPI importer now supports handling encoding on multipart requests.
        Previously, the generators would not respect the `contentType` field for
        each form input. But, now they do.
        ```yml
        requestBody:
          content:
            multipart/form-data:
              schema:
                type: object
                properties:
                  file:
                    type: string
                    format: binary
                    description: The file to upload
              encoding:
                file:
                  contentType: "application/octet-stream"
        ```
      type: fix
    - summary: |
        The OpenAPI importer now correctly parses descriptions of multipart
        form requests. Previously these descriptions would be ignored.

        For example, previously the description `The file to upload` would be
        ignored in the example below.
        ```yml
        requestBody:
          content:
            multipart/form-data:
              schema:
                type: object
                properties:
                  file:
                    type: string
                    format: binary
                    description: The file to upload
        ```
      type: fix

  irVersion: 53
  version: 0.42.3

- changelogEntry:
    - summary: Error bodies are now appropriately namespaced as well!
      type: fix
  irVersion: 53
  version: 0.42.2

- changelogEntry:
    - summary: |
        Make sure to check for optionality when parsing stdout and stderr in CLI. This
        removes the error: `Cannot read properties of undefined (reading 'includes')`.
      type: fix
  irVersion: 53
  version: 0.42.1

- changelogEntry:
    - summary: |
        If you merge multiple OpenAPI specs with namespaces, `fern check` will no longer
        complain about duplicate schema names across namespaces.
        In the example below, both OpenAPI specs can have duplicative schema names and
        that is okay.
        ```yml
        api:
          specs:
            - openapi: openapi-bar.yml
              namespace: bar
            - openapi: openapi-foo.yml
              namespace: foo
        ```
      type: fix
  irVersion: 53
  version: 0.42.0

- changelogEntry:
    - summary: |
        Previously the OpenAPI converter would incorrectly mark
        the values of `additionalProperties` as optional. Now, we have
        introduced a feature flag to turn this behavior off.

        The feature flag can be configured in generators.yml:
        ```yml
        api:
          specs:
            - openapi: /path/to/openapi
              settings:
                optional-additional-properties: false
        ```
      type: fix
  irVersion: 53
  version: 0.41.16

- changelogEntry:
    - summary: |
        Performance improvements for stringifiying large Intermediate Representations. If
        you have a large OpenAPI spec or Fern Definition, this can potentially shave off
        minutes from `fern generate`.
      type: internal
  irVersion: 53
  version: 0.41.15

- changelogEntry:
    - summary: |
        The Fern Definition now supports `conten-type` on multipart request properties.
        For example, to specify an `application/octet-stream` and `application/json`
        contnet types, use the snippet below:

        ```ts
        service:
          endpoints:
            upload:
              request:
                body:
                  properties:
                    file:
                      type: file
                      content-type: application/octet-stream
                    metadata:
                      type: unknown
                      content-type: application/json
        ```
      type: feat
  irVersion: 53
  version: 0.42.0-rc0

- changelogEntry:
    - summary: Remove bang operator and fix eslint warning in `compatible-ir-versions.ts`.
      type: internal
  irVersion: 53
  version: 0.41.14-rc2

- changelogEntry:
    - summary: |
        Running `fern check` will now check to confirm that the generator versions you are running are compatible with your Fern CLI version.

        Each version of SDK generators depends on a version of a library that is exported by the Fern CLI, and as a result, each generator has a minimum
        compatible version of the Fern CLI. As an example, if you were to run `fern check` while leveraging `fernapi/fern-python-sdk` version `2.0.0`, on CLI version `0.1.3`, you'd receive the following error:

        `The generator fernapi/fern-python-sdk requires CLI version 0.23.0-rc4 or later (current version: 0.1.3-rc0).`

        Indicating that you must upgrade your CLI in order to leverage the current generator.
      added:
        - Running `fern check` will now check to confirm that the generator versions you are running are compatible with your Fern CLI version.
        - Fern commands now print out generator upgrades, in addition to CLI upgrades.
      type: feat
  irVersion: 53
  version: 0.41.14-rc1

- changelogEntry:
    - summary: |
        The Fern CLI now safely handles a npx file exists error by retrying the command on failure.
        This error typically happens when two or more instances of the Fern CLI are running `npx`
        at the same time.
      type: fix
  irVersion: 53
  version: 0.41.14-rc0

- changelogEntry:
    - summary: |
        `fern generate --local` no longer crashes on large API Definitions because we
        stream the JSON to file instead of calling `JSON.stringify`. See [PR 4640](https://github.com/fern-api/fern/pull/4640).
      type: fix
  irVersion: 53
  version: 0.41.13

- changelogEntry:
    - summary: |
        Adds availability to inlined properties for HTTP Requests, Webhooks, and WebSockets for Fern Definition and OpenAPI.
        You can add availability like so:

        Fern Definition:

        ```yml
        Request:
          name: InlineRequest
          properties:
            random:
              type: string
              availability: pre-release
        ```

        OpenAPI:

        ```yml
        requestBody:
        content:
          application/json:
            schema:
              type: object
              properties:
                random:
                  type: string
                  x-fern-availability: beta
        ```
      type: feat
  irVersion: 53
  version: 0.41.12

- changelogEntry:
    - summary: |
        Adds availability and display-names to discriminated union values. Now, in your docs, you can mark your union values
        with custom names and show their availability. You can do so by adding the following to your API definition:
        ```yml
        MyUnionType:
          union:
            UnionValue1:
              docs: The first union value
              type: string
              display-name: Union Value One
              availability: beta
            UnionValue2:
              docs: The second union value
              type: integer
              display-name: Union Value Two
              availability: deprecated
        ```
      type: feat
  irVersion: 53
  version: 0.41.11

- changelogEntry:
    - summary: |
        Adds availability and display-names to discriminated union values. Now, in your docs, you can mark your union values
        with custom names and show their availability. You can do so by adding the following to your API definition:
        ```yml
        MyUnionType:
          union:
            UnionValue1:
              docs: The first union value
              type: string
              display-name: Union Value One
              availability: beta
            UnionValue2:
              docs: The second union value
              type: integer
              display-name: Union Value Two
              availability: deprecated
        ```
      type: feat
  irVersion: 53
  version: 0.41.10

- changelogEntry:
    - summary: |
        Adds a `bundle-path` hidden parameter for `fern docs dev` for use with `fern-platform` testing. You can pass the
        path on the command line as an optional parameter.
      type: internal
  irVersion: 53
  version: 0.41.9

- changelogEntry:
    - summary: |
        The Fern generators.yml configuration now supports a new format for namespacing APIs for additional flexibility:

        ```yml
        api:
          specs:
            - openapi: path/to/v1/openapi
              overrides: path/to/v1/overrides
              namespace: v1
            - openapi: path/to/v2/openapi
              overrides: path/to/v2/overrides
              namespace: v2
        ```

        Through namespacing your API, you can have multiple objects and endpoints with the same name across different namespaces. You can think of them
        as the equivalent to Python modules or TypeScript packages.
      type: feat
  irVersion: 53
  version: 0.41.8

- changelogEntry:
    - summary: |
        Previously we weren't always awaiting PostHog API calls directly. Now the CLI
        awaits these calls so that we can ensure that events are sent.
      type: fix
  createdAt: "2024-09-08"
  irVersion: 53
  version: 0.41.7

- changelogEntry:
    - summary: |
        The Fern Docs CLI now supports OAuth 2.0 Client Credentials injection in API playgrounds.
        To enable this feature, you can define the OAuth Authorization Scheme in your API configuration,
        and enable the feature in your docs configuration.

        API configuration:
        ```yml
        api:
          auth-schemes:
            OAuth:
              scheme: oauth
              type: client-credentials
              get-token:
                endpoint: endpoint.authorization
        ```
        [More Information](https://buildwithfern.com/learn/api-definition/fern/authentication#oauth-client-credentials)

        Docs configuration:
        ```yml
        navigation:
          section: API Reference
            playground:
              oauth: true
        ```
        [More Information](https://buildwithfern.com/learn/docs/api-references/customize-api-playground)
      type: feat
  createdAt: "2024-09-07"
  irVersion: 53
  version: 0.41.6

- changelogEntry:
    - summary: |
        Fix an issue with non-deterministic file ordering when OpenAPI is used as input.
      type: fix
  createdAt: "2024-09-06"
  irVersion: 53
  version: 0.41.5

- changelogEntry:
    - summary: |
        The Fern OpenAPI importer now handles importing an array for the `type` key.

        ```
        User:
          properties:
            name:
              type: ["string"]
            id:
              type: ["string", "number"]
        ```
      type: feat
  createdAt: "2024-09-06"
  irVersion: 53
  version: 0.41.4

- changelogEntry:
    - summary: |
        Allow referencing by method and path. For example, when configuring an
        oauth scheme you can now do:

        ```oauth.yml
        auth-schemes:
          OAuth:
            scheme: oauth
            type: client-credentials
            get-token:
              endpoint: POST /oauth/token
        api:
          auth: OAuth
        ```
      type: feat
  createdAt: "2024-09-06"
  irVersion: 53
  version: 0.41.3

- changelogEntry:
    - summary: |
        Fixes an issue introduced in `0.41.1` that ignored server urls for docs generation.
      type: fix
    - summary: |
        Adds a `auth-schemes` and `auth` block where you can override auth for an existing spec.
        See below:

        ```generators.yml
        auth-schemes:
          Oauth:
            scheme: oauth
            type: client-credentials
            get-token:
              endpoint: auth.get-token
        api:
          auth: Oauth # overrides auth scheme
          specs:
            - openapi: path/to/openapi
        ```
      type: feat
  createdAt: "2024-09-05"
  irVersion: 53
  version: 0.41.2

- changelogEntry:
    - summary: |
        Adds a V2 configuration for the `api` block that is more flexible and allows
        OpenAPI users to consume Fern Definition features.

        For example, now you can override environments directly in the api configuration:
        ```yml
        api:
          environments:
            Production: https://prod.com
            Staging: https://staging.com
          specs:
            - openapi: path/to/openapi
              overrides: path/to/overrides
        ```

        If you want to define, multi-url environments, those can be done by configuring the following generators.yml:
        ```yml
        api:
          environments:
            Production:
              urls:
                api: https://api.com
                auth: https://auth.com
            Staging:
                api: https://stagingapi.com
                auth: https://stagingauth.com
          specs:
            - openapi: path/to/openapi
              overrides: path/to/overrides
        ```

        Note that you will need to use the `x-fern-server-name` annotation on each endpoint to assign it to a relevant server. For example,

        ```yml
        paths:
          /api/users/:
            get:
              x-fern-server-name: api
          /token:
            post:
              x-fern-server-name: auth
        ```
      type: feat
  createdAt: "2024-09-04"
  irVersion: 53
  version: 0.41.1

- changelogEntry:
    - summary: |
        Adds generic object declarations to the fern definition. Now we can define generics and
        use them in alias declarations to minimize code duplication:

        ```yml
        types:
          GenericTest<T>:
            properties:
              value: T
              other-value: string

          GenericApplication:
            type: GenericTest<string>
        ```

        More information can be found here: https://buildwithfern.com/learn/api-definition/fern/types#generics.
      type: feat
  createdAt: "2024-09-04"
  irVersion: 53
  version: 0.41.0

- changelogEntry:
    - summary: |
        Fix an issue where some postman environment variables (e.g. API key) were not substituted
        when running fern generate.
      type: fix
  createdAt: "2024-09-03"
  irVersion: 53
  version: 0.41.0-rc1

- changelogEntry:
    - summary: |
        Every fern folder that is using OpenAPI must configure an explicit location to the
        OpenAPI spec. The location can be configured in your `generators.yml`:

        ```yml
        api:
          path: path/to/openapi.yml
        ```

        If you run **fern upgrade**, the CLI will automatically run a migration for you to
        ensure that you are compliant!
      type: break
  createdAt: "2024-09-02"
  irVersion: 53
  version: 0.41.0-rc0

- changelogEntry:
    - summary: |
        `fern check` allows the service base-path to be a slash. For example, the following
        would be valid:

        ```yml
        service:
          base-path: "/"
        ```
      type: fix
  createdAt: "2024-09-02"
  irVersion: 53
  version: 0.40.4

- changelogEntry:
    - summary: Now `fern generator upgrade` respects  the `--group` flag and only upgrades generators within a particular group.
      type: fix
  createdAt: "2024-09-02"
  irVersion: 53
  version: 0.40.3

- changelogEntry:
    - summary: Release IR v53.9.0 which includes a publishing configuration.
      type: internal
  createdAt: "2024-08-28"
  irVersion: 53
  version: 0.40.2

- changelogEntry:
    - summary: Enable specifying whether redirect in docs.yml is permanent or temporary.
      type: feat
  createdAt: "2024-08-28"
  irVersion: 53
  version: 0.40.1

- changelogEntry:
    - summary: Update the `fern generator upgrade` command to leverage the Generator registry API as opposed to Docker and dockerode.
      type: feat
  createdAt: "2024-08-28"
  irVersion: 53
  version: 0.40.0

- changelogEntry:
    - summary: The OpenAPI importer now appropriately generates examples for circular `oneOf` schemas.
      type: fix
      fixed:
        - The OpenAPI importer now handles generating examples for referenced `oneOf` schemas. Previously, examples generation would fail.
        - |
          The OpenAPI importer now handles generating examples for circular `oneOf` schemas. Previously, the
          the converter would only default to generating examples for the first `oneOf` schema. If the first variant,
          circularly referenced itself, this would make terminating the example impossible.
          Now, the example generator tries every schema in order, guaranteeing that a termination condition will be
          reached.
  createdAt: "2024-08-25"
  irVersion: 53
  version: 0.39.19

- changelogEntry:
    - summary: Produce IR v53.8.0 with raw datetime examples.
      type: fix
      fixed:
        - Produce IR v53.8.0 with raw datetime examples. The raw datetime examples help  when generating test fixtures to assert conditions about the original datetime.
  createdAt: "2024-08-23"
  irVersion: 53
  version: 0.39.18

- changelogEntry:
    - summary: object declarations with extends and no properties now has examples propagating in the Docs and SDKs
      type: fix
      fixed:
        - |
          Previously, object declarations with extends and no properties did not have examples
          propagating in the Docs and SDKs. The core issue was in IR generation which has now
          been resolved.

          The following will now work as expected:

          ```yaml
          types:

            ObjectWithNoProperties:
              extends:
                - ParentA
                - ParentB
              examples:
                - name: Default
                  value:
                    propertyFromParentA: foo
                    propertyFromParentB: bar
          ```
  createdAt: "2024-08-23"
  irVersion: 53
  version: 0.39.17

- changelogEntry:
    - summary: Support running 0.2.x versions of the Postman Generator with IR V53 or above.
      type: chore
  createdAt: "2024-08-22"
  irVersion: 53
  version: 0.39.16

- changelogEntry:
    - summary: Introduce `generator list` and `organization` commands to facilitate actions taken by `fern-bot`
      type: internal
  createdAt: "2024-08-21"
  irVersion: 53
  version: 0.39.15

- changelogEntry:
    - summary: Format validation is enforced on `date` fields that are specified in examples specified in an api defintion.
      type: fix
  createdAt: "2024-08-21"
  irVersion: 53
  version: 0.39.14

- changelogEntry:
    - summary: Generated examples in the Intermediate Representation not respect root level path parameter examples.
      type: fix
      fixed:
        - Generated examples in the Intermediate Representation not respect root level path parameter examples. Previously, when ignored, this would result in invalid cURL examples in documentation.
  createdAt: "2024-08-21"
  irVersion: 53
  version: 0.39.13

- changelogEntry:
    - summary: The mock folder now includes source files, and the CLI no longer hard fails if it cannot resolve source files that are of OpenAPI type.
      type: fix
  createdAt: "2024-08-20"
  irVersion: 53
  version: 0.39.12

- changelogEntry:
    - summary: The Fern CLI now handles parsing `x-fern-parameter-name` on path parameters in an OpenAPI spec.
      type: fix
      fixed:
        - |
          Fix: The Fern CLI now handles parsing `x-fern-parameter-name` on path parameters in an OpenAPI spec. For example,
          if you want to rename a path parameter in the generated SDK, you can now do:

          ```yml
          paths:
            "/user":
                get:
                operationId: list_user
                parameters:
                    - in: header
                    name: X-API-Version
                    x-fern-parameter-name: version
                    schema:
                        type: string
                    required: true
          ```

          For more information, please check out the [docs](https://buildwithfern.com/learn/api-definition/openapi/extensions/parameter-names).
  createdAt: "2024-08-20"
  irVersion: 53
  version: 0.39.11

- changelogEntry:
    - summary: Release 0.39.10
      type: chore
  createdAt: "2024-08-19"
  irVersion: 53
  version: 0.39.10
- changelogEntry:
    - summary: Release 0.39.9
      type: chore
  createdAt: "2024-08-19"
  irVersion: 53
  version: 0.39.9
- changelogEntry:
    - summary: "## What's Changed\r\n* (feature, csharp): Generate well-known types\
        \ by @amckinney in https://github.com/fern-api/fern/pull/4319\r\n* fix: fix\
        \ seed, move unit test to right CoreUtility by @RohinBhargava in https://github.com/fern-api/fern/pull/4324\r\
        \n* fix(openapi): generate examples with latest schemas by @dsinghvi in https://github.com/fern-api/fern/pull/4329\r\
        \n\r\n\r\n**Full Changelog**: https://github.com/fern-api/fern/compare/0.39.6...0.39.7"
      type: chore
  createdAt: "2024-08-18"
  irVersion: 53
  version: 0.39.7
- changelogEntry:
    - summary: "## What's Changed\r\n* fix (ir): upgrade pydantic generator by @dsinghvi\
        \ in https://github.com/fern-api/fern/pull/4320\r\n* fix(ir): autogenerate ir\
        \ sdks on version bump by @dsinghvi in https://github.com/fern-api/fern/pull/4321\r\
        \n* fix(python): upgrade ir sdk to handle null unknown types by @dsinghvi in\
        \ https://github.com/fern-api/fern/pull/4322\r\n* fix: add names to form data\
        \ files by @RohinBhargava in https://github.com/fern-api/fern/pull/4323\r\n\
        * fix(docs): global path parameter examples are respected by @dsinghvi in https://github.com/fern-api/fern/pull/4325\r\
        \n\r\n\r\n**Full Changelog**: https://github.com/fern-api/fern/compare/0.39.5...0.39.6"
      type: chore
  createdAt: "2024-08-16"
  irVersion: 53
  version: 0.39.6
- changelogEntry:
    - summary: "## What's Changed\r\n* (fix): add docs for webhook inlining by @dsinghvi\
        \ in https://github.com/fern-api/fern/pull/4314\r\n* (chore): add any-auth test\
        \ definition by @dsinghvi in https://github.com/fern-api/fern/pull/4297\r\n\
        * (docs): hide a page from sidebar nav and search by @dannysheridan in https://github.com/fern-api/fern/pull/4312\r\
        \n* (fix): fdr test update snapshots by @dsinghvi in https://github.com/fern-api/fern/pull/4318\r\
        \n* feat: add schema definitions for popular analytics providers to the docs\
        \ generator config by @pujitm in https://github.com/fern-api/fern/pull/4291\r\
        \n\r\n\r\n**Full Changelog**: https://github.com/fern-api/fern/compare/0.39.4...0.39.5"
      type: chore
  createdAt: "2024-08-15"
  irVersion: 53
  version: 0.39.5
- changelogEntry:
    - summary: "## What's Changed\r\n* (fix): update ete test snapshots by @dsinghvi\
        \ in https://github.com/fern-api/fern/pull/4311\r\n* bump Python generator versions\
        \ by @armandobelardo in https://github.com/fern-api/fern/pull/4308\r\n* fix:\
        \ add in asyncapi tagging with namespaces by @armandobelardo in https://github.com/fern-api/fern/pull/4313\r\
        \n\r\n\r\n**Full Changelog**: https://github.com/fern-api/fern/compare/0.39.3...0.39.4"
      type: chore
  createdAt: "2024-08-15"
  irVersion: 53
  version: 0.39.4
- changelogEntry:
    - summary: "## What's Changed\r\n* (fix, docs): docs now respect ir base path by\
        \ @dsinghvi in https://github.com/fern-api/fern/pull/4310\r\n\r\n\r\n**Full\
        \ Changelog**: https://github.com/fern-api/fern/compare/0.39.2...0.39.3"
      type: chore
  createdAt: "2024-08-14"
  irVersion: 53
  version: 0.39.3
- changelogEntry:
    - summary: "## What's Changed\r\n* feat: allow namespacing an API from generators.yml\
        \ by @armandobelardo in https://github.com/fern-api/fern/pull/4290\r\n* fix:\
        \ unions with utils re-force update refs by @armandobelardo in https://github.com/fern-api/fern/pull/4296\r\
        \n* (feature, csharp): Generate gRPC core utilities by @amckinney in https://github.com/fern-api/fern/pull/4298\r\
        \n* Update publish-docs command post-migration by @armandobelardo in https://github.com/fern-api/fern/pull/4300\r\
        \n* Run publish-docs.yml if it's updated by @armandobelardo in https://github.com/fern-api/fern/pull/4301\r\
        \n* document redirects by @chdeskur in https://github.com/fern-api/fern/pull/4299\r\
        \n* (docs): add to our Welcome page that this docs site is built with Fern by\
        \ @dannysheridan in https://github.com/fern-api/fern/pull/4307\r\n* add information\
        \ on regex redirects by @chdeskur in https://github.com/fern-api/fern/pull/4306\r\
        \n* fix: read templated env vars in the docs generator config by @pujitm in\
        \ https://github.com/fern-api/fern/pull/4287\r\n* improvement: improve `.dict`\
        \ speed by limiting dict calls by @armandobelardo in https://github.com/fern-api/fern/pull/4302\r\
        \n* improvement: python handles arrays of deep object query parameters by @armandobelardo\
        \ in https://github.com/fern-api/fern/pull/4304\r\n* (fix): docs take into account\
        \ global path params and now we add tests by @dsinghvi in https://github.com/fern-api/fern/pull/4309\r\
        \n\r\n## New Contributors\r\n* @pujitm made their first contribution in https://github.com/fern-api/fern/pull/4287\r\
        \n\r\n**Full Changelog**: https://github.com/fern-api/fern/compare/0.39.1...0.39.2"
      type: chore
  createdAt: "2024-08-14"
  irVersion: 53
  version: 0.39.2
- changelogEntry:
    - summary: "## What's Changed\r\n* chore: update fern logo by @dannysheridan in\
        \ https://github.com/fern-api/fern/pull/4295\r\n* fix (mock server): make date\
        \ comparison against true dates as opposed to string comp by @armandobelardo\
        \ in https://github.com/fern-api/fern/pull/4278\r\n\r\n\r\n**Full Changelog**:\
        \ https://github.com/fern-api/fern/compare/0.38.1...0.39.1"
      type: chore
  createdAt: "2024-08-13"
  irVersion: 53
  version: 0.39.1
- changelogEntry:
    - summary: "## What's Changed\r\n* (feat, docs): add docs on `api.yml` and environment\
        \ audiences by @dsinghvi in https://github.com/fern-api/fern/pull/4292\r\n*\
        \ (fix): ir generation respects disable examples by @dsinghvi in https://github.com/fern-api/fern/pull/4293\r\
        \n* (fix, python): check autogenerated examples before indexing by @dsinghvi\
        \ in https://github.com/fern-api/fern/pull/4294\r\n\r\n\r\n**Full Changelog**:\
        \ https://github.com/fern-api/fern/compare/0.38.0...0.38.1"
      type: chore
  createdAt: "2024-08-13"
  irVersion: 53
  version: 0.38.1
- changelogEntry:
    - summary: "## What's Changed\r\n* (fix): retrigger typescript sdk publishing by\
        \ @dsinghvi in https://github.com/fern-api/fern/pull/4289\r\n\r\n\r\n**Full\
        \ Changelog**: https://github.com/fern-api/fern/compare/0.38.0-rc1...0.38.0"
      type: chore
  createdAt: "2024-08-12"
  irVersion: 53
  version: 0.38.0
- changelogEntry:
    - summary: "## What's Changed\r\n* (feat, typescript): support `hasNextPage`  property\
        \ for offset pagination by @dsinghvi in https://github.com/fern-api/fern/pull/4288\r\
        \n* (feature, cli): Upload source files to S3 by @amckinney in https://github.com/fern-api/fern/pull/4286\r\
        \n\r\n\r\n**Full Changelog**: https://github.com/fern-api/fern/compare/0.38.0-rc0...0.38.0-rc1"
      type: chore
  createdAt: "2024-08-12"
  irVersion: 53
  version: 0.38.0-rc1
- changelogEntry:
    - summary: "## What's Changed\r\n* (feat, python): move to ruff for formatting by\
        \ @dsinghvi in https://github.com/fern-api/fern/pull/4219\r\n* improvement:\
        \ improve discriminated union object naming by @armandobelardo in https://github.com/fern-api/fern/pull/4243\r\
        \n* (feature): Add encoding and source nodes by @amckinney in https://github.com/fern-api/fern/pull/4240\r\
        \n* (feat, cli): add `has-next-page` property to IR by @dsinghvi in https://github.com/fern-api/fern/pull/4241\r\
        \n* feat (wip): add playground settings for API playground by @RohinBhargava\
        \ in https://github.com/fern-api/fern/pull/4245\r\n* fix: remove wraps from\
        \ fastapi validators by @armandobelardo in https://github.com/fern-api/fern/pull/4246\r\
        \n* fix: make model_validator take kwargs by @armandobelardo in https://github.com/fern-api/fern/pull/4247\r\
        \n* (feat): refactor how pagination properties are checked in `fern check` by\
        \ @dsinghvi in https://github.com/fern-api/fern/pull/4250\r\n* (feature): Add\
        \ support for x-fern-encoding by @amckinney in https://github.com/fern-api/fern/pull/4249\r\
        \n* (chore): Remove fhir.json by @amckinney in https://github.com/fern-api/fern/pull/4253\r\
        \n* c#, improvements: small improvements including marking files `internal`\
        \ + client classes `partial` by @dcb6 in https://github.com/fern-api/fern/pull/4248\r\
        \n* c#, improvement: Use `FluentAssertions` in unit tests by @dcb6 in https://github.com/fern-api/fern/pull/4254\r\
        \n* (feat): wire through api workspaces to docs validator by @dsinghvi in https://github.com/fern-api/fern/pull/4255\r\
        \n* (feat): upgrade to yarn v4 by @dsinghvi in https://github.com/fern-api/fern/pull/4257\r\
        \n* c#, improvements: breaking change with several small improvements by @dcb6\
        \ in https://github.com/fern-api/fern/pull/4260\r\n* feat, python: add in true\
        \ forward compat enums by @armandobelardo in https://github.com/fern-api/fern/pull/4262\r\
        \n* (feature): Copy source files in seed tests by @amckinney in https://github.com/fern-api/fern/pull/4258\r\
        \n* c#, improvement: use string response directly in generic exception by @dcb6\
        \ in https://github.com/fern-api/fern/pull/4264\r\n* (internal): `pnpm` migration\
        \ by @dsinghvi in https://github.com/fern-api/fern/pull/4261\r\n* Remove old\
        \ documentation references from README by @armandobelardo in https://github.com/fern-api/fern/pull/4265\r\
        \n* Fix typo in pr-preview.mdx by @zachkirsch in https://github.com/fern-api/fern/pull/4235\r\
        \n* (chore): Update pnpm-lock.yaml by @amckinney in https://github.com/fern-api/fern/pull/4266\r\
        \n* (fix): run compile on every PR by @dsinghvi in https://github.com/fern-api/fern/pull/4267\r\
        \n* (fix): live tests continue to work in the pnpm era by @dsinghvi in https://github.com/fern-api/fern/pull/4268\r\
        \n* (chore): Remove all yarn files by @amckinney in https://github.com/fern-api/fern/pull/4269\r\
        \n* (chore, ir): Use latest TypeScript generator by @amckinney in https://github.com/fern-api/fern/pull/4271\r\
        \n* (chore, ruby): Remove ir-sdk from generator-commons by @amckinney in https://github.com/fern-api/fern/pull/4272\r\
        \n* (fix): bump to 53.6.x by @dsinghvi in https://github.com/fern-api/fern/pull/4273\r\
        \n* (fix): get seed working by deleting yarn ref by @dsinghvi in https://github.com/fern-api/fern/pull/4274\r\
        \n* (feature, csharp): Write Protobuf dependencies in .csproj by @amckinney\
        \ in https://github.com/fern-api/fern/pull/4270\r\n* c#, fix: fix type conflicts\
        \ by @dcb6 in https://github.com/fern-api/fern/pull/4244\r\n* (fix): ir generation\
        \ for examples is stable so that ete tests work by @dsinghvi in https://github.com/fern-api/fern/pull/4276\r\
        \n* fix: add validation around selectable environments for playground settings\
        \ by @RohinBhargava in https://github.com/fern-api/fern/pull/4252\r\n* (chore,\
        \ csharp): Release 1.2.1 by @amckinney in https://github.com/fern-api/fern/pull/4284\r\
        \n* (followup): add tests for playground validation messages by @dsinghvi in\
        \ https://github.com/fern-api/fern/pull/4283\r\n* ir: add `shape` to `ExampleQueryParameter`\
        \ by @dcb6 in https://github.com/fern-api/fern/pull/4222\r\n* (fix): eslint\
        \ is now a required check and will pass by @dsinghvi in https://github.com/fern-api/fern/pull/4285\r\
        \n\r\n\r\n**Full Changelog**: https://github.com/fern-api/fern/compare/0.37.16...0.38.0-rc0"
      type: chore
  createdAt: "2024-08-12"
  irVersion: 53
  version: 0.38.0-rc0
- changelogEntry:
    - summary: "## What's Changed\r\n* fix, python: make circular references more robust\
        \ by @armandobelardo in https://github.com/fern-api/fern/pull/4216\r\n* improvement:\
        \ allow naming for asyncapi messages to pull message name by @armandobelardo\
        \ in https://github.com/fern-api/fern/pull/4228\r\n* c#, fix: class names +\
        \ namespace conflicts by @dcb6 in https://github.com/fern-api/fern/pull/4229\r\
        \n* Add support for anonymous usage of the generate CLI by @antoniomdk in https://github.com/fern-api/fern/pull/4239\r\
        \n* (fix, docs): filter referenced subpackages appropriately by @dsinghvi in\
        \ https://github.com/fern-api/fern/pull/4242\r\n\r\n## New Contributors\r\n\
        * @antoniomdk made their first contribution in https://github.com/fern-api/fern/pull/4239\r\
        \n\r\n**Full Changelog**: https://github.com/fern-api/fern/compare/0.37.15...0.37.16"
      type: chore
  createdAt: "2024-08-09"
  irVersion: 53
  version: 0.37.16
- changelogEntry:
    - summary: "## What's Changed\r\n* improvement: respect returning nested properties\
        \ in python by @armandobelardo in https://github.com/fern-api/fern/pull/4236\r\
        \n* (feature): Add support for `.proto` inputs by @amckinney in https://github.com/fern-api/fern/pull/4223\r\
        \n* custom segment write key by @abarrell in https://github.com/fern-api/fern/pull/4238\r\
        \n\r\n\r\n**Full Changelog**: https://github.com/fern-api/fern/compare/0.37.14...0.37.15"
      type: chore
  createdAt: "2024-08-08"
  irVersion: 53
  version: 0.37.15
- changelogEntry:
    - summary: "## What's Changed\r\n* fix: address TS UT fetcher flakiness by @RohinBhargava\
        \ in https://github.com/fern-api/fern/pull/4226\r\n* chore: bump ir sdk to new\
        \ Python generator by @armandobelardo in https://github.com/fern-api/fern/pull/4214\r\
        \n* feat: hide TOC on docs home page by @zachkirsch in https://github.com/fern-api/fern/pull/4230\r\
        \n* (fix, go): Required properties don't specify omitempty by @amckinney in\
        \ https://github.com/fern-api/fern/pull/4231\r\n* (feat, in progress): ir supports\
        \ user agent headers by @dsinghvi in https://github.com/fern-api/fern/pull/4232\r\
        \n* (fix): LaTeX by @abvthecity in https://github.com/fern-api/fern/pull/4233\r\
        \n* (feat, typescript): send user agent header `<package>/<version>` by @dsinghvi\
        \ in https://github.com/fern-api/fern/pull/4234\r\n\r\n\r\n**Full Changelog**:\
        \ https://github.com/fern-api/fern/compare/0.37.13...0.37.14"
      type: chore
  createdAt: "2024-08-08"
  irVersion: 53
  version: 0.37.14
- changelogEntry:
    - summary: "## What's Changed\r\n* fix: address TS UT fetcher flakiness by @RohinBhargava\
        \ in https://github.com/fern-api/fern/pull/4226\r\n* chore: bump ir sdk to new\
        \ Python generator by @armandobelardo in https://github.com/fern-api/fern/pull/4214\r\
        \n* feat: hide TOC on docs home page by @zachkirsch in https://github.com/fern-api/fern/pull/4230\r\
        \n* (fix, go): Required properties don't specify omitempty by @amckinney in\
        \ https://github.com/fern-api/fern/pull/4231\r\n* (feat, in progress): ir supports\
        \ user agent headers by @dsinghvi in https://github.com/fern-api/fern/pull/4232\r\
        \n* (fix): LaTeX by @abvthecity in https://github.com/fern-api/fern/pull/4233\r\
        \n\r\n\r\n**Full Changelog**: https://github.com/fern-api/fern/compare/0.37.13...0.37.14-rc0"
      type: chore
  createdAt: "2024-08-08"
  irVersion: 53
  version: 0.37.14-rc0
- changelogEntry:
    - summary: "## What's Changed\r\n* (fix): reload docs preview server on specs outside\
        \ of the fern folder by @dsinghvi in https://github.com/fern-api/fern/pull/4227\r\
        \n\r\n\r\n**Full Changelog**: https://github.com/fern-api/fern/compare/0.37.12...0.37.13"
      type: chore
  createdAt: "2024-08-07"
  irVersion: 53
  version: 0.37.13
- changelogEntry:
    - summary: "## What's Changed\r\n* update cli to use default language by @abarrell\
        \ in https://github.com/fern-api/fern/pull/4218\r\n* (fix, openapi parser):\
        \ generated fern definitions respect OpenAPI tag casing by @dsinghvi in https://github.com/fern-api/fern/pull/4225\r\
        \n\r\n\r\n**Full Changelog**: https://github.com/fern-api/fern/compare/0.37.11...0.37.12"
      type: chore
  createdAt: "2024-08-07"
  irVersion: 53
  version: 0.37.12
- changelogEntry:
    - summary: "## What's Changed\r\n* Fix issue where misconfigured directory could\
        \ cause unhelpful error message by @abarrell in https://github.com/fern-api/fern/pull/4206\r\
        \n\r\n## New Contributors\r\n* @abarrell made their first contribution in https://github.com/fern-api/fern/pull/4206\r\
        \n\r\n**Full Changelog**: https://github.com/fern-api/fern/compare/0.37.10...0.37.11"
      type: chore
  createdAt: "2024-08-07"
  irVersion: 53
  version: 0.37.11
- changelogEntry:
    - summary: "## What's Changed\r\n* fix: if audience is filtering and no audiences\
        \ exist on environments, add all environments by @RohinBhargava in https://github.com/fern-api/fern/pull/4220\r\
        \n\r\n\r\n**Full Changelog**: https://github.com/fern-api/fern/compare/0.37.9...0.37.10"
      type: chore
  createdAt: "2024-08-06"
  irVersion: 53
  version: 0.37.10
- changelogEntry:
    - summary: "## What's Changed\r\n* (fix): support base properties when filtering\
        \ for audiences by @dsinghvi in https://github.com/fern-api/fern/pull/4221\r\
        \n\r\n\r\n**Full Changelog**: https://github.com/fern-api/fern/compare/0.37.8...0.37.9"
      type: chore
  createdAt: "2024-08-06"
  irVersion: 53
  version: 0.37.9
- changelogEntry:
    - summary: "## What's Changed\r\n* (feat): cli caches api dependencies by @dsinghvi\
        \ in https://github.com/fern-api/fern/pull/4201\r\n\r\n\r\n**Full Changelog**:\
        \ https://github.com/fern-api/fern/compare/0.37.7...0.37.8"
      type: chore
  createdAt: "2024-08-06"
  irVersion: 53
  version: 0.37.8
- changelogEntry:
    - summary: "## What's Changed\r\n* fix: python readme generation regression by @armandobelardo\
        \ in https://github.com/fern-api/fern/pull/4193\r\n* fix, python: allow extending\
        \ alias types by @armandobelardo in https://github.com/fern-api/fern/pull/4190\r\
        \n* (internal): setup flamegraph generation for python generator by @dsinghvi\
        \ in https://github.com/fern-api/fern/pull/4196\r\n* fix, python: Optional and\
        \ aliased literals are populated in snippets by @armandobelardo in https://github.com/fern-api/fern/pull/4184\r\
        \n* (feat, python): upgrade python generator to pydantic v2 by @dsinghvi in\
        \ https://github.com/fern-api/fern/pull/4197\r\n* fix: add async iterable symbol\
        \ to Stream Wrapper implementations by @RohinBhargava in https://github.com/fern-api/fern/pull/4195\r\
        \n* feat: environment filter by audience by @RohinBhargava in https://github.com/fern-api/fern/pull/4187\r\
        \n* (feat, python): use ruff for formatting by @dsinghvi in https://github.com/fern-api/fern/pull/4199\r\
        \n* Revert \"(feat, python): use ruff for formatting\" by @dsinghvi in https://github.com/fern-api/fern/pull/4200\r\
        \n* fix, python + ts: additional template bugs by @armandobelardo in https://github.com/fern-api/fern/pull/4198\r\
        \n* fix: remove reserved properties from function signatures by @armandobelardo\
        \ in https://github.com/fern-api/fern/pull/4205\r\n* fix, ir-generation: put\
        \ fully substituted path in `url` field of auto-generated `EndpointExampleCall`s\
        \ by @dcb6 in https://github.com/fern-api/fern/pull/4211\r\n* fix, python: allow\
        \ typing any to be wrapped in optional to match Pydantic v2 by @armandobelardo\
        \ in https://github.com/fern-api/fern/pull/4203\r\n* improvement: bring back\
        \ wrapped aliases and custom root validators in\u2026 by @armandobelardo in\
        \ https://github.com/fern-api/fern/pull/4204\r\n* fix: typehinting on unions\
        \ with visitors has been corrected by @armandobelardo in https://github.com/fern-api/fern/pull/4213\r\
        \n* Update speakeasy.mdx by @dannysheridan in https://github.com/fern-api/fern/pull/4215\r\
        \n* improvement: allow pydantic generator to specify package name by @armandobelardo\
        \ in https://github.com/fern-api/fern/pull/4217\r\n* (feature): Add Protobuf\
        \ mapper types by @amckinney in https://github.com/fern-api/fern/pull/4210\r\
        \n\r\n\r\n**Full Changelog**: https://github.com/fern-api/fern/compare/0.37.6...0.37.7"
      type: chore
  createdAt: "2024-08-06"
  irVersion: 53
  version: 0.37.7
- changelogEntry:
    - summary: "## What's Changed\r\n* fix: add literal properties back to typeddict\
        \ snippets by @armandobelardo in https://github.com/fern-api/fern/pull/4173\r\
        \n* (fix, typescript): wire `noScripts` into a PersistedProject and introduce\
        \ a test by @dsinghvi in https://github.com/fern-api/fern/pull/4185\r\n* (feat,\
        \ fastapi): introduce endpoint specific async handlers in fastapi by @dsinghvi\
        \ in https://github.com/fern-api/fern/pull/4188\r\n* fix: python readme references\
        \ request options correctly by @armandobelardo in https://github.com/fern-api/fern/pull/4189\r\
        \n* fix: replace referenced markdown by @abvthecity in https://github.com/fern-api/fern/pull/4191\r\
        \n\r\n\r\n**Full Changelog**: https://github.com/fern-api/fern/compare/0.37.5...0.37.6"
      type: chore
  createdAt: "2024-08-02"
  irVersion: 53
  version: 0.37.6
- changelogEntry:
    - summary: "## What's Changed\r\n* chore, ts: generate union v2 templates by @armandobelardo\
        \ in https://github.com/fern-api/fern/pull/4169\r\n* (feature, csharp): Add\
        \ customizable exception class names by @amckinney in https://github.com/fern-api/fern/pull/4181\r\
        \n* (fix, typescript): introduce no scripts option by @dsinghvi in https://github.com/fern-api/fern/pull/4179\r\
        \n\r\n\r\n**Full Changelog**: https://github.com/fern-api/fern/compare/0.37.4...0.37.5"
      type: chore
  createdAt: "2024-08-01"
  irVersion: 53
  version: 0.37.5
- changelogEntry:
    - summary: "## What's Changed\r\n* (fix, docs): validate api workspaces as in addition\
        \ to docs workspaces by @dsinghvi in https://github.com/fern-api/fern/pull/4178\r\
        \n\r\n\r\n**Full Changelog**: https://github.com/fern-api/fern/compare/0.37.3...0.37.4"
      type: chore
  createdAt: "2024-08-01"
  irVersion: 53
  version: 0.37.4
- changelogEntry:
    - summary: "## What's Changed\r\n* (fix): handle loggable fern cli error by @dsinghvi\
        \ in https://github.com/fern-api/fern/pull/4175\r\n* (fix): add tests for alias\
        \ extends by @dsinghvi in https://github.com/fern-api/fern/pull/4176\r\n* (fix):\
        \ docs preview server falls back to previous bundle by @dsinghvi in https://github.com/fern-api/fern/pull/4177\r\
        \n\r\n\r\n**Full Changelog**: https://github.com/fern-api/fern/compare/0.37.2...0.37.3"
      type: chore
  createdAt: "2024-08-01"
  irVersion: 53
  version: 0.37.3
- changelogEntry:
    - summary: "## What's Changed\r\n* (feature, csharp): Add RequestOptions by @amckinney\
        \ in https://github.com/fern-api/fern/pull/4166\r\n* c#, improvement: error\
        \ parsing  by @dcb6 in https://github.com/fern-api/fern/pull/4168\r\n* (fix):\
        \ introduce extended properties into the IR by @dsinghvi in https://github.com/fern-api/fern/pull/4171\r\
        \n* fix: OSS workspace settings propogate to APIs with dependencies by @armandobelardo\
        \ in https://github.com/fern-api/fern/pull/4147\r\n* chore, python: generate\
        \ union v2 templates by @armandobelardo in https://github.com/fern-api/fern/pull/4167\r\
        \n* c# improvement: text responses + inlined request body inheritance by @dcb6\
        \ in https://github.com/fern-api/fern/pull/4172\r\n\r\n\r\n**Full Changelog**:\
        \ https://github.com/fern-api/fern/compare/0.37.1...0.37.2"
      type: chore
  createdAt: "2024-08-01"
  irVersion: 53
  version: 0.37.2
- changelogEntry:
    - summary: "## What's Changed\r\n* make @dcb6 codeowner for java + csharp by @dcb6\
        \ in https://github.com/fern-api/fern/pull/4163\r\n* (beta, typescript): feature\
        \ flag test generation that actually works by @dsinghvi in https://github.com/fern-api/fern/pull/4164\r\
        \n* fix: add images from frontmatter as well by @RohinBhargava in https://github.com/fern-api/fern/pull/4156\r\
        \n* (fix, docs): ir to fdr converter sends global headers by @dsinghvi in https://github.com/fern-api/fern/pull/4170\r\
        \n\r\n\r\n**Full Changelog**: https://github.com/fern-api/fern/compare/0.37.0...0.37.1"
      type: chore
  createdAt: "2024-07-31"
  irVersion: 53
  version: 0.37.1
- changelogEntry:
    - summary: "## What's Changed\r\n* chore: bump typescript version and changelog\
        \ by @RohinBhargava in https://github.com/fern-api/fern/pull/4143\r\n* feat:\
        \ introduce typeddicts for request objects by @armandobelardo in https://github.com/fern-api/fern/pull/4113\r\
        \n* fix, python: get api error through external import by @armandobelardo in\
        \ https://github.com/fern-api/fern/pull/4145\r\n* fix: Fix unit test path and\
        \ add CI check for this by @RohinBhargava in https://github.com/fern-api/fern/pull/4148\r\
        \n* [c#, improvement]: add explicit namespaces to custom config by @dcb6 in\
        \ https://github.com/fern-api/fern/pull/4144\r\n* c#, improvement: `set` instead\
        \ of `init` field accessors in types by @dcb6 in https://github.com/fern-api/fern/pull/4151\r\
        \n* (feature): Add IRv53; float type by @amckinney in https://github.com/fern-api/fern/pull/4146\r\
        \n* c#, improvement: make datetime deserialization more lenient + include millis\
        \ in datetime serialization by @dcb6 in https://github.com/fern-api/fern/pull/4149\r\
        \n* chore: ci workflow gating on ts-sdk changes by @RohinBhargava in https://github.com/fern-api/fern/pull/4152\r\
        \n* (fix, csharp): `map<string, unknown>` values are nullable by @amckinney in\
        \ https://github.com/fern-api/fern/pull/4153\r\n* fix: incorrect code block\
        \ indentation in api-yml.mdx by @abvthecity in https://github.com/fern-api/fern/pull/4158\r\
        \n* (feature, csharp): Add support for allow-multiple query params by @amckinney\
        \ in https://github.com/fern-api/fern/pull/4157\r\n* internal: update IR to\
        \ have the FDR API definition ID by @armandobelardo in https://github.com/fern-api/fern/pull/4161\r\
        \n* (feature, csharp): Support uint, ulong, and float by @amckinney in https://github.com/fern-api/fern/pull/4160\r\
        \n\r\n**Full Changelog**: https://github.com/fern-api/fern/compare/0.36.0...0.37.0"
      type: chore
  createdAt: "2024-07-31"
  irVersion: 53
  version: 0.37.0
- changelogEntry:
    - summary: "## What's Changed\r\n* improvement, python: export the root client from\
        \ the root init file by @armandobelardo in https://github.com/fern-api/fern/pull/4111\r\
        \n* (feat): support multi url environments in C# by @dsinghvi in https://github.com/fern-api/fern/pull/4120\r\
        \n* (fix, csharp): MultiUrl environments now compile by @dsinghvi in https://github.com/fern-api/fern/pull/4121\r\
        \n* c#, improvement: Add header suppliers to `RawClient` constructor parameters\
        \ by @dcb6 in https://github.com/fern-api/fern/pull/4119\r\n* (fix, csharp):\
        \ uuids are now generated as strings by @dsinghvi in https://github.com/fern-api/fern/pull/4122\r\
        \n* (fix): regenerate c# model snapshots by @dsinghvi in https://github.com/fern-api/fern/pull/4123\r\
        \n* feat: header tabs by @abvthecity in https://github.com/fern-api/fern/pull/4124\r\
        \n* java, fix: match java local config to publish config by @dcb6 in https://github.com/fern-api/fern/pull/4127\r\
        \n* follow up: release java sdk 1.0.5 by @dcb6 in https://github.com/fern-api/fern/pull/4129\r\
        \n* fix: Add Stream Wrappers for use with various environments by @RohinBhargava\
        \ in https://github.com/fern-api/fern/pull/4118\r\n* chore: add changelog and\
        \ version for stream wrapper polyfill by @RohinBhargava in https://github.com/fern-api/fern/pull/4130\r\
        \n* feat: enable arbitrary code snippets in docs by @abvthecity in https://github.com/fern-api/fern/pull/4131\r\
        \n* fix: add start stream on pipe by @RohinBhargava in https://github.com/fern-api/fern/pull/4132\r\
        \n* GH Workflow for Checking Generator Version Consistency by @dcb6 in https://github.com/fern-api/fern/pull/4133\r\
        \n* fix: updated stream wrapper test paths by @RohinBhargava in https://github.com/fern-api/fern/pull/4134\r\
        \n* fix: SSE Streaming Bifurcation by @RohinBhargava in https://github.com/fern-api/fern/pull/4136\r\
        \n* (fix): global headers case insensitive comparison by @dsinghvi in https://github.com/fern-api/fern/pull/4137\r\
        \n\r\n\r\n**Full Changelog**: https://github.com/fern-api/fern/compare/0.35.0...0.36.0"
      type: chore
  createdAt: "2024-07-29"
  irVersion: 52
  version: 0.36.0
- changelogEntry:
    - summary: "## What's Changed\r\n* java, fix: match java local config to publish\
        \ config by @dcb6 in https://github.com/fern-api/fern/pull/4127\r\n* follow\
        \ up: release java sdk 1.0.5 by @dcb6 in https://github.com/fern-api/fern/pull/4129\r\
        \n* fix: Add Stream Wrappers for use with various environments by @RohinBhargava\
        \ in https://github.com/fern-api/fern/pull/4118\r\n* chore: add changelog and\
        \ version for stream wrapper polyfill by @RohinBhargava in https://github.com/fern-api/fern/pull/4130\r\
        \n* feat: enable arbitrary code snippets in docs by @abvthecity in https://github.com/fern-api/fern/pull/4131\r\
        \n* fix: add start stream on pipe by @RohinBhargava in https://github.com/fern-api/fern/pull/4132\r\
        \n\r\n\r\n**Full Changelog**: https://github.com/fern-api/fern/compare/0.36.0-rc0...0.36.0-rc1"
      type: chore
  createdAt: "2024-07-26"
  irVersion: 52
  version: 0.36.0-rc1
- changelogEntry:
    - summary: "## What's Changed\r\n* improvement, python: export the root client from\
        \ the root init file by @armandobelardo in https://github.com/fern-api/fern/pull/4111\r\
        \n* (feat): support multi url environments in C# by @dsinghvi in https://github.com/fern-api/fern/pull/4120\r\
        \n* (fix, csharp): MultiUrl environments now compile by @dsinghvi in https://github.com/fern-api/fern/pull/4121\r\
        \n* c#, improvement: Add header suppliers to `RawClient` constructor parameters\
        \ by @dcb6 in https://github.com/fern-api/fern/pull/4119\r\n* (fix, csharp):\
        \ uuids are now generated as strings by @dsinghvi in https://github.com/fern-api/fern/pull/4122\r\
        \n* (fix): regenerate c# model snapshots by @dsinghvi in https://github.com/fern-api/fern/pull/4123\r\
        \n* feat: header tabs by @abvthecity in https://github.com/fern-api/fern/pull/4124\r\
        \n\r\n\r\n**Full Changelog**: https://github.com/fern-api/fern/compare/0.35.0...0.36.0-rc0"
      type: chore
  createdAt: "2024-07-26"
  irVersion: 52
  version: 0.36.0-rc0
- changelogEntry:
    - summary: "## What's Changed\r\n* (feat): support `default-url`  and  url override\
        \ on imports by @dsinghvi in https://github.com/fern-api/fern/pull/4116\r\n\
        * (fix, openapi): set unauthed appropriately in openapi parser by @dsinghvi\
        \ in https://github.com/fern-api/fern/pull/4117\r\n\r\n\r\n**Full Changelog**:\
        \ https://github.com/fern-api/fern/compare/0.34.0...0.35.0"
      type: chore
  createdAt: "2024-07-25"
  irVersion: 52
  version: 0.35.0
- changelogEntry:
    - summary: "## What's Changed\r\n* (feat): support `default-url`  and  url override\
        \ on imports by @dsinghvi in https://github.com/fern-api/fern/pull/4116\r\n\r\
        \n\r\n**Full Changelog**: https://github.com/fern-api/fern/compare/0.34.0...0.35.0-rc0"
      type: chore
  createdAt: "2024-07-24"
  irVersion: 52
  version: 0.35.0-rc0
- changelogEntry:
    - summary: "## What's Changed\r\n* (chore): add SEO frontmatter section by @chdeskur\
        \ in https://github.com/fern-api/fern/pull/4101\r\n* fix: update typing of `expected_types`\
        \ to tuple to satisfy mypy by @armandobelardo in https://github.com/fern-api/fern/pull/4100\r\
        \n* (chore): document nuget api key by @chdeskur in https://github.com/fern-api/fern/pull/4103\r\
        \n* (chore): pypi styling update by @chdeskur in https://github.com/fern-api/fern/pull/4105\r\
        \n* c#, improvement: datetime serialization by @dcb6 in https://github.com/fern-api/fern/pull/4106\r\
        \n* feat: disable batch/stream toggle by @abvthecity in https://github.com/fern-api/fern/pull/4108\r\
        \n* fix: update forward refs continues to be silent by @armandobelardo in https://github.com/fern-api/fern/pull/4110\r\
        \n* java, improvement: allow builder methods for optional fields to accept null\
        \ by @dcb6 in https://github.com/fern-api/fern/pull/4107\r\n* [FER-2381] CLI\
        \ Forbidden Error Message Improvement by @RohinBhargava in https://github.com/fern-api/fern/pull/4109\r\
        \n* (feat, typescript): copy over `zurg` unit tests to the generated SDK  by\
        \ @williamluer in https://github.com/fern-api/fern/pull/4045\r\n* java, fix:\
        \ don't prematurely close okhttp response by @dcb6 in https://github.com/fern-api/fern/pull/4112\r\
        \n* (feat, typescript): generate tests for `auth` and `fetcher` utilities  by\
        \ @dsinghvi in https://github.com/fern-api/fern/pull/4115\r\n* (feature): Add\
        \ IRv52: uint and enum default values by @amckinney in https://github.com/fern-api/fern/pull/4102\r\
        \n\r\n\r\n**Full Changelog**: https://github.com/fern-api/fern/compare/0.33.5...0.34.0"
      type: chore
  createdAt: "2024-07-24"
  irVersion: 52
  version: 0.34.0
- changelogEntry:
    - summary: "## What's Changed\r\n* (chore): add SEO frontmatter section by @chdeskur\
        \ in https://github.com/fern-api/fern/pull/4101\r\n* fix: update typing of `expected_types`\
        \ to tuple to satisfy mypy by @armandobelardo in https://github.com/fern-api/fern/pull/4100\r\
        \n* (chore): document nuget api key by @chdeskur in https://github.com/fern-api/fern/pull/4103\r\
        \n* (chore): pypi styling update by @chdeskur in https://github.com/fern-api/fern/pull/4105\r\
        \n* c#, improvement: datetime serialization by @dcb6 in https://github.com/fern-api/fern/pull/4106\r\
        \n* feat: disable batch/stream toggle by @abvthecity in https://github.com/fern-api/fern/pull/4108\r\
        \n\r\n\r\n**Full Changelog**: https://github.com/fern-api/fern/compare/0.33.5...0.33.6-rc0"
      type: chore
  createdAt: "2024-07-24"
  irVersion: 51
  version: 0.33.6-rc0
- changelogEntry:
    - summary: "## What's Changed\r\n* (fix, go): Fix error handling for property-name\
        \ error discrimination by @amckinney in https://github.com/fern-api/fern/pull/4098\r\
        \n* improvement: support pydantic v2 outright by @armandobelardo in https://github.com/fern-api/fern/pull/3805\r\
        \n* fix: int64 format is correctly parsed to long by @armandobelardo in https://github.com/fern-api/fern/pull/4099\r\
        \n* c#, fix: fix datetime serialization, stop generating empty serialization\
        \ unit tests by @dcb6 in https://github.com/fern-api/fern/pull/4097\r\n* [FER-2339]\
        \ Pass OpenAPI request parameter examples through Fern IR Schema examples by\
        \ @RohinBhargava in https://github.com/fern-api/fern/pull/4095\r\n\r\n\r\n**Full\
        \ Changelog**: https://github.com/fern-api/fern/compare/0.33.4...0.33.5"
      type: chore
  createdAt: "2024-07-23"
  irVersion: 51
  version: 0.33.5
- changelogEntry:
    - summary: "## What's Changed\r\n* adding readme alternative page by @chdeskur in\
        \ https://github.com/fern-api/fern/pull/4091\r\n* fix: the ruby SDK now returns\
        \ the parsed json instead of openstruct if no JSON serializer is specified by\
        \ @armandobelardo in https://github.com/fern-api/fern/pull/4092\r\n* (fix):\
        \ OpenAPI parser handles generating examples when no request or response required\
        \ by @dsinghvi in https://github.com/fern-api/fern/pull/4096\r\n\r\n\r\n**Full\
        \ Changelog**: https://github.com/fern-api/fern/compare/0.33.3...0.33.4"
      type: chore
  createdAt: "2024-07-22"
  irVersion: 51
  version: 0.33.4
- changelogEntry:
    - summary: "## What's Changed\r\n* feat, csharp: Unit Test Generation + IR Bump\
        \  by @dcb6 in https://github.com/fern-api/fern/pull/4047\r\n* (fix): remove\
        \ `jest-specific-snapshot` by @dsinghvi in https://github.com/fern-api/fern/pull/4088\r\
        \n\r\n\r\n**Full Changelog**: https://github.com/fern-api/fern/compare/0.33.2...0.33.3"
      type: chore
  createdAt: "2024-07-21"
  irVersion: 51
  version: 0.33.3
- changelogEntry:
    - summary: "## What's Changed\r\n* fix, python: only check the oauth expiry if there\
        \ is a specified field by @armandobelardo in https://github.com/fern-api/fern/pull/4077\r\
        \n* fix: python now requires an environment be specified if a default is not\
        \ provided by @armandobelardo in https://github.com/fern-api/fern/pull/4078\r\
        \n* (feat): support `fs.CreateReadStream` on Node 19+ form data uploads by @dsinghvi\
        \ in https://github.com/fern-api/fern/pull/4073\r\n* (fix): support audiences\
        \ on query parameters by @dsinghvi in https://github.com/fern-api/fern/pull/4067\r\
        \n* (feat, cli): Add \"-\", \"/\", \"|\" to supported non-alphanumeric generated\
        \ names for Enums by @dsinghvi in https://github.com/fern-api/fern/pull/4084\r\
        \n* improvement: update 'any object' examples to be flatter by @armandobelardo\
        \ in https://github.com/fern-api/fern/pull/4083\r\n* improvement: global headers\
        \ are not extracted out for docs by @armandobelardo in https://github.com/fern-api/fern/pull/4085\r\
        \n* chore: implement stream-parameter IR change by @armandobelardo in https://github.com/fern-api/fern/pull/4072\r\
        \n* (chore, csharp): Generate latest test snapshots by @amckinney in https://github.com/fern-api/fern/pull/4087\r\
        \n* improvement: Add Availability to OpenApi Parser and OpenApi IR to Fern IR\
        \ by @armandobelardo in https://github.com/fern-api/fern/pull/4086\r\n\r\n\r\
        \n**Full Changelog**: https://github.com/fern-api/fern/compare/0.33.1...0.33.2"
      type: chore
  createdAt: "2024-07-19"
  irVersion: 51
  version: 0.33.2
- changelogEntry:
    - summary: "## What's Changed\r\n* fix, python: only check the oauth expiry if there\
        \ is a specified field by @armandobelardo in https://github.com/fern-api/fern/pull/4077\r\
        \n* fix: python now requires an environment be specified if a default is not\
        \ provided by @armandobelardo in https://github.com/fern-api/fern/pull/4078\r\
        \n* (feat): support `fs.CreateReadStream` on Node 19+ form data uploads by @dsinghvi\
        \ in https://github.com/fern-api/fern/pull/4073\r\n* (fix): support audiences\
        \ on query parameters by @dsinghvi in https://github.com/fern-api/fern/pull/4067\r\
        \n\r\n\r\n**Full Changelog**: https://github.com/fern-api/fern/compare/0.33.1...0.33.2-rc0"
      type: chore
  createdAt: "2024-07-19"
  irVersion: 51
  version: 0.33.2-rc0
- changelogEntry:
    - summary: "## What's Changed\r\n* :improvement: update seed's script runner to\
        \ fail if any of the commands exit 1 by @armandobelardo in https://github.com/fern-api/fern/pull/4075\r\
        \n* (fix, openapi): Deduplicate API version scheme header by @amckinney in https://github.com/fern-api/fern/pull/4076\r\
        \n\r\n\r\n**Full Changelog**: https://github.com/fern-api/fern/compare/0.33.0...0.33.1"
      type: chore
  createdAt: "2024-07-17"
  irVersion: 51
  version: 0.33.1
- changelogEntry:
    - summary: "## What's Changed\r\n* fix: python sdk serializes bytes within JSON\
        \ by @armandobelardo in https://github.com/fern-api/fern/pull/4070\r\n* (fix,\
        \ typescript): multipart form upload on Node 19+ by @dsinghvi in https://github.com/fern-api/fern/pull/4056\r\
        \n* (feat): `ir` now adds a `TypeReference` for container types that makes it\
        \ easier to generate snippets + autogenerated type examples by @dsinghvi in\
        \ https://github.com/fern-api/fern/pull/4038\r\n* (fix): fix `ir-sdk-latest`\
        \ `generators.yml` by @dcb6 in https://github.com/fern-api/fern/pull/4074\r\n\
        * (feature, typescript): Generarte API version scheme by @amckinney in https://github.com/fern-api/fern/pull/4071\r\
        \n\r\n\r\n**Full Changelog**: https://github.com/fern-api/fern/compare/0.32.0...0.33.0"
      type: chore
  createdAt: "2024-07-17"
  irVersion: 51
  version: 0.33.0
- changelogEntry:
    - summary: "## What's Changed\r\n* (fix, openapi): Resolve 'refs' specified in overrides\
        \ by @amckinney in https://github.com/fern-api/fern/pull/4049\r\n* Initial Swift\
        \ Codegen by @armandobelardo in https://github.com/fern-api/fern/pull/4035\r\
        \n* (fix): Swift generator and template by @amckinney in https://github.com/fern-api/fern/pull/4050\r\
        \n* fix: ignore data urls in parseImagePaths by @abvthecity in https://github.com/fern-api/fern/pull/4053\r\
        \n* (feature, typescript): Add omitUndefined option by @amckinney in https://github.com/fern-api/fern/pull/4052\r\
        \n* docs: Inspiration from Conjure, Smithy, and Stripe Docs by @dannysheridan\
        \ in https://github.com/fern-api/fern/pull/4054\r\n* feature: add Penguin AI\
        \ and Koala to our docs website by @dannysheridan in https://github.com/fern-api/fern/pull/3962\r\
        \n* (fix): eslint works by @dsinghvi in https://github.com/fern-api/fern/pull/4055\r\
        \n* fix: python snippet and template recursion errors by @armandobelardo in\
        \ https://github.com/fern-api/fern/pull/4057\r\n* (feature, typescript): Use\
        \ generator-cli to generate reference.md by @amckinney in https://github.com/fern-api/fern/pull/4062\r\
        \n* fix: analytics scripts by @abvthecity in https://github.com/fern-api/fern/pull/4063\r\
        \n* fix analytics 2 by @abvthecity in https://github.com/fern-api/fern/pull/4064\r\
        \n* fix: fern docs publishing by @abvthecity in https://github.com/fern-api/fern/pull/4065\r\
        \n* feature: add tracking via rb2b by @dannysheridan in https://github.com/fern-api/fern/pull/4061\r\
        \n* chore: add back x-readme code samples by @armandobelardo in https://github.com/fern-api/fern/pull/4060\r\
        \n* (feature): Add ApiVersionSchema type by @amckinney in https://github.com/fern-api/fern/pull/4068\r\
        \n\r\n\r\n**Full Changelog**: https://github.com/fern-api/fern/compare/0.31.24...0.32.0"
      type: chore
  createdAt: "2024-07-16"
  irVersion: 50
  version: 0.32.0
- changelogEntry:
    - summary: "## What's Changed\r\n* fix: ignore data urls in parseImagePaths by @abvthecity\
        \ in https://github.com/fern-api/fern/pull/4053\r\n\r\n\r\n**Full Changelog**:\
        \ https://github.com/fern-api/fern/compare/0.31.25-rc0...0.31.25-rc1"
      type: chore
  createdAt: "2024-07-12"
  irVersion: 50
  version: 0.31.25-rc1
- changelogEntry:
    - summary: "## What's Changed\r\n* (fix, openapi): Resolve 'refs' specified in overrides\
        \ by @amckinney in https://github.com/fern-api/fern/pull/4049\r\n* Initial Swift\
        \ Codegen by @armandobelardo in https://github.com/fern-api/fern/pull/4035\r\
        \n* (fix): Swift generator and template by @amckinney in https://github.com/fern-api/fern/pull/4050\r\
        \n\r\n**Full Changelog**: https://github.com/fern-api/fern/compare/0.31.24...0.31.25-rc0"
      type: chore
  createdAt: "2024-07-12"
  irVersion: 50
  version: 0.31.25-rc0
- changelogEntry:
    - summary: Release 0.31.24
      type: chore
  createdAt: "2024-07-12"
  irVersion: 50
  version: 0.31.24
- changelogEntry:
    - summary: "## What's Changed\r\n* (feature, typescript): Add setObjectProperty\
        \ core utility by @amckinney in https://github.com/fern-api/fern/pull/4032\r\
        \n* c#, fix: increase supported union size + handle double optionals by @dcb6\
        \ in https://github.com/fern-api/fern/pull/4033\r\n* (fix): Handle circular\
        \ references in serialization layer by @amckinney in https://github.com/fern-api/fern/pull/4036\r\
        \n* fix: fastapi generation does not duplicate descriptions anymore by @armandobelardo\
        \ in https://github.com/fern-api/fern/pull/4037\r\n* Move use_str_enums to base\
        \ by @jochs in https://github.com/fern-api/fern/pull/4040\r\n* (chore): remove\
        \ generator upgrade docs by @chdeskur in https://github.com/fern-api/fern/pull/4043\r\
        \n* (feature, openapi): Add support for x-fern-property-name on request body\
        \ by @amckinney in https://github.com/fern-api/fern/pull/4042\r\n* (feat, typescript):\
        \ refactor `Fetcher` and add unit tests by @williamluer in https://github.com/fern-api/fern/pull/3977\r\
        \n\r\n## New Contributors\r\n* @jochs made their first contribution in https://github.com/fern-api/fern/pull/4040\r\
        \n\r\n**Full Changelog**: https://github.com/fern-api/fern/compare/0.31.22...0.31.23"
      type: chore
  createdAt: "2024-07-11"
  irVersion: 50
  version: 0.31.23
- changelogEntry:
    - summary: "## What's Changed\r\n* (feature, typescript): Add setObjectProperty\
        \ core utility by @amckinney in https://github.com/fern-api/fern/pull/4032\r\
        \n* c#, fix: increase supported union size + handle double optionals by @dcb6\
        \ in https://github.com/fern-api/fern/pull/4033\r\n* (fix): Handle circular\
        \ references in serialization layer by @amckinney in https://github.com/fern-api/fern/pull/4036\r\
        \n* fix: fastapi generation does not duplicate descriptions anymore by @armandobelardo\
        \ in https://github.com/fern-api/fern/pull/4037\r\n* (feat): ir now adds a TypeReference\
        \ for container types that makes it easier to generate snippets by @dcb6 in\
        \ https://github.com/fern-api/fern/pull/4038\r\n\r\n\r\n**Full Changelog**:\
        \ https://github.com/fern-api/fern/compare/0.31.22...0.31.23-rc0"
      type: chore
  createdAt: "2024-07-11"
  irVersion: 50
  version: 0.31.23-rc0
- changelogEntry:
    - summary: "## What's Changed\r\n* Revert \"Revert \"feat: landing page in docs\"\
        \" by @abvthecity in https://github.com/fern-api/fern/pull/4023\r\n* Fix core-utilities\
        \ typescript tests by @williamluer in https://github.com/fern-api/fern/pull/4022\r\
        \n* experimental: scan files to include react in mdx by @abvthecity in https://github.com/fern-api/fern/pull/4015\r\
        \n* (feat, typescript): make `zurg` completely synchronous by @dsinghvi in https://github.com/fern-api/fern/pull/4024\r\
        \n* (chore): add xml type by @chdeskur in https://github.com/fern-api/fern/pull/4025\r\
        \n* fix: (regression) parseDocsConfiguration accidentally calls loadAllPages\
        \ with absolutePathToDocsConfig by @abvthecity in https://github.com/fern-api/fern/pull/4026\r\
        \n* (feature, typescript): Add offset step pagination with IRv48 by @amckinney\
        \ in https://github.com/fern-api/fern/pull/4028\r\n* csharp, fix, feature, improvement:\
        \ Target .NET Standard + Framework, fix various bugs, many small improvements\
        \ by @dcb6 in https://github.com/fern-api/fern/pull/4030\r\n* fix: update unchecked\
        \ base model to not coerce none by @armandobelardo in https://github.com/fern-api/fern/pull/4029\r\
        \n* fix: unreserve `set` name for python methods by @armandobelardo in https://github.com/fern-api/fern/pull/4031\r\
        \n* add in swift to seed runner by @armandobelardo in https://github.com/fern-api/fern/pull/4034\r\
        \n\r\n\r\n**Full Changelog**: https://github.com/fern-api/fern/compare/0.31.21...0.31.22"
      type: chore
  createdAt: "2024-07-10"
  irVersion: 50
  version: 0.31.22
- changelogEntry:
    - summary: "## What's Changed\r\n* Fix core-utilities typescript tests by @williamluer\
        \ in https://github.com/fern-api/fern/pull/4022\r\n* experimental: scan files\
        \ to include react in mdx by @abvthecity in https://github.com/fern-api/fern/pull/4015\r\
        \n\r\n\r\n**Full Changelog**: https://github.com/fern-api/fern/compare/0.31.22-rc0...0.31.22-rc1"
      type: chore
  createdAt: "2024-07-09"
  irVersion: 50
  version: 0.31.22-rc1
- changelogEntry:
    - summary: "## What's Changed\r\n* (feat, typescript): make `zurg` completely synchronous\
        \ by @dsinghvi in https://github.com/fern-api/fern/pull/4024\r\n* (chore): add\
        \ xml type by @chdeskur in https://github.com/fern-api/fern/pull/4025\r\n* fix:\
        \ (regression) parseDocsConfiguration accidentally calls loadAllPages with absolutePathToDocsConfig\
        \ by @abvthecity in https://github.com/fern-api/fern/pull/4026\r\n* (feature,\
        \ typescript): Add offset step pagination with IRv48 by @amckinney in https://github.com/fern-api/fern/pull/4028\r\
        \n\r\n\r\n**Full Changelog**: https://github.com/fern-api/fern/compare/0.31.22-rc1...0.31.22-rc2"
      type: chore
  createdAt: "2024-07-09"
  irVersion: 50
  version: 0.31.22-rc2
- changelogEntry:
    - summary: "## What's Changed\r\n* Revert \"Revert \"feat: landing page in docs\"\
        \" by @abvthecity in https://github.com/fern-api/fern/pull/4023\r\n\r\n\r\n\
        **Full Changelog**: https://github.com/fern-api/fern/compare/0.31.21...0.31.22-rc0"
      type: chore
  createdAt: "2024-07-09"
  irVersion: 50
  version: 0.31.22-rc0
- changelogEntry:
    - summary: "## What's Changed\r\n* (chore, typescript): Release 0.28.0-rc0 by @amckinney\
        \ in https://github.com/fern-api/fern/pull/4019\r\n* Revert \"feat: landing\
        \ page in docs\" by @dsinghvi in https://github.com/fern-api/fern/pull/4021\r\
        \n\r\n\r\n**Full Changelog**: https://github.com/fern-api/fern/compare/0.31.20...0.31.21"
      type: chore
  createdAt: "2024-07-09"
  irVersion: 50
  version: 0.31.21
- changelogEntry:
    - summary: "## What's Changed\r\n* (feature, typescript): Add offset pagination\
        \ by @amckinney in https://github.com/fern-api/fern/pull/4008\r\n* (fix, internal):\
        \ `template/codegen` repo plays nicely with mrlint by @dsinghvi in https://github.com/fern-api/fern/pull/4018\r\
        \n* (fix): CI is green by @amckinney in https://github.com/fern-api/fern/pull/4017\r\
        \n\r\n\r\n**Full Changelog**: https://github.com/fern-api/fern/compare/0.31.19...0.31.20"
      type: chore
  createdAt: "2024-07-09"
  irVersion: 50
  version: 0.31.20
- changelogEntry:
    - summary: "## What's Changed\r\n* (fix): Pagination works with imported type references\
        \ by @amckinney in https://github.com/fern-api/fern/pull/4014\r\n* Template\
        \ for creating a new SDK generator by @mikemilla in https://github.com/fern-api/fern/pull/4010\r\
        \n\r\n## New Contributors\r\n* @mikemilla made their first contribution in https://github.com/fern-api/fern/pull/4010\r\
        \n\r\n**Full Changelog**: https://github.com/fern-api/fern/compare/0.31.18...0.31.19"
      type: chore
  createdAt: "2024-07-09"
  irVersion: 50
  version: 0.31.19
- changelogEntry:
    - summary: "## What's Changed\r\n* feat: landing page in docs by @abvthecity in\
        \ https://github.com/fern-api/fern/pull/3999\r\n* (feature, typescript): Add\
        \ support for alpha/beta dist tags by @amckinney in https://github.com/fern-api/fern/pull/4000\r\
        \n* fix: allowed text encodings by @abvthecity in https://github.com/fern-api/fern/pull/4005\r\
        \n* (internal): get ci to green by @dsinghvi in https://github.com/fern-api/fern/pull/4009\r\
        \n* (feat, typescript): support jsr publish by @dsinghvi in https://github.com/fern-api/fern/pull/4007\r\
        \n* (chore, python): Update README.md snapshots by @amckinney in https://github.com/fern-api/fern/pull/4012\r\
        \n* (chore, check): Add pagination test cases by @amckinney in https://github.com/fern-api/fern/pull/4011\r\
        \n* (fix, typescript): readme correctly displays advanced sections by @dsinghvi\
        \ in https://github.com/fern-api/fern/pull/4013\r\n\r\n\r\n**Full Changelog**:\
        \ https://github.com/fern-api/fern/compare/0.31.17...0.31.18-rc0"
      type: chore
  createdAt: "2024-07-09"
  irVersion: 50
  version: 0.31.18
- changelogEntry:
    - summary: "## What's Changed\r\n* (chore): Replace CircleCI with GitHub workflows\
        \ by @amckinney in https://github.com/fern-api/fern/pull/3991\r\n* (fix): Update\
        \ NPM token environment variable by @amckinney in https://github.com/fern-api/fern/pull/3992\r\
        \n* (fix): Update git-version.sh script by @amckinney in https://github.com/fern-api/fern/pull/3993\r\
        \n* (fix): Use github.ref_name by @amckinney in https://github.com/fern-api/fern/pull/3996\r\
        \n* (fix): Add POSTHOG_API_KEY to live-test job by @amckinney in https://github.com/fern-api/fern/pull/3998\r\
        \n\r\n**Full Changelog**: https://github.com/fern-api/fern/compare/0.31.15...0.31.17"
      type: chore
  createdAt: "2024-07-05"
  irVersion: 50
  version: 0.31.17
- changelogEntry:
    - summary: "## What's Changed\r\n* (fix): Add POSTHOG_API_KEY to live-test job by\
        \ @amckinney in https://github.com/fern-api/fern/pull/3998\r\n\r\n**Full Changelog**:\
        \ https://github.com/fern-api/fern/compare/0.31.17-rc1...0.31.17-rc2"
      type: chore
  createdAt: "2024-07-05"
  irVersion: 50
  version: 0.31.17-rc2
- changelogEntry:
    - summary:
        "## What's Changed\r\n* (fix): Use github.ref_name by @amckinney in https://github.com/fern-api/fern/pull/3996\r\
        \n\r\n**Full Changelog**: https://github.com/fern-api/fern/compare/0.31.17-rc0...0.31.17-rc1"
      type: chore
  createdAt: "2024-07-05"
  irVersion: 50
  version: 0.31.17-rc1
- changelogEntry:
    - summary: "## What's Changed\r\n* (chore): Replace CircleCI with GitHub workflows\
        \ by @amckinney in https://github.com/fern-api/fern/pull/3991\r\n* (fix): Update\
        \ NPM token environment variable by @amckinney in https://github.com/fern-api/fern/pull/3992\r\
        \n* (fix): Update git-version.sh script by @amckinney in https://github.com/fern-api/fern/pull/3993\r\
        \n\r\n**Full Changelog**: https://github.com/fern-api/fern/compare/0.31.15...0.31.17-rc0"
      type: chore
  createdAt: "2024-07-05"
  irVersion: 50
  version: 0.31.17-rc0
- changelogEntry:
    - summary: "## What's Changed\r\n* (chore): update availability.mdx by @chdeskur\
        \ in https://github.com/fern-api/fern/pull/3989\r\n* (fix, openapi): Fix allOf\
        \ object filtering by @amckinney in https://github.com/fern-api/fern/pull/3990\r\
        \n\r\n\r\n**Full Changelog**: https://github.com/fern-api/fern/compare/0.31.14...0.31.16"
      type: chore
  createdAt: "2024-07-05"
  irVersion: 50
  version: 0.31.16
- changelogEntry:
    - summary: "## What's Changed\r\n* (chore): update availability.mdx by @chdeskur\
        \ in https://github.com/fern-api/fern/pull/3989\r\n* (fix, openapi): Fix allOf\
        \ object filtering by @amckinney in https://github.com/fern-api/fern/pull/3990\r\
        \n\r\n\r\n**Full Changelog**: https://github.com/fern-api/fern/compare/0.31.14...0.31.15"
      type: chore
  createdAt: "2024-07-05"
  irVersion: 50
  version: 0.31.15
- changelogEntry:
    - summary: "## What's Changed\r\n* (fix, go): Don't send 'null' for nil request\
        \ body by @amckinney in https://github.com/fern-api/fern/pull/3987\r\n* (fix):\
        \ fern generate --preview doesn't check for env variables by @dsinghvi in https://github.com/fern-api/fern/pull/3988\r\
        \n\r\n\r\n**Full Changelog**: https://github.com/fern-api/fern/compare/0.31.13...0.31.14"
      type: chore
  createdAt: "2024-07-04"
  irVersion: 50
  version: 0.31.14
- changelogEntry:
    - summary: "## What's Changed\r\n* (fix): allow ISO-8859-1 encoded files by @dsinghvi\
        \ in https://github.com/fern-api/fern/pull/3986\r\n\r\n\r\n**Full Changelog**:\
        \ https://github.com/fern-api/fern/compare/0.31.12...0.31.13"
      type: chore
  createdAt: "2024-07-04"
  irVersion: 50
  version: 0.31.13
- changelogEntry:
    - summary: "## What's Changed\r\n* (fix, cli): Remove default value checks for boolean,\
        \ long, and bigint by @amckinney in https://github.com/fern-api/fern/pull/3985\r\
        \n\r\n\r\n**Full Changelog**: https://github.com/fern-api/fern/compare/0.31.11...0.31.12"
      type: chore
  createdAt: "2024-07-04"
  irVersion: 50
  version: 0.31.12
- changelogEntry:
    - summary: "## What's Changed\r\n* fix: ruby snippets for dates have correct quotes\
        \ by @armandobelardo in https://github.com/fern-api/fern/pull/3983\r\n* improvement:\
        \ python respects ir50, inserts defaults by @armandobelardo in https://github.com/fern-api/fern/pull/3982\r\
        \n* (fix, openapi): Prefer security schemes in order by @amckinney in https://github.com/fern-api/fern/pull/3984\r\
        \n\r\n\r\n**Full Changelog**: https://github.com/fern-api/fern/compare/0.31.10...0.31.11"
      type: chore
  createdAt: "2024-07-04"
  irVersion: 50
  version: 0.31.11
- changelogEntry:
    - summary: "## What's Changed\r\n* improvement: add advanced section to python readme\
        \ by @armandobelardo in https://github.com/fern-api/fern/pull/3970\r\n* (feat):\
        \ customize status code for typescript express generator  by @dsinghvi in https://github.com/fern-api/fern/pull/3971\r\
        \n* fix, python: allow offsets to start at 0 by @armandobelardo in https://github.com/fern-api/fern/pull/3972\r\
        \n* fix: python pagination helper types now share generic type by @armandobelardo\
        \ in https://github.com/fern-api/fern/pull/3973\r\n* chore: update python seed\
        \ after generator-cli update by @armandobelardo in https://github.com/fern-api/fern/pull/3974\r\
        \n* (csharp, fix): Empty Root Client Methods + `.Core` namespace issue by @dcb6\
        \ in https://github.com/fern-api/fern/pull/3975\r\n* (java, improvement): change\
        \ default `JsonInclude` behavior  by @dcb6 in https://github.com/fern-api/fern/pull/3978\r\
        \n* (csharp, fix): base client requests not generated by @dcb6 in https://github.com/fern-api/fern/pull/3976\r\
        \n* chore: plumb through ruby snippets config to FDR by @armandobelardo in https://github.com/fern-api/fern/pull/3980\r\
        \n* improvement: allow boolean defaults within IR by @armandobelardo in https://github.com/fern-api/fern/pull/3981\r\
        \n\r\n\r\n**Full Changelog**: https://github.com/fern-api/fern/compare/0.31.9...0.31.10"
      type: chore
  createdAt: "2024-07-03"
  irVersion: 50
  version: 0.31.10
- changelogEntry:
    - summary: "## What's Changed\r\n* improvement: python async snippets now leverage\
        \ asyncio run by @armandobelardo in https://github.com/fern-api/fern/pull/3961\r\
        \n* improvement: allow adding extra dependencies to Ruby SDK by @armandobelardo\
        \ in https://github.com/fern-api/fern/pull/3960\r\n* fix: Mark CSS files as\
        \ 'will not be uploaded' by @trevorblades in https://github.com/fern-api/fern/pull/3964\r\
        \n* (fix, cli): make sure `js` file checking works by @dsinghvi in https://github.com/fern-api/fern/pull/3963\r\
        \n\r\n\r\n**Full Changelog**: https://github.com/fern-api/fern/compare/0.31.8...0.31.9"
      type: chore
  createdAt: "2024-07-01"
  irVersion: 49
  version: 0.31.9
- changelogEntry:
    - summary: "## What's Changed\r\n* fix: generator upgrade cli upgrades in place\
        \ by @armandobelardo in https://github.com/fern-api/fern/pull/3951\r\n* feat:\
        \ add reviewers blocks to generators.yml by @armandobelardo in https://github.com/fern-api/fern/pull/3952\r\
        \n* Use all FormData headers and don't stringify stream.Readable by @williamluer\
        \ in https://github.com/fern-api/fern/pull/3956\r\n* (feat, csharp): support\
        \ extra dependencies  by @dsinghvi in https://github.com/fern-api/fern/pull/3957\r\
        \n* improvement: allow specifying if taking major in flag by @armandobelardo\
        \ in https://github.com/fern-api/fern/pull/3958\r\n* fix: include css alongside\
        \ js when validating UTF8 files by @abvthecity in https://github.com/fern-api/fern/pull/3959\r\
        \n\r\n## New Contributors\r\n* @williamluer made their first contribution in\
        \ https://github.com/fern-api/fern/pull/3956\r\n\r\n**Full Changelog**: https://github.com/fern-api/fern/compare/0.31.7...0.31.8"
      type: chore
  createdAt: "2024-07-01"
  irVersion: 49
  version: 0.31.8
- changelogEntry:
    - summary: "## What's Changed\r\n* fix: validate files to be uploaded by @trevorblades\
        \ in https://github.com/fern-api/fern/pull/3917\r\n* fix: python list allowlist\
        \ is now case insensitive by @armandobelardo in https://github.com/fern-api/fern/pull/3950\r\
        \n* improvement: add x-fern-base-path to asyncapi extensions by @armandobelardo\
        \ in https://github.com/fern-api/fern/pull/3953\r\n\r\n\r\n**Full Changelog**:\
        \ https://github.com/fern-api/fern/compare/0.31.6...0.31.7"
      type: chore
  createdAt: "2024-06-28"
  irVersion: 49
  version: 0.31.7
- changelogEntry:
    - summary: "## What's Changed\r\n* (improvement, typescript): support overriding\
        \ global headers by @dsinghvi in https://github.com/fern-api/fern/pull/3945\r\
        \n* feat, python: introduce `reference.md` generation by @armandobelardo in\
        \ https://github.com/fern-api/fern/pull/3946\r\n* (fix, csharp): json serialize\
        \ enums before sending over the wire by @dsinghvi in https://github.com/fern-api/fern/pull/3947\r\
        \n* (fix, cli): remove out of range number validations in `openapi-ir-to-fern`\
        \ + remove husky by @dcb6 in https://github.com/fern-api/fern/pull/3948\r\n\r\
        \n\r\n**Full Changelog**: https://github.com/fern-api/fern/compare/0.31.5...0.31.6"
      type: chore
  createdAt: "2024-06-27"
  irVersion: 49
  version: 0.31.6
- changelogEntry:
    - summary: "## What's Changed\r\n* fix: api update command now works with unioned\
        \ + nested APIs by @armandobelardo in https://github.com/fern-api/fern/pull/3944\r\
        \n\r\n\r\n**Full Changelog**: https://github.com/fern-api/fern/compare/0.31.4...0.31.5"
      type: chore
  createdAt: "2024-06-27"
  irVersion: 49
  version: 0.31.5
- changelogEntry:
    - summary: "## What's Changed\r\n* (feat, typescript): support automatic cursor\
        \ based pagination by @dsinghvi in https://github.com/fern-api/fern/pull/3941\r\
        \n* (fix, typescript): auto pagination handles optional results arrays by @dsinghvi\
        \ in https://github.com/fern-api/fern/pull/3942\r\n* (fix, openapi):  `x-fern-global-headers`\
        \ works with predefined types by @dsinghvi in https://github.com/fern-api/fern/pull/3943\r\
        \n\r\n\r\n**Full Changelog**: https://github.com/fern-api/fern/compare/0.31.3...0.31.4"
      type: chore
  createdAt: "2024-06-27"
  irVersion: 49
  version: 0.31.4
- changelogEntry:
    - summary: "## What's Changed\r\n* fix: the python sdk sends additional properties\
        \ to the correct request\u2026 by @armandobelardo in https://github.com/fern-api/fern/pull/3936\r\
        \n* java, improvement: improve java exception naming by @dcb6 in https://github.com/fern-api/fern/pull/3938\r\
        \n* Bump golang.org/x/tools from 0.21.0 to 0.22.0 in /generators/go by @dependabot\
        \ in https://github.com/fern-api/fern/pull/3823\r\n* (fix): make sure that `exclusiveMaximum`\
        \ and `exclusiveMinimum` are always booleans by @dsinghvi in https://github.com/fern-api/fern/pull/3940\r\
        \n\r\n\r\n**Full Changelog**: https://github.com/fern-api/fern/compare/0.31.2...0.31.3"
      type: chore
  createdAt: "2024-06-26"
  irVersion: 49
  version: 0.31.3
- changelogEntry:
    - summary: "## What's Changed\r\n* (fix): openapi parser gets boolean values safely\
        \ by @dsinghvi in https://github.com/fern-api/fern/pull/3937\r\n\r\n\r\n**Full\
        \ Changelog**: https://github.com/fern-api/fern/compare/0.31.1...0.31.2"
      type: chore
  createdAt: "2024-06-26"
  irVersion: 49
  version: 0.31.2
- changelogEntry:
    - summary: "## What's Changed\r\n* fix: ruby RC respects header prefixes again by\
        \ @armandobelardo in https://github.com/fern-api/fern/pull/3927\r\n* (feat,\
        \ cli): add support for `--mode pull-request` in the CLI when running `fern\
        \ generate` by @dsinghvi in https://github.com/fern-api/fern/pull/3928\r\n*\
        \ fix, ruby: add one missed prefix fix by @armandobelardo in https://github.com/fern-api/fern/pull/3929\r\
        \n* docs: add java example for oauth by @dcb6 in https://github.com/fern-api/fern/pull/3930\r\
        \n* (improvement, python): add in root client templates for python snippets\
        \ by @armandobelardo in https://github.com/fern-api/fern/pull/3931\r\n* Update\
        \ generate-api-ref.mdx by @dannysheridan in https://github.com/fern-api/fern/pull/3933\r\
        \n* improvement: add streaming and pagination sections to generated readme by\
        \ @armandobelardo in https://github.com/fern-api/fern/pull/3932\r\n* java: make\
        \ base api error class name configurable by @dcb6 in https://github.com/fern-api/fern/pull/3934\r\
        \n* (chore, internal): upgrade python generator to use ir v49 by @dsinghvi in\
        \ https://github.com/fern-api/fern/pull/3915\r\n* build(deps-dev): bump @types/jest-specific-snapshot\
        \ from 0.5.7 to 0.5.9 by @dependabot in https://github.com/fern-api/fern/pull/3925\r\
        \n* build(deps-dev): bump jsonc-parser from 2.2.1 to 3.3.0 by @dependabot in\
        \ https://github.com/fern-api/fern/pull/3924\r\n* build(deps-dev): bump @types/is-ci\
        \ from 3.0.2 to 3.0.4 by @dependabot in https://github.com/fern-api/fern/pull/3922\r\
        \n* (fix, typescript): upgrade generators to `v46.2.0` by @dsinghvi in https://github.com/fern-api/fern/pull/3935\r\
        \n\r\n\r\n**Full Changelog**: https://github.com/fern-api/fern/compare/0.31.0...0.31.1"
      type: chore
  createdAt: "2024-06-26"
  irVersion: 49
  version: 0.31.1
- changelogEntry:
    - summary: "**Full Changelog**: https://github.com/fern-api/fern/compare/0.31.0-rc5...0.31.0"
      type: chore
  createdAt: "2024-06-24"
  irVersion: 49
  version: 0.31.0
- changelogEntry:
    - summary: "## What's Changed\r\n* (fix): set  when uploading a mock server definition\
        \ by @dsinghvi in https://github.com/fern-api/fern/pull/3926\r\n\r\n\r\n**Full\
        \ Changelog**: https://github.com/fern-api/fern/compare/0.31.0-rc4...0.31.0-rc5"
      type: chore
  createdAt: "2024-06-24"
  irVersion: 49
  version: 0.31.0-rc5
- changelogEntry:
    - summary: "## What's Changed\r\n* (feat, IR): support streaming code generation\
        \ with the parameter by @dsinghvi in https://github.com/fern-api/fern/pull/3914\r\
        \n* (feat): update frontmatter docs by @chdeskur in https://github.com/fern-api/fern/pull/3916\r\
        \n* (fix, cli): examples don't print out where the missing property is by @dsinghvi\
        \ in https://github.com/fern-api/fern/pull/3919\r\n* (fix): don't error if required\
        \ literal parameters are unspecified by @dsinghvi in https://github.com/fern-api/fern/pull/3921\r\
        \n\r\n\r\n**Full Changelog**: https://github.com/fern-api/fern/compare/0.31.0-rc3...0.31.0-rc4"
      type: chore
  createdAt: "2024-06-24"
  irVersion: 49
  version: 0.31.0-rc4
- changelogEntry:
    - summary: "## What's Changed\r\n* (fix, python): SDK doesn't leak `JSONDecodeError`\
        \ to users by @dsinghvi in https://github.com/fern-api/fern/pull/3908\r\n* (fix,\
        \ python): python sdk generator handles stream termination like `[[DONE]]` by\
        \ @dsinghvi in https://github.com/fern-api/fern/pull/3909\r\n* (feature, readme):\
        \ Add support for configurable introduction by @amckinney in https://github.com/fern-api/fern/pull/3898\r\
        \n* build(deps): bump ws from 8.17.0 to 8.17.1 by @dependabot in https://github.com/fern-api/fern/pull/3866\r\
        \n* (internal, refactor): make `OSSWorkspace` and `FernWorkspace` classes by\
        \ @dsinghvi in https://github.com/fern-api/fern/pull/3910\r\n* (refactor, internal):\
        \ generate fern workspace before calling generate by @dsinghvi in https://github.com/fern-api/fern/pull/3911\r\
        \n* (refactor, internal): clean up how OpenAPI parser deals with settings by\
        \ @dsinghvi in https://github.com/fern-api/fern/pull/3912\r\n* (feat, cli):\
        \ support customizing api settings per generator by @dsinghvi in https://github.com/fern-api/fern/pull/3913\r\
        \n\r\n\r\n**Full Changelog**: https://github.com/fern-api/fern/compare/0.31.0-rc2...0.31.0-rc3"
      type: chore
  createdAt: "2024-06-24"
  irVersion: 48
  version: 0.31.0-rc3
- changelogEntry:
    - summary: "## What's Changed\r\n* (fix, csharp): concatenate `baseURL` and endpoint\
        \ path together by @dsinghvi in https://github.com/fern-api/fern/pull/3906\r\
        \n* (fix, cli): literal examples are generated correctly in the IR by @dsinghvi\
        \ in https://github.com/fern-api/fern/pull/3907\r\n\r\n\r\n**Full Changelog**:\
        \ https://github.com/fern-api/fern/compare/0.31.0-rc1...0.31.0-rc2"
      type: chore
  createdAt: "2024-06-22"
  irVersion: 48
  version: 0.31.0-rc2
- changelogEntry:
    - summary: "## What's Changed\r\n* fix, ruby: leverage a types module by @armandobelardo\
        \ in https://github.com/fern-api/fern/pull/3893\r\n* (fix, typescript): generate\
        \ streaming endpoint snippets by @dsinghvi in https://github.com/fern-api/fern/pull/3895\r\
        \n* fix: new ruby generator config matches class reference and class decl\u2026\
        \ by @armandobelardo in https://github.com/fern-api/fern/pull/3896\r\n* fix,\
        \ python: readme is not specified in pyproject if not made by @armandobelardo\
        \ in https://github.com/fern-api/fern/pull/3894\r\n* (fix, csharp): query params\
        \ for datetimes index `Value` by @dsinghvi in https://github.com/fern-api/fern/pull/3892\r\
        \n* (feature, python): Generate better README.md by @amckinney in https://github.com/fern-api/fern/pull/3897\r\
        \n* (fix, typescript): remove fs dependency in browser runtimes by @dsinghvi\
        \ in https://github.com/fern-api/fern/pull/3899\r\n* (fix, csharp): sdk respects\
        \ service level path and path parameters by @dsinghvi in https://github.com/fern-api/fern/pull/3900\r\
        \n* fix: validate files to be uploaded by @trevorblades in https://github.com/fern-api/fern/pull/3872\r\
        \n* (feat, csharp): support sending bytes requests by @dsinghvi in https://github.com/fern-api/fern/pull/3901\r\
        \n* (fix, csharp): safe join url and base path by @dsinghvi in https://github.com/fern-api/fern/pull/3902\r\
        \n* Revert \"fix: validate files to be uploaded\" by @abvthecity in https://github.com/fern-api/fern/pull/3904\r\
        \n* feat: changelog on tabs and sections by @abvthecity in https://github.com/fern-api/fern/pull/3903\r\
        \n\r\n## New Contributors\r\n* @trevorblades made their first contribution in\
        \ https://github.com/fern-api/fern/pull/3872\r\n\r\n**Full Changelog**: https://github.com/fern-api/fern/compare/0.31.0-rc0...0.31.0-rc1"
      type: chore
  createdAt: "2024-06-22"
  irVersion: 48
  version: 0.31.0-rc1
- changelogEntry:
    - summary: "## What's Changed\r\n* (fix, csharp): revert to .NET 6+ compatibility\
        \ by @dsinghvi in https://github.com/fern-api/fern/pull/3882\r\n* (fix, ts):\
        \ Fix environment import in snippets by @amckinney in https://github.com/fern-api/fern/pull/3885\r\
        \n* (feat, internal): setup csharp seed scripts by @dsinghvi in https://github.com/fern-api/fern/pull/3884\r\
        \n* (feature, ts): Merge README.md files by @amckinney in https://github.com/fern-api/fern/pull/3881\r\
        \n* (fix, csharp): ToString() Datetimes must be explicitly iso encoded by @dsinghvi\
        \ in https://github.com/fern-api/fern/pull/3886\r\n* (feat, internal): run seed\
        \ with audiences  by @dsinghvi in https://github.com/fern-api/fern/pull/3887\r\
        \n* (fix, csharp): handle discriminated unions + header literal parameters by\
        \ @dsinghvi in https://github.com/fern-api/fern/pull/3888\r\n* (fix, csharp):\
        \ handle optional datetime encoding by @dsinghvi in https://github.com/fern-api/fern/pull/3889\r\
        \n* (fix): add seed test case for optional datetime query parameters by @dsinghvi\
        \ in https://github.com/fern-api/fern/pull/3890\r\n* (fix): remove sdk language\
        \ toggle for new unions by @dsinghvi in https://github.com/fern-api/fern/pull/3891\r\
        \n\r\n\r\n**Full Changelog**: https://github.com/fern-api/fern/compare/0.30.10...0.31.0-rc0"
      type: chore
  createdAt: "2024-06-20"
  irVersion: 48
  version: 0.31.0-rc0
- changelogEntry:
    - summary: "## What's Changed\r\n* (chore, python): Upgrade to IRv46 by @amckinney\
        \ in https://github.com/fern-api/fern/pull/3880\r\n* feat: add basepath to preview\
        \ generation by @abvthecity in https://github.com/fern-api/fern/pull/3877\r\n\
        \r\n\r\n**Full Changelog**: https://github.com/fern-api/fern/compare/0.30.9...0.30.10"
      type: chore
  createdAt: "2024-06-19"
  irVersion: 48
  version: 0.30.10
- changelogEntry:
    - summary: "## What's Changed\r\n* fix: bold text on \u201Ccomparison with openapi\u201D\
        \ docs by @zachkirsch in https://github.com/fern-api/fern/pull/3876\r\n* (fix,\
        \ typescript): snippet templates include client import by @dsinghvi in https://github.com/fern-api/fern/pull/3878\r\
        \n* (fix, ts): Update README.md snippets to call nested methods by @amckinney\
        \ in https://github.com/fern-api/fern/pull/3873\r\n* fix: python and ts generators\
        \ only add publish block if they have cre\u2026 by @armandobelardo in https://github.com/fern-api/fern/pull/3871\r\
        \n* (fix, openapi): generate examples for discriminated unions by @dsinghvi\
        \ in https://github.com/fern-api/fern/pull/3879\r\n\r\n\r\n**Full Changelog**:\
        \ https://github.com/fern-api/fern/compare/0.30.8...0.30.9"
      type: chore
  createdAt: "2024-06-19"
  irVersion: 48
  version: 0.30.9
- changelogEntry:
    - summary:
        "## What's Changed\r\n* java, feature: pagination by @dcb6 in https://github.com/fern-api/fern/pull/3845\r\
        \n* (fix): handle code samples without accompanying examples by @dsinghvi in\
        \ https://github.com/fern-api/fern/pull/3849\r\n* (fix, ts): Add environment\
        \ property to snippets by @amckinney in https://github.com/fern-api/fern/pull/3850\r\
        \n* feat: api navigation reorder by @abvthecity in https://github.com/fern-api/fern/pull/3841\r\
        \n* (fix, webhooks): support audiences for webhooks and payload properties by\
        \ @dsinghvi in https://github.com/fern-api/fern/pull/3851\r\n* fix: merge and\
        \ filter children within non-visited subpackage by @abvthecity in https://github.com/fern-api/fern/pull/3854\r\
        \n* (fix, docs): Update OAuth section by @amckinney in https://github.com/fern-api/fern/pull/3856\r\
        \n* build(deps): bump idna from 3.6 to 3.7 in /generators/python by @dependabot\
        \ in https://github.com/fern-api/fern/pull/3364\r\n* (fix, ts): Snippets and\
        \ GitHub publish workflow by @amckinney in https://github.com/fern-api/fern/pull/3858\r\
        \n* docs: fix broken links to cli commands by @atwooddc in https://github.com/fern-api/fern/pull/3782\r\
        \n* docs: add openapi and asyncapi overrides by @dannysheridan in https://github.com/fern-api/fern/pull/3863\r\
        \n* build(deps): bump @fern-fern/ir-v1-model from 0.0.1 to 0.0.2 by @dependabot\
        \ in https://github.com/fern-api/fern/pull/3861\r\n* build(deps): bump @fern-fern/ir-v16-model\
        \ from 0.0.1 to 0.0.4 by @dependabot in https://github.com/fern-api/fern/pull/3860\r\
        \n* feat, ruby: enable oauth client generation by @armandobelardo in https://github.com/fern-api/fern/pull/3842\r\
        \n* docs: add fern definition display-name property by @chdeskur in https://github.com/fern-api/fern/pull/3864\r\
        \n* (feature, IRv48): Add offset pagination step by @amckinney in https://github.com/fern-api/fern/pull/3865\r\
        \n* bump ir to account for ruby upgrade by @armandobelardo in https://github.com/fern-api/fern/pull/3868\r\
        \n* [FER-1985] Adds support for templatized Client Generation parameters in\
        \ Dynamic Snippets by @ppod1991 in https://github.com/fern-api/fern/pull/3848\r\
        \n* fix, ruby: deeply nested from_json functions now respect whether to call\
        \ to_json or not by @armandobelardo in https://github.com/fern-api/fern/pull/3870\r\
        \n* fix: subpackages should recursively expand its children by @abvthecity in\
        \ https://github.com/fern-api/fern/pull/3875\r\n* docs: update how to specify\
        \ servers with FastAPI by @minaelee in https://github.com/fern-api/fern/pull/3874\r\
        \n\r\n\r\n**Full Changelog**: https://github.com/fern-api/fern/compare/0.30.7...0.30.8"
      type: chore
  createdAt: "2024-06-18"
  irVersion: 48
  version: 0.30.8
- changelogEntry:
    - summary: "## What's Changed\r\n* fix: merge and filter children within non-visited\
        \ subpackage by @abvthecity in https://github.com/fern-api/fern/pull/3854\r\n\
        * (fix, docs): Update OAuth section by @amckinney in https://github.com/fern-api/fern/pull/3856\r\
        \n* build(deps): bump idna from 3.6 to 3.7 in /generators/python by @dependabot\
        \ in https://github.com/fern-api/fern/pull/3364\r\n* (fix, ts): Snippets and\
        \ GitHub publish workflow by @amckinney in https://github.com/fern-api/fern/pull/3858\r\
        \n* docs: fix broken links to cli commands by @atwooddc in https://github.com/fern-api/fern/pull/3782\r\
        \n* docs: add openapi and asyncapi overrides by @dannysheridan in https://github.com/fern-api/fern/pull/3863\r\
        \n* build(deps): bump @fern-fern/ir-v1-model from 0.0.1 to 0.0.2 by @dependabot\
        \ in https://github.com/fern-api/fern/pull/3861\r\n* build(deps): bump @fern-fern/ir-v16-model\
        \ from 0.0.1 to 0.0.4 by @dependabot in https://github.com/fern-api/fern/pull/3860\r\
        \n* feat, ruby: enable oauth client generation by @armandobelardo in https://github.com/fern-api/fern/pull/3842\r\
        \n* docs: add fern definition display-name property by @chdeskur in https://github.com/fern-api/fern/pull/3864\r\
        \n* (feature, IRv48): Add offset pagination step by @amckinney in https://github.com/fern-api/fern/pull/3865\r\
        \n* bump ir to account for ruby upgrade by @armandobelardo in https://github.com/fern-api/fern/pull/3868\r\
        \n\r\n\r\n**Full Changelog**: https://github.com/fern-api/fern/compare/0.30.8-rc6...0.30.8-rc7"
      type: chore
  createdAt: "2024-06-18"
  irVersion: 48
  version: 0.30.8-rc7
- changelogEntry:
    - summary: "## What's Changed\r\n* feat: api navigation reorder by @abvthecity in\
        \ https://github.com/fern-api/fern/pull/3841\r\n* (fix, webhooks): support audiences\
        \ for webhooks and payload properties by @dsinghvi in https://github.com/fern-api/fern/pull/3851\r\
        \n\r\n\r\n**Full Changelog**: https://github.com/fern-api/fern/compare/0.30.8-rc2...0.30.8-rc6"
      type: chore
  createdAt: "2024-06-14"
  irVersion: 47
  version: 0.30.8-rc6
- changelogEntry:
    - summary: "**Full Changelog**: https://github.com/fern-api/fern/compare/0.30.8-rc4...0.30.8-rc5"
      type: chore
  createdAt: "2024-06-14"
  irVersion: 47
  version: 0.30.8-rc5
- changelogEntry:
    - summary: "**Full Changelog**: https://github.com/fern-api/fern/compare/0.30.8-rc3...0.30.8-rc4"
      type: chore
  createdAt: "2024-06-14"
  irVersion: 47
  version: 0.30.8-rc4
- changelogEntry:
    - summary: "## What's Changed\r\n* (fix): handle code samples without accompanying\
        \ examples by @dsinghvi in https://github.com/fern-api/fern/pull/3849\r\n* (fix,\
        \ ts): Add environment property to snippets by @amckinney in https://github.com/fern-api/fern/pull/3850\r\
        \n\r\n\r\n**Full Changelog**: https://github.com/fern-api/fern/compare/0.30.8-rc1...0.30.8-rc3"
      type: chore
  createdAt: "2024-06-14"
  irVersion: 47
  version: 0.30.8-rc3
- changelogEntry:
    - summary:
        "## What's Changed\r\n* java, feature: pagination by @dcb6 in https://github.com/fern-api/fern/pull/3845\r\
        \n* (fix): handle code samples without accompanying examples by @dsinghvi in\
        \ https://github.com/fern-api/fern/pull/3849\r\n* (fix, ts): Add environment\
        \ property to snippets by @amckinney in https://github.com/fern-api/fern/pull/3850\r\
        \n\r\n\r\n**Full Changelog**: https://github.com/fern-api/fern/compare/0.30.7...0.30.8-rc2"
      type: chore
  createdAt: "2024-06-14"
  irVersion: 47
  version: 0.30.8-rc2
- changelogEntry:
    - summary: "**Full Changelog**: https://github.com/fern-api/fern/compare/0.30.8-rc0...0.30.8-rc1"
      type: chore
  createdAt: "2024-06-14"
  irVersion: 46
  version: 0.30.8-rc1
- changelogEntry:
    - summary:
        "## What's Changed\r\n* java, feature: pagination by @dcb6 in https://github.com/fern-api/fern/pull/3845\r\
        \n\r\n\r\n**Full Changelog**: https://github.com/fern-api/fern/compare/0.30.7...0.30.8-rc0"
      type: chore
  createdAt: "2024-06-14"
  irVersion: 46
  version: 0.30.8-rc0
- changelogEntry:
    - summary: "## What's Changed\r\n* fix: after parsing the paths, replace the image\
        \ paths with file ids by @abvthecity in https://github.com/fern-api/fern/pull/3847\r\
        \n\r\n\r\n**Full Changelog**: https://github.com/fern-api/fern/compare/0.30.6...0.30.7"
      type: chore
  createdAt: "2024-06-13"
  irVersion: 46
  version: 0.30.7
- changelogEntry:
    - summary: "## What's Changed\r\n* (feature, openapi): Add better support for OpenAPI\
        \ webhooks by @amckinney in https://github.com/fern-api/fern/pull/3846\r\n\r\
        \n\r\n**Full Changelog**: https://github.com/fern-api/fern/compare/0.30.5...0.30.6"
      type: chore
  createdAt: "2024-06-13"
  irVersion: 46
  version: 0.30.6
- changelogEntry:
    - summary: "## What's Changed\r\n* (fix, go): Handle deepObject query parameter\
        \ arrays by @amckinney in https://github.com/fern-api/fern/pull/3836\r\n* [FER-1986]\
        \ Fix two DiscriminatedUnion bugs in dynamic Typescript snippets by @ppod1991\
        \ in https://github.com/fern-api/fern/pull/3833\r\n* added custom package json\
        \ config by @jmedway614 in https://github.com/fern-api/fern/pull/3832\r\n* (release,\
        \ typescript): version `0.23.0-rc1` by @dsinghvi in https://github.com/fern-api/fern/pull/3838\r\
        \n* (fix, ts): Support README.md generation in local mode by @amckinney in https://github.com/fern-api/fern/pull/3839\r\
        \n* Chdeskur/streamline audiences by @chdeskur in https://github.com/fern-api/fern/pull/3815\r\
        \n* Bump boxen from 7.0.0 to 7.1.1 by @dependabot in https://github.com/fern-api/fern/pull/3827\r\
        \n* Bump inquirer and @types/inquirer by @dependabot in https://github.com/fern-api/fern/pull/3828\r\
        \n* Bump braces from 3.0.2 to 3.0.3 by @dependabot in https://github.com/fern-api/fern/pull/3837\r\
        \n* Bump github.com/fern-api/generator-exec-go from 0.0.874 to 0.0.877 in /generators/go\
        \ by @dependabot in https://github.com/fern-api/fern/pull/3825\r\n* Bump golang.org/x/mod\
        \ from 0.17.0 to 0.18.0 in /generators/go by @dependabot in https://github.com/fern-api/fern/pull/3824\r\
        \n* integration docs by @chdeskur in https://github.com/fern-api/fern/pull/3795\r\
        \n* fix, python: the unchecked base model stops special casing pydantic v2 by\
        \ @armandobelardo in https://github.com/fern-api/fern/pull/3840\r\n* (fix, ts):\
        \ Handle undiscriminated union map key examples by @amckinney in https://github.com/fern-api/fern/pull/3844\r\
        \n* java: upgrade to IR 46 + BigInteger support by @dcb6 in https://github.com/fern-api/fern/pull/3814\r\
        \n* fix: image path parsing from markdown considers MDX children by @abvthecity\
        \ in https://github.com/fern-api/fern/pull/3843\r\n\r\n## New Contributors\r\
        \n* @ppod1991 made their first contribution in https://github.com/fern-api/fern/pull/3833\r\
        \n\r\n**Full Changelog**: https://github.com/fern-api/fern/compare/0.30.4...0.30.5"
      type: chore
  createdAt: "2024-06-13"
  irVersion: 46
  version: 0.30.5
- changelogEntry:
    - summary: "## What's Changed\r\n* fix: pagination is 1-based not 0 by @armandobelardo\
        \ in https://github.com/fern-api/fern/pull/3835\r\n* (fix, openapi): fall back\
        \ to default status code if none provided by @dsinghvi in https://github.com/fern-api/fern/pull/3834\r\
        \n\r\n\r\n**Full Changelog**: https://github.com/fern-api/fern/compare/0.30.3...0.30.4"
      type: chore
  createdAt: "2024-06-11"
  irVersion: 46
  version: 0.30.4
- changelogEntry:
    - summary: "## What's Changed\r\n* (feature, ts): Add generator-cli client to generate\
        \ README.md by @amckinney in https://github.com/fern-api/fern/pull/3817\r\n\
        * (fix, python): Unions with single element and/or no properties by @amckinney\
        \ in https://github.com/fern-api/fern/pull/3822\r\n* (fix, openapi): Handle\
        \ more `allow-multiple` oneOf cases by @amckinney in https://github.com/fern-api/fern/pull/3830\r\
        \n\r\n\r\n**Full Changelog**: https://github.com/fern-api/fern/compare/0.30.2...0.30.3"
      type: chore
  createdAt: "2024-06-10"
  irVersion: 46
  version: 0.30.3
- changelogEntry:
    - summary: "## What's Changed\r\n* (fix): snippet templates for discriminated unions\
        \ specify `template_inputs` by @dsinghvi in https://github.com/fern-api/fern/pull/3808\r\
        \n* fix python seed by @dsinghvi in https://github.com/fern-api/fern/pull/3809\r\
        \n* (feature): Write ReameConfig in IR by @amckinney in https://github.com/fern-api/fern/pull/3786\r\
        \n* python: improve seed setup script by @dcb6 in https://github.com/fern-api/fern/pull/3810\r\
        \n* (fix): fern definition overview repetition by @chdeskur in https://github.com/fern-api/fern/pull/3812\r\
        \n* fix: unchecked base model respects dicts as well as objects by @armandobelardo\
        \ in https://github.com/fern-api/fern/pull/3813\r\n* (feat): C# is `.NET 4`\
        \ compatible by @dsinghvi in https://github.com/fern-api/fern/pull/3816\r\n\
        * add query encoder tests for value and for None by @jmedway614 in https://github.com/fern-api/fern/pull/3818\r\
        \n* (internal, python): python generator uses python 3.9 and pins mypy by @dsinghvi\
        \ in https://github.com/fern-api/fern/pull/3819\r\n* (internal, ir-sdk): generate\
        \ ir sdk with pydantic v1 by @dsinghvi in https://github.com/fern-api/fern/pull/3820\r\
        \n* (chore, ts): Pin IRv46 TypeScript migrator versions by @amckinney in https://github.com/fern-api/fern/pull/3821\r\
        \n\r\n\r\n**Full Changelog**: https://github.com/fern-api/fern/compare/0.30.1...0.30.2"
      type: chore
  createdAt: "2024-06-10"
  irVersion: 46
  version: 0.30.2
- changelogEntry:
    - summary: "## What's Changed\r\n* fix, python: update timeout parameter docs by\
        \ @armandobelardo in https://github.com/fern-api/fern/pull/3771\r\n* fix, python:\
        \ mypy variance check by @armandobelardo in https://github.com/fern-api/fern/pull/3772\r\
        \n* java: make sure oauth gated properly by @dcb6 in https://github.com/fern-api/fern/pull/3757\r\
        \n* Bump validate-npm-package-name from 4.0.0 to 5.0.1 by @dependabot in https://github.com/fern-api/fern/pull/3765\r\
        \n* Bump jwks-rsa from 3.0.0 to 3.1.0 by @dependabot in https://github.com/fern-api/fern/pull/3767\r\
        \n* clean up step text by @chdeskur in https://github.com/fern-api/fern/pull/3774\r\
        \n* Bump qs and @types/qs by @dependabot in https://github.com/fern-api/fern/pull/3768\r\
        \n* feat: skip-slug in tabs by @abvthecity in https://github.com/fern-api/fern/pull/3780\r\
        \n* (docs): Add Go and Ruby snippet sections by @amckinney in https://github.com/fern-api/fern/pull/3775\r\
        \n* (feature): Add ReadmeConfig IR and generators.yml schema by @amckinney in\
        \ https://github.com/fern-api/fern/pull/3781\r\n* improvement, python: unit\
        \ tests are now run in CI if configured by @armandobelardo in https://github.com/fern-api/fern/pull/3783\r\
        \n* java, improvement: error types by @dcb6 in https://github.com/fern-api/fern/pull/3779\r\
        \n* java, feat: support response properties in sdk by @dcb6 in https://github.com/fern-api/fern/pull/3785\r\
        \n* fix, python: the new client ensures there's a slash on the base path by\
        \ @armandobelardo in https://github.com/fern-api/fern/pull/3787\r\n* (fix, python):\
        \ generated python snippets respect trailing slashes by @dsinghvi in https://github.com/fern-api/fern/pull/3789\r\
        \n* (chore, ts): Upgrade to IRv46 by @amckinney in https://github.com/fern-api/fern/pull/3788\r\
        \n* (feat): run mypy on non integration tests by @dsinghvi in https://github.com/fern-api/fern/pull/3794\r\
        \n* fix, python: regressions with client clean up by @armandobelardo in https://github.com/fern-api/fern/pull/3797\r\
        \n* fix: address a number of unit test issues by @armandobelardo in https://github.com/fern-api/fern/pull/3800\r\
        \n* java, fix: use `@java.lang.Override` in all generated code by @dcb6 in https://github.com/fern-api/fern/pull/3799\r\
        \n* (eslint): check for `no-misused-promises` by @dsinghvi in https://github.com/fern-api/fern/pull/3801\r\
        \n* upgrade: fdr-sdk by @abvthecity in https://github.com/fern-api/fern/pull/3792\r\
        \n* improvement: add local configuration for python by @armandobelardo in https://github.com/fern-api/fern/pull/3803\r\
        \n* (fix): Publish ir-types-latest by @amckinney in https://github.com/fern-api/fern/pull/3806\r\
        \n* Add Extra Field Support for FastAPI by @jmedway614 in https://github.com/fern-api/fern/pull/3804\r\
        \n* java, fix: initialize `RequestOptions` `timeout` field correctly to `Optional.empty()`\
        \ by @dcb6 in https://github.com/fern-api/fern/pull/3807\r\n* (fix, typescript):\
        \ prefer `TextDecoder` when deserializing stream data by @dsinghvi in https://github.com/fern-api/fern/pull/3791\r\
        \n\r\n## New Contributors\r\n* @jmedway614 made their first contribution in\
        \ https://github.com/fern-api/fern/pull/3804\r\n\r\n**Full Changelog**: https://github.com/fern-api/fern/compare/0.30.0...0.30.1"
      type: chore
  createdAt: "2024-06-07"
  irVersion: 46
  version: 0.30.1
- changelogEntry:
    - summary: "## What's Changed\r\n* fix, python: update timeout parameter docs by\
        \ @armandobelardo in https://github.com/fern-api/fern/pull/3771\r\n* fix, python:\
        \ mypy variance check by @armandobelardo in https://github.com/fern-api/fern/pull/3772\r\
        \n* java: make sure oauth gated properly by @dcb6 in https://github.com/fern-api/fern/pull/3757\r\
        \n* Bump validate-npm-package-name from 4.0.0 to 5.0.1 by @dependabot in https://github.com/fern-api/fern/pull/3765\r\
        \n* Bump jwks-rsa from 3.0.0 to 3.1.0 by @dependabot in https://github.com/fern-api/fern/pull/3767\r\
        \n* clean up step text by @chdeskur in https://github.com/fern-api/fern/pull/3774\r\
        \n* Bump qs and @types/qs by @dependabot in https://github.com/fern-api/fern/pull/3768\r\
        \n* feat: skip-slug in tabs by @abvthecity in https://github.com/fern-api/fern/pull/3780\r\
        \n* (docs): Add Go and Ruby snippet sections by @amckinney in https://github.com/fern-api/fern/pull/3775\r\
        \n* (feature): Add ReadmeConfig IR and generators.yml schema by @amckinney in\
        \ https://github.com/fern-api/fern/pull/3781\r\n* improvement, python: unit\
        \ tests are now run in CI if configured by @armandobelardo in https://github.com/fern-api/fern/pull/3783\r\
        \n* java, improvement: error types by @dcb6 in https://github.com/fern-api/fern/pull/3779\r\
        \n* java, feat: support response properties in sdk by @dcb6 in https://github.com/fern-api/fern/pull/3785\r\
        \n* fix, python: the new client ensures there's a slash on the base path by\
        \ @armandobelardo in https://github.com/fern-api/fern/pull/3787\r\n* (fix, python):\
        \ generated python snippets respect trailing slashes by @dsinghvi in https://github.com/fern-api/fern/pull/3789\r\
        \n* (chore, ts): Upgrade to IRv46 by @amckinney in https://github.com/fern-api/fern/pull/3788\r\
        \n* (feat): run mypy on non integration tests by @dsinghvi in https://github.com/fern-api/fern/pull/3794\r\
        \n* fix, python: regressions with client clean up by @armandobelardo in https://github.com/fern-api/fern/pull/3797\r\
        \n* fix: address a number of unit test issues by @armandobelardo in https://github.com/fern-api/fern/pull/3800\r\
        \n* java, fix: use `@java.lang.Override` in all generated code by @dcb6 in https://github.com/fern-api/fern/pull/3799\r\
        \n* (eslint): check for `no-misused-promises` by @dsinghvi in https://github.com/fern-api/fern/pull/3801\r\
        \n* upgrade: fdr-sdk by @abvthecity in https://github.com/fern-api/fern/pull/3792\r\
        \n\r\n\r\n**Full Changelog**: https://github.com/fern-api/fern/compare/0.30.0...0.30.1-rc1"
      type: chore
  createdAt: "2024-06-06"
  irVersion: 46
  version: 0.30.1-rc1
- changelogEntry:
    - summary: "## What's Changed\r\n* fix: address a number of papercuts in the mock\
        \ server and python unit tests by @armandobelardo in https://github.com/fern-api/fern/pull/3749\r\
        \n* (fix, ts): Simplify OAuth error handling by @amckinney in https://github.com/fern-api/fern/pull/3752\r\
        \n* docs: add java examples by @dcb6 in https://github.com/fern-api/fern/pull/3755\r\
        \n* (feat, python): write out example ids in generated snippets by @dsinghvi\
        \ in https://github.com/fern-api/fern/pull/3750\r\n* docs: remove maxHeight\
        \ prop by @chdeskur in https://github.com/fern-api/fern/pull/3734\r\n* (fix,\
        \ typescript): peer dependencies are always persisted by @dsinghvi in https://github.com/fern-api/fern/pull/3758\r\
        \n* docs: added custom css & js page by @atwooddc in https://github.com/fern-api/fern/pull/3753\r\
        \n* (fix, typescript): example identifiers are added to generated snippets by\
        \ @dsinghvi in https://github.com/fern-api/fern/pull/3759\r\n* improvement,\
        \ python: clean up endpoint functions by centralizing logic by @armandobelardo\
        \ in https://github.com/fern-api/fern/pull/3761\r\n* improvement: add literal\
        \ example type and add id to example by @armandobelardo in https://github.com/fern-api/fern/pull/3756\r\
        \n* improvement: filter out nulls after merging API specs by @armandobelardo\
        \ in https://github.com/fern-api/fern/pull/3710\r\n* (docs): Add discriminated\
        \ union section by @amckinney in https://github.com/fern-api/fern/pull/3763\r\
        \n* improvement: add a flag to allow python to generate discriminated unions\
        \ as undiscriminated unions by @armandobelardo in https://github.com/fern-api/fern/pull/3740\r\
        \n* (feature): Add keywords configuration by @amckinney in https://github.com/fern-api/fern/pull/3769\r\
        \n\r\n\r\n**Full Changelog**: https://github.com/fern-api/fern/compare/0.29.5...0.30.0"
      type: chore
  createdAt: "2024-06-03"
  irVersion: 46
  version: 0.30.0
- changelogEntry:
    - summary: "## What's Changed\r\n* fix: address a number of papercuts in the mock\
        \ server and python unit tests by @armandobelardo in https://github.com/fern-api/fern/pull/3749\r\
        \n* (fix, ts): Simplify OAuth error handling by @amckinney in https://github.com/fern-api/fern/pull/3752\r\
        \n* docs: add java examples by @dcb6 in https://github.com/fern-api/fern/pull/3755\r\
        \n* (feat, python): write out example ids in generated snippets by @dsinghvi\
        \ in https://github.com/fern-api/fern/pull/3750\r\n* docs: remove maxHeight\
        \ prop by @chdeskur in https://github.com/fern-api/fern/pull/3734\r\n* (fix,\
        \ typescript): peer dependencies are always persisted by @dsinghvi in https://github.com/fern-api/fern/pull/3758\r\
        \n* docs: added custom css & js page by @atwooddc in https://github.com/fern-api/fern/pull/3753\r\
        \n* (fix, typescript): example identifiers are added to generated snippets by\
        \ @dsinghvi in https://github.com/fern-api/fern/pull/3759\r\n* improvement,\
        \ python: clean up endpoint functions by centralizing logic by @armandobelardo\
        \ in https://github.com/fern-api/fern/pull/3761\r\n* improvement: add literal\
        \ example type and add id to example by @armandobelardo in https://github.com/fern-api/fern/pull/3756\r\
        \n* improvement: filter out nulls after merging API specs by @armandobelardo\
        \ in https://github.com/fern-api/fern/pull/3710\r\n* (docs): Add discriminated\
        \ union section by @amckinney in https://github.com/fern-api/fern/pull/3763\r\
        \n* improvement: add a flag to allow python to generate discriminated unions\
        \ as undiscriminated unions by @armandobelardo in https://github.com/fern-api/fern/pull/3740\r\
        \n\r\n\r\n**Full Changelog**: https://github.com/fern-api/fern/compare/0.29.5...0.30.0-rc0"
      type: chore
  createdAt: "2024-06-03"
  irVersion: 46
  version: 0.30.0-rc0
- changelogEntry:
    - summary: "**Full Changelog**: https://github.com/fern-api/fern/compare/0.29.5...0.29.6"
      type: chore
  createdAt: "2024-05-31"
  irVersion: 45
  version: 0.29.6
- changelogEntry:
    - summary: "## What's Changed\r\n* (fix, ts): Throw an error upon OAuth refresh\
        \ failure by @amckinney in https://github.com/fern-api/fern/pull/3737\r\n* (fix,\
        \ openapi): Preserve descriptions in anyOf by @amckinney in https://github.com/fern-api/fern/pull/3748\r\
        \n\r\n\r\n**Full Changelog**: https://github.com/fern-api/fern/compare/0.29.4...0.29.5"
      type: chore
  createdAt: "2024-05-31"
  irVersion: 45
  version: 0.29.5
- changelogEntry:
    - summary: "## What's Changed\r\n* (fix, typescript): disable integration test generation\
        \ by @dsinghvi in https://github.com/fern-api/fern/pull/3731\r\n* (fix, typescript):\
        \ generated GitHub workflows do not assume `fern` present by @dsinghvi in https://github.com/fern-api/fern/pull/3732\r\
        \n* fix, python: add type annotations to test vars by @armandobelardo in https://github.com/fern-api/fern/pull/3733\r\
        \n* (feature, typescript): support `extraPeerDependencies` and `extraPeerDependenciesMeta`\
        \ in custom config by @dsinghvi in https://github.com/fern-api/fern/pull/3739\r\
        \n* docs: add note on GFM support by @chdeskur in https://github.com/fern-api/fern/pull/3738\r\
        \n* Bump eslint-plugin-jest from 27.0.4 to 27.9.0 by @dependabot in https://github.com/fern-api/fern/pull/3539\r\
        \n* Bump golang.org/x/tools from 0.20.0 to 0.21.0 in /generators/go by @dependabot\
        \ in https://github.com/fern-api/fern/pull/3538\r\n* (feat, python): support\
        \ optional python deps + extras by @dsinghvi in https://github.com/fern-api/fern/pull/3742\r\
        \n* java, improvement: run seed faster using local mode by @dcb6 in https://github.com/fern-api/fern/pull/3741\r\
        \n* java, fix: generate builders even when types have no fields by @dcb6 in\
        \ https://github.com/fern-api/fern/pull/3744\r\n* (fix, csharp): support `List<OneOf>`\
        \ deserialization by @dsinghvi in https://github.com/fern-api/fern/pull/3745\r\
        \n* (feat, openapi): add support for `x-fern-idempotency-headers` by @dsinghvi\
        \ in https://github.com/fern-api/fern/pull/3746\r\n\r\n## New Contributors\r\
        \n* @chdeskur made their first contribution in https://github.com/fern-api/fern/pull/3738\r\
        \n\r\n**Full Changelog**: https://github.com/fern-api/fern/compare/0.29.3...0.29.4"
      type: chore
  createdAt: "2024-05-31"
  irVersion: 45
  version: 0.29.4
- changelogEntry:
    - summary: "## What's Changed\r\n* (fix): write mock definition by @dsinghvi in\
        \ https://github.com/fern-api/fern/pull/3730\r\n\r\n\r\n**Full Changelog**:\
        \ https://github.com/fern-api/fern/compare/0.29.2...0.29.3"
      type: chore
  createdAt: "2024-05-30"
  irVersion: 45
  version: 0.29.3
- changelogEntry:
    - summary: "## What's Changed\r\n* docs: fix broken links and anchor text by @atwooddc\
        \ in https://github.com/fern-api/fern/pull/3718\r\n* docs: nested tabs auto\
        \ pagination page bug by @atwooddc in https://github.com/fern-api/fern/pull/3717\r\
        \n* (fix, internal): do deploys of fern docs to dev by @dsinghvi in https://github.com/fern-api/fern/pull/3529\r\
        \n* fix, python: flatten optional pagination return types by @armandobelardo\
        \ in https://github.com/fern-api/fern/pull/3721\r\n* java, fix: de-conflict\
        \ undiscriminated unions by @dcb6 in https://github.com/fern-api/fern/pull/3719\r\
        \n* improvement, python: literal fields are now defaulted by @armandobelardo\
        \ in https://github.com/fern-api/fern/pull/3724\r\n* (fix, csharp): enum deserialization\
        \ by @armandobelardo in https://github.com/fern-api/fern/pull/3725\r\n* docs:\
        \ added subtitle documentation on frontmatter page by @atwooddc in https://github.com/fern-api/fern/pull/3723\r\
        \n* docs: added api reference summary by @atwooddc in https://github.com/fern-api/fern/pull/3716\r\
        \n* docs: fixed broken links and updated openapi generator info by @atwooddc\
        \ in https://github.com/fern-api/fern/pull/3700\r\n* (fix, seed): Fix snapshots\
        \ by @dcb6 in https://github.com/fern-api/fern/pull/3726\r\n* (fix, csharp):\
        \ streamline enum + union serde by @dsinghvi in https://github.com/fern-api/fern/pull/3727\r\
        \n* (fix, typescript): remove `node:stream` import to play nicely with webpack\
        \ by @dsinghvi in https://github.com/fern-api/fern/pull/3728\r\n* (fix, ts):\
        \ Support OAuth for SDKs that set neverThrowErrors by @amckinney in https://github.com/fern-api/fern/pull/3729\r\
        \n\r\n\r\n**Full Changelog**: https://github.com/fern-api/fern/compare/0.29.1...0.29.2"
      type: chore
  createdAt: "2024-05-29"
  irVersion: 45
  version: 0.29.2
- changelogEntry:
    - summary: "## What's Changed\r\n* fix, python: do not manually specify custom license\
        \ file by @armandobelardo in https://github.com/fern-api/fern/pull/3697\r\n\
        * build(deps): bump github.com/fern-api/generator-exec-go from 0.0.817 to 0.0.823\
        \ in /generators/go by @dependabot in https://github.com/fern-api/fern/pull/3653\r\
        \n* fix, fastapi: fixes path prefixes and construction by @armandobelardo in\
        \ https://github.com/fern-api/fern/pull/3699\r\n* (docs) Add Building Your Docs\
        \ section by @dannysheridan in https://github.com/fern-api/fern/pull/3698\r\n\
        * docs: individualized title tags by @atwooddc in https://github.com/fern-api/fern/pull/3704\r\
        \n* docs: add img alt attributes by @atwooddc in https://github.com/fern-api/fern/pull/3703\r\
        \n* docs fixed tabs meta description typo by @atwooddc in https://github.com/fern-api/fern/pull/3702\r\
        \n* (docs) Add custom subdomain and subpath instructions by @dannysheridan in\
        \ https://github.com/fern-api/fern/pull/3705\r\n* (fix, docs): add missing dashes\
        \ for \u201C--instance\u201D in CLI docs by @zachkirsch in https://github.com/fern-api/fern/pull/3709\r\
        \n* build(deps): bump github.com/fern-api/generator-exec-go from 0.0.823 to\
        \ 0.0.874 in /generators/go by @dependabot in https://github.com/fern-api/fern/pull/3707\r\
        \n* fix: ruby snippets now respect the full module path of the function call\
        \ by @armandobelardo in https://github.com/fern-api/fern/pull/3706\r\n* (fix,\
        \ csharp): make C# sdk .NET 6 compatible by @dsinghvi in https://github.com/fern-api/fern/pull/3711\r\
        \n* (fix, csharp): generated GitHub workflows use `.NET` 8.x by @dsinghvi in\
        \ https://github.com/fern-api/fern/pull/3712\r\n* fix: fastapi now has all pydantic\
        \ utilities it needs by @armandobelardo in https://github.com/fern-api/fern/pull/3713\r\
        \n* fix, python: add typing lib for dateutils by @armandobelardo in https://github.com/fern-api/fern/pull/3714\r\
        \n* Docs remove redirect links by @atwooddc in https://github.com/fern-api/fern/pull/3701\r\
        \n* (fix): `x-fern-base-path` impacts endpoint paths instead of `api.yml` base\
        \ path by @dsinghvi in https://github.com/fern-api/fern/pull/3720\r\n\r\n\r\n\
        **Full Changelog**: https://github.com/fern-api/fern/compare/0.29.1-rc0...0.29.2"
      type: chore
  createdAt: "2024-05-28"
  irVersion: 45
  version: 0.29.1
- changelogEntry:
    - summary: "## What's Changed\r\n* (feat, csharp): generate `Environments.cs` and\
        \ populate default `BaseURL` by @dsinghvi in https://github.com/fern-api/fern/pull/3677\r\
        \n* (fix, csharp): package in LICENSE in `.csproj` by @dsinghvi in https://github.com/fern-api/fern/pull/3678\r\
        \n* (fix, python): re-add python unit tests by @armandobelardo in https://github.com/fern-api/fern/pull/3609\r\
        \n* (chore, python): fix typo in generated comments by @armandobelardo in https://github.com/fern-api/fern/pull/3680\r\
        \n* fix, python: do not run `fern test` in CI yet by @armandobelardo in https://github.com/fern-api/fern/pull/3683\r\
        \n* docs changed trivial anchor text by @atwooddc in https://github.com/fern-api/fern/pull/3687\r\
        \n* docs: unbolded sections for seo by @atwooddc in https://github.com/fern-api/fern/pull/3686\r\
        \n* docs: api definition docs and mdx descriptions for seo by @atwooddc in https://github.com/fern-api/fern/pull/3685\r\
        \n* (fix, csharp): scan `EnumMember` annotations when serializing to string\
        \ by @dsinghvi in https://github.com/fern-api/fern/pull/3688\r\n* fix, python:\
        \ request bodies respect literals again by @armandobelardo in https://github.com/fern-api/fern/pull/3689\r\
        \n* (fix, python): support  endpoint method names by @dsinghvi in https://github.com/fern-api/fern/pull/3690\r\
        \n* (fix, csharp): inlined requests that are 1:1 with HTTP bodies now have JSON\
        \ annotations by @dsinghvi in https://github.com/fern-api/fern/pull/3691\r\n\
        * docs cli UI changed to Accordion Group by @atwooddc in https://github.com/fern-api/fern/pull/3681\r\
        \n* docs: fixing broken links by @atwooddc in https://github.com/fern-api/fern/pull/3667\r\
        \n* Update extensions.mdx by @dannysheridan in https://github.com/fern-api/fern/pull/3658\r\
        \n* feat: markdown-in-markdown - load markdown from another markdown file. by\
        \ @abvthecity in https://github.com/fern-api/fern/pull/3693\r\n* java: oauth\
        \ improvements including token refresh by @dcb6 in https://github.com/fern-api/fern/pull/3682\r\
        \n* (feat, typescript): accept abort signals as request options by @dsinghvi\
        \ in https://github.com/fern-api/fern/pull/3694\r\n* (fix, typescript): pass\
        \ abort signal to SSE/JSON streams by @dsinghvi in https://github.com/fern-api/fern/pull/3695\r\
        \n* (feat, express): pass `next` into express handlers by @dsinghvi in https://github.com/fern-api/fern/pull/3696\r\
        \n\r\n\r\n**Full Changelog**: https://github.com/fern-api/fern/compare/0.29.0...0.29.1-rc0"
      type: chore
  createdAt: "2024-05-24"
  irVersion: 45
  version: 0.29.1-rc0
- changelogEntry:
    - summary: "## What's Changed\r\n* (fix, python): fix naming conflicts with inlined\
        \ body parameters by @armandobelardo in https://github.com/fern-api/fern/pull/3673\r\
        \n* (fix, python): correct snippets for optional referenced requests when\u2026\
        \ by @armandobelardo in https://github.com/fern-api/fern/pull/3676\r\n* fix,\
        \ java: make java compatible with java 8 by @dcb6 in https://github.com/fern-api/fern/pull/3671\r\
        \n* (fix, python): use safe names wherever there's no string concat by @armandobelardo\
        \ in https://github.com/fern-api/fern/pull/3674\r\n* (feature, openapi): Map\
        \ additionalProperties to extra-properties by @amckinney in https://github.com/fern-api/fern/pull/3675\r\
        \n\r\n\r\n**Full Changelog**: https://github.com/fern-api/fern/compare/0.28.0...0.29.0"
      type: chore
  createdAt: "2024-05-22"
  irVersion: 45
  version: 0.29.0
- changelogEntry:
    - summary: "## What's Changed\r\n* (feature): Add support for default values and\
        \ validation rules by @amckinney in https://github.com/fern-api/fern/pull/3640\r\
        \n* improvement: add in config to enrich pypi metadata by @armandobelardo in\
        \ https://github.com/fern-api/fern/pull/3660\r\n* (fix, csharp): `.csproj` generation\
        \ includes license, version, and github url by @dsinghvi in https://github.com/fern-api/fern/pull/3659\r\
        \n* feat: allow users to configure pypi details by @armandobelardo in https://github.com/fern-api/fern/pull/3662\r\
        \n* (fix, python): include project URLs in generated pyproject toml by @armandobelardo\
        \ in https://github.com/fern-api/fern/pull/3663\r\n* (fix, python): change author\
        \ format and fix query encoder by @armandobelardo in https://github.com/fern-api/fern/pull/3664\r\
        \n* chore: update docs on using overrides.yml by @armandobelardo in https://github.com/fern-api/fern/pull/3666\r\
        \n* (feature, ts): Add inlineFileProperties configuration by @amckinney in https://github.com/fern-api/fern/pull/3661\r\
        \n* (chore, readme): add csharp sdk generator by @dannysheridan in https://github.com/fern-api/fern/pull/3665\r\
        \n* docs fixed typos by @atwooddc in https://github.com/fern-api/fern/pull/3668\r\
        \n* (feature, go): Expose extra response properties by @amckinney in https://github.com/fern-api/fern/pull/3669\r\
        \n* (feature): Add SAML and SSO to common initialisms by @amckinney in https://github.com/fern-api/fern/pull/3670\r\
        \n\r\n\r\n**Full Changelog**: https://github.com/fern-api/fern/compare/0.27.0...0.28.0"
      type: chore
  createdAt: "2024-05-21"
  irVersion: 45
  version: 0.28.0
- changelogEntry:
    - summary: "## What's Changed\r\n* (feature): Add support for default values and\
        \ validation rules by @amckinney in https://github.com/fern-api/fern/pull/3640\r\
        \n* improvement: add in config to enrich pypi metadata by @armandobelardo in\
        \ https://github.com/fern-api/fern/pull/3660\r\n* (fix, csharp): `.csproj` generation\
        \ includes license, version, and github url by @dsinghvi in https://github.com/fern-api/fern/pull/3659\r\
        \n\r\n\r\n**Full Changelog**: https://github.com/fern-api/fern/compare/0.27.0...0.27.1-rc0"
      type: chore
  createdAt: "2024-05-21"
  irVersion: 45
  version: 0.27.1-rc0
- changelogEntry:
    - summary: "## What's Changed\r\n- (feature): support local preview of docs via\
        \ `fern docs dev`\r\n\r\n\r\n**Full Changelog**: https://github.com/fern-api/fern/compare/0.26.11...0.27.0"
      type: chore
  createdAt: "2024-05-20"
  irVersion: 45
  version: 0.27.0
- changelogEntry:
    - summary: "## What's Changed\r\n* (feat, docs): document local previews by @dsinghvi\
        \ in https://github.com/fern-api/fern/pull/3649\r\n* chore: add identifier override\
        \ to further specify snippets by @armandobelardo in https://github.com/fern-api/fern/pull/3642\r\
        \n* fixed broken internal links on docs site by @atwooddc in https://github.com/fern-api/fern/pull/3656\r\
        \n* chore: add v1 websocket events in local docs preview by @abvthecity in https://github.com/fern-api/fern/pull/3655\r\
        \n* fix, python: deconflict parameter names when inlining request parameters\
        \ by @armandobelardo in https://github.com/fern-api/fern/pull/3650\r\n* (fix):\
        \ support running docs dev server on a port by @dsinghvi in https://github.com/fern-api/fern/pull/3657\r\
        \n\r\n## New Contributors\r\n* @atwooddc made their first contribution in https://github.com/fern-api/fern/pull/3656\r\
        \n\r\n**Full Changelog**: https://github.com/fern-api/fern/compare/0.26.10...0.26.11"
      type: chore
  createdAt: "2024-05-20"
  irVersion: 45
  version: 0.26.11
- changelogEntry:
    - summary: "## What's Changed\r\n* (fix): `fern docs preview` -> `fern docs dev`\
        \ by @dsinghvi in https://github.com/fern-api/fern/pull/3647\r\n* (fix): docs\
        \ preview server is fault tolerant to invalid `docs.yml` files by @dsinghvi\
        \ in https://github.com/fern-api/fern/pull/3648\r\n\r\n\r\n**Full Changelog**:\
        \ https://github.com/fern-api/fern/compare/0.26.10-rc2...0.26.10"
      type: chore
  createdAt: "2024-05-19"
  irVersion: 45
  version: 0.26.10
- changelogEntry:
    - summary: "## What's Changed\r\n* (fix): improve local preview responsiveness by\
        \ @dsinghvi in https://github.com/fern-api/fern/pull/3646\r\n\r\n\r\n**Full\
        \ Changelog**: https://github.com/fern-api/fern/compare/0.26.10-rc1...0.26.10-rc2"
      type: chore
  createdAt: "2024-05-19"
  irVersion: 45
  version: 0.26.10-rc2
- changelogEntry:
    - summary: "## What's Changed\r\n* chore: document auto-pagination configuration\
        \ by @armandobelardo in https://github.com/fern-api/fern/pull/3644\r\n* Tidy\
        \ up python generator docs by @fabubaker in https://github.com/fern-api/fern/pull/3645\r\
        \n* (feat, local preview): setup dynamic local preview by @dsinghvi in https://github.com/fern-api/fern/pull/3634\r\
        \n* refactor: share common logic between publishDocs and previewDocs by @abvthecity\
        \ in https://github.com/fern-api/fern/pull/3639\r\n\r\n## New Contributors\r\
        \n* @fabubaker made their first contribution in https://github.com/fern-api/fern/pull/3645\r\
        \n\r\n**Full Changelog**: https://github.com/fern-api/fern/compare/0.26.10-rc0...0.26.10-rc1"
      type: chore
  createdAt: "2024-05-19"
  irVersion: 45
  version: 0.26.10-rc1
- changelogEntry:
    - summary: "## What's Changed\r\n* chore: clean up some nuget references by @armandobelardo\
        \ in https://github.com/fern-api/fern/pull/3627\r\n* (fix, ts): OAuth provides\
        \ an optional token by @amckinney in https://github.com/fern-api/fern/pull/3633\r\
        \n* improvement, java: stop generating extra semicolon by @dcb6 in https://github.com/fern-api/fern/pull/3631\r\
        \n* chore, python: improve snippets for streaming by @armandobelardo in https://github.com/fern-api/fern/pull/3630\r\
        \n* improvement: python now respects deep object query parameters by @armandobelardo\
        \ in https://github.com/fern-api/fern/pull/3629\r\n* fix: fern cli now appropriately\
        \ awaits docker pull by @armandobelardo in https://github.com/fern-api/fern/pull/3636\r\
        \n* (docs, improvement): add guide on how to publish public sdks by @dsinghvi\
        \ in https://github.com/fern-api/fern/pull/3638\r\n* (feat): Add default values,\
        \ validation rules, and big integer to primitives by @dsinghvi in https://github.com/fern-api/fern/pull/3625\r\
        \n* feat: add seo and metadata configuration in docs.yml by @abvthecity in https://github.com/fern-api/fern/pull/3635\r\
        \n* Update welcome.mdx by @dannysheridan in https://github.com/fern-api/fern/pull/3637\r\
        \n* fix formatting of our own java code by @dcb6 in https://github.com/fern-api/fern/pull/3641\r\
        \n\r\n\r\n**Full Changelog**: https://github.com/fern-api/fern/compare/0.26.9...0.26.10-rc0"
      type: chore
  createdAt: "2024-05-17"
  irVersion: 45
  version: 0.26.10-rc0
- changelogEntry:
    - summary: "## What's Changed\r\n* (fix, ts): Client credentials are optional with\
        \ env vars by @amckinney in https://github.com/fern-api/fern/pull/3617\r\n*\
        \ fix: upload images in changelogs by @abvthecity in https://github.com/fern-api/fern/pull/3623\r\
        \n* fix: batch image and file upload by @abvthecity in https://github.com/fern-api/fern/pull/3624\r\
        \n* chore: add nuget config for csharp sdks by @armandobelardo in https://github.com/fern-api/fern/pull/3621\r\
        \n* (feat): add java oauth generation by @dcb6 in https://github.com/fern-api/fern/pull/3614\r\
        \n* (fix): generate unknown examples as primitive by @dsinghvi in https://github.com/fern-api/fern/pull/3626\r\
        \n\r\n\r\n**Full Changelog**: https://github.com/fern-api/fern/compare/0.26.8...0.26.9"
      type: chore
  createdAt: "2024-05-15"
  irVersion: 44
  version: 0.26.9
- changelogEntry:
    - summary: Release 0.26.9-rc2
      type: chore
  createdAt: "2024-05-15"
  irVersion: 44
  version: 0.26.9-rc2
- changelogEntry:
    - summary: "## What's Changed\r\n* fix: batch image and file upload by @abvthecity\
        \ in https://github.com/fern-api/fern/pull/3624\r\n\r\n\r\n**Full Changelog**:\
        \ https://github.com/fern-api/fern/compare/0.26.9-rc0...0.26.9-rc1"
      type: chore
  createdAt: "2024-05-15"
  irVersion: 44
  version: 0.26.9-rc1
- changelogEntry:
    - summary: "## What's Changed\r\n* (fix, ts): Client credentials are optional with\
        \ env vars by @amckinney in https://github.com/fern-api/fern/pull/3617\r\n*\
        \ fix: upload images in changelogs by @abvthecity in https://github.com/fern-api/fern/pull/3623\r\
        \n\r\n\r\n**Full Changelog**: https://github.com/fern-api/fern/compare/0.26.8...0.26.9\r\
        \n"
      type: chore
  createdAt: "2024-05-15"
  irVersion: 44
  version: 0.26.9-rc0
- changelogEntry:
    - summary: "## What's Changed\r\n* (fix, openapi): Fix nameOverride resolution by\
        \ @amckinney in https://github.com/fern-api/fern/pull/3622\r\n* (docs): Add\
        \ OAuth SDK docs by @amckinney in https://github.com/fern-api/fern/pull/3615\r\
        \n\r\n\r\n**Full Changelog**: https://github.com/fern-api/fern/compare/0.26.7...0.26.8"
      type: chore
  createdAt: "2024-05-14"
  irVersion: 44
  version: 0.26.8
- changelogEntry:
    - summary: "## What's Changed\r\n* [WIP] Upgrade Java Generator to IR 42 by @dcb6\
        \ in https://github.com/fern-api/fern/pull/3608\r\n* (improvement, fern): Add\
        \ better error for invalid generators.yml by @amckinney in https://github.com/fern-api/fern/pull/3521\r\
        \n* fix: fern-aware pydantic models now effectively 'exclude_optional' in\u2026\
        \ by @armandobelardo in https://github.com/fern-api/fern/pull/3618\r\n* feat:\
        \ introduce pagination to python by @armandobelardo in https://github.com/fern-api/fern/pull/3604\r\
        \n* (fix, ir): Fix undiscriminated union examples by @amckinney in https://github.com/fern-api/fern/pull/3619\r\
        \n\r\n\r\n**Full Changelog**: https://github.com/fern-api/fern/compare/0.26.6...0.26.7"
      type: chore
  createdAt: "2024-05-14"
  irVersion: 44
  version: 0.26.7
- changelogEntry:
    - summary: "## What's Changed\r\n* (fix, openapi): Consolidate enums into discriminants\
        \ by @amckinney in https://github.com/fern-api/fern/pull/3607\r\n* (feature,\
        \ ts): Support oauth client credentials flow by @amckinney in https://github.com/fern-api/fern/pull/3578\r\
        \n* (fix, openapi): OpenAPI importer now parses list examples that are specific\
        \ to a field by @dsinghvi in https://github.com/fern-api/fern/pull/3613\r\n\r\
        \n\r\n**Full Changelog**: https://github.com/fern-api/fern/compare/0.26.5...0.26.6"
      type: chore
  createdAt: "2024-05-14"
  irVersion: 44
  version: 0.26.6
- changelogEntry:
    - summary:
        "## What's Changed\r\n* (fix): eslint passes by @dsinghvi in https://github.com/fern-api/fern/pull/3603\r\
        \n* (fix, typescript): ensure formdata utils work cross-runtime by @armandobelardo\
        \ in https://github.com/fern-api/fern/pull/3601\r\n* (improvement, yaml): Update\
        \ default OAuth configuration by @amckinney in https://github.com/fern-api/fern/pull/3573\r\
        \n* (feature): support `skipResponseValidation` in express handlers by @dsinghvi\
        \ in https://github.com/fern-api/fern/pull/3611\r\n* (fix, changelog): relativize\
        \ changelog paths, and properly handle in tabbed docs by @abvthecity in https://github.com/fern-api/fern/pull/3610\r\
        \n\r\n\r\n**Full Changelog**: https://github.com/fern-api/fern/compare/0.26.4...0.26.5"
      type: chore
  createdAt: "2024-05-13"
  irVersion: 44
  version: 0.26.5
- changelogEntry:
    - summary: "## What's Changed\r\n* (docs) Add intro section by @dannysheridan in\
        \ https://github.com/fern-api/fern/pull/3547\r\n* (chore, fastapi, ruby sdk)\
        \ release versions by @dannysheridan in https://github.com/fern-api/fern/pull/3587\r\
        \n* (chore, pydantic): Release 0.9.0 by @dannysheridan in https://github.com/fern-api/fern/pull/3586\r\
        \n* (document) reusable code snippets by @dannysheridan in https://github.com/fern-api/fern/pull/3524\r\
        \n* remove page that does not exist from docs by @armandobelardo in https://github.com/fern-api/fern/pull/3589\r\
        \n* improvement: add  `extra_dev_dependencies` to python generator by @armandobelardo\
        \ in https://github.com/fern-api/fern/pull/3585\r\n* feat: support Stream and\
        \ SSE in ExampleResponseSchema by @abvthecity in https://github.com/fern-api/fern/pull/3577\r\
        \n* improvement: also run fetch latest version on `fern init` by @armandobelardo\
        \ in https://github.com/fern-api/fern/pull/3588\r\n* improvement: allow a break\
        \ the glass override of the min-python version by @armandobelardo in https://github.com/fern-api/fern/pull/3591\r\
        \n* feat: allow overriding api reference slug in docs by @abvthecity in https://github.com/fern-api/fern/pull/3575\r\
        \n* break: release python 2.x by @armandobelardo in https://github.com/fern-api/fern/pull/3590\r\
        \n* fix: treat multipart form as form by @abvthecity in https://github.com/fern-api/fern/pull/3553\r\
        \n* (feat, csharp): several fixes including arbitrary nested subpackage clients\
        \ by @dsinghvi in https://github.com/fern-api/fern/pull/3593\r\n* (fix, csharp):\
        \ support sending inlined requests that are entirely bodies by @dsinghvi in\
        \ https://github.com/fern-api/fern/pull/3594\r\n* chore: document naming and\
        \ env overrides for basic and bearer auth in\u2026 by @armandobelardo in https://github.com/fern-api/fern/pull/3596\r\
        \n* feat: streaming and sse examples by @abvthecity in https://github.com/fern-api/fern/pull/3592\r\
        \n* fix issue#3566 by @last-developer in https://github.com/fern-api/fern/pull/3597\r\
        \n* (fix, docs) webhook indentation by @dannysheridan in https://github.com/fern-api/fern/pull/3600\r\
        \n* (fix):`ir.json` are not out of date for seed by @dsinghvi in https://github.com/fern-api/fern/pull/3598\r\
        \n* (fix): `fern add` with a new `--group` works by @dsinghvi in https://github.com/fern-api/fern/pull/3602\r\
        \n\r\n## New Contributors\r\n* @last-developer made their first contribution\
        \ in https://github.com/fern-api/fern/pull/3597\r\n\r\n**Full Changelog**: https://github.com/fern-api/fern/compare/0.26.3...0.26.4"
      type: chore
  createdAt: "2024-05-13"
  irVersion: 44
  version: 0.26.4
- changelogEntry:
    - summary: "## What's Changed\r\n* fix: upgrade gen version now pulls image correctly\
        \ by @armandobelardo in https://github.com/fern-api/fern/pull/3584\r\n\r\n\r\
        \n**Full Changelog**: https://github.com/fern-api/fern/compare/0.26.2...0.26.3"
      type: chore
  createdAt: "2024-05-09"
  irVersion: 43
  version: 0.26.3
- changelogEntry:
    - summary: "## What's Changed\r\n* feat, cli: add `fern generator upgrade` command\
        \ by @armandobelardo in https://github.com/fern-api/fern/pull/3535\r\n* (fix,\
        \ internal): typescript generators depend on latest ir by @dsinghvi in https://github.com/fern-api/fern/pull/3583\r\
        \n\r\n\r\n**Full Changelog**: https://github.com/fern-api/fern/compare/0.26.1...0.26.2"
      type: chore
  createdAt: "2024-05-09"
  irVersion: 43
  version: 0.26.2
- changelogEntry:
    - summary: "## What's Changed\r\n* (feat, docs): send status code to fdr by @dsinghvi\
        \ in https://github.com/fern-api/fern/pull/3582\r\n\r\n\r\n**Full Changelog**:\
        \ https://github.com/fern-api/fern/compare/0.26.0...0.26.1"
      type: chore
  createdAt: "2024-05-09"
  irVersion: 43
  version: 0.26.1
- changelogEntry:
    - summary: "## What's Changed\r\n* (feat, definition): support response status codes\
        \ by @dsinghvi in https://github.com/fern-api/fern/pull/3580\r\n\r\n\r\n**Full\
        \ Changelog**: https://github.com/fern-api/fern/compare/0.25.0...0.26.0"
      type: chore
  createdAt: "2024-05-09"
  irVersion: 43
  version: 0.26.0
- changelogEntry:
    - summary: "## What's Changed\r\n* feat: add origin and ability to update API spec\
        \ via CLI by @armandobelardo in https://github.com/fern-api/fern/pull/3533\r\
        \n* internal: add in tags and labels for docker images for use in upgrade\u2026\
        \ by @armandobelardo in https://github.com/fern-api/fern/pull/3542\r\n* Bump\
        \ @fern-api/fdr-sdk from 0.82.1-32d571a0d to 0.82.1-6020e1266 by @dependabot\
        \ in https://github.com/fern-api/fern/pull/3540\r\n* (improvement, express):\
        \ Remove unnecessary console.error by @amckinney in https://github.com/fern-api/fern/pull/3541\r\
        \n* fix: update docker cli usage for ts sdks by @armandobelardo in https://github.com/fern-api/fern/pull/3544\r\
        \n* (feat, cli): introduce error examples in the fern definition by @dsinghvi\
        \ in https://github.com/fern-api/fern/pull/3546\r\n* (feat, ir): add example\
        \ errors to ir and fdr by @dsinghvi in https://github.com/fern-api/fern/pull/3548\r\
        \n* (feature, ts): Support upload endpoints with file arrays by @amckinney in\
        \ https://github.com/fern-api/fern/pull/3543\r\n* (fix): ete tests are green\
        \ by @dsinghvi in https://github.com/fern-api/fern/pull/3550\r\n* (fix): openapi\
        \ ir to fern carries through error examples by @dsinghvi in https://github.com/fern-api/fern/pull/3551\r\
        \n* (fix): pass in example.value to error converter by @dsinghvi in https://github.com/fern-api/fern/pull/3554\r\
        \n* (fix, openapi): Recursively visit nested anyOf schemas by @amckinney in\
        \ https://github.com/fern-api/fern/pull/3536\r\n* (express): Release 0.12.0-rc2\
        \ by @amckinney in https://github.com/fern-api/fern/pull/3555\r\n* fix, java:\
        \ do not require non-auth headers if auth is mandatory by @armandobelardo in\
        \ https://github.com/fern-api/fern/pull/3549\r\n* (fix): add `node-gyp` to make\
        \ yarn installs faster by @dsinghvi in https://github.com/fern-api/fern/pull/3552\r\
        \n* Revert \"(fix): add `node-gyp` to make yarn installs faster\" by @dsinghvi\
        \ in https://github.com/fern-api/fern/pull/3558\r\n* (fix): OpenAPI converter\
        \ only adds unique error examples by @dsinghvi in https://github.com/fern-api/fern/pull/3556\r\
        \n* (fix, go): Disable url tags for in-lined body properties by @amckinney in\
        \ https://github.com/fern-api/fern/pull/3557\r\n* (feat, express): add `skipRequestValidation`\
        \ configuration to the express generator by @dsinghvi in https://github.com/fern-api/fern/pull/3560\r\
        \n* (fix) [wip] java empty response body instead of null by @dcb6 in https://github.com/fern-api/fern/pull/3545\r\
        \n* Document new `background` prop for `Frame` component by @KenzoBenzo in https://github.com/fern-api/fern/pull/3559\r\
        \n* (improvement, ir): Improve OAuth IR customizability by @amckinney in https://github.com/fern-api/fern/pull/3563\r\
        \n* (docs) consolidate code snippets and code block markdown pages by @abvthecity\
        \ in https://github.com/fern-api/fern/pull/3562\r\n* fix: deduplicate image\
        \ filepaths to upload by @abvthecity in https://github.com/fern-api/fern/pull/3564\r\
        \n* (fix, internal): seed exits when docker fails to build by @dsinghvi in https://github.com/fern-api/fern/pull/3568\r\
        \n* (internal, fix): rewrite inputs and run seed on ir changes by @dsinghvi\
        \ in https://github.com/fern-api/fern/pull/3569\r\n* fix: do not add header\
        \ to java map unless not null by @armandobelardo in https://github.com/fern-api/fern/pull/3567\r\
        \n* (fix, docs): improve docs on augmenting generators with customization by\
        \ @dsinghvi in https://github.com/fern-api/fern/pull/3570\r\n* docs: sidebar\
        \ icons by @abvthecity in https://github.com/fern-api/fern/pull/3574\r\n* fix:\
        \ perform the correct null check on headers by @armandobelardo in https://github.com/fern-api/fern/pull/3571\r\
        \n* fix, ir: fall back to the generated name when creating schemas if the\u2026\
        \ by @armandobelardo in https://github.com/fern-api/fern/pull/3572\r\n\r\n##\
        \ New Contributors\r\n* @dcb6 made their first contribution in https://github.com/fern-api/fern/pull/3545\r\
        \n* @KenzoBenzo made their first contribution in https://github.com/fern-api/fern/pull/3559\r\
        \n\r\n**Full Changelog**: https://github.com/fern-api/fern/compare/0.24.0...0.25.0"
      type: chore
  createdAt: "2024-05-08"
  irVersion: 42
  version: 0.25.0
- changelogEntry:
    - summary: "## What's Changed\r\n* (express): Release 0.12.0-rc2 by @amckinney in\
        \ https://github.com/fern-api/fern/pull/3555\r\n* fix, java: do not require\
        \ non-auth headers if auth is mandatory by @armandobelardo in https://github.com/fern-api/fern/pull/3549\r\
        \n* (fix): OpenAPI converter only adds unique error examples by @dsinghvi in\
        \ https://github.com/fern-api/fern/pull/3556\r\n\r\n\r\n**Full Changelog**:\
        \ https://github.com/fern-api/fern/compare/0.25.0-rc2...0.25.0-rc3"
      type: chore
  createdAt: "2024-05-07"
  irVersion: 41
  version: 0.25.0-rc3
- changelogEntry:
    - summary: "## What's Changed\r\n* feat: add origin and ability to update API spec\
        \ via CLI by @armandobelardo in https://github.com/fern-api/fern/pull/3533\r\
        \n* internal: add in tags and labels for docker images for use in upgrade\u2026\
        \ by @armandobelardo in https://github.com/fern-api/fern/pull/3542\r\n* Bump\
        \ @fern-api/fdr-sdk from 0.82.1-32d571a0d to 0.82.1-6020e1266 by @dependabot\
        \ in https://github.com/fern-api/fern/pull/3540\r\n* (improvement, express):\
        \ Remove unnecessary console.error by @amckinney in https://github.com/fern-api/fern/pull/3541\r\
        \n* fix: update docker cli usage for ts sdks by @armandobelardo in https://github.com/fern-api/fern/pull/3544\r\
        \n* (feat, cli): introduce error examples in the fern definition by @dsinghvi\
        \ in https://github.com/fern-api/fern/pull/3546\r\n* (feat, ir): add example\
        \ errors to ir and fdr by @dsinghvi in https://github.com/fern-api/fern/pull/3548\r\
        \n* (feature, ts): Support upload endpoints with file arrays by @amckinney in\
        \ https://github.com/fern-api/fern/pull/3543\r\n* (fix): ete tests are green\
        \ by @dsinghvi in https://github.com/fern-api/fern/pull/3550\r\n* (fix): openapi\
        \ ir to fern carries through error examples by @dsinghvi in https://github.com/fern-api/fern/pull/3551\r\
        \n* (fix): pass in example.value to error converter by @dsinghvi in https://github.com/fern-api/fern/pull/3554\r\
        \n* (fix, openapi): Recursively visit nested anyOf schemas by @amckinney in\
        \ https://github.com/fern-api/fern/pull/3536\r\n\r\n\r\n**Full Changelog**:\
        \ https://github.com/fern-api/fern/compare/0.24.0...0.25.0-rc2"
      type: chore
  createdAt: "2024-05-07"
  irVersion: 41
  version: 0.25.0-rc2
- changelogEntry:
    - summary: "## What's Changed\r\n* feat: add origin and ability to update API spec\
        \ via CLI by @armandobelardo in https://github.com/fern-api/fern/pull/3533\r\
        \n* internal: add in tags and labels for docker images for use in upgrade\u2026\
        \ by @armandobelardo in https://github.com/fern-api/fern/pull/3542\r\n* Bump\
        \ @fern-api/fdr-sdk from 0.82.1-32d571a0d to 0.82.1-6020e1266 by @dependabot\
        \ in https://github.com/fern-api/fern/pull/3540\r\n* (improvement, express):\
        \ Remove unnecessary console.error by @amckinney in https://github.com/fern-api/fern/pull/3541\r\
        \n* fix: update docker cli usage for ts sdks by @armandobelardo in https://github.com/fern-api/fern/pull/3544\r\
        \n* (feat, cli): introduce error examples in the fern definition by @dsinghvi\
        \ in https://github.com/fern-api/fern/pull/3546\r\n* (feat, ir): add example\
        \ errors to ir and fdr by @dsinghvi in https://github.com/fern-api/fern/pull/3548\r\
        \n* (feature, ts): Support upload endpoints with file arrays by @amckinney in\
        \ https://github.com/fern-api/fern/pull/3543\r\n* (fix): ete tests are green\
        \ by @dsinghvi in https://github.com/fern-api/fern/pull/3550\r\n* (fix): openapi\
        \ ir to fern carries through error examples by @dsinghvi in https://github.com/fern-api/fern/pull/3551\r\
        \n* (fix): pass in example.value to error converter by @dsinghvi in https://github.com/fern-api/fern/pull/3554\r\
        \n\r\n\r\n**Full Changelog**: https://github.com/fern-api/fern/compare/0.24.0...0.25.0-rc1"
      type: chore
  createdAt: "2024-05-07"
  irVersion: 41
  version: 0.25.0-rc1
- changelogEntry:
    - summary: "## What's Changed\r\n* feat: add origin and ability to update API spec\
        \ via CLI by @armandobelardo in https://github.com/fern-api/fern/pull/3533\r\
        \n* internal: add in tags and labels for docker images for use in upgrade\u2026\
        \ by @armandobelardo in https://github.com/fern-api/fern/pull/3542\r\n* Bump\
        \ @fern-api/fdr-sdk from 0.82.1-32d571a0d to 0.82.1-6020e1266 by @dependabot\
        \ in https://github.com/fern-api/fern/pull/3540\r\n* (improvement, express):\
        \ Remove unnecessary console.error by @amckinney in https://github.com/fern-api/fern/pull/3541\r\
        \n* fix: update docker cli usage for ts sdks by @armandobelardo in https://github.com/fern-api/fern/pull/3544\r\
        \n* (feat, cli): introduce error examples in the fern definition by @dsinghvi\
        \ in https://github.com/fern-api/fern/pull/3546\r\n* (feat, ir): add example\
        \ errors to ir and fdr by @dsinghvi in https://github.com/fern-api/fern/pull/3548\r\
        \n* (feature, ts): Support upload endpoints with file arrays by @amckinney in\
        \ https://github.com/fern-api/fern/pull/3543\r\n* (fix): ete tests are green\
        \ by @dsinghvi in https://github.com/fern-api/fern/pull/3550\r\n* (fix): openapi\
        \ ir to fern carries through error examples by @dsinghvi in https://github.com/fern-api/fern/pull/3551\r\
        \n\r\n\r\n**Full Changelog**: https://github.com/fern-api/fern/compare/0.24.0...0.25.0-rc0"
      type: chore
  createdAt: "2024-05-07"
  irVersion: 41
  version: 0.25.0-rc0
- changelogEntry:
    - summary: "## What's Changed\r\n* (fix): remove `api.yml` not found error when\
        \ the openapi folder is present by @dsinghvi in https://github.com/fern-api/fern/pull/3519\r\
        \n* add example snippet syntax by @abvthecity in https://github.com/fern-api/fern/pull/3523\r\
        \n* (fix, internal):  fix preview docs and move props to left side in docs by\
        \ @dsinghvi in https://github.com/fern-api/fern/pull/3525\r\n* fix, python:\
        \ check for nulls before dereferencing in unchecked base m\u2026 by @armandobelardo\
        \ in https://github.com/fern-api/fern/pull/3528\r\n* (feature, openapi): Add\
        \ x-fern-base-path extension by @amckinney in https://github.com/fern-api/fern/pull/3530\r\
        \n\r\n\r\n**Full Changelog**: https://github.com/fern-api/fern/compare/0.23.7...0.24.0"
      type: chore
  createdAt: "2024-05-06"
  irVersion: 40
  version: 0.24.0
- changelogEntry:
    - summary: "## What's Changed\r\n* fix: The vanilla pydantic base model now respects\
        \ the by @armandobelardo in https://github.com/fern-api/fern/pull/3504\r\n*\
        \ (fix): support parsing path parameters in asyncapi v2 by @dsinghvi in https://github.com/fern-api/fern/pull/3505\r\
        \n* (internal, test): Stop testing IR generation snapshots by @dsinghvi in https://github.com/fern-api/fern/pull/3508\r\
        \n* fix, python: pipe through the whole kit and caboodle for inlined unions\
        \ by @armandobelardo in https://github.com/fern-api/fern/pull/3507\r\n* fix,\
        \ python: the SDK generator now generates discriminated unions correctly by\
        \ @armandobelardo in https://github.com/fern-api/fern/pull/3509\r\n* internal:\
        \ release python generator RC by @armandobelardo in https://github.com/fern-api/fern/pull/3510\r\
        \n* fix, ts, python: snippet template paper cuts by @armandobelardo in https://github.com/fern-api/fern/pull/3511\r\
        \n* (fix, ts): Prefer user-provided examples by @amckinney in https://github.com/fern-api/fern/pull/3496\r\
        \n* (fix, ts): Add URL encoding to path parameters by @amckinney in https://github.com/fern-api/fern/pull/3494\r\
        \n* (docs) aside component by @dannysheridan in https://github.com/fern-api/fern/pull/3512\r\
        \n* internal: update public api docs by @armandobelardo in https://github.com/fern-api/fern/pull/3513\r\
        \n* (feature, ts): Add JSDoc docs to client methods by @amckinney in https://github.com/fern-api/fern/pull/3515\r\
        \n* improvement: add in sync templates for python (in addition to async) by\
        \ @armandobelardo in https://github.com/fern-api/fern/pull/3516\r\n* (chore,\
        \ python): Ignore core_utilities in mypy by @amckinney in https://github.com/fern-api/fern/pull/3517\r\
        \n* (feature): expose `x-fern-property-name` extension by @dsinghvi in https://github.com/fern-api/fern/pull/3518\r\
        \n\r\n\r\n**Full Changelog**: https://github.com/fern-api/fern/compare/0.23.6...0.23.7"
      type: chore
  createdAt: "2024-05-02"
  irVersion: 40
  version: 0.23.7
- changelogEntry:
    - summary: "## What's Changed\r\n* docs: Add services to entities with `availability`\
        \ by @jackfischer in https://github.com/fern-api/fern/pull/3500\r\n* fix typo\
        \ in docs by @rnz269 in https://github.com/fern-api/fern/pull/3502\r\n* fix:\
        \ filter allOf schemas to look for objects instead of malformed bl\u2026 by\
        \ @armandobelardo in https://github.com/fern-api/fern/pull/3503\r\n\r\n## New\
        \ Contributors\r\n* @rnz269 made their first contribution in https://github.com/fern-api/fern/pull/3502\r\
        \n\r\n**Full Changelog**: https://github.com/fern-api/fern/compare/0.23.5...0.23.6"
      type: chore
  createdAt: "2024-05-01"
  irVersion: 40
  version: 0.23.6
- changelogEntry:
    - summary: "## What's Changed\r\n* (fix): literal descriptions from OpenAPI by @dsinghvi\
        \ in https://github.com/fern-api/fern/pull/3501\r\n\r\n\r\n**Full Changelog**:\
        \ https://github.com/fern-api/fern/compare/0.23.4...0.23.5"
      type: chore
  createdAt: "2024-05-01"
  irVersion: 40
  version: 0.23.5
- changelogEntry:
    - summary: "## What's Changed\r\n* improvements, python: update docstrings to match\
        \ numpydoc convention by @armandobelardo in https://github.com/fern-api/fern/pull/3487\r\
        \n* feat, python: introduce flag to inline request params in function sig\u2026\
        \ by @armandobelardo in https://github.com/fern-api/fern/pull/3491\r\n* (fix,\
        \ go): Add URL encoding to path parameters by @amckinney in https://github.com/fern-api/fern/pull/3488\r\
        \n* (feat, internal): introduce default custom config and use in express generator\
        \ by @dsinghvi in https://github.com/fern-api/fern/pull/3493\r\n* (fix, python):\
        \ re-add inlining union properties by @armandobelardo in https://github.com/fern-api/fern/pull/3476\r\
        \n* feat: tabs with href by @abvthecity in https://github.com/fern-api/fern/pull/3497\r\
        \n* feat: in docs.yml, allow api reference to be \"flattened\" by @abvthecity\
        \ in https://github.com/fern-api/fern/pull/3498\r\n* fix, ts: remove duplicate\
        \ quotation marks from snippet templates by @armandobelardo in https://github.com/fern-api/fern/pull/3495\r\
        \n* fix: address formatting issues with python templates by @armandobelardo\
        \ in https://github.com/fern-api/fern/pull/3499\r\n\r\n\r\n**Full Changelog**:\
        \ https://github.com/fern-api/fern/compare/0.23.3...0.23.4"
      type: chore
  createdAt: "2024-05-01"
  irVersion: 40
  version: 0.23.4
- changelogEntry:
    - summary: "## What's Changed\r\n* (fix): send file arrays to fdr by @dsinghvi in\
        \ https://github.com/fern-api/fern/pull/3492\r\n\r\n\r\n**Full Changelog**:\
        \ https://github.com/fern-api/fern/compare/0.23.2...0.23.3"
      type: chore
  createdAt: "2024-04-30"
  irVersion: 40
  version: 0.23.3
- changelogEntry:
    - summary: "## What's Changed\r\n* improvement: throw a better error when an invalid\
        \ version is used by @armandobelardo in https://github.com/fern-api/fern/pull/3477\r\
        \n* (fix, go): Discriminated unions always include discriminant by @amckinney\
        \ in https://github.com/fern-api/fern/pull/3479\r\n* (internal, feat): add \
        \ mode to seed for running the generators directly from source by @dsinghvi\
        \ in https://github.com/fern-api/fern/pull/3421\r\n* (fix, docs): improve docs\
        \ overview by @dsinghvi in https://github.com/fern-api/fern/pull/3480\r\n* (docs,\
        \ quickstart): rewrite the docs quickstart by @dsinghvi in https://github.com/fern-api/fern/pull/3481\r\
        \n* docs: add pages for api reference navigation and summary markdown by @abvthecity\
        \ in https://github.com/fern-api/fern/pull/3482\r\n* (chore): parse file upload\
        \ and their descriptions by @dsinghvi in https://github.com/fern-api/fern/pull/3485\r\
        \n* (feature, go): Add cursor and offset pagination by @amckinney in https://github.com/fern-api/fern/pull/3486\r\
        \n* (fix): redo docs for accordion, accordion groups, callouts, card groups,\
        \ etc. by @dsinghvi in https://github.com/fern-api/fern/pull/3489\r\n* (fix,\
        \ docs): document frames and endpoint req/res snippets by @dsinghvi in https://github.com/fern-api/fern/pull/3490\r\
        \n\r\n\r\n**Full Changelog**: https://github.com/fern-api/fern/compare/0.23.1...0.23.2"
      type: chore
  createdAt: "2024-04-30"
  irVersion: 40
  version: 0.23.2
- changelogEntry:
    - summary: "## What's Changed\r\n* fix: run seed to get CI to green by @armandobelardo\
        \ in https://github.com/fern-api/fern/pull/3463\r\n* (feature, go): Add support\
        \ for extra properties by @amckinney in https://github.com/fern-api/fern/pull/3462\r\
        \n* fix: try ignoring the .mock folder, whos diff doesn't matter by @armandobelardo\
        \ in https://github.com/fern-api/fern/pull/3465\r\n* feat: support multiple\
        \ custom domains by @abvthecity in https://github.com/fern-api/fern/pull/3466\r\
        \n* fix: migrating docs.yml to 0.15.0-rc0 should fail if custom-domain is an\
        \ array by @abvthecity in https://github.com/fern-api/fern/pull/3467\r\n* (feat):\
        \ introduce an audiences config to load filtered OpenAPIs  by @dsinghvi in https://github.com/fern-api/fern/pull/3468\r\
        \n* add logging to ts snippet template generation by @armandobelardo in https://github.com/fern-api/fern/pull/3469\r\
        \n* fix: fix indentation level for ts templates by @armandobelardo in https://github.com/fern-api/fern/pull/3470\r\
        \n* (fix, go): Only use omitempty for nil-able types by @amckinney in https://github.com/fern-api/fern/pull/3471\r\
        \n* (fix): backfill SSE events as streaming json by @dsinghvi in https://github.com/fern-api/fern/pull/3472\r\
        \n* Add image parsing to cli by @jhpak22 in https://github.com/fern-api/fern/pull/3193\r\
        \n* (docs): add docs about defining webhooks in the fern definition by @dsinghvi\
        \ in https://github.com/fern-api/fern/pull/3473\r\n* Fix typo in forward-compatibility.mdx\
        \ by @zachkirsch in https://github.com/fern-api/fern/pull/3474\r\n* fix: broken\
        \ docs post-processor by @abvthecity in https://github.com/fern-api/fern/pull/3475\r\
        \n\r\n## New Contributors\r\n* @jhpak22 made their first contribution in https://github.com/fern-api/fern/pull/3193\r\
        \n\r\n**Full Changelog**: https://github.com/fern-api/fern/compare/0.23.0...0.23.1-rc6"
      type: chore
  createdAt: "2024-04-26"
  irVersion: 40
  version: 0.23.1-rc6
- changelogEntry:
    - summary: Release 0.23.1
      type: chore
  createdAt: "2024-04-26"
  irVersion: 40
  version: 0.23.1
- changelogEntry:
    - summary: "## What's Changed\r\n* fix: run seed to get CI to green by @armandobelardo\
        \ in https://github.com/fern-api/fern/pull/3463\r\n* (feature, go): Add support\
        \ for extra properties by @amckinney in https://github.com/fern-api/fern/pull/3462\r\
        \n* fix: try ignoring the .mock folder, whos diff doesn't matter by @armandobelardo\
        \ in https://github.com/fern-api/fern/pull/3465\r\n* feat: support multiple\
        \ custom domains by @abvthecity in https://github.com/fern-api/fern/pull/3466\r\
        \n* fix: migrating docs.yml to 0.15.0-rc0 should fail if custom-domain is an\
        \ array by @abvthecity in https://github.com/fern-api/fern/pull/3467\r\n* (feat):\
        \ introduce an audiences config to load filtered OpenAPIs  by @dsinghvi in https://github.com/fern-api/fern/pull/3468\r\
        \n* add logging to ts snippet template generation by @armandobelardo in https://github.com/fern-api/fern/pull/3469\r\
        \n* fix: fix indentation level for ts templates by @armandobelardo in https://github.com/fern-api/fern/pull/3470\r\
        \n* (fix, go): Only use omitempty for nil-able types by @amckinney in https://github.com/fern-api/fern/pull/3471\r\
        \n* (fix): backfill SSE events as streaming json by @dsinghvi in https://github.com/fern-api/fern/pull/3472\r\
        \n* Add image parsing to cli by @jhpak22 in https://github.com/fern-api/fern/pull/3193\r\
        \n* (docs): add docs about defining webhooks in the fern definition by @dsinghvi\
        \ in https://github.com/fern-api/fern/pull/3473\r\n* Fix typo in forward-compatibility.mdx\
        \ by @zachkirsch in https://github.com/fern-api/fern/pull/3474\r\n\r\n## New\
        \ Contributors\r\n* @jhpak22 made their first contribution in https://github.com/fern-api/fern/pull/3193\r\
        \n\r\n**Full Changelog**: https://github.com/fern-api/fern/compare/0.23.0...0.23.1-rc5"
      type: chore
  createdAt: "2024-04-26"
  irVersion: 40
  version: 0.23.1-rc5
- changelogEntry:
    - summary: "## What's Changed\r\n* fix: run seed to get CI to green by @armandobelardo\
        \ in https://github.com/fern-api/fern/pull/3463\r\n* (feature, go): Add support\
        \ for extra properties by @amckinney in https://github.com/fern-api/fern/pull/3462\r\
        \n* fix: try ignoring the .mock folder, whos diff doesn't matter by @armandobelardo\
        \ in https://github.com/fern-api/fern/pull/3465\r\n* feat: support multiple\
        \ custom domains by @abvthecity in https://github.com/fern-api/fern/pull/3466\r\
        \n* fix: migrating docs.yml to 0.15.0-rc0 should fail if custom-domain is an\
        \ array by @abvthecity in https://github.com/fern-api/fern/pull/3467\r\n* (feat):\
        \ introduce an audiences config to load filtered OpenAPIs  by @dsinghvi in https://github.com/fern-api/fern/pull/3468\r\
        \n* add logging to ts snippet template generation by @armandobelardo in https://github.com/fern-api/fern/pull/3469\r\
        \n* fix: fix indentation level for ts templates by @armandobelardo in https://github.com/fern-api/fern/pull/3470\r\
        \n* (fix, go): Only use omitempty for nil-able types by @amckinney in https://github.com/fern-api/fern/pull/3471\r\
        \n* (fix): backfill SSE events as streaming json by @dsinghvi in https://github.com/fern-api/fern/pull/3472\r\
        \n\r\n\r\n**Full Changelog**: https://github.com/fern-api/fern/compare/0.23.0...0.23.1-rc4"
      type: chore
  createdAt: "2024-04-26"
  irVersion: 40
  version: 0.23.1-rc4
- changelogEntry:
    - summary: "## What's Changed\r\n* fix: run seed to get CI to green by @armandobelardo\
        \ in https://github.com/fern-api/fern/pull/3463\r\n* (feature, go): Add support\
        \ for extra properties by @amckinney in https://github.com/fern-api/fern/pull/3462\r\
        \n* fix: try ignoring the .mock folder, whos diff doesn't matter by @armandobelardo\
        \ in https://github.com/fern-api/fern/pull/3465\r\n* feat: support multiple\
        \ custom domains by @abvthecity in https://github.com/fern-api/fern/pull/3466\r\
        \n\r\n\r\n**Full Changelog**: https://github.com/fern-api/fern/compare/0.23.0...0.23.1-rc1"
      type: chore
  createdAt: "2024-04-25"
  irVersion: 40
  version: 0.23.1-rc1
- changelogEntry:
    - summary: "## What's Changed\r\n* fix: run seed to get CI to green by @armandobelardo\
        \ in https://github.com/fern-api/fern/pull/3463\r\n* (feature, go): Add support\
        \ for extra properties by @amckinney in https://github.com/fern-api/fern/pull/3462\r\
        \n\r\n\r\n**Full Changelog**: https://github.com/fern-api/fern/compare/0.23.0...0.23.1-rc0"
      type: chore
  createdAt: "2024-04-25"
  irVersion: 40
  version: 0.23.1-rc0
- changelogEntry:
    - summary: "## What's Changed\r\n* (feat): add `format` to the `x-fern-streaming`\
        \ extension to support sse by @dsinghvi in https://github.com/fern-api/fern/pull/3407\r\
        \n* Revert \"(fix): inline discriminated union props\" by @dsinghvi in https://github.com/fern-api/fern/pull/3408\r\
        \n* (fix): python generator imports `json` when deserializing server sent events\
        \ by @dsinghvi in https://github.com/fern-api/fern/pull/3409\r\n* (feature):\
        \ Add OAuth to IR by @amckinney in https://github.com/fern-api/fern/pull/3410\r\
        \n* (feat, ts): support server-sent events by @dsinghvi in https://github.com/fern-api/fern/pull/3411\r\
        \n* (feat, docs): create a api definition tab before sdks and docs by @dsinghvi\
        \ in https://github.com/fern-api/fern/pull/3413\r\n* (fix): setup local cli\
        \ by @dsinghvi in https://github.com/fern-api/fern/pull/3416\r\n* (fix): fixes\
        \ trailing slash parsing in openapi-parser, updates tests by @franklinharvey\
        \ in https://github.com/fern-api/fern/pull/3418\r\n* (fix): fixes trailing slash\
        \ additional test by @franklinharvey in https://github.com/fern-api/fern/pull/3419\r\
        \n* (internal, seed): heavy rewrite of seed by @dsinghvi in https://github.com/fern-api/fern/pull/3297\r\
        \n* feat: register snippet templates by @armandobelardo in https://github.com/fern-api/fern/pull/3400\r\
        \n* (feat): release python sdk generator by @dsinghvi in https://github.com/fern-api/fern/pull/3423\r\
        \n* internal: add logging to python template generation by @armandobelardo in\
        \ https://github.com/fern-api/fern/pull/3424\r\n* fix: fix debug log in template\
        \ generator by @armandobelardo in https://github.com/fern-api/fern/pull/3426\r\
        \n* fix, internal: leverage the union factory to create the generic templ\u2026\
        \ by @armandobelardo in https://github.com/fern-api/fern/pull/3427\r\n* fix,\
        \ python: add best-case formatting to snippet templates by @armandobelardo in\
        \ https://github.com/fern-api/fern/pull/3428\r\n* (fix, typescript): respect\
        \ stream terminator by @dsinghvi in https://github.com/fern-api/fern/pull/3429\r\
        \n* fix: use relative location for containers, not it's parent's location by\
        \ @armandobelardo in https://github.com/fern-api/fern/pull/3431\r\n* fix: do\
        \ not stringify null headers by @armandobelardo in https://github.com/fern-api/fern/pull/3433\r\
        \n* fix: parse map example by @abvthecity in https://github.com/fern-api/fern/pull/3434\r\
        \n* fix: skipUrlSlug in api section by @abvthecity in https://github.com/fern-api/fern/pull/3435\r\
        \n* Fixes validation rules for path and base-path by @franklinharvey in https://github.com/fern-api/fern/pull/3420\r\
        \n* (fix): get ci to green by @dsinghvi in https://github.com/fern-api/fern/pull/3437\r\
        \n* chore, python: follow redirects by default by @armandobelardo in https://github.com/fern-api/fern/pull/3436\r\
        \n* (feature, python): Add OAuth token provider by @amckinney in https://github.com/fern-api/fern/pull/3439\r\
        \n* improvement, oas: do not require schema to be present to parse response\
        \ objects by @armandobelardo in https://github.com/fern-api/fern/pull/3438\r\
        \n* feat: show error schemas in docs by @abvthecity in https://github.com/fern-api/fern/pull/3401\r\
        \n* (fix): OAuth is migrated back to bearer by @amckinney in https://github.com/fern-api/fern/pull/3440\r\
        \n* chore: transition snippets api to monorepo by @armandobelardo in https://github.com/fern-api/fern/pull/3442\r\
        \n* Update what-is-an-api-definition.mdx by @bsinghvi in https://github.com/fern-api/fern/pull/3443\r\
        \n* (fix, python): OAuthTokenProvider initializes all private member variables\
        \ by @amckinney in https://github.com/fern-api/fern/pull/3444\r\n* (fix): seed\
        \ run with custom fixture works by @dsinghvi in https://github.com/fern-api/fern/pull/3445\r\
        \n* (feature): Add support for extra-properties by @amckinney in https://github.com/fern-api/fern/pull/3441\r\
        \n* chore: add a lot of logging and attempt to optimize rubocop config by @armandobelardo\
        \ in https://github.com/fern-api/fern/pull/3447\r\n* (fix): ts seed debugging\
        \ works by @dsinghvi in https://github.com/fern-api/fern/pull/3446\r\n* (feat):\
        \ support text responses in typescript by @dsinghvi in https://github.com/fern-api/fern/pull/3451\r\
        \n* fix: subpackage uses original name by @abvthecity in https://github.com/fern-api/fern/pull/3452\r\
        \n* (fix, python): Use kwargs for all httpx params by @amckinney in https://github.com/fern-api/fern/pull/3454\r\
        \n* fix: do not fail hard if FDR is having problems by @armandobelardo in https://github.com/fern-api/fern/pull/3455\r\
        \n* (chore): Update all seed snapshots by @amckinney in https://github.com/fern-api/fern/pull/3456\r\
        \n* (chore): Add better Python CHANGELOG.md entry by @amckinney in https://github.com/fern-api/fern/pull/3457\r\
        \n* (fix, typescript): handle empty sse events by @dsinghvi in https://github.com/fern-api/fern/pull/3458\r\
        \n* (improvement): appending type for type exports by @bsinghvi in https://github.com/fern-api/fern/pull/3405\r\
        \n* Updating TS seed generated files by @bsinghvi in https://github.com/fern-api/fern/pull/3459\r\
        \n* Fixing API First Development box link by @bsinghvi in https://github.com/fern-api/fern/pull/3460\r\
        \n* Switching product card ordering on welcome by @bsinghvi in https://github.com/fern-api/fern/pull/3461\r\
        \n* feat, ts: introduce snippet template creation by @armandobelardo in https://github.com/fern-api/fern/pull/3450\r\
        \n* (fix): openapi converter handles missing schemas by @dsinghvi in https://github.com/fern-api/fern/pull/3464\r\
        \n\r\n## New Contributors\r\n* @franklinharvey made their first contribution\
        \ in https://github.com/fern-api/fern/pull/3418\r\n\r\n**Full Changelog**: https://github.com/fern-api/fern/compare/0.22.0...0.23.0"
      type: chore
  createdAt: "2024-04-25"
  irVersion: 40
  version: 0.23.0
- changelogEntry:
    - summary: "## What's Changed\r\n* improvement, oas: do not require schema to be\
        \ present to parse response objects by @armandobelardo in https://github.com/fern-api/fern/pull/3438\r\
        \n\r\n**Full Changelog**: https://github.com/fern-api/fern/compare/0.23.0-rc5...0.23.0-rc6"
      type: chore
  createdAt: "2024-04-23"
  irVersion: 39
  version: 0.23.0-rc6
- changelogEntry:
    - summary: "## What's Changed\r\n* (feat): add `format` to the `x-fern-streaming`\
        \ extension to support sse by @dsinghvi in https://github.com/fern-api/fern/pull/3407\r\
        \n* Revert \"(fix): inline discriminated union props\" by @dsinghvi in https://github.com/fern-api/fern/pull/3408\r\
        \n* (fix): python generator imports `json` when deserializing server sent events\
        \ by @dsinghvi in https://github.com/fern-api/fern/pull/3409\r\n* (feature):\
        \ Add OAuth to IR by @amckinney in https://github.com/fern-api/fern/pull/3410\r\
        \n* (feat, ts): support server-sent events by @dsinghvi in https://github.com/fern-api/fern/pull/3411\r\
        \n* (feat, docs): create a api definition tab before sdks and docs by @dsinghvi\
        \ in https://github.com/fern-api/fern/pull/3413\r\n* (fix): setup local cli\
        \ by @dsinghvi in https://github.com/fern-api/fern/pull/3416\r\n* (fix): fixes\
        \ trailing slash parsing in openapi-parser, updates tests by @franklinharvey\
        \ in https://github.com/fern-api/fern/pull/3418\r\n* (fix): fixes trailing slash\
        \ additional test by @franklinharvey in https://github.com/fern-api/fern/pull/3419\r\
        \n* (internal, seed): heavy rewrite of seed by @dsinghvi in https://github.com/fern-api/fern/pull/3297\r\
        \n* feat: register snippet templates by @armandobelardo in https://github.com/fern-api/fern/pull/3400\r\
        \n* (feat): release python sdk generator by @dsinghvi in https://github.com/fern-api/fern/pull/3423\r\
        \n* internal: add logging to python template generation by @armandobelardo in\
        \ https://github.com/fern-api/fern/pull/3424\r\n* fix: fix debug log in template\
        \ generator by @armandobelardo in https://github.com/fern-api/fern/pull/3426\r\
        \n* fix, internal: leverage the union factory to create the generic templ\u2026\
        \ by @armandobelardo in https://github.com/fern-api/fern/pull/3427\r\n* fix,\
        \ python: add best-case formatting to snippet templates by @armandobelardo in\
        \ https://github.com/fern-api/fern/pull/3428\r\n* (fix, typescript): respect\
        \ stream terminator by @dsinghvi in https://github.com/fern-api/fern/pull/3429\r\
        \n* fix: use relative location for containers, not it's parent's location by\
        \ @armandobelardo in https://github.com/fern-api/fern/pull/3431\r\n* fix: do\
        \ not stringify null headers by @armandobelardo in https://github.com/fern-api/fern/pull/3433\r\
        \n* fix: parse map example by @abvthecity in https://github.com/fern-api/fern/pull/3434\r\
        \n* fix: skipUrlSlug in api section by @abvthecity in https://github.com/fern-api/fern/pull/3435\r\
        \n* Fixes validation rules for path and base-path by @franklinharvey in https://github.com/fern-api/fern/pull/3420\r\
        \n* (fix): get ci to green by @dsinghvi in https://github.com/fern-api/fern/pull/3437\r\
        \n* chore, python: follow redirects by default by @armandobelardo in https://github.com/fern-api/fern/pull/3436\r\
        \n* (feature, python): Add OAuth token provider by @amckinney in https://github.com/fern-api/fern/pull/3439\r\
        \n\r\n## New Contributors\r\n* @franklinharvey made their first contribution\
        \ in https://github.com/fern-api/fern/pull/3418\r\n\r\n**Full Changelog**: https://github.com/fern-api/fern/compare/0.22.0...0.23.0-rc5"
      type: chore
  createdAt: "2024-04-23"
  irVersion: 39
  version: 0.23.0-rc5
- changelogEntry:
    - summary: "## What's Changed\r\n* (feat): add `format` to the `x-fern-streaming`\
        \ extension to support sse by @dsinghvi in https://github.com/fern-api/fern/pull/3407\r\
        \n* Revert \"(fix): inline discriminated union props\" by @dsinghvi in https://github.com/fern-api/fern/pull/3408\r\
        \n* (fix): python generator imports `json` when deserializing server sent events\
        \ by @dsinghvi in https://github.com/fern-api/fern/pull/3409\r\n* (feature):\
        \ Add OAuth to IR by @amckinney in https://github.com/fern-api/fern/pull/3410\r\
        \n* (feat, ts): support server-sent events by @dsinghvi in https://github.com/fern-api/fern/pull/3411\r\
        \n* (feat, docs): create a api definition tab before sdks and docs by @dsinghvi\
        \ in https://github.com/fern-api/fern/pull/3413\r\n* (fix): setup local cli\
        \ by @dsinghvi in https://github.com/fern-api/fern/pull/3416\r\n* (fix): fixes\
        \ trailing slash parsing in openapi-parser, updates tests by @franklinharvey\
        \ in https://github.com/fern-api/fern/pull/3418\r\n* (fix): fixes trailing slash\
        \ additional test by @franklinharvey in https://github.com/fern-api/fern/pull/3419\r\
        \n* (internal, seed): heavy rewrite of seed by @dsinghvi in https://github.com/fern-api/fern/pull/3297\r\
        \n* feat: register snippet templates by @armandobelardo in https://github.com/fern-api/fern/pull/3400\r\
        \n* (feat): release python sdk generator by @dsinghvi in https://github.com/fern-api/fern/pull/3423\r\
        \n* internal: add logging to python template generation by @armandobelardo in\
        \ https://github.com/fern-api/fern/pull/3424\r\n* fix: fix debug log in template\
        \ generator by @armandobelardo in https://github.com/fern-api/fern/pull/3426\r\
        \n* fix, internal: leverage the union factory to create the generic templ\u2026\
        \ by @armandobelardo in https://github.com/fern-api/fern/pull/3427\r\n* fix,\
        \ python: add best-case formatting to snippet templates by @armandobelardo in\
        \ https://github.com/fern-api/fern/pull/3428\r\n* (fix, typescript): respect\
        \ stream terminator by @dsinghvi in https://github.com/fern-api/fern/pull/3429\r\
        \n* fix: use relative location for containers, not it's parent's location by\
        \ @armandobelardo in https://github.com/fern-api/fern/pull/3431\r\n* fix: do\
        \ not stringify null headers by @armandobelardo in https://github.com/fern-api/fern/pull/3433\r\
        \n* fix: parse map example by @abvthecity in https://github.com/fern-api/fern/pull/3434\r\
        \n* fix: skipUrlSlug in api section by @abvthecity in https://github.com/fern-api/fern/pull/3435\r\
        \n* Fixes validation rules for path and base-path by @franklinharvey in https://github.com/fern-api/fern/pull/3420\r\
        \n* (fix): get ci to green by @dsinghvi in https://github.com/fern-api/fern/pull/3437\r\
        \n\r\n## New Contributors\r\n* @franklinharvey made their first contribution\
        \ in https://github.com/fern-api/fern/pull/3418\r\n\r\n**Full Changelog**: https://github.com/fern-api/fern/compare/0.22.0...0.23.0-rc4"
      type: chore
  createdAt: "2024-04-23"
  irVersion: 39
  version: 0.23.0-rc4
- changelogEntry:
    - summary: "## What's Changed\r\n* (chore, docs): document automated registry publishing)\
        \ by @dsinghvi in https://github.com/fern-api/fern/pull/3379\r\n* (feature):\
        \ Add allowExtraFields configuration to TypeScript generators by @amckinney\
        \ in https://github.com/fern-api/fern/pull/3368\r\n* fix: address parsed_json\
        \ instantiation for serializable object types by @armandobelardo in https://github.com/fern-api/fern/pull/3382\r\
        \n* Fix typo in SDK docs page by @zachkirsch in https://github.com/fern-api/fern/pull/3383\r\
        \n* (chore): upgrade fern version by @dannysheridan in https://github.com/fern-api/fern/pull/3376\r\
        \n* fix: support multiple request and response examples automatically by @abvthecity\
        \ in https://github.com/fern-api/fern/pull/3384\r\n* (fix): discriminated union\
        \ schema examples don't contain discriminants by @dsinghvi in https://github.com/fern-api/fern/pull/3386\r\
        \n* (fix): make sure versioned tabbed config works by @dsinghvi in https://github.com/fern-api/fern/pull/3387\r\
        \n* (fix): Go path parameter order by @amckinney in https://github.com/fern-api/fern/pull/3385\r\
        \n* (feature): Go supports environment variable scanning by @amckinney in https://github.com/fern-api/fern/pull/3389\r\
        \n* (fix): only generate unit tests when enabled by @dsinghvi in https://github.com/fern-api/fern/pull/3390\r\
        \n* (fix): update `node-fetch` import to be dynamic by @dsinghvi in https://github.com/fern-api/fern/pull/3391\r\
        \n* (fix): Generate TS snippets for file download by @bsinghvi in https://github.com/fern-api/fern/pull/3394\r\
        \n* (feat): support sse with arbitrary terminators by @dsinghvi in https://github.com/fern-api/fern/pull/3395\r\
        \n* (improvement): add return type for getAuthorizationHeader by @bsinghvi in\
        \ https://github.com/fern-api/fern/pull/3396\r\n* (feat): make module imports\
        \ directly point to index.js by @dsinghvi in https://github.com/fern-api/fern/pull/3397\r\
        \n* (fix): generate basic tests when integration tests disabled by @dsinghvi\
        \ in https://github.com/fern-api/fern/pull/3398\r\n* (fix, typescript): do file\
        \ upload snippet generation by @dsinghvi in https://github.com/fern-api/fern/pull/3399\r\
        \n* (feature): Add OAuth YAML and validator by @amckinney in https://github.com/fern-api/fern/pull/3403\r\
        \n* (feat, python): support sse by @dsinghvi in https://github.com/fern-api/fern/pull/3402\r\
        \n* (fix): inline discriminated union props by @dsinghvi in https://github.com/fern-api/fern/pull/3404\r\
        \n\r\n## New Contributors\r\n* @bsinghvi made their first contribution in https://github.com/fern-api/fern/pull/3394\r\
        \n\r\n**Full Changelog**: https://github.com/fern-api/fern/compare/0.21.0...0.22.0"
      type: chore
  createdAt: "2024-04-19"
  irVersion: 38
  version: 0.22.0
- changelogEntry:
    - summary: "## What's Changed\r\n* improvements: misc ruby QOL changes by @armandobelardo\
        \ in https://github.com/fern-api/fern/pull/3349\r\n* fix readme links to images\
        \ that were moved from /docs/images by @harry-humanloop in https://github.com/fern-api/fern/pull/3355\r\
        \n* additional ruby fixes to the 0.5.0 overhaul by @armandobelardo in https://github.com/fern-api/fern/pull/3359\r\
        \n* (chore): setup docs landing page by @dsinghvi in https://github.com/fern-api/fern/pull/3361\r\
        \n* (feature): Implement fern generate --preview by @amckinney in https://github.com/fern-api/fern/pull/3363\r\
        \n* chore: add learn to welcome links hrefs by @dannysheridan in https://github.com/fern-api/fern/pull/3369\r\
        \n* build(deps): bump tar from 4.4.19 to 6.2.1 by @dependabot in https://github.com/fern-api/fern/pull/3348\r\
        \n* fix, ruby: call json.parse before iterating through response by @armandobelardo\
        \ in https://github.com/fern-api/fern/pull/3367\r\n* feat: introduce snippets\
        \ for Ruby SDKs by @armandobelardo in https://github.com/fern-api/fern/pull/3370\r\
        \n* (chore): fix title in front matter for docs by @dannysheridan in https://github.com/fern-api/fern/pull/3375\r\
        \n* improvement: pass snippets version to fdr to register docs with snippets\
        \ at a specific version by @armandobelardo in https://github.com/fern-api/fern/pull/3374\r\
        \n* (feat): redo SDKs documentation by @dsinghvi in https://github.com/fern-api/fern/pull/3365\r\
        \n* (feat, docs): explain registering and depending on api artifacts by @dsinghvi\
        \ in https://github.com/fern-api/fern/pull/3377\r\n* fix: update IR for the\
        \ TS SDK by @armandobelardo in https://github.com/fern-api/fern/pull/3378\r\n\
        \r\n## New Contributors\r\n* @harry-humanloop made their first contribution\
        \ in https://github.com/fern-api/fern/pull/3355\r\n\r\n**Full Changelog**: https://github.com/fern-api/fern/compare/0.20.0...0.21.0"
      type: chore
  createdAt: "2024-04-15"
  irVersion: 37
  version: 0.21.0
- changelogEntry:
    - summary: "## What's Changed\r\n* (fix): code blocks are valid by @dsinghvi in\
        \ https://github.com/fern-api/fern/pull/3337\r\n* improvement, ruby: add and\
        \ run rake to run dummy test for build errors by @armandobelardo in https://github.com/fern-api/fern/pull/3330\r\
        \n* add api origin to generators config by @armandobelardo in https://github.com/fern-api/fern/pull/3336\r\
        \n* build(deps): bump github.com/fern-api/generator-exec-go from 0.0.694 to\
        \ 0.0.702 in /generators/go by @dependabot in https://github.com/fern-api/fern/pull/3342\r\
        \n* build(deps): bump golang.org/x/mod from 0.16.0 to 0.17.0 in /generators/go\
        \ by @dependabot in https://github.com/fern-api/fern/pull/3341\r\n* build(deps):\
        \ bump golang.org/x/tools from 0.19.0 to 0.20.0 in /generators/go by @dependabot\
        \ in https://github.com/fern-api/fern/pull/3340\r\n* build(deps-dev): bump vite\
        \ from 5.1.3 to 5.2.8 by @dependabot in https://github.com/fern-api/fern/pull/3339\r\
        \n* fix: allow lists and sets to be complex query params by @armandobelardo\
        \ in https://github.com/fern-api/fern/pull/3343\r\n* Update README to point\
        \ to the latest generators by @armandobelardo in https://github.com/fern-api/fern/pull/3344\r\
        \n* fix: commit .mock in ts-sdk by @mscolnick in https://github.com/fern-api/fern/pull/3345\r\
        \n* feat: generated jest tests by @mscolnick in https://github.com/fern-api/fern/pull/3267\r\
        \n* (fix): misc edits to csharp client generation by @dsinghvi in https://github.com/fern-api/fern/pull/3335\r\
        \n* improvement: upgrade ts-sdk, ts-express to IR37 by @mscolnick in https://github.com/fern-api/fern/pull/3347\r\
        \n* feat: add api summary markdown pages by @abvthecity in https://github.com/fern-api/fern/pull/3350\r\
        \n* feat: hidden, skipurlslug, and icon by @abvthecity in https://github.com/fern-api/fern/pull/3352\r\
        \n* (feat): setup root and sub client instantiations  by @dsinghvi in https://github.com/fern-api/fern/pull/3351\r\
        \n\r\n\r\n**Full Changelog**: https://github.com/fern-api/fern/compare/0.19.31...0.20.0-rc0\r\
        \n* (chore): changelog dates are ready based on mdx title by @dsinghvi in https://github.com/fern-api/fern/pull/3354\r\
        \n\r\n\r\n**Full Changelog**: https://github.com/fern-api/fern/compare/0.19.31...0.20.0"
      type: chore
  createdAt: "2024-04-10"
  irVersion: 37
  version: 0.20.0
- changelogEntry:
    - summary: "## What's Changed\r\n* revert: python generator version 0.13.2 by @armandobelardo\
        \ in https://github.com/fern-api/fern/pull/3316\r\n* break: release python generator\
        \ 1.x by @armandobelardo in https://github.com/fern-api/fern/pull/3312\r\n*\
        \ fix: force pydantic.v1 only if pydantic v2, this is needed due to a p\u2026\
        \ by @armandobelardo in https://github.com/fern-api/fern/pull/3318\r\n* feat:\
        \ add flag to disable Pydantic validation and keep extra fields on the Pydantic\
        \ model by @armandobelardo in https://github.com/fern-api/fern/pull/3311\r\n\
        * fix: do not try to generate the version file if we're not generating \u2026\
        \ by @armandobelardo in https://github.com/fern-api/fern/pull/3320\r\n* fix:\
        \ write skipping validation code the same as before to keep new lines by @armandobelardo\
        \ in https://github.com/fern-api/fern/pull/3321\r\n* (chore): bump csharp sdk\
        \ generator version by @dsinghvi in https://github.com/fern-api/fern/pull/3322\r\
        \n* (feat, csharp): generate subclient files by @dsinghvi in https://github.com/fern-api/fern/pull/3325\r\
        \n* (fix): misc c# fixes by @dsinghvi in https://github.com/fern-api/fern/pull/3326\r\
        \n* (fix): csharp generator handles property and field level conflicts by @dsinghvi\
        \ in https://github.com/fern-api/fern/pull/3327\r\n* (fix): remove str enum\
        \ from c# by @dsinghvi in https://github.com/fern-api/fern/pull/3328\r\n* fix:\
        \ fix pydantic skip validation by @armandobelardo in https://github.com/fern-api/fern/pull/3324\r\
        \n* (feature): Generate snippets locally by @amckinney in https://github.com/fern-api/fern/pull/3323\r\
        \n* (fix): send multipart upload property descriptions when registering docs\
        \ by @dsinghvi in https://github.com/fern-api/fern/pull/3333\r\n\r\n\r\n**Full\
        \ Changelog**: https://github.com/fern-api/fern/compare/0.19.30...0.19.31-rc0"
      type: chore
  createdAt: "2024-04-05"
  irVersion: 37
  version: 0.19.31
- changelogEntry:
    - summary: "## What's Changed\r\n* (fix): send auth prefix to docs by @dsinghvi\
        \ in https://github.com/fern-api/fern/pull/3314\r\n\r\n\r\n**Full Changelog**:\
        \ https://github.com/fern-api/fern/compare/0.19.29...0.19.30"
      type: chore
  createdAt: "2024-04-03"
  irVersion: 37
  version: 0.19.30
- changelogEntry:
    - summary: "## What's Changed\r\n* (feature): Add retainOriginalCasing option to\
        \ TypeScript generators by @amckinney in https://github.com/fern-api/fern/pull/3310\r\
        \n* (feature): Implement pagination by @amckinney in https://github.com/fern-api/fern/pull/3304\r\
        \n* fix: revert to one ci file in python by @armandobelardo in https://github.com/fern-api/fern/pull/3237\r\
        \n* (fix): Authorization header schemes aren't truncated by @amckinney in https://github.com/fern-api/fern/pull/3313\r\
        \n* (fix): pass through correct maven url by @dsinghvi in https://github.com/fern-api/fern/pull/3315\r\
        \n\r\n\r\n**Full Changelog**: https://github.com/fern-api/fern/compare/0.19.28...0.19.29"
      type: chore
  createdAt: "2024-04-03"
  irVersion: 37
  version: 0.19.29
- changelogEntry:
    - summary: "**Full Changelog**: https://github.com/fern-api/fern/compare/0.19.27...0.19.28"
      type: chore
  createdAt: "2024-04-02"
  irVersion: 37
  version: 0.19.28
- changelogEntry:
    - summary:
        "## What's Changed\r\n* (chore): no icon tabs by @dsinghvi in https://github.com/fern-api/fern/pull/3309\r\
        \n* fix: allow for specifying x-fern-examples as the yaml schema, not jus\u2026\
        \ by @armandobelardo in https://github.com/fern-api/fern/pull/3308\r\n\r\n\r\
        \n**Full Changelog**: https://github.com/fern-api/fern/compare/0.19.26...0.19.27"
      type: chore
  createdAt: "2024-04-02"
  irVersion: 37
  version: 0.19.27
- changelogEntry:
    - summary: "## What's Changed\r\n* (fix): fern docs use horizontal tabs by @dsinghvi\
        \ in https://github.com/fern-api/fern/pull/3307\r\n\r\n\r\n**Full Changelog**:\
        \ https://github.com/fern-api/fern/compare/0.19.25...0.19.26"
      type: chore
  createdAt: "2024-04-01"
  irVersion: 37
  version: 0.19.26
- changelogEntry:
    - summary: "## What's Changed\r\n* improvement: allow header auth extension to specify\
        \ auth prefix by @armandobelardo in https://github.com/fern-api/fern/pull/3303\r\
        \n\r\n\r\n**Full Changelog**: https://github.com/fern-api/fern/compare/0.19.24...0.19.25"
      type: chore
  createdAt: "2024-04-01"
  irVersion: 37
  version: 0.19.25
- changelogEntry:
    - summary: "## What's Changed\r\n* (fix): allow specifying license in publish metadata\
        \ by @dsinghvi in https://github.com/fern-api/fern/pull/3292\r\n\r\n\r\n**Full\
        \ Changelog**: https://github.com/fern-api/fern/compare/0.19.22...0.19.24"
      type: chore
  createdAt: "2024-03-29"
  irVersion: 37
  version: 0.19.24
- changelogEntry:
    - summary: "**Full Changelog**: https://github.com/fern-api/fern/compare/0.19.24-rc2...0.19.24-rc3"
      type: chore
  createdAt: "2024-03-29"
  irVersion: 37
  version: 0.19.24-rc3
- changelogEntry:
    - summary: "## What's Changed\r\n* chore(docs): alphabetize docs components in the\
        \ navigation sidebar by @abvthecity in https://github.com/fern-api/fern/pull/3278\r\
        \n* fix: generate examples for multipart-form by @abvthecity in https://github.com/fern-api/fern/pull/3253\r\
        \n\r\n\r\n**Full Changelog**: https://github.com/fern-api/fern/compare/0.19.23...0.19.24-rc2"
      type: chore
  createdAt: "2024-03-29"
  irVersion: 37
  version: 0.19.24-rc2
- changelogEntry:
    - summary: "## What's Changed\r\n* [(fix): openapi importer ignores duplicate enum\
        \ names](https://github.com/fern-api/fern/commit/6473f3269e31ad896aecc70c03149094ecd9679c)\
        \ by @dsinghvi\r\n\r\n\r\n**Full Changelog**: https://github.com/fern-api/fern/compare/0.19.23...0.19.24-rc1"
      type: chore
  createdAt: "2024-03-29"
  irVersion: 37
  version: 0.19.24-rc1
- changelogEntry:
    - summary: "## What's Changed\r\n* chore(docs): alphabetize docs components in the\
        \ navigation sidebar by @abvthecity in https://github.com/fern-api/fern/pull/3278\r\
        \n* fix: generate examples for multipart-form by @abvthecity in https://github.com/fern-api/fern/pull/3253\r\
        \n\r\n\r\n**Full Changelog**: https://github.com/fern-api/fern/compare/0.19.23...0.19.24-rc0"
      type: chore
  createdAt: "2024-03-29"
  irVersion: 37
  version: 0.19.24-rc0
- changelogEntry:
    - summary: "## What's Changed\r\n* (chore): introduce  to plumb through display\
        \ name by @dsinghvi in https://github.com/fern-api/fern/pull/3290\r\n\r\n\r\n\
        **Full Changelog**: https://github.com/fern-api/fern/compare/0.19.22...0.19.23"
      type: chore
  createdAt: "2024-03-29"
  irVersion: 37
  version: 0.19.23
- changelogEntry:
    - summary: "## What's Changed\r\n* (fix): use display names for services by @dsinghvi\
        \ in https://github.com/fern-api/fern/pull/3289\r\n\r\n\r\n**Full Changelog**:\
        \ https://github.com/fern-api/fern/compare/0.19.21...0.19.22"
      type: chore
  createdAt: "2024-03-28"
  irVersion: 37
  version: 0.19.22
- changelogEntry:
    - summary: "## What's Changed\r\n* feat: API navigation overrides by @abvthecity\
        \ in https://github.com/fern-api/fern/pull/3205\r\n\r\n\r\n**Full Changelog**:\
        \ https://github.com/fern-api/fern/compare/0.19.20...0.19.21"
      type: chore
  createdAt: "2024-03-28"
  irVersion: 37
  version: 0.19.21
- changelogEntry:
    - summary: "## What's Changed\r\n* improvement, python: add __version__ variable\
        \ by @armandobelardo in https://github.com/fern-api/fern/pull/3262\r\n* (docs):\
        \ update fern cli commands docs by @minaelee in https://github.com/fern-api/fern/pull/3215\r\
        \n* build(deps-dev): bump eslint-plugin-react from 7.31.10 to 7.34.1 by @dependabot\
        \ in https://github.com/fern-api/fern/pull/3264\r\n* build(deps): bump github.com/fern-api/generator-exec-go\
        \ from 0.0.679 to 0.0.694 in /generators/go by @dependabot in https://github.com/fern-api/fern/pull/3263\r\
        \n* (docs): add requirements and installation instructions to fern CLI overview\
        \ by @minaelee in https://github.com/fern-api/fern/pull/3269\r\n* (docs): preface\
        \ all internal links with learn/ by @minaelee in https://github.com/fern-api/fern/pull/3270\r\
        \n* build(deps): bump tar and @types/tar by @dependabot in https://github.com/fern-api/fern/pull/3266\r\
        \n* build(deps-dev): bump sass from 1.71.0 to 1.72.0 by @dependabot in https://github.com/fern-api/fern/pull/3265\r\
        \n* (fix): resolve fern check failures due to invalid enum name overrides and\
        \ complex query params by @omarrida in https://github.com/fern-api/fern/pull/3268\r\
        \n* (docs): additional internal link updates by @minaelee in https://github.com/fern-api/fern/pull/3275\r\
        \n* build(deps): bump express from 4.18.2 to 4.19.2 by @dependabot in https://github.com/fern-api/fern/pull/3271\r\
        \n* (docs): start react components docs by @minaelee in https://github.com/fern-api/fern/pull/3276\r\
        \n* (docs): run vale linter on PR to fern/docs/pages/ by @minaelee in https://github.com/fern-api/fern/pull/3274\r\
        \n* fix: make map mutable for adding environment variables by @armandobelardo\
        \ in https://github.com/fern-api/fern/pull/3280\r\n* improvement: default literal\
        \ values for unions by @armandobelardo in https://github.com/fern-api/fern/pull/3283\r\
        \n* (fix): Maps are complex query params by @amckinney in https://github.com/fern-api/fern/pull/3285\r\
        \n\r\n\r\n**Full Changelog**: https://github.com/fern-api/fern/compare/0.19.19...0.19.20"
      type: chore
  createdAt: "2024-03-27"
  irVersion: 37
  version: 0.19.20
- changelogEntry:
    - summary: "## What's Changed\r\n* (fix): docs for `optionalImplementation` use\
        \ the right key by @dsinghvi in https://github.com/fern-api/fern/pull/3254\r\
        \n* (fix): support schema references in OpenAPI that aren't just Schema Ids\
        \ by @omarrida in https://github.com/fern-api/fern/pull/3259\r\n\r\n\r\n**Full\
        \ Changelog**: https://github.com/fern-api/fern/compare/0.19.18...0.19.19"
      type: chore
  createdAt: "2024-03-25"
  irVersion: 37
  version: 0.19.19
- changelogEntry:
    - summary: "## What's Changed\r\n* fix: update python defaults to be the user provided\
        \ number and not th\u2026 by @armandobelardo in https://github.com/fern-api/fern/pull/3248\r\
        \n* fix depth check to prevent max call stack exceeded issue by @omarrida in\
        \ https://github.com/fern-api/fern/pull/3247\r\n\r\n\r\n**Full Changelog**:\
        \ https://github.com/fern-api/fern/compare/0.19.17...0.19.18"
      type: chore
  createdAt: "2024-03-23"
  irVersion: 37
  version: 0.19.18
- changelogEntry:
    - summary: "## What's Changed\r\n* (fix): fix typo in writing license by @armandobelardo\
        \ in https://github.com/fern-api/fern/pull/3245\r\n* (internal): consolidate\
        \ GeneratorNotificationService implementations by @omarrida in https://github.com/fern-api/fern/pull/3235\r\
        \n* (feature): merge x-codeSamples with x-fern-examples by @abvthecity in https://github.com/fern-api/fern/pull/3246\r\
        \n\r\n\r\n**Full Changelog**: https://github.com/fern-api/fern/compare/0.19.16...0.19.17"
      type: chore
  createdAt: "2024-03-22"
  irVersion: 37
  version: 0.19.17
- changelogEntry:
    - summary: "## What's Changed\r\n* (docs): document full slug override in front\
        \ matter by @minaelee in https://github.com/fern-api/fern/pull/3219\r\n* fix:\
        \ create a pom config for publishing by @armandobelardo in https://github.com/fern-api/fern/pull/3243\r\
        \n* \U0001F926: update final sonatype reference to allow staging url by @armandobelardo\
        \ in https://github.com/fern-api/fern/pull/3244\r\n\r\n\r\n**Full Changelog**:\
        \ https://github.com/fern-api/fern/compare/0.19.16-rc0...0.19.16"
      type: chore
  createdAt: "2024-03-21"
  irVersion: 37
  version: 0.19.16
- changelogEntry:
    - summary: "## What's Changed\r\n* fix, java: make gpg publish script executable\
        \ by @armandobelardo in https://github.com/fern-api/fern/pull/3236\r\n* (docs):\
        \ update links due to recent docs changes by @minaelee in https://github.com/fern-api/fern/pull/3233\r\
        \n* fix: java publishing - wrap the multiline secret in quotes to perserv\u2026\
        \ by @armandobelardo in https://github.com/fern-api/fern/pull/3239\r\n* fix:\
        \ update to the staging sonatype url for signing by @armandobelardo in https://github.com/fern-api/fern/pull/3240\r\
        \n* fix: update java registry in cli too by @armandobelardo in https://github.com/fern-api/fern/pull/3242\r\
        \n\r\n\r\n**Full Changelog**: https://github.com/fern-api/fern/compare/0.19.14...0.19.15"
      type: chore
  createdAt: "2024-03-21"
  irVersion: 37
  version: 0.19.15
- changelogEntry:
    - summary:
        "## What's Changed\r\n* (feature): sdk endpoint by @dsinghvi in https://github.com/fern-api/fern/pull/3197\r\
        \n* feat: add in gpg signing for gradle publish by @armandobelardo in https://github.com/fern-api/fern/pull/3195\r\
        \n* FER-970: Improve performance in by reducing reliance on async behavior and\
        \ lazy dynamic imports by @omarrida in https://github.com/fern-api/fern/pull/3206\r\
        \n* (fix): ts sdk doesn't support response property by @dsinghvi in https://github.com/fern-api/fern/pull/3208\r\
        \n* (internal): `seed` runs whenever `seed.yml` config changes by @dsinghvi\
        \ in https://github.com/fern-api/fern/pull/3209\r\n* fix: fullSlug implementation\
        \ uses the wrong filepath structure by @abvthecity in https://github.com/fern-api/fern/pull/3210\r\
        \n* (docs): remove $ sign from bash codeblocks content by @minaelee in https://github.com/fern-api/fern/pull/3194\r\
        \n* add background-image docs by @minaelee in https://github.com/fern-api/fern/pull/3211\r\
        \n* build(deps-dev): bump @ts-morph/common from 0.21.0 to 0.23.0 by @dependabot\
        \ in https://github.com/fern-api/fern/pull/3202\r\n* build(deps-dev): bump eslint-plugin-tailwindcss\
        \ from 3.14.2 to 3.15.1 by @dependabot in https://github.com/fern-api/fern/pull/3201\r\
        \n* build(deps): bump github.com/fern-api/generator-exec-go from 0.0.622 to\
        \ 0.0.679 in /generators/go by @dependabot in https://github.com/fern-api/fern/pull/3199\r\
        \n* (feat): set `ir-version` override when running generators by @dsinghvi in\
        \ https://github.com/fern-api/fern/pull/3212\r\n* bump fern version by @minaelee\
        \ in https://github.com/fern-api/fern/pull/3214\r\n* improvement: allow ruby\
        \ and python to take in byte streams by @armandobelardo in https://github.com/fern-api/fern/pull/3207\r\
        \n* improvement: use AnyStr to keep intellisense for enums but allow forw\u2026\
        \ by @armandobelardo in https://github.com/fern-api/fern/pull/3216\r\n* (fix):\
        \ Handle optional multipart references by @amckinney in https://github.com/fern-api/fern/pull/3218\r\
        \n* (fix): update generator config deserialization logic in OpenAPI generator\
        \ by @omarrida in https://github.com/fern-api/fern/pull/3224\r\n* (internal):\
        \ document syntax highlighting by @abvthecity in https://github.com/fern-api/fern/pull/3220\r\
        \n* (chore): Simplify heading for `max height` in a code block by @dsinghvi\
        \ in https://github.com/fern-api/fern/pull/3225\r\n* (chore): rename `syntax\
        \ highlighting` to `code snippets` by @dsinghvi in https://github.com/fern-api/fern/pull/3226\r\
        \n* (docs): move `searchbar` to top to create more space by @dsinghvi in https://github.com/fern-api/fern/pull/3227\r\
        \n* fix: add signature to the local zod schema as well by @armandobelardo in\
        \ https://github.com/fern-api/fern/pull/3228\r\n\r\n## New Contributors\r\n\
        * @omarrida made their first contribution in https://github.com/fern-api/fern/pull/3206\r\
        \n\r\n**Full Changelog**: https://github.com/fern-api/fern/compare/0.19.13...0.19.14-rc3"
      type: chore
  createdAt: "2024-03-21"
  irVersion: 37
  version: 0.19.14
- changelogEntry:
    - summary:
        "## What's Changed\r\n* (feature): sdk endpoint by @dsinghvi in https://github.com/fern-api/fern/pull/3197\r\
        \n* feat: add in gpg signing for gradle publish by @armandobelardo in https://github.com/fern-api/fern/pull/3195\r\
        \n* FER-970: Improve performance in by reducing reliance on async behavior and\
        \ lazy dynamic imports by @omarrida in https://github.com/fern-api/fern/pull/3206\r\
        \n* (fix): ts sdk doesn't support response property by @dsinghvi in https://github.com/fern-api/fern/pull/3208\r\
        \n* (internal): `seed` runs whenever `seed.yml` config changes by @dsinghvi\
        \ in https://github.com/fern-api/fern/pull/3209\r\n* fix: fullSlug implementation\
        \ uses the wrong filepath structure by @abvthecity in https://github.com/fern-api/fern/pull/3210\r\
        \n* (docs): remove $ sign from bash codeblocks content by @minaelee in https://github.com/fern-api/fern/pull/3194\r\
        \n* add background-image docs by @minaelee in https://github.com/fern-api/fern/pull/3211\r\
        \n* build(deps-dev): bump @ts-morph/common from 0.21.0 to 0.23.0 by @dependabot\
        \ in https://github.com/fern-api/fern/pull/3202\r\n* build(deps-dev): bump eslint-plugin-tailwindcss\
        \ from 3.14.2 to 3.15.1 by @dependabot in https://github.com/fern-api/fern/pull/3201\r\
        \n* build(deps): bump github.com/fern-api/generator-exec-go from 0.0.622 to\
        \ 0.0.679 in /generators/go by @dependabot in https://github.com/fern-api/fern/pull/3199\r\
        \n\r\n## New Contributors\r\n* @omarrida made their first contribution in https://github.com/fern-api/fern/pull/3206\r\
        \n\r\n**Full Changelog**: https://github.com/fern-api/fern/compare/0.19.13...0.19.14-rc0"
      type: chore
  createdAt: "2024-03-19"
  irVersion: 37
  version: 0.19.14-rc0
- changelogEntry:
    - summary: "## What's Changed\r\n* fix: tab slug override should be passed to FDR\
        \ by @abvthecity in https://github.com/fern-api/fern/pull/3198\r\n* fix: python\
        \ retry wrapper leverages the right types by @armandobelardo in https://github.com/fern-api/fern/pull/3204\r\
        \n\r\n\r\n**Full Changelog**: https://github.com/fern-api/fern/compare/0.19.12...0.19.13"
      type: chore
  createdAt: "2024-03-18"
  irVersion: 37
  version: 0.19.13
- changelogEntry:
    - summary: "## What's Changed\r\n* (fix): unit tests for python now run successfully\
        \ by @armandobelardo in https://github.com/fern-api/fern/pull/3187\r\n* (improvement):\
        \ allow x-fern-sdk-group-name to be a list by @mscolnick in https://github.com/fern-api/fern/pull/3196\r\
        \n\r\n\r\n**Full Changelog**: https://github.com/fern-api/fern/compare/0.19.11...0.19.12"
      type: chore
  createdAt: "2024-03-18"
  irVersion: 37
  version: 0.19.12
- changelogEntry:
    - summary: "## What's Changed\r\n* chore: bump versions of public python sdk to\
        \ produce unit tests by @armandobelardo in https://github.com/fern-api/fern/pull/3179\r\
        \n* fix: small fix for python sdk gen by @armandobelardo in https://github.com/fern-api/fern/pull/3181\r\
        \n* chore: remove webpack from ts generators by @mscolnick in https://github.com/fern-api/fern/pull/3180\r\
        \n* build(deps): bump follow-redirects from 1.15.5 to 1.15.6 by @dependabot\
        \ in https://github.com/fern-api/fern/pull/3178\r\n* fix: Fix code-samples deserialization\
        \ from openapi-overrides.yml by @mscolnick in https://github.com/fern-api/fern/pull/3170\r\
        \n\r\n\r\n**Full Changelog**: https://github.com/fern-api/fern/compare/0.19.10...0.19.11"
      type: chore
  createdAt: "2024-03-15"
  irVersion: 37
  version: 0.19.11
- changelogEntry:
    - summary: "## What's Changed\r\n* fix: add in envvar scanning for more than bearer\
        \ auth by @armandobelardo in https://github.com/fern-api/fern/pull/3176\r\n\
        * fixing unit tests by @armandobelardo in https://github.com/fern-api/fern/pull/3168\r\
        \n\r\n\r\n**Full Changelog**: https://github.com/fern-api/fern/compare/0.19.9...0.19.10"
      type: chore
  createdAt: "2024-03-15"
  irVersion: 37
  version: 0.19.10
- changelogEntry:
    - summary: "## What's Changed\r\n* (fix): make sure that deep object query params\
        \ are reverse migrated t\u2026 by @dsinghvi in https://github.com/fern-api/fern/pull/3172\r\
        \n\r\n\r\n**Full Changelog**: https://github.com/fern-api/fern/compare/0.19.8...0.19.9"
      type: chore
  createdAt: "2024-03-13"
  irVersion: 37
  version: 0.19.9
- changelogEntry:
    - summary: "## What's Changed\r\n* fix: run seed for ruby-seed by @armandobelardo\
        \ in https://github.com/fern-api/fern/pull/3167\r\n* (fix): getReferencedMarkdownFiles\
        \ should ignore http/https links by @abvthecity in https://github.com/fern-api/fern/pull/3169\r\
        \n\r\n\r\n**Full Changelog**: https://github.com/fern-api/fern/compare/0.19.7...0.19.8"
      type: chore
  createdAt: "2024-03-13"
  irVersion: 37
  version: 0.19.8
- changelogEntry:
    - summary: "## What's Changed\r\n* feat: init c# playground by @armandobelardo in\
        \ https://github.com/fern-api/fern/pull/3142\r\n* build(deps-dev): bump eslint-plugin-tailwindcss\
        \ from 3.13.0 to 3.13.1 by @dependabot in https://github.com/fern-api/fern/pull/2946\r\
        \n* (chore): consolidate configuration into single package by @dsinghvi in https://github.com/fern-api/fern/pull/3141\r\
        \n* (feature): fern check catches invalid mdx files in docs by @dsinghvi in\
        \ https://github.com/fern-api/fern/pull/3145\r\n* (feature): convert markdown\
        \ references to slug if possible by @dsinghvi in https://github.com/fern-api/fern/pull/3146\r\
        \n* fix: do not add auto-example if one exists by @armandobelardo in https://github.com/fern-api/fern/pull/3147\r\
        \n* (fix): migration depends on published coordinate by @dsinghvi in https://github.com/fern-api/fern/pull/3143\r\
        \n* import float as unknown from openapi spec by @buie in https://github.com/fern-api/fern/pull/3144\r\
        \n* chore: add polling to feature spec by @armandobelardo in https://github.com/fern-api/fern/pull/3068\r\
        \n* build(deps): bump golang.org/x/tools from 0.18.0 to 0.19.0 in /generators/go\
        \ by @dependabot in https://github.com/fern-api/fern/pull/3151\r\n* build(deps):\
        \ bump github.com/fern-api/generator-exec-go from 0.0.609 to 0.0.622 in /generators/go\
        \ by @dependabot in https://github.com/fern-api/fern/pull/3150\r\n* (feature):\
        \ implement fileUpload and bytes type conversion to FDR by @abvthecity in https://github.com/fern-api/fern/pull/3158\r\
        \n* feat, python: add snippet-based testing to Python SDKs by @armandobelardo\
        \ in https://github.com/fern-api/fern/pull/3102\r\n* (fix): enable SSO on preview\
        \ URLs by @abvthecity in https://github.com/fern-api/fern/pull/3160\r\n* (fix):\
        \ Go snippets handle unknown examples by @amckinney in https://github.com/fern-api/fern/pull/3163\r\
        \n* (fix): update IR migration gates for Python SDK by @dsinghvi in https://github.com/fern-api/fern/pull/3164\r\
        \n\r\n## New Contributors\r\n* @buie made their first contribution in https://github.com/fern-api/fern/pull/3144\r\
        \n\r\n**Full Changelog**: https://github.com/fern-api/fern/compare/0.19.6...0.19.7-rc0"
      type: chore
  createdAt: "2024-03-13"
  irVersion: 37
  version: 0.19.7
- changelogEntry:
    - summary: "## What's Changed\r\n* (fix): parse frontmatter before registering docs\
        \ by @dsinghvi in https://github.com/fern-api/fern/pull/3140\r\n\r\n\r\n**Full\
        \ Changelog**: https://github.com/fern-api/fern/compare/0.19.5...0.19.6"
      type: chore
  createdAt: "2024-03-10"
  irVersion: 37
  version: 0.19.6
- changelogEntry:
    - summary: "## What's Changed\r\n* (feat, cli): add autogenerated examples for the\
        \ fern definition by @armandobelardo in https://github.com/fern-api/fern/pull/3114\r\
        \n* (fix, cli): don't require a schema to exist under `application/octet-stream`\
        \ by @armandobelardo in https://github.com/fern-api/fern/pull/3137\r\n\r\n\r\
        \n**Full Changelog**: https://github.com/fern-api/fern/compare/0.19.4...0.19.5"
      type: chore
  createdAt: "2024-03-10"
  irVersion: 37
  version: 0.19.5
- changelogEntry:
    - summary: "## What's Changed\r\n* feat, python: allow extra fields not specified\
        \ in model to come through by @armandobelardo in https://github.com/fern-api/fern/pull/3131\r\
        \n* (fix): `x-fern-streaming` wont duplicate referenced requests causing collision\
        \ by @dsinghvi in https://github.com/fern-api/fern/pull/3136\r\n\r\n\r\n**Full\
        \ Changelog**: https://github.com/fern-api/fern/compare/0.19.3...0.19.4"
      type: chore
  createdAt: "2024-03-09"
  irVersion: 36
  version: 0.19.4
- changelogEntry:
    - summary: "## What's Changed\r\n* (fix, typescript): SDK generator appropriately\
        \ imports `node-fetch` by @dsinghvi in https://github.com/fern-api/fern/pull/3130\r\
        \n* fix: accent-primary regression (and move color validation to fern check)\
        \ by @abvthecity in https://github.com/fern-api/fern/pull/3132\r\n\r\n\r\n**Full\
        \ Changelog**: https://github.com/fern-api/fern/compare/0.19.2...0.19.3"
      type: chore
  createdAt: "2024-03-08"
  irVersion: 36
  version: 0.19.3
- changelogEntry:
    - summary: "## What's Changed\r\n* (fix): OpenAPI importer reads `deprecated: true`\
        \ on operation objects by @dsinghvi in https://github.com/fern-api/fern/pull/3129\r\
        \n\r\n\r\n**Full Changelog**: https://github.com/fern-api/fern/compare/0.19.1...0.19.2"
      type: chore
  createdAt: "2024-03-08"
  irVersion: 36
  version: 0.19.2
- changelogEntry:
    - summary: "## What's Changed\r\n* (fix): detect file object in OpenAPI and ignore\
        \ content type by @dsinghvi in https://github.com/fern-api/fern/pull/3128\r\n\
        \r\n\r\n**Full Changelog**: https://github.com/fern-api/fern/compare/0.19.0...0.19.1"
      type: chore
  createdAt: "2024-03-08"
  irVersion: 36
  version: 0.19.1
- changelogEntry:
    - summary: "## What's Changed\r\n* (fix, typescript): serialize optional deep object\
        \ query params correctly in the TypeScript SDK  by @dsinghvi in https://github.com/fern-api/fern/pull/3071\r\
        \n* fix, ruby: Ensure the name passed into the `X-Fern-SDK-Name` header is the\
        \ name of the gem, not the client class by @armandobelardo in https://github.com/fern-api/fern/pull/3073\r\
        \n* (fix, typescript): sdk code snippets don't render empty dicts for parameters\
        \ with default values by @dsinghvi in https://github.com/fern-api/fern/pull/3074\r\
        \n* (chore): Refactor Pagination IR to support offset by @amckinney in https://github.com/fern-api/fern/pull/3072\r\
        \n* (chore, internal): move `docs-config` to use local typescript sdk gen by\
        \ @abvthecity in https://github.com/fern-api/fern/pull/3047\r\n* (feature, beta):\
        \ support reading `changelog` dir from api directory by @dsinghvi in https://github.com/fern-api/fern/pull/3075\r\
        \n* docs: multiple site layout and page updates by @minaelee in https://github.com/fern-api/fern/pull/3052\r\
        \n* docs: overview diagram newer version by @dannysheridan in https://github.com/fern-api/fern/pull/3076\r\
        \n* docs: use new overview diagram image  by @dannysheridan in https://github.com/fern-api/fern/pull/3077\r\
        \n* docs: add info on new icon component by @minaelee in https://github.com/fern-api/fern/pull/3079\r\
        \n* docs: update availability documentation by @minaelee in https://github.com/fern-api/fern/pull/3078\r\
        \n* (feature): leverage OpenAPI extension `x-tags` for schemas by @dsinghvi\
        \ in https://github.com/fern-api/fern/pull/3081\r\n* fix: make express generator\
        \ respect it's version while publishing by @armandobelardo in https://github.com/fern-api/fern/pull/3084\r\
        \n* fix, nit: update the name of the GH workflow step to match by @armandobelardo\
        \ in https://github.com/fern-api/fern/pull/3085\r\n* fix: address recursive\
        \ loop in example gen with a max depth and lookback by @armandobelardo in https://github.com/fern-api/fern/pull/3086\r\
        \n* (internal): stop running eslint by @dsinghvi in https://github.com/fern-api/fern/pull/3087\r\
        \n* (chore): upgrade mrlint and reenable eslint by @dsinghvi in https://github.com/fern-api/fern/pull/3088\r\
        \n* fix: add missing ruby dependencies to ensure rubocop can install by @armandobelardo\
        \ in https://github.com/fern-api/fern/pull/3090\r\n* fix, ts: leverage the full\
        \ package path for `reference.md` by @armandobelardo in https://github.com/fern-api/fern/pull/3083\r\
        \n* (feature): Add option to disable OpenAPI example generation by @amckinney\
        \ in https://github.com/fern-api/fern/pull/3091\r\n* (ts, feature): introduce\
        \ custom config for `tolerateRepublish` to re publish npm versions by @dsinghvi\
        \ in https://github.com/fern-api/fern/pull/3093\r\n* improvement, python: swap\
        \ to literals instead of enums by @armandobelardo in https://github.com/fern-api/fern/pull/3082\r\
        \n* docs: add new sdks quickstarts and update docs.yml by @minaelee in https://github.com/fern-api/fern/pull/3095\r\
        \n* docs: update feb 2024 changelog by @minaelee in https://github.com/fern-api/fern/pull/3092\r\
        \n* (fix): republish python seed container by @dsinghvi in https://github.com/fern-api/fern/pull/3098\r\
        \n* (fix): support generating correct code snippets when extending base client\
        \ in python by @dsinghvi in https://github.com/fern-api/fern/pull/3097\r\n*\
        \ (fix): Importer handles adding imports from api.yml  by @dsinghvi in https://github.com/fern-api/fern/pull/3100\r\
        \n* fix: build seed docker multiplatform by @armandobelardo in https://github.com/fern-api/fern/pull/3099\r\
        \n* (feature): allow overriding type for global headers by @dsinghvi in https://github.com/fern-api/fern/pull/3101\r\
        \n* feat, python: add in max_retries with exponential backoff by @armandobelardo\
        \ in https://github.com/fern-api/fern/pull/3096\r\n* fix, python: use docstrings\
        \ instead of descriptions by @armandobelardo in https://github.com/fern-api/fern/pull/3108\r\
        \n* chore: cache docker builds in github actions by @mscolnick in https://github.com/fern-api/fern/pull/3104\r\
        \n* chore: migrate to Vitest by @mscolnick in https://github.com/fern-api/fern/pull/3103\r\
        \n* (feature): Go supports simpler unions by @amckinney in https://github.com/fern-api/fern/pull/3111\r\
        \n* fix: strip trailing slash from environments list by @abvthecity in https://github.com/fern-api/fern/pull/3109\r\
        \n* chore: stop checking equality when merging files by @armandobelardo in https://github.com/fern-api/fern/pull/3112\r\
        \n* improvement: add additional reserved words to python by @armandobelardo\
        \ in https://github.com/fern-api/fern/pull/3116\r\n* docs: add titles and descs\
        \ by @minaelee in https://github.com/fern-api/fern/pull/3113\r\n* Revert \"\
        chore: migrate to Vitest\" by @dsinghvi in https://github.com/fern-api/fern/pull/3118\r\
        \n* (chore): fix our tests by @dsinghvi in https://github.com/fern-api/fern/pull/3119\r\
        \n* (fix): `fern generate --docs` doesn't reupload duplicate files preventing\
        \ 503s by @dsinghvi in https://github.com/fern-api/fern/pull/3120\r\n* (feature):\
        \ introduce more layout options for docs configuration by @abvthecity in https://github.com/fern-api/fern/pull/3115\r\
        \n* docs: update components docs by @minaelee in https://github.com/fern-api/fern/pull/3117\r\
        \n* (beta): introduce new api configuration in generators.yml by @dsinghvi in\
        \ https://github.com/fern-api/fern/pull/3121\r\n* (fix): `mergeWith` actually\
        \ merges with incoming spec by @dsinghvi in https://github.com/fern-api/fern/pull/3124\r\
        \n* build(deps): bump jose from 4.11.2 to 4.15.5 by @dependabot in https://github.com/fern-api/fern/pull/3123\r\
        \n\r\n## New Contributors\r\n* @mscolnick made their first contribution in https://github.com/fern-api/fern/pull/3104\r\
        \n\r\n**Full Changelog**: https://github.com/fern-api/fern/compare/0.18.5...0.19.0"
      type: chore
  createdAt: "2024-03-07"
  irVersion: 36
  version: 0.19.0
- changelogEntry:
    - summary: "## What's Changed\r\n* (fix): `mergeWith` actually merges with incoming\
        \ spec by @dsinghvi in https://github.com/fern-api/fern/pull/3124\r\n\r\n\r\n\
        **Full Changelog**: https://github.com/fern-api/fern/compare/0.19.0-rc8...0.19.0-rc9"
      type: chore
  createdAt: "2024-03-07"
  irVersion: 36
  version: 0.19.0-rc9
- changelogEntry:
    - summary: "## What's Changed\r\n* (improvement, python): add additional reserved\
        \ words to python by @armandobelardo in https://github.com/fern-api/fern/pull/3116\r\
        \n* (chore): fix our tests by @dsinghvi in https://github.com/fern-api/fern/pull/3119\r\
        \n* (fix): `fern generate --docs` doesn't reupload duplicate files preventing\
        \ 503s by @dsinghvi in https://github.com/fern-api/fern/pull/3120\r\n* (feature):\
        \ introduce more layout options for docs configuration by @abvthecity in https://github.com/fern-api/fern/pull/3115\r\
        \n* (beta): introduce new api configuration in generators.yml by @dsinghvi in\
        \ https://github.com/fern-api/fern/pull/3121\r\n\r\n\r\n**Full Changelog**:\
        \ https://github.com/fern-api/fern/compare/0.19.0-rc7...0.19.0-rc8"
      type: chore
  createdAt: "2024-03-07"
  irVersion: 36
  version: 0.19.0-rc8
- changelogEntry:
    - summary: "## What's Changed\r\n* chore: stop checking equality when merging files\
        \ by @armandobelardo in https://github.com/fern-api/fern/pull/3112\r\n\r\n\r\
        \n**Full Changelog**: https://github.com/fern-api/fern/compare/0.19.0-rc6...0.19.0-rc7"
      type: chore
  createdAt: "2024-03-05"
  irVersion: 36
  version: 0.19.0-rc7
- changelogEntry:
    - summary: "## What's Changed\r\n* (fix, python): use docstrings instead of descriptions\
        \ by @armandobelardo in https://github.com/fern-api/fern/pull/3108\r\n* (feature,\
        \ go): Supports simpler unions by @amckinney in https://github.com/fern-api/fern/pull/3111\r\
        \n* (fix, cli): strip trailing slash from environments list by @abvthecity in\
        \ https://github.com/fern-api/fern/pull/3109\r\n* (feature): allow overriding\
        \ type for global headers by @dsinghvi in https://github.com/fern-api/fern/pull/3101\r\
        \n* (feat, python): add in max_retries with exponential backoff by @armandobelardo\
        \ in https://github.com/fern-api/fern/pull/3096\r\n* (ts, feature): introduce\
        \ custom config for `tolerateRepublish` to re publish npm versions by @dsinghvi\
        \ in https://github.com/fern-api/fern/pull/3093\r\n* (improvement, python):\
        \ swap to literals instead of enums by @armandobelardo in https://github.com/fern-api/fern/pull/3082\r\
        \n* (fix, python): support generating correct code snippets when extending base\
        \ client in python by @dsinghvi in https://github.com/fern-api/fern/pull/3097\r\
        \n* (fix): Importer handles adding imports from api.yml  by @dsinghvi in https://github.com/fern-api/fern/pull/3100\r\
        \n* (fix, ruby): add missing ruby dependencies to ensure rubocop can install\
        \ by @armandobelardo in https://github.com/fern-api/fern/pull/3090\r\n* (fix,\
        \ ts): leverage the full package path for `reference.md` by @armandobelardo\
        \ in https://github.com/fern-api/fern/pull/3083\r\n* (feature): Add option to\
        \ disable OpenAPI example generation by @amckinney in https://github.com/fern-api/fern/pull/3091\r\
        \n* (feature): leverage OpenAPI extension `x-tags` for schemas by @dsinghvi\
        \ in https://github.com/fern-api/fern/pull/3081\r\n* (fix, typescript): serialize\
        \ optional deep object query params correctly in the TypeScript SDK  by @dsinghvi\
        \ in https://github.com/fern-api/fern/pull/3071\r\n* (fix, ruby): Ensure the\
        \ name passed into the `X-Fern-SDK-Name` header is the name of the gem, not\
        \ the client class by @armandobelardo in https://github.com/fern-api/fern/pull/3073\r\
        \n* (fix, typescript): sdk code snippets don't render empty dicts for parameters\
        \ with default values by @dsinghvi in https://github.com/fern-api/fern/pull/3074\r\
        \n* (chore): Refactor Pagination IR to support offset by @amckinney in https://github.com/fern-api/fern/pull/3072\r\
        \n* (chore, internal): move `docs-config` to use local typescript sdk gen by\
        \ @abvthecity in https://github.com/fern-api/fern/pull/3047\r\n* (feature, beta):\
        \ support reading `changelog` dir from api directory by @dsinghvi in https://github.com/fern-api/fern/pull/3075\r\
        \n* (fix, express): make express generator respect it's version while publishing\
        \ by @armandobelardo in https://github.com/fern-api/fern/pull/3084\r\n* (fix):\
        \ address recursive loop in example gen with a max depth and lookback by @armandobelardo\
        \ in https://github.com/fern-api/fern/pull/3086\r\n\r\n\r\n**Full Changelog**:\
        \ https://github.com/fern-api/fern/compare/0.19.0-rc3...0.18.5\r\n\r\n\r\n**Full\
        \ Changelog**: https://github.com/fern-api/fern/compare/0.19.0-rc4...0.19.0-rc5\r\
        \n\r\n## New Contributors\r\n* @mscolnick made their first contribution in https://github.com/fern-api/fern/pull/3104\r\
        \n\r\n**Full Changelog**: https://github.com/fern-api/fern/compare/0.19.0-rc5...0.19.0-rc6"
      type: chore
  createdAt: "2024-03-05"
  irVersion: 36
  version: 0.19.0-rc6
- changelogEntry:
    - summary: "## What's Changed\r\n* (chore, go): Release fern-go-sdk 0.17.0 by @amckinney\
        \ in https://github.com/fern-api/fern/pull/3066\r\n* (feature, go): supports\
        \ multiple files in upload by @amckinney in https://github.com/fern-api/fern/pull/3070\r\
        \n* (feature, ts): deep object query parameter serialization  by @dsinghvi in\
        \ https://github.com/fern-api/fern/pull/3060\r\n* (chore): CLI supports providing\
        \ IR v33 to TypeScript generators  by @dsinghvi in https://github.com/fern-api/fern/pull/3060\r\
        \n\r\n\r\n**Full Changelog**: https://github.com/fern-api/fern/compare/0.18.4...0.18.5"
      type: chore
  createdAt: "2024-02-27"
  irVersion: 36
  version: 0.18.5
- changelogEntry:
    - summary: "## What's Changed\r\n* (fix): OpenAPI/AsyncAPI importer handles invalid\
        \ datetime examples by @dsinghvi in https://github.com/fern-api/fern/pull/3056\r\
        \n* (fix): ensure we apply audience-based filtering to examples as well by @armandobelardo\
        \ in https://github.com/fern-api/fern/pull/3043\r\n* (feat, fern): allow headers\
        \ to specify their envvar as well by @armandobelardo in https://github.com/fern-api/fern/pull/3061\r\
        \n* (feat, python): support envvar scanning for headers by @armandobelardo in\
        \ https://github.com/fern-api/fern/pull/3064\r\n\r\n## New Contributors\r\n\
        * @Danwakeem made their first contribution in https://github.com/fern-api/fern/pull/3057\r\
        \n\r\n**Full Changelog**: https://github.com/fern-api/fern/compare/0.18.3...0.18.4"
      type: chore
  createdAt: "2024-02-26"
  irVersion: 36
  version: 0.18.4
- changelogEntry:
    - summary: "## What's Changed\r\n*  (fix, java): leverage callTimeout instead of\
        \ readTimeout for RequestOptions timeout configuration by @armandobelardo in\
        \ https://github.com/fern-api/fern/pull/3031\r\n* (fix, java): Address NPE for\
        \ RequestOptions with new timeout feature by @armandobelardo in https://github.com/fern-api/fern/pull/3053\r\
        \n* (fix, go): Snippets for optional primitive aliases are accurate by @amckinney\
        \ in https://github.com/fern-api/fern/pull/3050\r\n* (fix, python): move from\
        \ lists to sequences when using lists in function signatures by @armandobelardo\
        \ in https://github.com/fern-api/fern/pull/3040\r\n* (fix, java) Use safe name\
        \ to generate discriminator wrapper class by @kikones34 in https://github.com/fern-api/fern/pull/2961\r\
        \n* (fix, python): just use jsonable_encoder and remove .value from enum references\
        \ by @armandobelardo in https://github.com/fern-api/fern/pull/3044\r\n* (fix,\
        \ python): fix envvars scanning by updating the ApiError usage by @armandobelardo\
        \ in https://github.com/fern-api/fern/pull/3046\r\n* (feature): OpenAPI importer\
        \ attempts to use tag order to render endpoints if possible by @dsinghvi in\
        \ https://github.com/fern-##\r\n* (improvement, python): make optional fields\
        \ not required by default by @armandobelardo in https://github.com/fern-api/fern/pull/3041\r\
        \n* (feature): Add pagination (IRv35) by @amckinney in https://github.com/fern-api/fern/pull/2985\r\
        \n* (feature): support asyncapi examples via `x-fern-examples` by @dsinghvi\
        \ in https://github.com/fern-api/fern/pull/3042\r\n* (feature): generate default\
        \ examples for WebSocket Sessions by @dsinghvi in https://github.com/fern-api/fern/pull/3039\r\
        \n* (fix): fern check no longer throws when an undiscriminated union is a list\
        \ of primitives by @dsinghvi in https://github.com/fern-api/fern/pull/3055\r\
        \n\r\n\r\n**Full Changelog**: https://github.com/fern-api/fern/compare/0.18.2...0.18.3-rc0\r\
        \n\r\n## New Contributors\r\n* @kikones34 made their first contribution in https://github.com/fern-api/fern/pull/2961\r\
        \n\r\n**Full Changelog**: https://github.com/fern-api/fern/compare/0.18.3-rc1...0.18.3-rc2"
      type: chore
  createdAt: "2024-02-26"
  irVersion: 35
  version: 0.18.3
- changelogEntry:
    - summary: "## What's Changed\r\n* (feature, python): introduce feature flag to\
        \ simplify imports in python and remove the nested `resources` directory by\
        \ @dsinghvi in https://github.com/fern-api/fern/pull/3029\r\n* (chore, internal):\
        \ move `openapi-ir` to use local typescript sdk codegen by @dsinghvi in https://github.com/fern-api/fern/pull/3033\r\
        \n* (docs): external sidebar links, filled navbar button, tab slug overrides\
        \ by @abvthecity in https://github.com/fern-api/fern/pull/3034\r\n* (feature):\
        \ Add Go snippet generation by @amckinney in https://github.com/fern-api/fern/pull/3035\r\
        \n* (feature): Importer brings in Websocket Channels from `AsyncAPI`  by @dsinghvi\
        \ in https://github.com/fern-api/fern/pull/3037\r\n\r\n\r\n**Full Changelog**:\
        \ https://github.com/fern-api/fern/compare/0.18.1...0.18.2"
      type: chore
  createdAt: "2024-02-22"
  irVersion: 34
  version: 0.18.2
- changelogEntry:
    - summary: "## What's Changed\r\n* docs: define fern as a toolkit by @dannysheridan\
        \ in https://github.com/fern-api/fern/pull/2974\r\n* (feature): introduce websocket\
        \ channel into fern definition by @dsinghvi in https://github.com/fern-api/fern/pull/2975\r\
        \n* (fix): `fern write-overrides` uses summary to generate method name if no\
        \ operation id and tag are present by @dsinghvi in https://github.com/fern-api/fern/pull/2976\r\
        \n* (python, feat): add in request options to python by @armandobelardo in https://github.com/fern-api/fern/pull/2926\r\
        \n* (fix):  postman collection is published appropriately by @dsinghvi in https://github.com/fern-api/fern/pull/2978\r\
        \n* (internal): add websocket to IR by @dsinghvi in https://github.com/fern-api/fern/pull/2981\r\
        \n* (internal): register websocket schemas with fdr by @dsinghvi in https://github.com/fern-api/fern/pull/2983\r\
        \n* python, fix: revert regressions in writing circular references by @armandobelardo\
        \ in https://github.com/fern-api/fern/pull/2988\r\n* (typescript): always use\
        \ `node-fetch` when in Node.js by @dsinghvi in https://github.com/fern-api/fern/pull/2989\r\
        \n* (typescript): Fetcher supports sending bytes in request body in `0.11.4`\
        \ by @dsinghvi in https://github.com/fern-api/fern/pull/2991\r\n* (feature):\
        \ make sure casing overrides take affect by @dsinghvi in https://github.com/fern-api/fern/pull/2992\r\
        \n* (fix): IR generation respects casing overrides by @dsinghvi in https://github.com/fern-api/fern/pull/2994\r\
        \n* chore, ruby: release the ruby generators to include IR compatibility fix\
        \ by @armandobelardo in https://github.com/fern-api/fern/pull/2995\r\n* (fix):\
        \ `x-fern-webhook` respects sdk method and group name by @dsinghvi in https://github.com/fern-api/fern/pull/2996\r\
        \n* (feat, openapi): add global header aliasing by @armandobelardo in https://github.com/fern-api/fern/pull/2990\r\
        \n* feat, ts: add in a reference generator class by @armandobelardo in https://github.com/fern-api/fern/pull/2998\r\
        \n* improvement: tweaks to how we write references by @armandobelardo in https://github.com/fern-api/fern/pull/3001\r\
        \n* (feat, java): add timeout to request options by @armandobelardo in https://github.com/fern-api/fern/pull/2973\r\
        \n* chore: nest Go changelog within ./go/sdk by @dannysheridan in https://github.com/fern-api/fern/pull/3004\r\
        \n* docs: delete unused pages by @minaelee in https://github.com/fern-api/fern/pull/3008\r\
        \n* docs: fix broken link  by @minaelee in https://github.com/fern-api/fern/pull/3007\r\
        \n* (chore, internal): speed up seed tests by using custom runner by @dsinghvi\
        \ in https://github.com/fern-api/fern/pull/3005\r\n* (chore, internal): introduce\
        \ telemetry for seed CLI by @dsinghvi in https://github.com/fern-api/fern/pull/3009\r\
        \n* (fix): optional enum body parameters now pass check by @dsinghvi in https://github.com/fern-api/fern/pull/2914\r\
        \n* (fix, python): literals are properly accepted as `query`, `path`, `header`,\
        \ inlined body and referenced body parameters by @dsinghvi in https://github.com/fern-api/fern/pull/3012\r\
        \n* improvement: allow files to be arrays within the IR by @armandobelardo in\
        \ https://github.com/fern-api/fern/pull/2993\r\n* (fix, typescript): core.Stream\
        \ is browser compatible by @dsinghvi in https://github.com/fern-api/fern/pull/3017\r\
        \n* (chore, internal): setup browser playground for ts generator by @dsinghvi\
        \ in https://github.com/fern-api/fern/pull/3019\r\n* build(deps): bump golang.org/x/tools\
        \ from 0.17.0 to 0.18.0 in /generators/go by @dependabot in https://github.com/fern-api/fern/pull/3015\r\
        \n* (typescript, release): release browser compatible streaming in `0.11.5`\
        \ by @dsinghvi in https://github.com/fern-api/fern/pull/3022\r\n* (internal)\
        \ rename Websocket to WebSocket and bump fdr by @abvthecity in https://github.com/fern-api/fern/pull/3018\r\
        \n* feats, ruby: add in idempotency headers and improve enum and union implementations\
        \ by @armandobelardo in https://github.com/fern-api/fern/pull/3020\r\n* improvement,\
        \ python: update python file type to be more reflective or HTTPX types and allow\
        \ lists of files by @armandobelardo in https://github.com/fern-api/fern/pull/3010\r\
        \n* build(deps): bump axios from 0.27.2 to 0.28.0 by @dependabot in https://github.com/fern-api/fern/pull/3024\r\
        \n* fix: websocket inline jsonExample and ir-to-fdr path by @abvthecity in https://github.com/fern-api/fern/pull/3026\r\
        \n* improvement, seed: reduce size of seed containers and speed up python and\
        \ java tests by @armandobelardo in https://github.com/fern-api/fern/pull/3011\r\
        \n* feature, python: allow for users to define custom exports from __init__.py\
        \ by @armandobelardo in https://github.com/fern-api/fern/pull/3025\r\n* build(deps):\
        \ bump github.com/fern-api/generator-exec-go from 0.0.574 to 0.0.600 in /generators/go\
        \ by @dependabot in https://github.com/fern-api/fern/pull/3021\r\n* (java, fix):\
        \ file upload endpoints compile when determining mime type by @dsinghvi in https://github.com/fern-api/fern/pull/3027\r\
        \n* (fix): a single enum with x-fern-enum is not turned into a literal by @dsinghvi\
        \ in https://github.com/fern-api/fern/pull/3028\r\n\r\n\r\n**Full Changelog**:\
        \ https://github.com/fern-api/fern/compare/0.18.0...0.18.1"
      type: chore
  createdAt: "2024-02-21"
  irVersion: 34
  version: 0.18.1
- changelogEntry:
    - summary: "## What's Changed\r\n* (chore, ruby): release the ruby generators to\
        \ include IR compatibility fix by @armandobelardo in https://github.com/fern-api/fern/pull/2995\r\
        \n* (cli, fix): `x-fern-webhook` respects sdk method and group name by @dsinghvi\
        \ in https://github.com/fern-api/fern/pull/2996\r\n* (cli, feature): IR generation\
        \ respects casing overrides by @dsinghvi in https://github.com/fern-api/fern/pull/2994\r\
        \n* (python, feat): add in request options to python by @armandobelardo in https://github.com/fern-api/fern/pull/2926\r\
        \n* (typescript): always use `node-fetch` when in Node.js by @dsinghvi in https://github.com/fern-api/fern/pull/2989\r\
        \n* (typescript): Fetcher supports sending bytes in request body in `0.11.4`\
        \ by @dsinghvi in https://github.com/fern-api/fern/pull/2991\r\n\r\n\r\n**Full\
        \ Changelog**: https://github.com/fern-api/fern/compare/0.18.0...0.18.0-rc0\r\
        \n\r\n\r\n**Full Changelog**: https://github.com/fern-api/fern/compare/0.18.1-rc1...0.18.1-rc2"
      type: chore
  createdAt: "2024-02-16"
  irVersion: 33
  version: 0.18.1-rc2
- changelogEntry:
    - summary: "## What's Changed\r\n* (fix): handle `optional` multipart file upload\
        \ parameters by @armandobelardo in https://github.com/fern-api/fern/pull/2964\r\
        \n* (break): sever base paths are no longer pre-pended to endpoint URLs in OpenAPI\
        \ Parser by @dsinghvi in https://github.com/fern-api/fern/pull/2972\r\n\r\n\r\
        \n**Full Changelog**: https://github.com/fern-api/fern/compare/0.17.10...0.18.0"
      type: chore
  createdAt: "2024-02-14"
  irVersion: 33
  version: 0.18.0
- changelogEntry:
    - summary: "## What's Changed\r\n* (typescript): typescript generator forwards runtime\
        \ information via `X-Fern-Runtime` header by @dsinghvi in https://github.com/fern-api/fern/pull/2962\r\
        \n* (python): Remove literals from the function signature by @armandobelardo\
        \ in https://github.com/fern-api/fern/pull/2952\r\n* (fix): TypeScript SDK generator\
        \ no longer enables `noUnusedParameters` in tsconfg.json by @dsinghvi in https://github.com/fern-api/fern/pull/2968\r\
        \n* (python): Remove support for Python 3.7  by @armandobelardo in https://github.com/fern-api/fern/pull/2967\r\
        \n* (fix): OpenAPI importer appropriately handles custom json content types\
        \ by @dsinghvi in https://github.com/fern-api/fern/pull/2971\r\n\r\n\r\n**Full\
        \ Changelog**: https://github.com/fern-api/fern/compare/0.17.9...0.17.10"
      type: chore
  createdAt: "2024-02-13"
  irVersion: 33
  version: 0.17.10
- changelogEntry:
    - summary: "## What's Changed\r\n* (internal): initialize csharp AST by @dsinghvi\
        \ in https://github.com/fern-api/fern/pull/2938\r\n* (feature): go generator\
        \ supports whitelabelling by @dsinghvi in https://github.com/fern-api/fern/pull/2953\r\
        \n* (feature): OpenAPI importer handles extending undiscriminated unions if\
        \ they are objects by @dsinghvi in https://github.com/fern-api/fern/pull/2956\r\
        \n\r\n\r\n**Full Changelog**: https://github.com/fern-api/fern/compare/0.17.8...0.17.9"
      type: chore
  createdAt: "2024-02-13"
  irVersion: 33
  version: 0.17.9
- changelogEntry:
    - summary: "## What's Changed\r\n* (feature): support whitelabeling SDKs  by @dsinghvi\
        \ in https://github.com/fern-api/fern/pull/2928\r\n* (feature): css + js + measure\
        \ img size by @abvthecity in https://github.com/fern-api/fern/pull/2872api/fern/pull/2937\r\
        \n\r\n\r\n**Full Changelog**: https://github.com/fern-api/fern/compare/0.17.7...0.17.8"
      type: chore
  createdAt: "2024-02-11"
  irVersion: 33
  version: 0.17.8
- changelogEntry:
    - summary: "## What's Changed\r\n* (fix): read nuget output mode\r\n\r\n\r\n**Full\
        \ Changelog**: https://github.com/fern-api/fern/compare/0.17.3...0.17.5"
      type: chore
  createdAt: "2024-02-09"
  irVersion: 33
  version: 0.17.7
- changelogEntry:
    - summary: "## What's Changed\r\n* (fix): only opt in go and ruby to capitalize\
        \ initialisms by @dsinghvi in https://github.com/fern-api/fern/pull/2925\r\n\
        \r\n\r\n**Full Changelog**: https://github.com/fern-api/fern/compare/0.17.3...0.17.4"
      type: chore
  createdAt: "2024-02-09"
  irVersion: 33
  version: 0.17.4
- changelogEntry:
    - summary: "## What's Changed\r\n* improvement: add better numbering support for\
        \ snakecasing when smartCasing is enabled by @armandobelardo in https://github.com/fern-api/fern/pull/2921\r\
        \n\r\n\r\n**Full Changelog**: https://github.com/fern-api/fern/compare/0.17.1...0.17.3"
      type: chore
  createdAt: "2024-02-09"
  irVersion: 33
  version: 0.17.3
- changelogEntry:
    - summary: "## What's Changed\r\n* (fix): misc improvements to OpenAPI example generation\
        \ by @dsinghvi in https://github.com/fern-api/fern/pull/2916\r\n\r\n\r\n**Full\
        \ Changelog**: https://github.com/fern-api/fern/compare/0.17.1...0.17.2"
      type: chore
  createdAt: "2024-02-08"
  irVersion: 33
  version: 0.17.2
- changelogEntry:
    - summary: "## What's Changed\r\n* (fix): OpenAPI overrides replaces list of primitives\
        \ but merges list of objects by @dsinghvi in https://github.com/fern-api/fern/pull/2910\r\
        \n* (fix): OpenAPI overrides replaces list of primitives but merges list of\
        \ objects by @dsinghvi in https://github.com/fern-api/fern/pull/2910\r\n* (fix):\
        \ use brightness not luminance to flip the color theme by @abvthecity in https://github.com/fern-api/fern/pull/2912\r\
        \napi/fern/pull/2915\r\n\r\n\r\n**Full Changelog**: https://github.com/fern-api/fern/compare/0.17.0...0.17.1"
      type: chore
  createdAt: "2024-02-07"
  irVersion: 33
  version: 0.17.1
- changelogEntry:
    - summary: "- **break**: The OpenAPI importer now considers the `title` field when\
        \ generating a schema name. It only considers this field if there is no whitespace\
        \ and only contains alphabetic characters. We're constantly trying to improve\
        \ Fern to generate as idiomatic code as possible and naming schemas correctly\
        \ is a huge part of that. \r\n \r\n   By upgrading the Fern CLI to a `0.17.x`\
        \ version, any SDKs with the following OpenAPI would receive compile breaks\
        \ b/c the object would be renamed as `Bar`.\r\n   ```yaml\r\n   Foo: \r\n  \
        \   title: Bar\r\n     type: object\r\n   ```\r\n"
      type: chore
  createdAt: "2024-02-07"
  irVersion: 33
  version: 0.17.0
- changelogEntry:
    - summary: "## What's Changed\r\n* (feature): additional layout options for docs\
        \ by @abvthecity in https://github.com/fern-api/fern/pull/2781\r\n* (feature):\
        \ `x-fern-examples` extension in OpenAPI operation by @abvthecity in https://github.com/fern-api/fern/pull/2856\r\
        \n**Full Changelog**: https://github.com/fern-api/fern/compare/0.16.43...0.16.44-rc0\r\
        \n* (java): java sdk, model and spring generators now support boolean literals\
        \ by @dsinghvi in https://github.com/fern-api/fern/pull/2887\r\n* fixes: \U0001F48E\
        \ Ruby: Fix typos, imports and several other papercuts within SDK generation\
        \ by @armandobelardo in https://github.com/fern-api/fern/pull/2868\r\n* fix:\
        \ Ruby: fix version header and file write location by @armandobelardo in https://github.com/fern-api/fern/pull/2889\r\
        \n* fix: ruby: support deeply nested objects correctly by @armandobelardo in\
        \ https://github.com/fern-api/fern/pull/2895\r\n* chore: allow releasing RCs\
        \ through Actions by @armandobelardo in https://github.com/fern-api/fern/pull/2896\r\
        \n* fix: update the dev release workflow to leverage full commit history by\
        \ @armandobelardo in https://github.com/fern-api/fern/pull/2897\r\n* additional\
        \ config options by @abvthecity in https://github.com/fern-api/fern/pull/2781\r\
        \n* improvement: update readme to expose fastapi configs by @armandobelardo\
        \ in https://github.com/fern-api/fern/pull/2901\r\n* fix: ruby: address potential\
        \ naming conflicts within SDK by @armandobelardo in https://github.com/fern-api/fern/pull/2902\r\
        \n* fix: Ruby: ensure services always have a name by @armandobelardo in https://github.com/fern-api/fern/pull/2903\r\
        \n* fix: improve handling color config for dark vs light themes by @abvthecity\
        \ in https://github.com/fern-api/fern/pull/2904\r\n\r\n\r\n**Full Changelog**:\
        \ https://github.com/fern-api/fern/compare/0.16.43...0.16.44-rc1"
      type: chore
  createdAt: "2024-02-06"
  irVersion: 32
  version: 0.16.44-rc1
- changelogEntry:
    - summary:
        "## What's Changed\r\n* (ruby): 0.0.1 Release by @armandobelardo in https://github.com/fern-api/fern/pull/2858\r\
        \n* (java): java sdk generator supports idempotency headers by @dsinghvi in\
        \ https://github.com/fern-api/fern/pull/2884\r\n* (cli): `x-fern-streaming`\
        \ respects extensions on stream property by @dsinghvi in https://github.com/fern-api/fern/pull/2853\r\
        \n* (cli): list overrides win over OpenAPI and do not get combined by @dsinghvi\
        \ in https://github.com/fern-api/fern/pull/2854\r\n\r\n**Full Changelog**: https://github.com/fern-api/fern/compare/0.16.43-rc0...0.16.43-rc1\r\
        \n\r\n\r\n**Full Changelog**: https://github.com/fern-api/fern/compare/0.16.43-rc1...0.16.43-rc2"
      type: chore
  createdAt: "2024-02-04"
  irVersion: 32
  version: 0.16.43
- changelogEntry:
    - summary: "## What's Changed\r\n* improvement: TypeScript SDK steps in quickstart\
        \ by @dannysheridan in https://github.com/fern-api/fern/pull/2829\r\n* fix:\
        \ increase python generator recursion depth to allow for deeply nested examples\
        \ by @armandobelardo  in https://github.com/fern-api/fern/pull/2825\r\n* fix:\
        \ OpenAPI importer respects `x-examples` key by @dsinghvi in https://github.com/fern-api/fern/pull/2845\r\
        \n* (fix): Add support for custom code samples by @abvthecity in https://github.com/fern-api/fern/pull/2842\r\
        \n* (fix): OpenAPI importer brings in example names by @dsinghvi in https://github.com/fern-api/fern/pull/2847\r\
        \n* (fix): `fern write-definition` does not remove markdown formatting by @dsinghvi\
        \ in https://github.com/fern-api/fern/pull/2849\r\n* (feature): introduce `x-fern-resolutions`\
        \ extension by @dsinghvi in https://github.com/fern-api/fern/pull/2844\r\n\r\
        \n## New Contributors\r\n* @abvthecity made their first contribution in https://github.com/fern-api/fern/pull/2842\r\
        \n\r\n**Full Changelog**: https://github.com/fern-api/fern/compare/0.16.41...0.16.42"
      type: chore
  createdAt: "2024-02-01"
  irVersion: 32
  version: 0.16.42
- changelogEntry:
    - summary: "## What's Changed\r\n* (feature): OpenAPI importer supports format `json-string`\
        \ by @dsinghvi in https://github.com/fern-api/fern/pull/2827\r\n  ```yaml\r\n\
        \  MySchema: \r\n    type: string\r\n    format: json-string # <---- OpenAPI\
        \ importer handles this\r\n  ```\r\n\r\n\r\n**Full Changelog**: https://github.com/fern-api/fern/compare/0.16.40...0.16.41"
      type: chore
  createdAt: "2024-01-29"
  irVersion: 32
  version: 0.16.41
- changelogEntry:
    - summary: "## What's Changed\r\n* (fix): add a `disable-example` flag for generators\
        \ by @dsinghvi in https://github.com/fern-api/fern/pull/2826\r\n  ```yaml\r\n\
        \  generators: \r\n    - name: ...\r\n       version: ...\r\n       disable-examples:\
        \ true # A temporary workaround while we iron out example deserialization bugs\
        \ in python\r\n  ```\r\n\r\n\r\n**Full Changelog**: https://github.com/fern-api/fern/compare/0.16.39...0.16.40"
      type: chore
  createdAt: "2024-01-29"
  irVersion: 32
  version: 0.16.40
- changelogEntry:
    - summary: "## What's Changed\r\n* (release): support scanning env variable for\
        \ auth in python sdk generator 0.8.1  by @dsinghvi in https://github.com/fern-api/fern/pull/2811\r\
        \n* (feature): introduce nuget output location by @dsinghvi in https://github.com/fern-api/fern/pull/2812\r\
        \n\r\n\r\n**Full Changelog**: https://github.com/fern-api/fern/compare/0.16.38...0.16.39"
      type: chore
  createdAt: "2024-01-26"
  irVersion: 32
  version: 0.16.39
- changelogEntry:
    - summary: "## What's Changed\r\n* (fix): OpenAPI importer uses the `value` field\
        \ when looking at `examples` by @dsinghvi in https://github.com/fern-api/fern/pull/2803\r\
        \n\r\n\r\n**Full Changelog**: https://github.com/fern-api/fern/compare/0.16.37...0.16.38"
      type: chore
  createdAt: "2024-01-26"
  irVersion: 32
  version: 0.16.38
- changelogEntry:
    - summary: "## What's Changed\r\n* (fix): Allow Ruby generator to work on IRv32\
        \ by @armandobelardo in https://github.com/fern-api/fern/pull/2668\r\n* (chore):\
        \ Go generators use IRv32 by @amckinney in https://github.com/fern-api/fern/pull/2672\r\
        \n* (fix): python sdk sends enum value for inlined requests by @dsinghvi in\
        \ https://github.com/fern-api/fern/pull/2793\r\n* (release): 0.8.0 of python-sdk\
        \ generator by @dsinghvi in https://github.com/fern-api/fern/pull/2795\r\n*\
        \ (fix): OpenAPI importer query parameters always generate valid names by @dsinghvi\
        \ in https://github.com/fern-api/fern/pull/2801\r\n* (fix): OpenAPI importer\
        \ example generation skips object query params by @dsinghvi in https://github.com/fern-api/fern/pull/2800\r\
        \n\r\n## New Contributors\r\n* @SK-Sam made their first contribution in https://github.com/fern-api/fern/pull/2687\r\
        \n\r\n**Full Changelog**: https://github.com/fern-api/fern/compare/0.16.36...0.16.37"
      type: chore
  createdAt: "2024-01-25"
  irVersion: 32
  version: 0.16.37
- changelogEntry:
    - summary: "## What's Changed\r\n* feature: CLI supports running Ruby sdk + model\
        \ generator by @armandobelardo in https://github.com/fern-api/fern/pull/2570\r\
        \n* fix: OpenAPI importer adds variables accordingly by @dsinghvi in https://github.com/fern-api/fern/pull/2667\r\
        \n\r\n\r\n**Full Changelog**: https://github.com/fern-api/fern/compare/0.16.35...0.16.36"
      type: chore
  createdAt: "2024-01-19"
  irVersion: 32
  version: 0.16.36
- changelogEntry:
    - summary: "## What's Changed\r\n* fix: OpenAPI importer supports union examples\
        \  by @dsinghvi in https://github.com/fern-api/fern/pull/2653\r\n\r\n\r\n**Full\
        \ Changelog**: https://github.com/fern-api/fern/compare/0.16.34...0.16.35"
      type: chore
  createdAt: "2024-01-18"
  irVersion: 32
  version: 0.16.35
- changelogEntry:
    - summary: "## What's Changed\r\n* fix: OpenAPI importer supports generating examples\
        \ for `unknown` by @dsinghvi in https://github.com/fern-api/fern/pull/2624\r\
        \n* fix: auto generation of primitive examples by @dsinghvi in https://github.com/fern-api/fern/pull/2625\r\
        \n* fix: misc fixes to OpenAPI example generation by @dsinghvi in https://github.com/fern-api/fern/pull/2630\r\
        \n* fix: `getAllProperties` visits references by @dsinghvi in https://github.com/fern-api/fern/pull/2631\r\
        \n* fix: OpenAPI importer uses generated names for aliases by @dsinghvi in https://github.com/fern-api/fern/pull/2632\r\
        \n* fix: inlined component schemas are added to __package__.yml by @dsinghvi\
        \ in https://github.com/fern-api/fern/pull/2633\r\n* fix: OpenAPI importer handles\
        \ property conflicts from grandparents by @dsinghvi in https://github.com/fern-api/fern/pull/2637\r\
        \n* fix: OpenAPI importer replaces schemas that start with numbers with alphabetic\
        \ notation by @dsinghvi in https://github.com/fern-api/fern/pull/2638\r\n* fix:\
        \ upgrade fiddle sdk to `0.0.386` so that license generation works by @dsinghvi\
        \ in https://github.com/fern-api/fern/pull/2643\r\n* fix: OpenAPI importer removes\
        \ redundant path from environment by @dsinghvi in https://github.com/fern-api/fern/pull/2650\r\
        \n* fix: OpenAPI importer doesn't extend aliased schemas that have a property\
        \ conflict by @dsinghvi in https://github.com/fern-api/fern/pull/2651\r\n* fix:\
        \ OpenAPI importer doesn't set name override for nested key value pair by @dsinghvi\
        \ in https://github.com/fern-api/fern/pull/2652\r\n\r\n\r\n**Full Changelog**:\
        \ https://github.com/fern-api/fern/compare/0.16.33...0.16.34"
      type: chore
  createdAt: "2024-01-17"
  irVersion: 32
  version: 0.16.34
- changelogEntry:
    - summary: "## What's Changed\r\n* feature: add `fern mock` command by @amckinney\
        \ in https://github.com/fern-api/fern/pull/2618\r\n* feature: OpenAPI importer\
        \ looks at `examples` property by @dsinghvi in https://github.com/fern-api/fern/pull/2621\r\
        \n\r\n\r\n**Full Changelog**: https://github.com/fern-api/fern/compare/0.16.32...0.16.33"
      type: chore
  createdAt: "2024-01-15"
  irVersion: 32
  version: 0.16.33
- changelogEntry:
    - summary: "## What's Changed\r\n* fix: OpenAPI importer handles converting boolean\
        \ enums  @dsinghvi in https://github.com/fern-api/fern/pull/2616\r\n\r\n\r\n\
        **Full Changelog**: https://github.com/fern-api/fern/compare/0.16.31...0.16.32"
      type: chore
  createdAt: "2024-01-13"
  irVersion: 32
  version: 0.16.32
- changelogEntry:
    - summary: "## What's Changed\r\n* fix: OpenAPI importer visits nested `allOf` when\
        \ inlined by @dsinghvi in https://github.com/fern-api/fern/pull/2615\r\n\r\n\
        \r\n**Full Changelog**: https://github.com/fern-api/fern/compare/0.16.30...0.16.31"
      type: chore
  createdAt: "2024-01-12"
  irVersion: 32
  version: 0.16.31
- changelogEntry:
    - summary: "## What's Changed\r\n* feature: allow specifying OpenAPI overrides in\
        \ generators.yml by @dsinghvi in https://github.com/fern-api/fern/pull/2613\r\
        \n  ```yaml\r\n  # generators.yml \r\n  openapi: <path to openapi> \r\n  openapi-overrides:\
        \ <path to openapi overrides> \r\n  ```\r\n\r\n\r\n**Full Changelog**: https://github.com/fern-api/fern/compare/0.16.29...0.16.30"
      type: chore
  createdAt: "2024-01-12"
  irVersion: 32
  version: 0.16.30
- changelogEntry:
    - summary: "## What's Changed\r\n* fix: OpenAPI importer supports reading `x-fern-sdk-return-value`\
        \ by @dsinghvi in https://github.com/fern-api/fern/pull/2610\r\n\r\n\r\n**Full\
        \ Changelog**: https://github.com/fern-api/fern/compare/0.16.28...0.16.29"
      type: chore
  createdAt: "2024-01-12"
  irVersion: 32
  version: 0.16.29
- changelogEntry:
    - summary: "## What's Changed\r\n* fix: OpenAPI importer adds common server path\
        \ to endpoint path by @dsinghvi in https://github.com/fern-api/fern/pull/2603\r\
        \n\r\n\r\n**Full Changelog**: https://github.com/fern-api/fern/compare/0.16.27...0.16.28"
      type: chore
  createdAt: "2024-01-11"
  irVersion: 32
  version: 0.16.28
- changelogEntry:
    - summary: "## What's Changed\r\n* test: Add test for file upload with query params\
        \ by @amckinney in https://github.com/fern-api/fern/pull/2441\r\n* test: Replace\
        \ /bin/bash with /bin/sh by @amckinney in https://github.com/fern-api/fern/pull/2595\r\
        \n* docs: update quickstart.mdx by @minaelee in https://github.com/fern-api/fern/pull/2596\r\
        \n* fix: send descriptions for union base properties when generating docs by\
        \ @dsinghvi in https://github.com/fern-api/fern/pull/2601\r\n\r\n\r\n**Full\
        \ Changelog**: https://github.com/fern-api/fern/compare/0.16.25...0.16.26"
      type: chore
  createdAt: "2024-01-11"
  irVersion: 32
  version: 0.16.27
- changelogEntry:
    - summary: "## What's Changed\r\n* fix: OpenAPI importer creates inline request\
        \ schemas for singular allOf by @dsinghvi in https://github.com/fern-api/fern/pull/2591\r\
        \n\r\n\r\n**Full Changelog**: https://github.com/fern-api/fern/compare/0.16.24...0.16.25"
      type: chore
  createdAt: "2024-01-10"
  irVersion: 32
  version: 0.16.25
- changelogEntry:
    - summary: "## What's Changed\r\n* fix: OpenAPI converter uses literals when anyOf\
        \ has inlined enums  by @dsinghvi in https://github.com/fern-api/fern/pull/2589\r\
        \n\r\n\r\n**Full Changelog**: https://github.com/fern-api/fern/compare/0.16.23...0.16.24"
      type: chore
  createdAt: "2024-01-10"
  irVersion: 32
  version: 0.16.24
- changelogEntry:
    - summary: "## What's Changed\r\n* fix: make `generators.yml` optional if no generators\
        \ by @dsinghvi in https://github.com/fern-api/fern/pull/2585\r\n\r\n## New Contributors\r\
        \n* @minaelee made their first contribution in https://github.com/fern-api/fern/pull/2567\r\
        \n\r\n**Full Changelog**: https://github.com/fern-api/fern/compare/0.16.22...0.16.23"
      type: chore
  createdAt: "2024-01-09"
  irVersion: 32
  version: 0.16.23
- changelogEntry:
    - summary: "## What's Changed\r\n* fix: handle error declaration conflicts in OpenAPI\
        \ importer by @dsinghvi in https://github.com/fern-api/fern/pull/2550\r\n\r\n\
        \r\n**Full Changelog**: https://github.com/fern-api/fern/compare/0.16.21...0.16.22"
      type: chore
  createdAt: "2024-01-01"
  irVersion: 32
  version: 0.16.22
- changelogEntry:
    - summary: "## What's Changed\r\n* fix: OpenAPI importer handles null `anyOf` with\
        \ more than 3 variants by @dsinghvi in https://github.com/fern-api/fern/pull/2549\r\
        \n\r\n\r\n**Full Changelog**: https://github.com/fern-api/fern/compare/0.16.20...0.16.21"
      type: chore
  createdAt: "2024-01-01"
  irVersion: 32
  version: 0.16.21
- changelogEntry:
    - summary: "## What's Changed\r\n* feature: `push` mode for GitHub repository by\
        \ @dsinghvi in https://github.com/fern-api/fern/pull/2546\r\n  ```yaml\r\n \
        \ # generators.yml\r\n  - name: fernapi/fern-python-sdk\r\n    ...\r\n    github:\
        \ \r\n      mode: push\r\n      repository: owner/repo\r\n      branch: # optional\
        \ branch, if omitted uses the default channel \r\n  ```\r\n\r\n\r\n**Full Changelog**:\
        \ https://github.com/fern-api/fern/compare/0.16.19...0.16.20"
      type: chore
  createdAt: "2023-12-29"
  irVersion: 32
  version: 0.16.20
- changelogEntry:
    - summary: "**Full Changelog**: https://github.com/fern-api/fern/compare/0.16.17...0.16.19"
      type: chore
  createdAt: "2023-12-23"
  irVersion: 32
  version: 0.16.19
- changelogEntry:
    - summary: "## What's Changed\r\n* feature: openapi importer generates oauth 2 scopes\
        \ enum by @dsinghvi in https://github.com/fern-api/fern/pull/2540\r\n\r\n\r\n\
        **Full Changelog**: https://github.com/fern-api/fern/compare/0.16.16...0.16.17"
      type: chore
  createdAt: "2023-12-23"
  irVersion: 32
  version: 0.16.17
- changelogEntry:
    - summary: "## What's Changed\r\n* fix: respect audiences on inlined request bodies\
        \ by @dsinghvi in https://github.com/fern-api/fern/pull/2535\r\n\r\n\r\n**Full\
        \ Changelog**: https://github.com/fern-api/fern/compare/0.16.15...0.16.16"
      type: chore
  createdAt: "2023-12-22"
  irVersion: 32
  version: 0.16.16
- changelogEntry:
    - summary: "## What's Changed\r\n* fix: unknown types should be treated as optional\
        \ when validating examples by @dsinghvi in https://github.com/fern-api/fern/pull/2532\r\
        \n* fix: `write-definition` writes to hidden folder by @dsinghvi in https://github.com/fern-api/fern/pull/2533\r\
        \n\r\n\r\n**Full Changelog**: https://github.com/fern-api/fern/compare/0.16.14...0.16.15"
      type: chore
  createdAt: "2023-12-22"
  irVersion: 32
  version: 0.16.15
- changelogEntry:
    - summary: "## What's Changed\r\n* feature: `fern write-definition` writes out api\
        \ dependencies by @dsinghvi in https://github.com/fern-api/fern/pull/2531\r\n\
        \r\n\r\n**Full Changelog**: https://github.com/fern-api/fern/compare/0.16.13...0.16.14"
      type: chore
  createdAt: "2023-12-22"
  irVersion: 32
  version: 0.16.14
- changelogEntry:
    - summary: "## What's Changed\r\n* feature: support property level audiences by\
        \ @dsinghvi in https://github.com/fern-api/fern/pull/2526\r\n* feature: openapi\
        \ importer supports importing property level audiences by @dsinghvi in https://github.com/fern-api/fern/pull/2528\r\
        \n\r\n\r\n**Full Changelog**: https://github.com/fern-api/fern/compare/0.16.12...0.16.13"
      type: chore
  createdAt: "2023-12-21"
  irVersion: 32
  version: 0.16.13
- changelogEntry:
    - summary: "## What's Changed\r\n* internal: seed accepts path to api directory\
        \ for custom fixture by @dsinghvi in https://github.com/fern-api/fern/pull/2516\r\
        \n* fix: fern python generators rely on ir v31 by @dsinghvi in https://github.com/fern-api/fern/pull/2517\r\
        \n* feature: run prettier on doc strings by @dsinghvi in https://github.com/fern-api/fern/pull/2508\r\
        \n* fix: use `JSON.stringify` when writing IR by @dsinghvi in https://github.com/fern-api/fern/pull/2511\r\
        \n* fix: OpenAPI importer handles self referencing schemas  by @dsinghvi in\
        \ https://github.com/fern-api/fern/pull/2512\r\n* fix: handle explicit `null`\
        \ strings in OpenAPI schemas by @dsinghvi in https://github.com/fern-api/fern/pull/2514\r\
        \n* fix: `ResourceList` in fhir is an undiscriminated union with literal properties\
        \ by @armandobelardo in https://github.com/fern-api/fern/pull/2513\r\n* fix:\
        \ add `int`, `float`, and `complex` to python reserved words by @armandobelardo\
        \ in https://github.com/fern-api/fern/pull/2523\r\n\r\n\r\n**Full Changelog**:\
        \ https://github.com/fern-api/fern/compare/0.16.11...0.16.12"
      type: chore
  createdAt: "2023-12-20"
  irVersion: 32
  version: 0.16.12
- changelogEntry:
    - summary: "## What's Changed\r\n* fix: OpenAPI importer properly escapes examples\
        \ that start with $ sign by @dsinghvi in https://github.com/fern-api/fern/pull/2509\r\
        \n\r\n\r\n**Full Changelog**: https://github.com/fern-api/fern/compare/0.16.10...0.16.11"
      type: chore
  createdAt: "2023-12-18"
  irVersion: 32
  version: 0.16.11
- changelogEntry:
    - summary: "## What's Changed\r\n* document: x-fern-server-name extension by @dannysheridan\
        \ in https://github.com/fern-api/fern/pull/2504\r\n* feature: add x-fern-parameter-name\
        \ extension by @amckinney in https://github.com/fern-api/fern/pull/2489\r\n\
        * chore: seed exits 1 if tests fail  by @dsinghvi in https://github.com/fern-api/fern/pull/2505\r\
        \n* fix: x-fern-streaming can be used with x-fern-group-name by @amckinney in\
        \ https://github.com/fern-api/fern/pull/2488\r\n\r\n\r\n**Full Changelog**:\
        \ https://github.com/fern-api/fern/compare/0.16.9...0.16.10"
      type: chore
  createdAt: "2023-12-18"
  irVersion: 32
  version: 0.16.10
- changelogEntry:
    - summary: "## What's Changed\r\n* fix: improve `fern check` only logging errors\
        \ by @dsinghvi in https://github.com/fern-api/fern/pull/2501\r\n\r\n\r\n**Full\
        \ Changelog**: https://github.com/fern-api/fern/compare/0.16.8...0.16.9"
      type: chore
  createdAt: "2023-12-17"
  irVersion: 32
  version: 0.16.9
- changelogEntry:
    - summary: "## What's Changed\r\n* chore: run ci on forked PRs for contributors\
        \ by @dsinghvi in https://github.com/fern-api/fern/pull/2494\r\n* internal:\
        \ seed only runs one container per script for all fixtures by @armandobelardo\
        \ in https://github.com/fern-api/fern/pull/2492\r\n* fix: typo in docs starter\
        \ example repo by @dannysheridan in https://github.com/fern-api/fern/pull/2496\r\
        \n* fix: header on quickstart page by @dannysheridan in https://github.com/fern-api/fern/pull/2497\r\
        \n* fix: `fern write-definition` doesn't throw on non-OpenAPI workspaces by\
        \ @dsinghvi in https://github.com/fern-api/fern/pull/2499\r\n* fix: `fern check`\
        \ logs `All checks passed` if no errors @dsinghvi in https://github.com/fern-api/fern/pull/2499\r\
        \n\r\n\r\n**Full Changelog**: https://github.com/fern-api/fern/compare/0.16.7...0.16.8"
      type: chore
  createdAt: "2023-12-17"
  irVersion: 32
  version: 0.16.8
- changelogEntry:
    - summary: "## What's Changed\r\n* fix: openapi importer correctly imports across\
        \ nested fern definition files by @dsinghvi in https://github.com/fern-api/fern/pull/2491\r\
        \n\r\n\r\n**Full Changelog**: https://github.com/fern-api/fern/compare/0.16.6...0.16.7"
      type: chore
  createdAt: "2023-12-14"
  irVersion: 32
  version: 0.16.7
- changelogEntry:
    - summary: "## What's Changed\r\n* fix: openapi importer properly detects json response\
        \ by @dsinghvi in https://github.com/fern-api/fern/pull/2487\r\n\r\n\r\n**Full\
        \ Changelog**: https://github.com/fern-api/fern/compare/0.16.5...0.16.6"
      type: chore
  createdAt: "2023-12-13"
  irVersion: 32
  version: 0.16.6
- changelogEntry:
    - summary: "## What's Changed\r\n* fix: OpenAPI importer detects all possible `application/json`\
        \ request and response content types by @dsinghvi in https://github.com/fern-api/fern/pull/2486\r\
        \n\r\n\r\n**Full Changelog**: https://github.com/fern-api/fern/compare/0.16.4...0.16.5"
      type: chore
  createdAt: "2023-12-13"
  irVersion: 32
  version: 0.16.5
- changelogEntry:
    - summary: "## What's Changed\r\n* internal: enable typescript code snippets in\
        \ fern docs by @dsinghvi in https://github.com/fern-api/fern/pull/2473\r\n*\
        \ internal: `generators.yml` in public-api by @dsinghvi in https://github.com/fern-api/fern/pull/2475\r\
        \n* document: API-wide global configs in api.yml by @dannysheridan in https://github.com/fern-api/fern/pull/2478\r\
        \n* fix: escape OpenAPI string examples that star with `$` by @dsinghvi in https://github.com/fern-api/fern/pull/2483\r\
        \n* fix: handle OpenAPI importer handles unions `type: [string, object]` by\
        \ @dsinghvi in https://github.com/fern-api/fern/pull/2483\r\n\r\n\r\n**Full\
        \ Changelog**: https://github.com/fern-api/fern/compare/0.16.3...0.16.4"
      type: chore
  createdAt: "2023-12-13"
  irVersion: 32
  version: 0.16.4
- changelogEntry:
    - summary: "## What's Changed\r\n* improvement: openapi importer enum name generator\
        \ for like `>`, `<` , `<=`, `>=` by @dsinghvi in https://github.com/fern-api/fern/pull/2471\r\
        \n\r\n\r\n**Full Changelog**: https://github.com/fern-api/fern/compare/0.16.2...0.16.3"
      type: chore
  createdAt: "2023-12-11"
  irVersion: 32
  version: 0.16.3
- changelogEntry:
    - summary: "## What's Changed\r\n* docs: show example of list by @dannysheridan\
        \ in https://github.com/fern-api/fern/pull/2464\r\n* docs: improve cli descriptions\
        \ by @dannysheridan in https://github.com/fern-api/fern/pull/2466\r\n* fix:\
        \ openapi importer enum generation is valid @dsinghvi in https://github.com/fern-api/fern/pull/2468\r\
        \n* fix: openapi importer request references generation is valid @dsinghvi in\
        \ https://github.com/fern-api/fern/pull/2468\r\n* fix: introduce `fern openapi-ir`\
        \ for debugging @dsinghvi in https://github.com/fern-api/fern/pull/2468\r\n\r\
        \n\r\n**Full Changelog**: https://github.com/fern-api/fern/compare/0.16.1...0.16.2"
      type: chore
  createdAt: "2023-12-10"
  irVersion: 32
  version: 0.16.2
- changelogEntry:
    - summary: "## What's Changed\r\n* test: introduce a test definition for optional\
        \ by @dsinghvi in https://github.com/fern-api/fern/pull/2460\r\n* fix: aliases\
        \ with `x-fern-sdk-group-name` are stored in the right file by @dsinghvi in\
        \ https://github.com/fern-api/fern/pull/2461\r\n\r\n\r\n**Full Changelog**:\
        \ https://github.com/fern-api/fern/compare/0.16.0...0.16.1"
      type: chore
  createdAt: "2023-12-08"
  irVersion: 32
  version: 0.16.1
- changelogEntry:
    - summary: "## What's Changed\r\n* docs: add docs quickstart by @dannysheridan in\
        \ https://github.com/fern-api/fern/pull/2456\r\n* docs: fix callout spacing\
        \ by @dannysheridan in https://github.com/fern-api/fern/pull/2457\r\n* docs:\
        \ example provided for path parameter by @dannysheridan in https://github.com/fern-api/fern/pull/2458\r\
        \n* *feature*: support `x-fern-sdk-group-name` on schemas by @dsinghvi in https://github.com/fern-api/fern/pull/2459\r\
        \n   **NOTE** The OpenAPI importer was drastically modified, so be careful upgrading\
        \ to `0.16.0` and report any issues!\r\n\r\n\r\n**Full Changelog**: https://github.com/fern-api/fern/compare/0.15.18...0.16.0"
      type: chore
  createdAt: "2023-12-08"
  irVersion: 32
  version: 0.16.0
- changelogEntry:
    - summary: "## What's Changed\r\n* fix: overrides from `x-fern-overrides-filepath`\
        \ file win on tie by @dsinghvi in https://github.com/fern-api/fern/pull/2455\r\
        \n\r\n\r\n**Full Changelog**: https://github.com/fern-api/fern/compare/0.15.17...0.15.18"
      type: chore
  createdAt: "2023-12-07"
  irVersion: 32
  version: 0.15.18
- changelogEntry:
    - summary: "## What's Changed\r\n* feature: support overlaying extensions using\
        \ `x-fern-overrides-filepath` by @dsinghvi in https://github.com/fern-api/fern/pull/2452\r\
        \n\r\n\r\n**Full Changelog**: https://github.com/fern-api/fern/compare/0.15.16...0.15.17"
      type: chore
  createdAt: "2023-12-07"
  irVersion: 32
  version: 0.15.17
- changelogEntry:
    - summary: "## What's Changed\r\n* docs: Add screenshots to availability page by\
        \ @dannysheridan in https://github.com/fern-api/fern/pull/2448\r\n* feature:\
        \ OpenAPI supports `application/pdf` content-type by @amckinney in https://github.com/fern-api/fern/pull/2450\r\
        \n\r\n\r\n**Full Changelog**: https://github.com/fern-api/fern/compare/0.15.15...0.15.16"
      type: chore
  createdAt: "2023-12-06"
  irVersion: 32
  version: 0.15.16
- changelogEntry:
    - summary: "## What's Changed\r\n* fix: validate responses that are imported correctly\
        \ by @dsinghvi in https://github.com/fern-api/fern/pull/2447\r\n\r\n\r\n**Full\
        \ Changelog**: https://github.com/fern-api/fern/compare/0.15.14...0.15.15"
      type: chore
  createdAt: "2023-12-06"
  irVersion: 32
  version: 0.15.15
- changelogEntry:
    - summary: "**Full Changelog**: https://github.com/fern-api/fern/compare/0.15.13...0.15.14"
      type: chore
  createdAt: "2023-12-06"
  irVersion: 32
  version: 0.15.14
- changelogEntry:
    - summary: "## What's Changed\r\n* feature: OpenAPI importer supports `audio/mpeg`\
        \ content type by @dsinghvi in https://github.com/fern-api/fern/pull/2446\r\n\
        \r\n\r\n**Full Changelog**: https://github.com/fern-api/fern/compare/0.15.12...0.15.13"
      type: chore
  createdAt: "2023-12-06"
  irVersion: 32
  version: 0.15.13
- changelogEntry:
    - summary: "## What's Changed\r\n* internal: seed supports configurable output mode\
        \ by @dsinghvi in https://github.com/fern-api/fern/pull/2430\r\n* internal:\
        \ add examples to literal-headers test definition by @amckinney in https://github.com/fern-api/fern/pull/2437\r\
        \n* internal: seed fixtures are dynamic by @amckinney in https://github.com/fern-api/fern/pull/2440\r\
        \n* documentation: broken links in quickstart by @dannysheridan in https://github.com/fern-api/fern/pull/2444\r\
        \n* feature: use tag order to set `navigation` in fern definition by @dsinghvi\
        \ in https://github.com/fern-api/fern/pull/2445\r\n\r\n\r\n**Full Changelog**:\
        \ https://github.com/fern-api/fern/compare/0.15.11...0.15.12"
      type: chore
  createdAt: "2023-12-06"
  irVersion: 32
  version: 0.15.12
- changelogEntry:
    - summary: "## What's Changed\r\n* feature: use terminal link to render clickable\
        \ docs URL by @dannysheridan in https://github.com/fern-api/fern/pull/2391\r\
        \n* docs: Explain how SDKs and Docs use audiences by @dannysheridan in https://github.com/fern-api/fern/pull/2411\r\
        \n* feature: send property level availability information to docs by @dsinghvi\
        \ in https://github.com/fern-api/fern/pull/2420\r\n* feature: support undiscriminated\
        \ union examples in ir by @dsinghvi in https://github.com/fern-api/fern/pull/2425\r\
        \n* feature: support x-fern-ignore at the schema level by @dsinghvi in https://github.com/fern-api/fern/pull/2428\r\
        \n* fix: correctly validate referenced examples that are being imported by @dsinghvi\
        \ in https://github.com/fern-api/fern/pull/2429\r\n\r\n\r\n**Full Changelog**:\
        \ https://github.com/fern-api/fern/compare/0.15.10...0.15.11"
      type: chore
  createdAt: "2023-12-04"
  irVersion: 32
  version: 0.15.11
- changelogEntry:
    - summary: "## What's Changed\r\n* seed: generators can be tested with different\
        \ output versions by @amckinney in https://github.com/fern-api/fern/pull/2401\r\
        \n* seed: support optional compile commands by @amckinney in https://github.com/fern-api/fern/pull/2409\r\
        \n* fix: example properties for imported types are properly serialized by @dsinghvi\
        \ in https://github.com/fern-api/fern/pull/2407\r\n\r\n\r\n**Full Changelog**:\
        \ https://github.com/fern-api/fern/compare/0.15.9...0.15.10"
      type: chore
  createdAt: "2023-11-30"
  irVersion: 31
  version: 0.15.10
- changelogEntry:
    - summary: "## What's Changed\r\n* fix: properly convert examples of imported types\
        \  by @dsinghvi in https://github.com/fern-api/fern/pull/2404\r\n\r\n\r\n**Full\
        \ Changelog**: https://github.com/fern-api/fern/compare/0.15.8...0.15.9"
      type: chore
  createdAt: "2023-11-30"
  irVersion: 31
  version: 0.15.9
- changelogEntry:
    - summary: "## What's Changed\r\n* fix: see docker logs when running `fern generate\
        \ --local` by @dsinghvi in https://github.com/fern-api/fern/pull/2400\r\n\r\n\
        \r\n**Full Changelog**: https://github.com/fern-api/fern/compare/0.15.7...0.15.8"
      type: chore
  createdAt: "2023-11-30"
  irVersion: 31
  version: 0.15.8
- changelogEntry:
    - summary: "## What's Changed\r\n* fix: compress fhir definition by having types\
        \ extend `BaseResource`  by @dsinghvi in https://github.com/fern-api/fern/pull/2387\r\
        \n* docs: availability in Fern Definition by @dannysheridan in https://github.com/fern-api/fern/pull/2395\r\
        \n* fix: OpenAPI importer generates non-conflicting names for multipart file\
        \ upload endpoints by @dsinghvi in https://github.com/fern-api/fern/pull/2399\r\
        \n\r\n\r\n**Full Changelog**: https://github.com/fern-api/fern/compare/0.15.6...0.15.7"
      type: chore
  createdAt: "2023-11-30"
  irVersion: 31
  version: 0.15.7
- changelogEntry:
    - summary: "## What's Changed\r\n* docs: how to control display order of your API\
        \ reference by @dsinghvi in https://github.com/fern-api/fern/pull/2366\r\n*\
        \ docs: .NET server code generator for C# by @dannysheridan in https://github.com/fern-api/fern/pull/2354\r\
        \n* docs: improve fern's readme.md by @dannysheridan in https://github.com/fern-api/fern/pull/2370\r\
        \n* docs: improve images in readme by @dannysheridan in https://github.com/fern-api/fern/pull/2371\r\
        \n* docs: improve readme image by @dannysheridan in https://github.com/fern-api/fern/pull/2372\r\
        \n* docs: add getting started to readme by @dannysheridan in https://github.com/fern-api/fern/pull/2380\r\
        \n* docs: update bug-report.md by @dannysheridan in https://github.com/fern-api/fern/pull/2375\r\
        \n* docs: file structure upon fern init by @dannysheridan in https://github.com/fern-api/fern/pull/2381\r\
        \n* fix: fern no longer fails to parse nested maps (`map<string, map<string,\
        \ int>>`)by @mmolash in https://github.com/fern-api/fern/pull/2369\r\n\r\n##\
        \ New Contributors\r\n* @mmolash made their first contribution in https://github.com/fern-api/fern/pull/2369\r\
        \n\r\n**Full Changelog**: https://github.com/fern-api/fern/compare/0.15.5...0.15.6"
      type: chore
  createdAt: "2023-11-28"
  irVersion: 31
  version: 0.15.6
- changelogEntry:
    - summary: "## What's Changed\r\n* fix: forward along global headers when registering\
        \ docs by @dsinghvi in https://github.com/fern-api/fern/pull/2358\r\n\r\n\r\n\
        **Full Changelog**: https://github.com/fern-api/fern/compare/0.15.4...0.15.5"
      type: chore
  createdAt: "2023-11-27"
  irVersion: 31
  version: 0.15.5
- changelogEntry:
    - summary: "## What's Changed\r\n* chore: use correct URL for preview server by\
        \ @dsinghvi in https://github.com/fern-api/fern/pull/2322\r\n* fix: docs preview\
        \ server no longer has cors requirement by @dsinghvi in https://github.com/fern-api/fern/pull/2323\r\
        \n* Add test def for optional enum query param by @davidkonigsberg in https://github.com/fern-api/fern/pull/2317\r\
        \n* chore: migrate to github workflows by @dsinghvi in https://github.com/fern-api/fern/pull/2327\r\
        \n* chore: migrate documentation to core repo by @dsinghvi in https://github.com/fern-api/fern/pull/2328\r\
        \n* feature: add example docs by @dsinghvi in https://github.com/fern-api/fern/pull/2342\r\
        \n* Change 'let us know' link from email to issue by @zachkirsch in https://github.com/fern-api/fern/pull/2344\r\
        \n* fix: links to generators by making them exact urls by @dannysheridan in\
        \ https://github.com/fern-api/fern/pull/2346\r\n* feature: seed CLI runs compile\
        \ commands for verification by @dsinghvi in https://github.com/fern-api/fern/pull/2351\r\
        \n* Improvement: document using an enum name and value by @dannysheridan in\
        \ https://github.com/fern-api/fern/pull/2349\r\n* chore: test definition for\
        \ bearer auth with environment variable by @dsinghvi in https://github.com/fern-api/fern/pull/2353\r\
        \n* fix: resolve referenced examples for path parameters by @dsinghvi in https://github.com/fern-api/fern/pull/2356\r\
        \n\r\n## New Contributors\r\n* @davidkonigsberg made their first contribution\
        \ in https://github.com/fern-api/fern/pull/2317\r\n\r\n**Full Changelog**: https://github.com/fern-api/fern/compare/0.15.3...0.15.4"
      type: chore
  createdAt: "2023-11-27"
  irVersion: 31
  version: 0.15.4
- changelogEntry:
    - summary: "## What's Changed\r\n* fix: migrate from registry-node to fdr-sdk by\
        \ @dsinghvi in https://github.com/fern-api/fern/pull/2313\r\n* build(deps):\
        \ bump @redocly/openapi-core from 1.4.0 to 1.4.1 by @dependabot in https://github.com/fern-api/fern/pull/2312\r\
        \n* build(deps): bump @fern-api/venus-api-sdk from 0.0.20-7-g6ea8dc4 to 0.0.36\
        \ by @dependabot in https://github.com/fern-api/fern/pull/2311\r\n* fix: docs\
        \ preview server returns the proper load docs by url response by @dsinghvi in\
        \ https://github.com/fern-api/fern/pull/2315\r\n* build(deps-dev): bump @types/swagger2openapi\
        \ from 7.0.0 to 7.0.4 by @dependabot in https://github.com/fern-api/fern/pull/2309\r\
        \n* feature: introduce `idempotency` configuration by @dsinghvi in https://github.com/fern-api/fern/pull/2302\r\
        \n* chore: add `idempotency-headers` to fern  by @dsinghvi in https://github.com/fern-api/fern/pull/2318\r\
        \n* chore: typescript generators depend on ir v31 by @dsinghvi in https://github.com/fern-api/fern/pull/2320\r\
        \n\r\n\r\n**Full Changelog**: https://github.com/fern-api/fern/compare/0.15.2...0.15.3"
      type: chore
  createdAt: "2023-11-21"
  irVersion: 31
  version: 0.15.3
- changelogEntry:
    - summary: "- **fix**: running `fern generate --local` with a `.fernignore` works
        in Github Actions (@dsinghvi)"
      type: chore
  createdAt: "2023-11-20"
  irVersion: 30
  version: 0.15.2
- changelogEntry:
    - summary: "**Full Changelog**: https://github.com/fern-api/fern/compare/0.15.2-rc1...0.15.2-rc3"
      type: chore
  createdAt: "2023-11-20"
  irVersion: 30
  version: 0.15.2-rc3
- changelogEntry:
    - summary: "**Full Changelog**: https://github.com/fern-api/fern/compare/0.15.2-rc1...0.15.2-rc2"
      type: chore
  createdAt: "2023-11-20"
  irVersion: 30
  version: 0.15.2-rc2
- changelogEntry:
    - summary: "**Full Changelog**: https://github.com/fern-api/fern/compare/0.15.2-rc0...0.15.2-rc1"
      type: chore
  createdAt: "2023-11-20"
  irVersion: 30
  version: 0.15.2-rc1
- changelogEntry:
    - summary:
        "## What's Changed\r\n* upgrade json5 to `2.2.2` by @dsinghvi in https://github.com/fern-api/fern/pull/2304\r\
        \n* chore: remove wire verification by @dsinghvi in https://github.com/fern-api/fern/pull/2305\r\
        \n* chore: upgrade yaml to 2.3.3 by @dsinghvi in https://github.com/fern-api/fern/pull/2306\r\
        \n* fix: `fern generate --local` with `.fernignore` fails in Github Workflow\
        \ by @dsinghvi in https://github.com/fern-api/fern/pull/2307\r\n\r\n\r\n**Full\
        \ Changelog**: https://github.com/fern-api/fern/compare/0.15.1...0.15.2-rc0"
      type: chore
  createdAt: "2023-11-20"
  irVersion: 30
  version: 0.15.2-rc0
- changelogEntry:
    - summary: "_It's been forever since we released a non release candidate!_\r\n\r\
        \n**Break**\r\n- The file structure of the Fern folder has now changed. If you\
        \ have a single API, your definition can live directly at the top-level. If\
        \ you have multiple, they will need to live in an apis folder. When you run\
        \ `fern upgrade` the directory structure will automatically be updated. "
      type: chore
  createdAt: "2023-11-20"
  irVersion: 30
  version: 0.15.1
- changelogEntry:
    - summary: "## What's Changed\r\n* feature: introduce `fern token` command to generate\
        \ `FERN_TOKEN` by @dsinghvi in https://github.com/fern-api/fern/pull/2295\r\n\
        \r\n\r\n**Full Changelog**: https://github.com/fern-api/fern/compare/0.15.0-rc87...0.15.0-rc88"
      type: chore
  createdAt: "2023-11-17"
  irVersion: 30
  version: 0.15.0-rc88
- changelogEntry:
    - summary: "## What's Changed\r\n* fix: non .fernignored files are deleted on successive\
        \ regeneration by @dsinghvi in https://github.com/fern-api/fern/pull/2294\r\n\
        \r\n\r\n**Full Changelog**: https://github.com/fern-api/fern/compare/0.15.0-rc84...0.15.0-rc85"
      type: chore
  createdAt: "2023-11-17"
  irVersion: 30
  version: 0.15.0-rc87
- changelogEntry:
    - summary: "## What's Changed\r\n* fix: `fern generate --local` no longer fails\
        \ if `.fernignore` is present and there are no new changes by @dsinghvi in https://github.com/fern-api/fern/pull/2291\r\
        \n\r\n\r\n**Full Changelog**: https://github.com/fern-api/fern/compare/0.15.0-rc83...0.15.0-rc84"
      type: chore
  createdAt: "2023-11-16"
  irVersion: 30
  version: 0.15.0-rc84
- changelogEntry:
    - summary: "## What's Changed\r\n* fix: default to service availability if endpoint\
        \ availability is not present by @dsinghvi in https://github.com/fern-api/fern/pull/2290\r\
        \n\r\n\r\n**Full Changelog**: https://github.com/fern-api/fern/compare/0.15.0-rc82...0.15.0-rc83"
      type: chore
  createdAt: "2023-11-16"
  irVersion: 30
  version: 0.15.0-rc83
- changelogEntry:
    - summary: "## What's Changed\r\n* feature: introduce `x-fern-type` extension to\
        \ the OpenAPI spec by @dsinghvi in https://github.com/fern-api/fern/pull/2289\r\
        \n\r\n\r\n**Full Changelog**: https://github.com/fern-api/fern/compare/0.15.0-rc81...0.15.0-rc82"
      type: chore
  createdAt: "2023-11-16"
  irVersion: 30
  version: 0.15.0-rc82
- changelogEntry:
    - summary: "## What's Changed\r\n* **Internal**: Add fern-python generator versions\
        \ for IRv30 by @amckinney in https://github.com/fern-api/fern/pull/2283\r\n\
        * **Internal**: Fix fern-java-model maven coordinates by @amckinney in https://github.com/fern-api/fern/pull/2284\r\
        \n* **Internal**: Generate fern-api/ir-go repository by @amckinney in https://github.com/fern-api/fern/pull/2285\r\
        \n* **Internal**: Set IRv29 version for TS and Java by @amckinney in https://github.com/fern-api/fern/pull/2286\r\
        \n\r\n\r\n**Full Changelog**: https://github.com/fern-api/fern/compare/0.15.0-rc80...0.15.0-rc81"
      type: chore
  createdAt: "2023-11-15"
  irVersion: 30
  version: 0.15.0-rc81
- changelogEntry:
    - summary: "## What's Changed\r\n* fix: don't compare root api files if dependency\
        \ has no endpoints by @dsinghvi in https://github.com/fern-api/fern/pull/2282\r\
        \n\r\n\r\n**Full Changelog**: https://github.com/fern-api/fern/compare/0.15.0-rc79...0.15.0-rc80"
      type: chore
  createdAt: "2023-11-15"
  irVersion: 30
  version: 0.15.0-rc80
- changelogEntry:
    - summary: "## What's Changed\r\n* internal: Add more granular test definitions\
        \ by @amckinney in https://github.com/fern-api/fern/pull/2277\r\n* feature:\
        \ update fhir.yml and setup workflow for registration by @dsinghvi in https://github.com/fern-api/fern/pull/2280\r\
        \n* fix: register union base properties in docs by @dsinghvi in https://github.com/fern-api/fern/pull/2281\r\
        \n\r\n\r\n**Full Changelog**: https://github.com/fern-api/fern/compare/0.15.0-rc77...0.15.0-rc78"
      type: chore
  createdAt: "2023-11-15"
  irVersion: 30
  version: 0.15.0-rc79
- changelogEntry:
    - summary: "- **feature**: mark `in-development` endpoints as `beta` in the generated
        docs"
      type: chore
  createdAt: "2023-11-14"
  irVersion: 29
  version: 0.15.0-rc75
- changelogEntry:
    - summary: "## What's Changed\r\n* **internal** Introduce IR version 30 for example\
        \ @amckinney in https://github.com/fern-api/fern/pull/2273\r\n\r\n\r\n**Full\
        \ Changelog**: https://github.com/fern-api/fern/compare/0.15.0-rc76...0.15.0-rc77"
      type: chore
  createdAt: "2023-11-14"
  irVersion: 30
  version: 0.15.0-rc77
- changelogEntry:
    - summary: "## What's Changed\r\n* fix: OpenAPI importer handles parsing server\
        \ variables by @dsinghvi in https://github.com/fern-api/fern/pull/2275\r\n\r\
        \n\r\n**Full Changelog**: https://github.com/fern-api/fern/compare/0.15.0-rc75...0.15.0-rc76"
      type: chore
  createdAt: "2023-11-14"
  irVersion: 29
  version: 0.15.0-rc76
- changelogEntry:
    - summary: Release 0.15.0-rc74
      type: chore
  createdAt: "2023-11-09"
  irVersion: 29
  version: 0.15.0-rc74
- changelogEntry:
    - summary: "- unblock ir-v28 generation"
      type: chore
  createdAt: "2023-11-09"
  irVersion: 29
  version: 0.15.0-rc73
- changelogEntry:
    - summary: Release 0.15.0-rc72
      type: chore
  createdAt: "2023-11-09"
  irVersion: 29
  version: 0.15.0-rc72
- changelogEntry:
    - summary: "- CLI supports running typescript generators 0.8.1+ (@dsinghvi)"
      type: chore
  createdAt: "2023-11-09"
  irVersion: 29
  version: 0.15.0-rc71
- changelogEntry:
    - summary: "- Support a `x-fern-streaming` extension in the OpenAPI importer (@amckinney)"
      type: chore
  createdAt: "2023-11-08"
  irVersion: 28
  version: 0.15.0-rc70
- changelogEntry:
    - summary: _No user facing changes_
      type: chore
  createdAt: "2023-11-03"
  irVersion: 27
  version: 0.15.0-rc68
- changelogEntry:
    - summary: _No user facing changes_
      type: chore
  createdAt: "2023-11-03"
  irVersion: 27
  version: 0.15.0-rc67
- changelogEntry:
    - summary: "- **fix**: OpenAPI importer always uses tags to organize endpoints if
        present (@dsinghvi)"
      type: chore
  createdAt: "2023-11-03"
  irVersion: 27
  version: 0.15.0-rc66
- changelogEntry:
    - summary: _No user facing changes_
      type: chore
  createdAt: "2023-11-02"
  irVersion: 27
  version: 0.15.0-rc65
- changelogEntry:
    - summary: _No user facing changes_
      type: chore
  createdAt: "2023-11-02"
  irVersion: 27
  version: 0.15.0-rc64
- changelogEntry:
    - summary: _No user facing changes_
      type: chore
  createdAt: "2023-11-01"
  irVersion: 27
  version: 0.15.0-rc63
- changelogEntry:
    - summary: "- OpenAPI importer skips example generation if `allOf` examples are
        undefined (@dsinghvi)"
      type: chore
  createdAt: "2023-11-01"
  irVersion: 27
  version: 0.15.0-rc61
- changelogEntry:
    - summary: "- Filter out undefined schemas when reading AsyncAPI (@dsinghvi)"
      type: chore
  createdAt: "2023-11-01"
  irVersion: 27
  version: 0.15.0-rc60
- changelogEntry:
    - summary: "fix: OpenAPI importer handles resolving property schema references (@dsinghvi)"
      type: chore
  createdAt: "2023-11-01"
  irVersion: 27
  version: 0.15.0-rc59
- changelogEntry:
    - summary: "- Retrigger latest release (@dsinghvi)"
      type: chore
  createdAt: "2023-10-30"
  irVersion: 27
  version: 0.15.0-rc57
- changelogEntry:
    - summary: "**fix**: AsyncAPI importer reads inlined message payloads (@dsinghvi)"
      type: chore
  createdAt: "2023-10-30"
  irVersion: 27
  version: 0.15.0-rc56
- changelogEntry:
    - summary: "- **fix**: OpenAPI parser handles converting discriminated unions that
        contain`allOf` references with the discriminant (@dsinghvi)"
      type: chore
  createdAt: "2023-10-30"
  irVersion: 27
  version: 0.15.0-rc55
- changelogEntry:
    - summary: "- **feature**: OpenAPI importer supports resolving multi-file references
        (@dsinghvi)"
      type: chore
  createdAt: "2023-10-30"
  irVersion: 27
  version: 0.15.0-rc54
- changelogEntry:
    - summary: "- **feature**: OpenAPI importer supports `x-fern-header-variable-name`
        to customize the header name in the SDK"
      type: chore
  createdAt: "2023-10-28"
  irVersion: 27
  version: 0.15.0-rc53
- changelogEntry:
    - summary: "- **fix**: OpenAPI importer handles multiple header security schemes"
      type: chore
  createdAt: "2023-10-27"
  irVersion: 27
  version: 0.15.0-rc52
- changelogEntry:
    - summary: "- **No user facing changes** - Seed testing CLI doesn't require generator
        languages to support testing OpenAPI/Postman generators"
      type: chore
  createdAt: "2023-10-27"
  irVersion: 27
  version: 0.15.0-rc51
- changelogEntry:
    - summary: "- Not a user facing change: IR for `property-response` uses correct
        typeId (@dsinghvi)"
      type: chore
  createdAt: "2023-10-26"
  irVersion: 27
  version: 0.15.0-rc50
- changelogEntry:
    - summary: "- Improve logging when `.fernignore` is present in directory (@dsinghvi) "
      type: chore
  createdAt: "2023-10-25"
  irVersion: 27
  version: 0.15.0-rc49
- changelogEntry:
    - summary: "- Upgrade Go generator IR version (@amckinney) \r\n- `response-property`\
        \ validation rules now handle aliases (@amckinney) "
      type: chore
  createdAt: "2023-10-25"
  irVersion: 27
  version: 0.15.0-rc48
- changelogEntry:
    - summary: "- Support `--custom fixture` in seed CLI for snapshot tests (@dsinghvi) "
      type: chore
  createdAt: "2023-10-24"
  irVersion: 27
  version: 0.15.0-rc47
- changelogEntry:
    - summary: "- Support literal examples (@dsinghvi) "
      type: chore
  createdAt: "2023-10-20"
  irVersion: 27
  version: 0.15.0-rc46
- changelogEntry:
    - summary: "- **fix**: OpenAPI importer removes global headers from example generation
        (@dsinghvi) "
      type: chore
  createdAt: "2023-10-20"
  irVersion: 27
  version: 0.15.0-rc45
- changelogEntry:
    - summary: "- OpenAPI example parser handles query params that are arrays (@dsinghvi) "
      type: chore
  createdAt: "2023-10-20"
  irVersion: 27
  version: 0.15.0-rc44
- changelogEntry:
    - summary: "- Support reading examples from OpenAPI spec (@dsinghvi) "
      type: chore
  createdAt: "2023-10-20"
  irVersion: 27
  version: 0.15.0-rc43
- changelogEntry:
    - summary: "- Support generating preview url when generating docs (@dsinghvi) "
      type: chore
  createdAt: "2023-10-15"
  irVersion: 26
  version: 0.15.0-rc42
- changelogEntry:
    - summary: Release 0.15.0-rc40
      type: chore
  createdAt: "2023-10-13"
  irVersion: 26
  version: 0.15.0-rc40
- changelogEntry:
    - summary: "- Rerelease SDKs (@dsinghvi) "
      type: chore
  createdAt: "2023-10-13"
  irVersion: 26
  version: 0.15.0-rc41
- changelogEntry:
    - summary: "- Support generating python snippets for documentation"
      type: chore
  createdAt: "2023-10-11"
  irVersion: 26
  version: 0.15.0-rc39
- changelogEntry:
    - summary: "- Additional seed test definitions (@dsinghvi) "
      type: chore
  createdAt: "2023-10-10"
  irVersion: 26
  version: 0.15.0-rc38
- changelogEntry:
    - summary: "- **fix**: delete existing output on local generation (@dsinghvi) "
      type: chore
  createdAt: "2023-10-08"
  irVersion: 26
  version: 0.15.0-rc37
- changelogEntry:
    - summary: "- **fix**:  seed CLI builds docker image (@dsinghvi) "
      type: chore
  createdAt: "2023-10-08"
  irVersion: 26
  version: 0.15.0-rc36
- changelogEntry:
    - summary: "- fix seed examples to contain datetime with UTC timezone (@dsinghvi) "
      type: chore
  createdAt: "2023-10-08"
  irVersion: 26
  version: 0.15.0-rc35
- changelogEntry:
    - summary: "- Fix: OpenAPI importer scans const fields when detecting discriminated
        unions (@dsinghvi) "
      type: chore
  createdAt: "2023-10-06"
  irVersion: 26
  version: 0.15.0-rc34
- changelogEntry:
    - summary: "- Read `const` values from OpenAPI spec (@dsinghvi) "
      type: chore
  createdAt: "2023-10-06"
  irVersion: 26
  version: 0.15.0-rc33
- changelogEntry:
    - summary: "- Fix discriminated union parsing in AsyncAPI import (@dsinghvi) "
      type: chore
  createdAt: "2023-10-05"
  irVersion: 26
  version: 0.15.0-rc32
- changelogEntry:
    - summary: "- Server side generators are tested with output mode local files (@dsinghvi) "
      type: chore
  createdAt: "2023-10-01"
  irVersion: 26
  version: 0.15.0-rc31
- changelogEntry:
    - summary: "- Generator snapshot tester supports custom configs (@dsinghvi) "
      type: chore
  createdAt: "2023-10-01"
  irVersion: 26
  version: 0.15.0-rc30
- changelogEntry:
    - summary: "- `--local` mode of the Fern CLI now correctly copies over generated
        typescript code (@dsinghvi) "
      type: chore
  createdAt: "2023-09-30"
  irVersion: 26
  version: 0.15.0-rc29
- changelogEntry:
    - summary: "- Bump generator versions to the latest (@amckinney) \r\n- Send undiscriminated\
        \ union type names to docs generation (@dsinghvi) "
      type: chore
  createdAt: "2023-09-29"
  irVersion: 26
  version: 0.15.0-rc28
- changelogEntry:
    - summary: "- Support `go-fiber` generator (@connormahon34) "
      type: chore
  createdAt: "2023-09-26"
  irVersion: 26
  version: 0.15.0-rc27
- changelogEntry:
    - summary: "- `fern generate --docs` will no longer fail because of network timeout
        issues (@dsinghvi)"
      type: chore
  createdAt: "2023-09-25"
  irVersion: 26
  version: 0.15.0-rc26
- changelogEntry:
    - summary: "- Add test fern definitions with endpoint examples(@amckinney) "
      type: chore
  createdAt: "2023-09-20"
  irVersion: 26
  version: 0.15.0-rc25
- changelogEntry:
    - summary: "- `fern generate --docs` runs validation on the the docs configuration
        (@dsinghvi) "
      type: chore
  createdAt: "2023-09-20"
  irVersion: 26
  version: 0.15.0-rc24
- changelogEntry:
    - summary: "- Support reading AsyncAPI Schemas (@dsinghvi) "
      type: chore
  createdAt: "2023-09-19"
  irVersion: 26
  version: 0.15.0-rc23
- changelogEntry:
    - summary: "- Add test definitions that contain examples(@amckinney) "
      type: chore
  createdAt: "2023-09-18"
  irVersion: 26
  version: 0.15.0-rc22
- changelogEntry:
    - summary: "- Only set GA availability if explicitly defined in the API Definition
        (@dsinghvi) "
      type: chore
  createdAt: "2023-09-17"
  irVersion: 26
  version: 0.15.0-rc21
- changelogEntry:
    - summary: "- Set version slug override (@dsinghvi) "
      type: chore
  createdAt: "2023-09-16"
  irVersion: 26
  version: 0.15.0-rc20
- changelogEntry:
    - summary: "- docs.yml now supports showing API errors opt-in (@dsinghvi) "
      type: chore
  createdAt: "2023-09-13"
  irVersion: 26
  version: 0.15.0-rc19
- changelogEntry:
    - summary: "- CLI now requires that versioned navbars live in new files (@dsinghvi)\
        \ \r\n- CLI supports sending availability (@dsinghvi) \r\n- CLI has new validation\
        \ rules for mdx + filepaths (@dsinghvi) "
      type: chore
  createdAt: "2023-09-13"
  irVersion: 26
  version: 0.15.0-rc18
- changelogEntry:
    - summary: "- Docs support tabs (@dsinghvi) "
      type: chore
  createdAt: "2023-09-10"
  irVersion: 25
  version: 0.15.0-rc17
- changelogEntry:
    - summary: "- Fix and make sure CLI adheres to `--api` flag when filtering API workspaces
        (@dsinghvi) "
      type: chore
  createdAt: "2023-09-09"
  irVersion: 25
  version: 0.15.0-rc16
- changelogEntry:
    - summary: "- Validate markdown for documentation (@dsinghvi) "
      type: chore
  createdAt: "2023-09-06"
  irVersion: 25
  version: 0.15.0-rc15
- changelogEntry:
    - summary: "- Support specifying instance when running docs generation `fern generate
        --docs --instance <url>`"
      type: chore
  createdAt: "2023-09-06"
  irVersion: 25
  version: 0.15.0-rc14
- changelogEntry:
    - summary: "- Support reading `description` on `$ref` fields in OpenAPI (@dsinghvi) "
      type: chore
  createdAt: "2023-09-05"
  irVersion: 25
  version: 0.15.0-rc13
- changelogEntry:
    - summary: Release 0.15.0-rc12
      type: chore
  createdAt: "2023-09-05"
  irVersion: 25
  version: 0.15.0-rc12
- changelogEntry:
    - summary: "- Latest java generators depend on IR v25 to support text/plain responses
        (@dsinghvi) "
      type: chore
  createdAt: "2023-09-05"
  irVersion: 25
  version: 0.15.0-rc11
- changelogEntry:
    - summary: "- Add test definitions for `response: text` "
      type: chore
  createdAt: "2023-09-04"
  irVersion: 25
  version: 0.15.0-rc9
- changelogEntry:
    - summary: "- Support text responses (@dsinghvi) "
      type: chore
  createdAt: "2023-09-04"
  irVersion: 25
  version: 0.15.0-rc8
- changelogEntry:
    - summary: "- OpenAPI importer supports reading `application/octet-stream` requests
        (@dsinghvi) "
      type: chore
  createdAt: "2023-09-04"
  irVersion: 25
  version: 0.15.0-rc10
- changelogEntry:
    - summary: "- OpenAPI Importer handles deduping undiscriminated union types (@dsinghvi) "
      type: chore
  createdAt: "2023-08-31"
  irVersion: 24
  version: 0.15.0-rc7
- changelogEntry:
    - summary: "- Respect audiences for service type graph (@amckinney) "
      type: chore
  createdAt: "2023-08-31"
  irVersion: 24
  version: 0.15.0-rc6
- changelogEntry:
    - summary: "- Support reading `default` key in OpenAPI to account for headers with
        literal value (@dsinghvi) "
      type: chore
  createdAt: "2023-08-30"
  irVersion: 24
  version: 0.15.0-rc5
- changelogEntry:
    - summary: "- fern.config.json version is set to `*` which allows easier integration\
        \ with pnpm (@zachkirsch) \r\n- OpenAPI importer properly reads discriminated\
        \ unions so that discriminants are stripped from subtypes (@dsinghvi) "
      type: chore
  createdAt: "2023-08-30"
  irVersion: 24
  version: 0.15.0-rc4
- changelogEntry:
    - summary: "- Support reading webhooks from OpenAPI specs (@dsinghvi) "
      type: chore
  createdAt: "2023-08-25"
  irVersion: 24
  version: 0.15.0-rc3
- changelogEntry:
    - summary: "- Support uploading images with custom content types such as SVGs (@dsinghvi) "
      type: chore
  createdAt: "2023-08-23"
  irVersion: 24
  version: 0.15.0-rc2
- changelogEntry:
    - summary: "- Update discriminated union detection to handle referenced schemas
        (@dsinghvi) "
      type: chore
  createdAt: "2023-08-18"
  irVersion: 23
  version: 0.15.0-rc1
- changelogEntry:
    - summary: "- **Break**: The fern directory now has a top-level `apis` directory
        to handle apis and docs no longer live within an api definition"
      type: chore
  createdAt: "2023-08-16"
  irVersion: 23
  version: 0.15.0-rc0
- changelogEntry:
    - summary: Release 0.14.4-rc2
      type: chore
  createdAt: "2023-08-14"
  irVersion: 23
  version: 0.14.4-rc2
- changelogEntry:
    - summary: Release 0.14.4-rc1
      type: chore
  createdAt: "2023-08-14"
  irVersion: 23
  version: 0.14.4-rc1
- changelogEntry:
    - summary: CLI handles property names that start with numbers for code generation
        (@dsinghvi)
      type: chore
  createdAt: "2023-08-11"
  irVersion: 23
  version: 0.14.4-rc0
- changelogEntry:
    - summary: "- When `docs` is missing, the CLI should nudge the user to run `fern
        add docs` (@dannysheridan) "
      type: chore
  createdAt: "2023-08-08"
  irVersion: 23
  version: 0.14.3
- changelogEntry:
    - summary: "- When running `fern init --openapi <openapi>` the OpenAPI generator
        wont be included (@dannysheridan) "
      type: chore
  createdAt: "2023-08-08"
  irVersion: 23
  version: 0.14.2
- changelogEntry:
    - summary: "- Rerelease `0.14.0`"
      type: chore
  createdAt: "2023-08-07"
  irVersion: 22
  version: 0.14.1
- changelogEntry:
    - summary: "- The latest Go SDK Generator depends on IR V22 (@amckinney) "
      type: chore
  createdAt: "2023-08-07"
  irVersion: 22
  version: 0.14.0
- changelogEntry:
    - summary: '- Handle `type: "null"` when importing OpenAPI oneOf (@dsinghvi) '
      type: chore
  createdAt: "2023-08-05"
  irVersion: 22
  version: 0.13.0
- changelogEntry:
    - summary: "- No changes"
      type: chore
  createdAt: "2023-08-05"
  irVersion: 22
  version: 0.13.0-rc3
- changelogEntry:
    - summary: "- Java generators now require IR V20 (@dsinghvi) "
      type: chore
  createdAt: "2023-08-03"
  irVersion: 22
  version: 0.13.0-rc2
- changelogEntry:
    - summary: "- OpenAPI generator only includes current package as part of generated
        name (@dsinghvi) "
      type: chore
  createdAt: "2023-08-02"
  irVersion: 22
  version: 0.13.0-rc1
- changelogEntry:
    - summary: "- OpenAPI oneOf subtypes have generated names based on unique properties
        (@dsinghvi) "
      type: chore
  createdAt: "2023-08-02"
  irVersion: 22
  version: 0.13.0-rc0
- changelogEntry:
    - summary: "- OpenAPI importer converts `date-times` appropriately. Before this
        release, datetimes would be converted as strings. (@dsinghvi)"
      type: chore
  createdAt: "2023-08-02"
  irVersion: 22
  version: 0.12.0
- changelogEntry:
    - summary: "- Special case importing oneOf types that are all enums (@dsinghvi) "
      type: chore
  createdAt: "2023-08-02"
  irVersion: 22
  version: 0.11.12
- changelogEntry:
    - summary: "* Add `ServiceTypeReferenceInfo` to IR so that generators can recognize\
        \ what types are referenced from exactly one service (@amckinney).\r\n```yaml\r\
        \n  ServiceTypeReferenceInfo:\r\n    properties:\r\n      typesReferencedOnlyByService:\r\
        \n        docs: \"Types referenced by exactly one service.\"\r\n        type:\
        \ map<commons.ServiceId, list<commons.TypeId>>\r\n      sharedTypes:\r\n   \
        \     docs: \"Types referenced by either zero or multiple services.\"\r\n  \
        \      type: list<commons.TypeId>\r\n```"
      type: chore
  createdAt: "2023-08-01"
  irVersion: 22
  version: 0.11.12-rc2
- changelogEntry:
    - summary: "- Specify license in generators.yml (@amckinney) \r\n```yaml\r\ngroups:\
        \ \r\n  publish: \r\n    - name: fernapi/fern-go-sdk\r\n      version: 0.0.1\r\
        \n      github: \r\n        repository: my-org/my-repo\r\n        license: MIT\
        \ # <------- or Apache-2.0\r\n```"
      type: chore
  createdAt: "2023-07-29"
  irVersion: 22
  version: 0.11.12-rc0
- changelogEntry:
    - summary: "- Support `x-fern-ignore` OpenAPI extension. This extensions configures\
        \ fern to ignore certain endpoints when generating SDKs. (@dsinghvi) \r\n  ```yaml\r\
        \n  paths: \r\n    my/endpoint/path: \r\n      get: \r\n        x-fern-ignore:\
        \ true # <------- fern will skip this endpoint\r\n  ```"
      type: chore
  createdAt: "2023-07-29"
  irVersion: 22
  version: 0.11.12-rc1
- changelogEntry:
    - summary: "- OpenAPI importer handles converting numbers formatted as time-delta
        (@dsinghvi)"
      type: chore
  createdAt: "2023-07-28"
  irVersion: 22
  version: 0.11.11
- changelogEntry:
    - summary: "- OpenAPI importer handles converting servers with `staging` and `production`\
        \ descriptions (@dsinghvi) \r\n- Generators are upgraded in fern init (@dannysheridan)\
        \ \r\n- Documentation markdown paths are validated (@zachkirsch)"
      type: chore
  createdAt: "2023-07-26"
  irVersion: 22
  version: 0.11.10
- changelogEntry:
    - summary: "- handles `x-ndjson` content-type in OpenAPI responses"
      type: chore
  createdAt: "2023-07-24"
  irVersion: 22
  version: 0.11.9
- changelogEntry:
    - summary: Release 0.11.9-rc0
      type: chore
  createdAt: "2023-07-23"
  irVersion: 22
  version: 0.11.9-rc0
- changelogEntry:
    - summary: "- Register custom content types when reading from OpenAPI spec"
      type: chore
  createdAt: "2023-07-23"
  irVersion: 22
  version: 0.11.8
- changelogEntry:
    - summary: "- Register content-types when registering docs (i.e. such as `application/x-ndjson`)"
      type: chore
  createdAt: "2023-07-23"
  irVersion: 22
  version: 0.11.8-rc0
- changelogEntry:
    - summary: Release 0.11.7
      type: chore
  createdAt: "2023-07-23"
  irVersion: 22
  version: 0.11.7
- changelogEntry:
    - summary: Release 0.11.7-rc9
      type: chore
  createdAt: "2023-07-23"
  irVersion: 22
  version: 0.11.7-rc9
- changelogEntry:
    - summary: Release 0.11.7-rc8
      type: chore
  createdAt: "2023-07-23"
  irVersion: 22
  version: 0.11.7-rc8
- changelogEntry:
    - summary: Release 0.11.7-rc7
      type: chore
  createdAt: "2023-07-22"
  irVersion: 22
  version: 0.11.7-rc7
- changelogEntry:
    - summary: Release 0.11.7-rc6
      type: chore
  createdAt: "2023-07-22"
  irVersion: 22
  version: 0.11.7-rc6
- changelogEntry:
    - summary: Release 0.11.7-rc5
      type: chore
  createdAt: "2023-07-22"
  irVersion: 22
  version: 0.11.7-rc5
- changelogEntry:
    - summary: "- Hacky release with sleep 5s before running docker"
      type: chore
  createdAt: "2023-07-21"
  irVersion: 22
  version: 0.11.7-rc4
- changelogEntry:
    - summary: Release 0.11.7-rc3
      type: chore
  createdAt: "2023-07-20"
  irVersion: 22
  version: 0.11.7-rc3
- changelogEntry:
    - summary: "- Pypi token is correctly read in for publishing"
      type: chore
  createdAt: "2023-07-18"
  irVersion: 22
  version: 0.11.7-rc2
- changelogEntry:
    - summary: Release 0.11.7-rc1
      type: chore
  createdAt: "2023-07-14"
  irVersion: 22
  version: 0.11.7-rc1
- changelogEntry:
    - summary: Release 0.11.7-rc0
      type: chore
  createdAt: "2023-07-13"
  irVersion: 22
  version: 0.11.7-rc0
- changelogEntry:
    - summary: Release 0.11.6
      type: chore
  createdAt: "2023-07-11"
  irVersion: 22
  version: 0.11.6
- changelogEntry:
    - summary: Release 0.11.6-rc1
      type: chore
  createdAt: "2023-07-11"
  irVersion: 22
  version: 0.11.6-rc1
- changelogEntry:
    - summary: Release 0.11.6-rc0
      type: chore
  createdAt: "2023-07-11"
  irVersion: 22
  version: 0.11.6-rc0
- changelogEntry:
    - summary: "- Fixes https://github.com/fern-api/fern/issues/1880 (no longer forced
        to define auth if endpoints don't require auth)"
      type: chore
  createdAt: "2023-07-10"
  irVersion: 22
  version: 0.11.5
- changelogEntry:
    - summary: Release 0.11.4
      type: chore
  createdAt: "2023-07-06"
  irVersion: 22
  version: 0.11.4
- changelogEntry:
    - summary: Release 0.11.4-rc0
      type: chore
  createdAt: "2023-07-06"
  irVersion: 22
  version: 0.11.4-rc0
- changelogEntry:
    - summary: Release 0.11.3
      type: chore
  createdAt: "2023-07-06"
  irVersion: 22
  version: 0.11.3
- changelogEntry:
    - summary: Release 0.11.3-rc9
      type: chore
  createdAt: "2023-07-06"
  irVersion: 22
  version: 0.11.3-rc9
- changelogEntry:
    - summary: Release 0.11.3-rc8
      type: chore
  createdAt: "2023-07-06"
  irVersion: 22
  version: 0.11.3-rc8
- changelogEntry:
    - summary: Release 0.11.3-rc7
      type: chore
  createdAt: "2023-07-06"
  irVersion: 22
  version: 0.11.3-rc7
- changelogEntry:
    - summary: Release 0.11.3-rc6
      type: chore
  createdAt: "2023-07-06"
  irVersion: 22
  version: 0.11.3-rc6
- changelogEntry:
    - summary: Release 0.11.3-rc5
      type: chore
  createdAt: "2023-07-06"
  irVersion: 22
  version: 0.11.3-rc5
- changelogEntry:
    - summary: Release 0.11.3-rc10
      type: chore
  createdAt: "2023-07-06"
  irVersion: 22
  version: 0.11.3-rc10
- changelogEntry:
    - summary: Release 0.11.3-rc4
      type: chore
  createdAt: "2023-07-05"
  irVersion: 20
  version: 0.11.3-rc4
- changelogEntry:
    - summary: Release 0.11.3-rc3
      type: chore
  createdAt: "2023-06-28"
  irVersion: 20
  version: 0.11.3-rc3
- changelogEntry:
    - summary: Release 0.11.3-rc2
      type: chore
  createdAt: "2023-06-28"
  irVersion: 20
  version: 0.11.3-rc2
- changelogEntry:
    - summary: "- Support reading `x-fern-audiences` extension so that OpenAPI spec
        users can leverage fern audiences"
      type: chore
  createdAt: "2023-06-28"
  irVersion: 20
  version: 0.11.3-rc1
- changelogEntry:
    - summary: Release 0.11.3-rc0
      type: chore
  createdAt: "2023-06-24"
  irVersion: 20
  version: 0.11.3-rc0
- changelogEntry:
    - summary: Release 0.11.2
      type: chore
  createdAt: "2023-06-23"
  irVersion: 20
  version: 0.11.2
- changelogEntry:
    - summary: Release 0.11.1-rc0
      type: chore
  createdAt: "2023-06-22"
  irVersion: 20
  version: 0.11.1-rc0
- changelogEntry:
    - summary: "- Update OpenAPI Importer logic to handle FastAPI operation ids"
      type: chore
  createdAt: "2023-06-22"
  irVersion: 20
  version: 0.11.0
- changelogEntry:
    - summary: Release 0.10.28
      type: chore
  createdAt: "2023-06-20"
  irVersion: 20
  version: 0.10.28
- changelogEntry:
    - summary: Release 0.10.27
      type: chore
  createdAt: "2023-06-20"
  irVersion: 20
  version: 0.10.27
- changelogEntry:
    - summary: Release 0.10.27-rc0
      type: chore
  createdAt: "2023-06-15"
  irVersion: 20
  version: 0.10.27-rc0
- changelogEntry:
    - summary: Release 0.10.26
      type: chore
  createdAt: "2023-06-15"
  irVersion: 20
  version: 0.10.26
- changelogEntry:
    - summary: Release 0.10.25
      type: chore
  createdAt: "2023-06-15"
  irVersion: 20
  version: 0.10.25
- changelogEntry:
    - summary: Release 0.10.25-rc1
      type: chore
  createdAt: "2023-06-14"
  irVersion: 20
  version: 0.10.25-rc1
- changelogEntry:
    - summary: Release 0.10.25-rc0
      type: chore
  createdAt: "2023-06-13"
  irVersion: 20
  version: 0.10.25-rc0
- changelogEntry:
    - summary: "- Fixes https://github.com/fern-api/fern/issues/1765 so OpenAPI specs
        are not required to have `operationId` or `x-fern-sdk-method-name` "
      type: chore
  createdAt: "2023-06-13"
  irVersion: 20
  version: 0.10.24
- changelogEntry:
    - summary: Release 0.10.23
      type: chore
  createdAt: "2023-06-13"
  irVersion: 20
  version: 0.10.23
- changelogEntry:
    - summary: Release 0.10.23-rc0
      type: chore
  createdAt: "2023-06-12"
  irVersion: 20
  version: 0.10.23-rc0
- changelogEntry:
    - summary: Release 0.10.22
      type: chore
  createdAt: "2023-06-12"
  irVersion: 20
  version: 0.10.22
- changelogEntry:
    - summary: Release 0.10.21
      type: chore
  createdAt: "2023-06-12"
  irVersion: 20
  version: 0.10.21
- changelogEntry:
    - summary: Release 0.10.20
      type: chore
  createdAt: "2023-06-12"
  irVersion: 20
  version: 0.10.20
- changelogEntry:
    - summary: Release 0.10.20-rc0
      type: chore
  createdAt: "2023-06-12"
  irVersion: 20
  version: 0.10.20-rc0
- changelogEntry:
    - summary: Release 0.10.19
      type: chore
  createdAt: "2023-06-12"
  irVersion: 20
  version: 0.10.19
- changelogEntry:
    - summary: Release 0.10.18
      type: chore
  createdAt: "2023-06-11"
  irVersion: 20
  version: 0.10.18
- changelogEntry:
    - summary: Release 0.10.17
      type: chore
  createdAt: "2023-06-11"
  irVersion: 20
  version: 0.10.17
- changelogEntry:
    - summary: Release 0.10.16
      type: chore
  createdAt: "2023-06-11"
  irVersion: 20
  version: 0.10.16
- changelogEntry:
    - summary: Release 0.10.15
      type: chore
  createdAt: "2023-06-10"
  irVersion: 20
  version: 0.10.15
- changelogEntry:
    - summary: Release 0.10.14
      type: chore
  createdAt: "2023-06-10"
  irVersion: 20
  version: 0.10.14
- changelogEntry:
    - summary: Release 0.10.14-rc0
      type: chore
  createdAt: "2023-06-10"
  irVersion: 20
  version: 0.10.14-rc0
- changelogEntry:
    - summary: Release 0.10.13
      type: chore
  createdAt: "2023-06-09"
  irVersion: 20
  version: 0.10.13
- changelogEntry:
    - summary: Release 0.10.13-rc2
      type: chore
  createdAt: "2023-06-09"
  irVersion: 20
  version: 0.10.13-rc2
- changelogEntry:
    - summary: Release 0.10.13-rc1
      type: chore
  createdAt: "2023-06-09"
  irVersion: 20
  version: 0.10.13-rc1
- changelogEntry:
    - summary: Release 0.10.13-rc0
      type: chore
  createdAt: "2023-06-09"
  irVersion: 20
  version: 0.10.13-rc0
- changelogEntry:
    - summary: Release 0.10.12
      type: chore
  createdAt: "2023-06-09"
  irVersion: 20
  version: 0.10.12
- changelogEntry:
    - summary: Release 0.10.11
      type: chore
  createdAt: "2023-06-09"
  irVersion: 20
  version: 0.10.11
- changelogEntry:
    - summary: Release 0.10.11-rc0
      type: chore
  createdAt: "2023-06-08"
  irVersion: 20
  version: 0.10.11-rc0
- changelogEntry:
    - summary: Release 0.10.10
      type: chore
  createdAt: "2023-06-08"
  irVersion: 20
  version: 0.10.10
- changelogEntry:
    - summary: Release 0.10.10-rc2
      type: chore
  createdAt: "2023-06-08"
  irVersion: 20
  version: 0.10.10-rc2
- changelogEntry:
    - summary: Release 0.10.10-rc1
      type: chore
  createdAt: "2023-06-08"
  irVersion: 20
  version: 0.10.10-rc1
- changelogEntry:
    - summary: Release 0.10.10-rc0
      type: chore
  createdAt: "2023-06-08"
  irVersion: 20
  version: 0.10.10-rc0
- changelogEntry:
    - summary: Release 0.10.9
      type: chore
  createdAt: "2023-06-07"
  irVersion: 20
  version: 0.10.9
- changelogEntry:
    - summary: Release 0.10.8
      type: chore
  createdAt: "2023-06-07"
  irVersion: 20
  version: 0.10.8
- changelogEntry:
    - summary: Release 0.10.8-rc0
      type: chore
  createdAt: "2023-06-07"
  irVersion: 20
  version: 0.10.8-rc0
- changelogEntry:
    - summary: Release 0.10.7
      type: chore
  createdAt: "2023-06-06"
  irVersion: 20
  version: 0.10.7
- changelogEntry:
    - summary: Release 0.10.6
      type: chore
  createdAt: "2023-06-06"
  irVersion: 20
  version: 0.10.6
- changelogEntry:
    - summary: Release 0.10.5
      type: chore
  createdAt: "2023-06-06"
  irVersion: 20
  version: 0.10.5
- changelogEntry:
    - summary: Release 0.10.4
      type: chore
  createdAt: "2023-06-06"
  irVersion: 20
  version: 0.10.4
- changelogEntry:
    - summary: Release 0.10.3
      type: chore
  createdAt: "2023-06-06"
  irVersion: 20
  version: 0.10.3
- changelogEntry:
    - summary: Release 0.10.2
      type: chore
  createdAt: "2023-06-05"
  irVersion: 20
  version: 0.10.2
- changelogEntry:
    - summary: Release 0.10.1
      type: chore
  createdAt: "2023-06-05"
  irVersion: 20
  version: 0.10.1
- changelogEntry:
    - summary: "- The docs `domain` must be a full domain ending in `docs.buildwithfern.com`\r\
        \n- `docs.yml` now supports custom-domains so that docs can redirect from a\
        \ custom url"
      type: chore
  createdAt: "2023-06-05"
  irVersion: 20
  version: 0.10.0
- changelogEntry:
    - summary: Release 0.9.10
      type: chore
  createdAt: "2023-06-02"
  irVersion: 20
  version: 0.9.10
- changelogEntry:
    - summary: Release 0.9.10-rc0
      type: chore
  createdAt: "2023-05-31"
  irVersion: 20
  version: 0.9.10-rc0
- changelogEntry:
    - summary: Release 0.9.9
      type: chore
  createdAt: "2023-05-31"
  irVersion: 20
  version: 0.9.9
- changelogEntry:
    - summary: Release 0.9.9-rc4
      type: chore
  createdAt: "2023-05-31"
  irVersion: 20
  version: 0.9.9-rc4
- changelogEntry:
    - summary: Release 0.9.9-rc3
      type: chore
  createdAt: "2023-05-31"
  irVersion: 20
  version: 0.9.9-rc3
- changelogEntry:
    - summary: Release 0.9.9-rc2
      type: chore
  createdAt: "2023-05-31"
  irVersion: 20
  version: 0.9.9-rc2
- changelogEntry:
    - summary: Release 0.9.9-rc1
      type: chore
  createdAt: "2023-05-31"
  irVersion: 20
  version: 0.9.9-rc1
- changelogEntry:
    - summary: Release 0.9.9-rc0
      type: chore
  createdAt: "2023-05-31"
  irVersion: 20
  version: 0.9.9-rc0
- changelogEntry:
    - summary: Release 0.9.8
      type: chore
  createdAt: "2023-05-30"
  irVersion: 20
  version: 0.9.8
- changelogEntry:
    - summary: Release 0.9.8-rc0
      type: chore
  createdAt: "2023-05-30"
  irVersion: 20
  version: 0.9.8-rc0
- changelogEntry:
    - summary: Release 0.9.7
      type: chore
  createdAt: "2023-05-30"
  irVersion: 20
  version: 0.9.7
- changelogEntry:
    - summary: Release 0.9.7-rc2
      type: chore
  createdAt: "2023-05-30"
  irVersion: 20
  version: 0.9.7-rc2
- changelogEntry:
    - summary: Release 0.9.7-rc1
      type: chore
  createdAt: "2023-05-29"
  irVersion: 20
  version: 0.9.7-rc1
- changelogEntry:
    - summary: Release 0.9.7-rc0
      type: chore
  createdAt: "2023-05-29"
  irVersion: 20
  version: 0.9.7-rc0
- changelogEntry:
    - summary: Release 0.9.6
      type: chore
  createdAt: "2023-05-29"
  irVersion: 20
  version: 0.9.6
- changelogEntry:
    - summary: Release 0.9.6-rc1
      type: chore
  createdAt: "2023-05-28"
  irVersion: 20
  version: 0.9.6-rc1
- changelogEntry:
    - summary: Release 0.9.6-rc0
      type: chore
  createdAt: "2023-05-28"
  irVersion: 20
  version: 0.9.6-rc0
- changelogEntry:
    - summary: Release 0.9.5
      type: chore
  createdAt: "2023-05-27"
  irVersion: 20
  version: 0.9.5
- changelogEntry:
    - summary: "- `fern init` reads `FERN_TOKEN` if the user token is not available"
      type: chore
  createdAt: "2023-05-27"
  irVersion: 20
  version: 0.9.4
- changelogEntry:
    - summary: Release 0.9.4-rc3
      type: chore
  createdAt: "2023-05-25"
  irVersion: 20
  version: 0.9.4-rc3
- changelogEntry:
    - summary: Release 0.9.4-rc2
      type: chore
  createdAt: "2023-05-25"
  irVersion: 20
  version: 0.9.4-rc2
- changelogEntry:
    - summary: Release 0.9.4-rc1
      type: chore
  createdAt: "2023-05-25"
  irVersion: 20
  version: 0.9.4-rc1
- changelogEntry:
    - summary: Release 0.9.4-rc0
      type: chore
  createdAt: "2023-05-25"
  irVersion: 20
  version: 0.9.4-rc0
- changelogEntry:
    - summary: Release 0.9.3
      type: chore
  createdAt: "2023-05-24"
  irVersion: 20
  version: 0.9.3
- changelogEntry:
    - summary: Release 0.9.2
      type: chore
  createdAt: "2023-05-24"
  irVersion: 20
  version: 0.9.2
- changelogEntry:
    - summary: Release 0.9.2-rc5
      type: chore
  createdAt: "2023-05-24"
  irVersion: 20
  version: 0.9.2-rc5
- changelogEntry:
    - summary: Release 0.9.2-rc4
      type: chore
  createdAt: "2023-05-24"
  irVersion: 20
  version: 0.9.2-rc4
- changelogEntry:
    - summary: Release 0.9.2-rc3
      type: chore
  createdAt: "2023-05-24"
  irVersion: 20
  version: 0.9.2-rc3
- changelogEntry:
    - summary: Release 0.9.2-rc2
      type: chore
  createdAt: "2023-05-23"
  irVersion: 20
  version: 0.9.2-rc2
- changelogEntry:
    - summary: Release 0.9.2-rc1
      type: chore
  createdAt: "2023-05-23"
  irVersion: 20
  version: 0.9.2-rc1
- changelogEntry:
    - summary: Release 0.9.2-rc0
      type: chore
  createdAt: "2023-05-21"
  irVersion: 20
  version: 0.9.2-rc0
- changelogEntry:
    - summary: Release 0.9.1
      type: chore
  createdAt: "2023-05-20"
  irVersion: 20
  version: 0.9.1
- changelogEntry:
    - summary: Release 0.9.1-rc3
      type: chore
  createdAt: "2023-05-20"
  irVersion: 20
  version: 0.9.1-rc3
- changelogEntry:
    - summary: Release 0.9.1-rc2
      type: chore
  createdAt: "2023-05-19"
  irVersion: 20
  version: 0.9.1-rc2
- changelogEntry:
    - summary: Release 0.9.1-rc1
      type: chore
  createdAt: "2023-05-18"
  irVersion: 20
  version: 0.9.1-rc1
- changelogEntry:
    - summary: Release 0.9.1-rc0
      type: chore
  createdAt: "2023-05-18"
  irVersion: 20
  version: 0.9.1-rc0
- changelogEntry:
    - summary: Running `fern init --openapi <path to openapi>` creates an OpenAPI workspace
      type: chore
  createdAt: "2023-05-17"
  irVersion: 20
  version: 0.9.0
- changelogEntry:
    - summary: Release 0.9.0-rc0
      type: chore
  createdAt: "2023-05-17"
  irVersion: 20
  version: 0.9.0-rc0
- changelogEntry:
    - summary: Add `fern-go-model` generator identifier.
      type: chore
  createdAt: "2023-05-16"
  irVersion: 20
  version: 0.8.25-rc0
- changelogEntry:
    - summary: Release 0.8.24
      type: chore
  createdAt: "2023-05-16"
  irVersion: 20
  version: 0.8.24
- changelogEntry:
    - summary: Release 0.8.23
      type: chore
  createdAt: "2023-05-13"
  irVersion: 20
  version: 0.8.23
- changelogEntry:
    - summary: Release 0.8.22
      type: chore
  createdAt: "2023-05-13"
  irVersion: 20
  version: 0.8.22
- changelogEntry:
    - summary: Release 0.8.21
      type: chore
  createdAt: "2023-05-13"
  irVersion: 20
  version: 0.8.21
- changelogEntry:
    - summary: Release 0.8.20
      type: chore
  createdAt: "2023-05-12"
  irVersion: 20
  version: 0.8.20
- changelogEntry:
    - summary: Release 0.8.20-rc4
      type: chore
  createdAt: "2023-05-12"
  irVersion: 20
  version: 0.8.20-rc4
- changelogEntry:
    - summary: Release 0.8.20-rc3
      type: chore
  createdAt: "2023-05-12"
  irVersion: 20
  version: 0.8.20-rc3
- changelogEntry:
    - summary: Release 0.8.20-rc2
      type: chore
  createdAt: "2023-05-11"
  irVersion: 20
  version: 0.8.20-rc2
- changelogEntry:
    - summary: Release 0.8.20-rc1
      type: chore
  createdAt: "2023-05-11"
  irVersion: 20
  version: 0.8.20-rc1
- changelogEntry:
    - summary: Release 0.8.20-rc0
      type: chore
  createdAt: "2023-05-11"
  irVersion: 20
  version: 0.8.20-rc0
- changelogEntry:
    - summary: Release 0.8.19
      type: chore
  createdAt: "2023-05-11"
  irVersion: 20
  version: 0.8.19
- changelogEntry:
    - summary: Release 0.8.19-rc9
      type: chore
  createdAt: "2023-05-11"
  irVersion: 20
  version: 0.8.19-rc9
- changelogEntry:
    - summary: Release 0.8.19-rc8
      type: chore
  createdAt: "2023-05-11"
  irVersion: 20
  version: 0.8.19-rc8
- changelogEntry:
    - summary: Release 0.8.19-rc7
      type: chore
  createdAt: "2023-05-10"
  irVersion: 20
  version: 0.8.19-rc7
- changelogEntry:
    - summary: Release 0.8.19-rc6
      type: chore
  createdAt: "2023-05-10"
  irVersion: 20
  version: 0.8.19-rc6
- changelogEntry:
    - summary: Release 0.8.19-rc5
      type: chore
  createdAt: "2023-05-10"
  irVersion: 20
  version: 0.8.19-rc5
- changelogEntry:
    - summary: Release 0.8.19-rc4
      type: chore
  createdAt: "2023-05-10"
  irVersion: 20
  version: 0.8.19-rc4
- changelogEntry:
    - summary: Release 0.8.19-rc3
      type: chore
  createdAt: "2023-05-10"
  irVersion: 20
  version: 0.8.19-rc3
- changelogEntry:
    - summary: Release 0.8.19-rc2
      type: chore
  createdAt: "2023-05-10"
  irVersion: 20
  version: 0.8.19-rc2
- changelogEntry:
    - summary: Release 0.8.19-rc1
      type: chore
  createdAt: "2023-05-10"
  irVersion: 20
  version: 0.8.19-rc1
- changelogEntry:
    - summary: Release 0.8.19-rc0
      type: chore
  createdAt: "2023-05-10"
  irVersion: 20
  version: 0.8.19-rc0
- changelogEntry:
    - summary: Release 0.8.18
      type: chore
  createdAt: "2023-05-08"
  irVersion: 20
  version: 0.8.18
- changelogEntry:
    - summary: Release 0.8.17
      type: chore
  createdAt: "2023-05-08"
  irVersion: 20
  version: 0.8.17
- changelogEntry:
    - summary: Release 0.8.17-rc3
      type: chore
  createdAt: "2023-05-08"
  irVersion: 20
  version: 0.8.17-rc3
- changelogEntry:
    - summary: Release 0.8.17-rc2
      type: chore
  createdAt: "2023-05-08"
  irVersion: 20
  version: 0.8.17-rc2
- changelogEntry:
    - summary: Release 0.8.17-rc1
      type: chore
  createdAt: "2023-05-08"
  irVersion: 20
  version: 0.8.17-rc1
- changelogEntry:
    - summary: Release 0.8.17-rc0
      type: chore
  createdAt: "2023-05-08"
  irVersion: 20
  version: 0.8.17-rc0
- changelogEntry:
    - summary: Release 0.8.16-rc9
      type: chore
  createdAt: "2023-05-08"
  irVersion: 20
  version: 0.8.16-rc9
- changelogEntry:
    - summary: Release 0.8.16-rc8
      type: chore
  createdAt: "2023-05-08"
  irVersion: 19
  version: 0.8.16-rc8
- changelogEntry:
    - summary: Release 0.8.16-rc7
      type: chore
  createdAt: "2023-05-08"
  irVersion: 19
  version: 0.8.16-rc7
- changelogEntry:
    - summary: Release 0.8.16-rc6
      type: chore
  createdAt: "2023-05-08"
  irVersion: 19
  version: 0.8.16-rc6
- changelogEntry:
    - summary: Release 0.8.16-rc5
      type: chore
  createdAt: "2023-05-08"
  irVersion: 19
  version: 0.8.16-rc5
- changelogEntry:
    - summary: Release 0.8.16-rc11
      type: chore
  createdAt: "2023-05-08"
  irVersion: 20
  version: 0.8.16-rc11
- changelogEntry:
    - summary: Release 0.8.16-rc10
      type: chore
  createdAt: "2023-05-08"
  irVersion: 20
  version: 0.8.16-rc10
- changelogEntry:
    - summary: Release 0.8.16-rc4
      type: chore
  createdAt: "2023-05-07"
  irVersion: 19
  version: 0.8.16-rc4
- changelogEntry:
    - summary: Release 0.8.16-rc3
      type: chore
  createdAt: "2023-05-07"
  irVersion: 19
  version: 0.8.16-rc3
- changelogEntry:
    - summary: Release 0.8.16-rc2
      type: chore
  createdAt: "2023-05-07"
  irVersion: 19
  version: 0.8.16-rc2
- changelogEntry:
    - summary: Release 0.8.16-rc1
      type: chore
  createdAt: "2023-05-07"
  irVersion: 19
  version: 0.8.16-rc1
- changelogEntry:
    - summary: Release 0.8.16-rc0
      type: chore
  createdAt: "2023-05-07"
  irVersion: 19
  version: 0.8.16-rc0
- changelogEntry:
    - summary: Release 0.8.15
      type: chore
  createdAt: "2023-05-07"
  irVersion: 19
  version: 0.8.15
- changelogEntry:
    - summary: Release 0.8.14
      type: chore
  createdAt: "2023-05-07"
  irVersion: 19
  version: 0.8.14
- changelogEntry:
    - summary: Release 0.8.13
      type: chore
  createdAt: "2023-05-07"
  irVersion: 19
  version: 0.8.13
- changelogEntry:
    - summary: Release 0.8.13-rc2
      type: chore
  createdAt: "2023-05-07"
  irVersion: 19
  version: 0.8.13-rc2
- changelogEntry:
    - summary: Release 0.8.13-rc1
      type: chore
  createdAt: "2023-05-07"
  irVersion: 19
  version: 0.8.13-rc1
- changelogEntry:
    - summary: Release 0.8.13-rc0
      type: chore
  createdAt: "2023-05-06"
  irVersion: 19
  version: 0.8.13-rc0
- changelogEntry:
    - summary: Release 0.8.12
      type: chore
  createdAt: "2023-05-05"
  irVersion: 19
  version: 0.8.12
- changelogEntry:
    - summary: Release 0.8.11
      type: chore
  createdAt: "2023-05-05"
  irVersion: 19
  version: 0.8.11
- changelogEntry:
    - summary: Release 0.8.10
      type: chore
  createdAt: "2023-05-05"
  irVersion: 19
  version: 0.8.10
- changelogEntry:
    - summary: Release 0.8.9
      type: chore
  createdAt: "2023-05-04"
  irVersion: 19
  version: 0.8.9
- changelogEntry:
    - summary: Release 0.8.8
      type: chore
  createdAt: "2023-05-04"
  irVersion: 19
  version: 0.8.8
- changelogEntry:
    - summary: Release 0.8.7
      type: chore
  createdAt: "2023-05-04"
  irVersion: 19
  version: 0.8.7
- changelogEntry:
    - summary: Release 0.8.6
      type: chore
  createdAt: "2023-05-03"
  irVersion: 19
  version: 0.8.6
- changelogEntry:
    - summary: Release 0.8.6-rc2
      type: chore
  createdAt: "2023-05-03"
  irVersion: 19
  version: 0.8.6-rc2
- changelogEntry:
    - summary: Release 0.8.6-rc1
      type: chore
  createdAt: "2023-05-03"
  irVersion: 19
  version: 0.8.6-rc1
- changelogEntry:
    - summary: Release 0.8.6-rc0
      type: chore
  createdAt: "2023-05-03"
  irVersion: 19
  version: 0.8.6-rc0
- changelogEntry:
    - summary: Release 0.8.5
      type: chore
  createdAt: "2023-05-03"
  irVersion: 19
  version: 0.8.5
- changelogEntry:
    - summary: Release 0.8.4
      type: chore
  createdAt: "2023-05-03"
  irVersion: 19
  version: 0.8.4
- changelogEntry:
    - summary: Release 0.8.3
      type: chore
  createdAt: "2023-05-03"
  irVersion: 19
  version: 0.8.3
- changelogEntry:
    - summary: Release 0.8.2
      type: chore
  createdAt: "2023-05-03"
  irVersion: 19
  version: 0.8.2
- changelogEntry:
    - summary: Release 0.8.1
      type: chore
  createdAt: "2023-05-02"
  irVersion: 19
  version: 0.8.1
- changelogEntry:
    - summary: Release 0.8.0
      type: chore
  createdAt: "2023-05-02"
  irVersion: 19
  version: 0.8.0
- changelogEntry:
    - summary: Release 0.8.0-rc9
      type: chore
  createdAt: "2023-05-02"
  irVersion: 19
  version: 0.8.0-rc9
- changelogEntry:
    - summary: Release 0.8.0-rc8
      type: chore
  createdAt: "2023-05-02"
  irVersion: 19
  version: 0.8.0-rc8
- changelogEntry:
    - summary: Release 0.8.0-rc7
      type: chore
  createdAt: "2023-05-02"
  irVersion: 19
  version: 0.8.0-rc7
- changelogEntry:
    - summary: Release 0.8.0-rc6
      type: chore
  createdAt: "2023-05-02"
  irVersion: 19
  version: 0.8.0-rc6
- changelogEntry:
    - summary: Release 0.8.0-rc5
      type: chore
  createdAt: "2023-05-02"
  irVersion: 19
  version: 0.8.0-rc5
- changelogEntry:
    - summary: Release 0.8.0-rc4
      type: chore
  createdAt: "2023-05-02"
  irVersion: 19
  version: 0.8.0-rc4
- changelogEntry:
    - summary: Release 0.8.0-rc3
      type: chore
  createdAt: "2023-05-02"
  irVersion: 19
  version: 0.8.0-rc3
- changelogEntry:
    - summary: Release 0.8.0-rc2
      type: chore
  createdAt: "2023-05-02"
  irVersion: 19
  version: 0.8.0-rc2
- changelogEntry:
    - summary: Release 0.8.0-rc1
      type: chore
  createdAt: "2023-05-02"
  irVersion: 19
  version: 0.8.0-rc1
- changelogEntry:
    - summary: Release 0.8.0-rc0
      type: chore
  createdAt: "2023-05-02"
  irVersion: 19
  version: 0.8.0-rc0
- changelogEntry:
    - summary: Release 0.7.5-rc17
      type: chore
  createdAt: "2023-05-02"
  irVersion: 19
  version: 0.7.5-rc17
- changelogEntry:
    - summary: Release 0.7.5-rc9
      type: chore
  createdAt: "2023-05-01"
  irVersion: 19
  version: 0.7.5-rc9
- changelogEntry:
    - summary: Release 0.7.5-rc8
      type: chore
  createdAt: "2023-05-01"
  irVersion: 19
  version: 0.7.5-rc8
- changelogEntry:
    - summary: Release 0.7.5-rc7
      type: chore
  createdAt: "2023-05-01"
  irVersion: 19
  version: 0.7.5-rc7
- changelogEntry:
    - summary: Release 0.7.5-rc16
      type: chore
  createdAt: "2023-05-01"
  irVersion: 19
  version: 0.7.5-rc16
- changelogEntry:
    - summary: Release 0.7.5-rc15
      type: chore
  createdAt: "2023-05-01"
  irVersion: 19
  version: 0.7.5-rc15
- changelogEntry:
    - summary: Release 0.7.5-rc14
      type: chore
  createdAt: "2023-05-01"
  irVersion: 19
  version: 0.7.5-rc14
- changelogEntry:
    - summary: Release 0.7.5-rc13
      type: chore
  createdAt: "2023-05-01"
  irVersion: 19
  version: 0.7.5-rc13
- changelogEntry:
    - summary: Release 0.7.5-rc12
      type: chore
  createdAt: "2023-05-01"
  irVersion: 19
  version: 0.7.5-rc12
- changelogEntry:
    - summary: Release 0.7.5-rc11
      type: chore
  createdAt: "2023-05-01"
  irVersion: 19
  version: 0.7.5-rc11
- changelogEntry:
    - summary: Release 0.7.5-rc10
      type: chore
  createdAt: "2023-05-01"
  irVersion: 19
  version: 0.7.5-rc10
- changelogEntry:
    - summary: Release 0.7.5-rc6
      type: chore
  createdAt: "2023-04-30"
  irVersion: 19
  version: 0.7.5-rc6
- changelogEntry:
    - summary: Release 0.7.5-rc5
      type: chore
  createdAt: "2023-04-30"
  irVersion: 19
  version: 0.7.5-rc5
- changelogEntry:
    - summary: Release 0.7.5-rc4
      type: chore
  createdAt: "2023-04-30"
  irVersion: 19
  version: 0.7.5-rc4
- changelogEntry:
    - summary: Release 0.7.5-rc3
      type: chore
  createdAt: "2023-04-30"
  irVersion: 19
  version: 0.7.5-rc3
- changelogEntry:
    - summary: Release 0.7.5-rc2
      type: chore
  createdAt: "2023-04-30"
  irVersion: 19
  version: 0.7.5-rc2
- changelogEntry:
    - summary: Release 0.7.5-rc1
      type: chore
  createdAt: "2023-04-30"
  irVersion: 18
  version: 0.7.5-rc1
- changelogEntry:
    - summary: Release 0.7.5-rc0
      type: chore
  createdAt: "2023-04-28"
  irVersion: 18
  version: 0.7.5-rc0
- changelogEntry:
    - summary: Release 0.7.4
      type: chore
  createdAt: "2023-04-23"
  irVersion: 18
  version: 0.7.4
- changelogEntry:
    - summary: Release 0.7.4-rc1
      type: chore
  createdAt: "2023-04-23"
  irVersion: 18
  version: 0.7.4-rc1
- changelogEntry:
    - summary: Release 0.7.4-rc0
      type: chore
  createdAt: "2023-04-23"
  irVersion: 18
  version: 0.7.4-rc0
- changelogEntry:
    - summary: Release 0.7.3
      type: chore
  createdAt: "2023-04-23"
  irVersion: 18
  version: 0.7.3
- changelogEntry:
    - summary: Release 0.7.3-rc0
      type: chore
  createdAt: "2023-04-23"
  irVersion: 18
  version: 0.7.3-rc0
- changelogEntry:
    - summary: Release 0.7.2
      type: chore
  createdAt: "2023-04-23"
  irVersion: 18
  version: 0.7.2
- changelogEntry:
    - summary: Release 0.7.1
      type: chore
  createdAt: "2023-04-23"
  irVersion: 18
  version: 0.7.1
- changelogEntry:
    - summary: Release 0.7.1-rc1
      type: chore
  createdAt: "2023-04-23"
  irVersion: 18
  version: 0.7.1-rc1
- changelogEntry:
    - summary: Release 0.7.1-rc0
      type: chore
  createdAt: "2023-04-23"
  irVersion: 18
  version: 0.7.1-rc0
- changelogEntry:
    - summary: Release 0.7.0
      type: chore
  createdAt: "2023-04-21"
  irVersion: 18
  version: 0.7.0
- changelogEntry:
    - summary: Release 0.7.0-rc1
      type: chore
  createdAt: "2023-04-21"
  irVersion: 18
  version: 0.7.0-rc1
- changelogEntry:
    - summary: Release 0.7.0-rc0
      type: chore
  createdAt: "2023-04-21"
  irVersion: 18
  version: 0.7.0-rc0
- changelogEntry:
    - summary: Release 0.6.12
      type: chore
  createdAt: "2023-04-19"
  irVersion: 18
  version: 0.6.12
- changelogEntry:
    - summary: Release 0.6.11
      type: chore
  createdAt: "2023-04-19"
  irVersion: 18
  version: 0.6.11
- changelogEntry:
    - summary: Release 0.6.11-rc2
      type: chore
  createdAt: "2023-04-17"
  irVersion: 18
  version: 0.6.11-rc2
- changelogEntry:
    - summary: Release 0.6.11-rc1
      type: chore
  createdAt: "2023-04-17"
  irVersion: 18
  version: 0.6.11-rc1
- changelogEntry:
    - summary: Release 0.6.11-rc0
      type: chore
  createdAt: "2023-04-17"
  irVersion: 18
  version: 0.6.11-rc0
- changelogEntry:
    - summary: Release 0.6.10
      type: chore
  createdAt: "2023-04-04"
  irVersion: 16
  version: 0.6.10
- changelogEntry:
    - summary: Release 0.6.10-rc4
      type: chore
  createdAt: "2023-04-03"
  irVersion: 16
  version: 0.6.10-rc4
- changelogEntry:
    - summary: Release 0.6.10-rc3
      type: chore
  createdAt: "2023-04-03"
  irVersion: 16
  version: 0.6.10-rc3
- changelogEntry:
    - summary: Release 0.6.10-rc2
      type: chore
  createdAt: "2023-04-03"
  irVersion: 16
  version: 0.6.10-rc2
- changelogEntry:
    - summary: Release 0.6.10-rc1
      type: chore
  createdAt: "2023-04-02"
  irVersion: 16
  version: 0.6.10-rc1
- changelogEntry:
    - summary: Release 0.6.10-rc0
      type: chore
  createdAt: "2023-04-02"
  irVersion: 16
  version: 0.6.10-rc0
- changelogEntry:
    - summary: Release 0.6.9
      type: chore
  createdAt: "2023-04-02"
  irVersion: 16
  version: 0.6.9
- changelogEntry:
    - summary: Release 0.6.8
      type: chore
  createdAt: "2023-04-02"
  irVersion: 16
  version: 0.6.8
- changelogEntry:
    - summary: Release 0.6.7
      type: chore
  createdAt: "2023-04-01"
  irVersion: 16
  version: 0.6.7
- changelogEntry:
    - summary: Release 0.6.7-rc0
      type: chore
  createdAt: "2023-04-01"
  irVersion: 16
  version: 0.6.7-rc0
- changelogEntry:
    - summary: Release 0.6.6
      type: chore
  createdAt: "2023-03-31"
  irVersion: 16
  version: 0.6.6
- changelogEntry:
    - summary: Release 0.6.5
      type: chore
  createdAt: "2023-03-31"
  irVersion: 16
  version: 0.6.5
- changelogEntry:
    - summary: Release 0.6.5-rc1
      type: chore
  createdAt: "2023-03-31"
  irVersion: 16
  version: 0.6.5-rc1
- changelogEntry:
    - summary: Release 0.6.5-rc0
      type: chore
  createdAt: "2023-03-30"
  irVersion: 16
  version: 0.6.5-rc0
- changelogEntry:
    - summary: Release 0.6.4
      type: chore
  createdAt: "2023-03-30"
  irVersion: 16
  version: 0.6.4
- changelogEntry:
    - summary: Release 0.6.3
      type: chore
  createdAt: "2023-03-30"
  irVersion: 16
  version: 0.6.3
- changelogEntry:
    - summary: Release 0.6.3-rc1
      type: chore
  createdAt: "2023-03-30"
  irVersion: 16
  version: 0.6.3-rc1
- changelogEntry:
    - summary: Release 0.6.3-rc0
      type: chore
  createdAt: "2023-03-30"
  irVersion: 16
  version: 0.6.3-rc0
- changelogEntry:
    - summary: Release 0.6.2
      type: chore
  createdAt: "2023-03-29"
  irVersion: 16
  version: 0.6.2
- changelogEntry:
    - summary: Release 0.6.2-rc2
      type: chore
  createdAt: "2023-03-29"
  irVersion: 16
  version: 0.6.2-rc2
- changelogEntry:
    - summary: Release 0.6.2-rc1
      type: chore
  createdAt: "2023-03-29"
  irVersion: 16
  version: 0.6.2-rc1
- changelogEntry:
    - summary: Release 0.6.2-rc0
      type: chore
  createdAt: "2023-03-28"
  irVersion: 16
  version: 0.6.2-rc0
- changelogEntry:
    - summary: Release 0.6.1
      type: chore
  createdAt: "2023-03-28"
  irVersion: 15
  version: 0.6.1
- changelogEntry:
    - summary: Release 0.6.0
      type: chore
  createdAt: "2023-03-28"
  irVersion: 15
  version: 0.6.0
- changelogEntry:
    - summary: Release 0.5.4
      type: chore
  createdAt: "2023-03-28"
  irVersion: 15
  version: 0.5.4
- changelogEntry:
    - summary: Release 0.5.4-rc4
      type: chore
  createdAt: "2023-03-28"
  irVersion: 15
  version: 0.5.4-rc4
- changelogEntry:
    - summary: Release 0.5.4-rc3
      type: chore
  createdAt: "2023-03-26"
  irVersion: 15
  version: 0.5.4-rc3
- changelogEntry:
    - summary: Release 0.5.4-rc2
      type: chore
  createdAt: "2023-03-24"
  irVersion: 15
  version: 0.5.4-rc2
- changelogEntry:
    - summary: Release 0.5.4-rc1
      type: chore
  createdAt: "2023-03-24"
  irVersion: 15
  version: 0.5.4-rc1
- changelogEntry:
    - summary: Release 0.5.4-rc0
      type: chore
  createdAt: "2023-03-24"
  irVersion: 15
  version: 0.5.4-rc0
- changelogEntry:
    - summary: Release 0.5.3
      type: chore
  createdAt: "2023-03-20"
  irVersion: 14
  version: 0.5.3
- changelogEntry:
    - summary: Release 0.5.3-rc6
      type: chore
  createdAt: "2023-03-20"
  irVersion: 14
  version: 0.5.3-rc6
- changelogEntry:
    - summary: Release 0.5.3-rc5
      type: chore
  createdAt: "2023-03-19"
  irVersion: 14
  version: 0.5.3-rc5
- changelogEntry:
    - summary: Release 0.5.3-rc4
      type: chore
  createdAt: "2023-03-19"
  irVersion: 14
  version: 0.5.3-rc4
- changelogEntry:
    - summary: Release 0.5.3-rc3
      type: chore
  createdAt: "2023-03-13"
  irVersion: 13
  version: 0.5.3-rc3
- changelogEntry:
    - summary: Release 0.5.3-rc2
      type: chore
  createdAt: "2023-03-13"
  irVersion: 13
  version: 0.5.3-rc2
- changelogEntry:
    - summary: Release 0.5.3-rc1
      type: chore
  createdAt: "2023-03-11"
  irVersion: 13
  version: 0.5.3-rc1
- changelogEntry:
    - summary: Release 0.5.3-rc0
      type: chore
  createdAt: "2023-03-11"
  irVersion: 13
  version: 0.5.3-rc0
- changelogEntry:
    - summary: Release 0.5.2
      type: chore
  createdAt: "2023-03-10"
  irVersion: 12
  version: 0.5.2
- changelogEntry:
    - summary: Release 0.5.1
      type: chore
  createdAt: "2023-03-09"
  irVersion: 12
  version: 0.5.1
- changelogEntry:
    - summary: "## What's Changed\r\n* Support http streams in responses by @zachkirsch\
        \ in https://github.com/fern-api/fern/pull/1365\r\n* fix: introduce undiscriminated\
        \ unions by @dsinghvi in https://github.com/fern-api/fern/pull/1367\r\n* Add\
        \ release blocker for undiscriminated unions by @zachkirsch in https://github.com/fern-api/fern/pull/1369\r\
        \n* Fix undiscriminated union rule by @zachkirsch in https://github.com/fern-api/fern/pull/1370\r\
        \n* Add file upload by @zachkirsch in https://github.com/fern-api/fern/pull/1366\r\
        \n* Rename property key to bodyProperty by @zachkirsch in https://github.com/fern-api/fern/pull/1371\r\
        \n* Add optional files by @zachkirsch in https://github.com/fern-api/fern/pull/1372\r\
        \n* ts generator versions above `0.5.0-rc0-6` use IR V12 by @dsinghvi in https://github.com/fern-api/fern/pull/1373\r\
        \n* Make File a reserved keyword in TS by @zachkirsch in https://github.com/fern-api/fern/pull/1374\r\
        \n* Add query-param stream condition by @zachkirsch in https://github.com/fern-api/fern/pull/1375\r\
        \n* fix: audiences works with subpackages and packages by @dsinghvi in https://github.com/fern-api/fern/pull/1376\r\
        \n* Fix docs in file properties by @zachkirsch in https://github.com/fern-api/fern/pull/1378\r\
        \n* Update import reference in OpenAPIMigrator by @TeisJayaswal in https://github.com/fern-api/fern/pull/1380\r\
        \n* fix: add missing `MovieId` type by @codebender828 in https://github.com/fern-api/fern/pull/1381\r\
        \n* Only disallow 'body' wrapper properties when there's a referenced request\
        \ body by @zachkirsch in https://github.com/fern-api/fern/pull/1382\r\n\r\n\
        ## New Contributors\r\n* @codebender828 made their first contribution in https://github.com/fern-api/fern/pull/1381\r\
        \n\r\n**Full Changelog**: https://github.com/fern-api/fern/compare/0.4.32...0.5.0"
      type: chore
  createdAt: "2023-03-09"
  irVersion: 12
  version: 0.5.0
- changelogEntry:
    - summary: Release 0.4.33-rc7
      type: chore
  createdAt: "2023-03-09"
  irVersion: 12
  version: 0.4.33-rc7
- changelogEntry:
    - summary: Release 0.4.33-rc6
      type: chore
  createdAt: "2023-03-09"
  irVersion: 12
  version: 0.4.33-rc6
- changelogEntry:
    - summary: Release 0.4.33-rc5
      type: chore
  createdAt: "2023-03-08"
  irVersion: 12
  version: 0.4.33-rc5
- changelogEntry:
    - summary: Release 0.4.33-rc4
      type: chore
  createdAt: "2023-03-08"
  irVersion: 12
  version: 0.4.33-rc4
- changelogEntry:
    - summary: Release 0.4.33-rc3
      type: chore
  createdAt: "2023-03-08"
  irVersion: 12
  version: 0.4.33-rc3
- changelogEntry:
    - summary: Release 0.4.33-rc2
      type: chore
  createdAt: "2023-03-08"
  irVersion: 12
  version: 0.4.33-rc2
- changelogEntry:
    - summary: Release 0.4.33-rc1
      type: chore
  createdAt: "2023-03-08"
  irVersion: 12
  version: 0.4.33-rc1
- changelogEntry:
    - summary: Release 0.4.33-rc0
      type: chore
  createdAt: "2023-03-07"
  irVersion: 12
  version: 0.4.33-rc0
- changelogEntry:
    - summary: Release 0.4.32-rc5
      type: chore
  createdAt: "2023-03-07"
  irVersion: 12
  version: 0.4.32-rc5
- changelogEntry:
    - summary: Release 0.4.32
      type: chore
  createdAt: "2023-03-06"
  irVersion: 11
  version: 0.4.32
- changelogEntry:
    - summary: Release 0.4.32-rc4
      type: chore
  createdAt: "2023-03-06"
  irVersion: 11
  version: 0.4.32-rc4
- changelogEntry:
    - summary: Release 0.4.32-rc3
      type: chore
  createdAt: "2023-03-06"
  irVersion: 11
  version: 0.4.32-rc3
- changelogEntry:
    - summary: Release 0.4.32-rc2
      type: chore
  createdAt: "2023-03-06"
  irVersion: 11
  version: 0.4.32-rc2
- changelogEntry:
    - summary: Release 0.4.32-rc1
      type: chore
  createdAt: "2023-03-06"
  irVersion: 11
  version: 0.4.32-rc1
- changelogEntry:
    - summary: Release 0.4.32-rc0
      type: chore
  createdAt: "2023-03-05"
  irVersion: 9
  version: 0.4.32-rc0
- changelogEntry:
    - summary: Release 0.4.31-rc3
      type: chore
  createdAt: "2023-03-04"
  irVersion: 9
  version: 0.4.31-rc3
- changelogEntry:
    - summary: Release 0.4.31
      type: chore
  createdAt: "2023-03-04"
  irVersion: 9
  version: 0.4.31
- changelogEntry:
    - summary: Release 0.4.31-rc4
      type: chore
  createdAt: "2023-03-04"
  irVersion: 9
  version: 0.4.31-rc4
- changelogEntry:
    - summary: Release 0.4.31-rc2
      type: chore
  createdAt: "2023-03-04"
  irVersion: 9
  version: 0.4.31-rc2
- changelogEntry:
    - summary: Release 0.4.31-rc1
      type: chore
  createdAt: "2023-03-04"
  irVersion: 9
  version: 0.4.31-rc1
- changelogEntry:
    - summary: Release 0.4.30
      type: chore
  createdAt: "2023-03-03"
  irVersion: 9
  version: 0.4.30
- changelogEntry:
    - summary: Release 0.4.29
      type: chore
  createdAt: "2023-03-03"
  irVersion: 9
  version: 0.4.29
- changelogEntry:
    - summary: Release 0.4.28-rc4
      type: chore
  createdAt: "2023-03-03"
  irVersion: 9
  version: 0.4.28-rc4
- changelogEntry:
    - summary: Release 0.4.28-rc3
      type: chore
  createdAt: "2023-03-03"
  irVersion: 9
  version: 0.4.28-rc3
- changelogEntry:
    - summary: Release 0.4.28-rc2
      type: chore
  createdAt: "2023-03-02"
  irVersion: 9
  version: 0.4.28-rc2
- changelogEntry:
    - summary: Release 0.4.28-rc1
      type: chore
  createdAt: "2023-03-02"
  irVersion: 9
  version: 0.4.28-rc1
- changelogEntry:
    - summary: Release 0.4.28-rc0
      type: chore
  createdAt: "2023-03-02"
  irVersion: 9
  version: 0.4.28-rc0
- changelogEntry:
    - summary: Release 0.4.27-rc2
      type: chore
  createdAt: "2023-03-02"
  irVersion: 9
  version: 0.4.27-rc2
- changelogEntry:
    - summary: Release 0.4.27
      type: chore
  createdAt: "2023-03-02"
  irVersion: 9
  version: 0.4.27
- changelogEntry:
    - summary: Release 0.4.27-rc1
      type: chore
  createdAt: "2023-03-02"
  irVersion: 9
  version: 0.4.27-rc1
- changelogEntry:
    - summary: Release 0.4.27-rc0
      type: chore
  createdAt: "2023-03-01"
  irVersion: 9
  version: 0.4.27-rc0
- changelogEntry:
    - summary: Release 0.4.26
      type: chore
  createdAt: "2023-02-25"
  irVersion: 9
  version: 0.4.26
- changelogEntry:
    - summary: Release 0.4.25
      type: chore
  createdAt: "2023-02-25"
  irVersion: 9
  version: 0.4.25
- changelogEntry:
    - summary: Release 0.4.24
      type: chore
  createdAt: "2023-02-23"
  irVersion: 9
  version: 0.4.24
- changelogEntry:
    - summary: Release 0.4.24-rc1
      type: chore
  createdAt: "2023-02-21"
  irVersion: 9
  version: 0.4.24-rc1
- changelogEntry:
    - summary: Release 0.4.24-rc0
      type: chore
  createdAt: "2023-02-20"
  irVersion: 9
  version: 0.4.24-rc0
- changelogEntry:
    - summary: Release 0.4.23
      type: chore
  createdAt: "2023-02-16"
  irVersion: 8
  version: 0.4.23
- changelogEntry:
    - summary: Release 0.4.23-rc0
      type: chore
  createdAt: "2023-02-16"
  irVersion: 8
  version: 0.4.23-rc0
- changelogEntry:
    - summary: Release 0.4.22
      type: chore
  createdAt: "2023-02-12"
  irVersion: 8
  version: 0.4.22
- changelogEntry:
    - summary: Release 0.4.21
      type: chore
  createdAt: "2023-02-12"
  irVersion: 8
  version: 0.4.21
- changelogEntry:
    - summary: Release 0.4.20
      type: chore
  createdAt: "2023-02-12"
  irVersion: 8
  version: 0.4.20
- changelogEntry:
    - summary: Release 0.4.20-rc1
      type: chore
  createdAt: "2023-02-09"
  irVersion: 8
  version: 0.4.20-rc1
- changelogEntry:
    - summary: Release 0.4.20-rc0
      type: chore
  createdAt: "2023-02-09"
  irVersion: 8
  version: 0.4.20-rc0
- changelogEntry:
    - summary: Release 0.4.19-rc1
      type: chore
  createdAt: "2023-02-09"
  irVersion: 8
  version: 0.4.19-rc1
- changelogEntry:
    - summary: Release 0.4.19
      type: chore
  createdAt: "2023-02-09"
  irVersion: 8
  version: 0.4.19
- changelogEntry:
    - summary: Release 0.4.19-rc2
      type: chore
  createdAt: "2023-02-09"
  irVersion: 8
  version: 0.4.19-rc2
- changelogEntry:
    - summary: Release 0.4.19-rc0
      type: chore
  createdAt: "2023-02-09"
  irVersion: 8
  version: 0.4.19-rc0
- changelogEntry:
    - summary: Release 0.4.18
      type: chore
  createdAt: "2023-02-07"
  irVersion: 8
  version: 0.4.18
- changelogEntry:
    - summary: Release 0.4.17
      type: chore
  createdAt: "2023-02-06"
  irVersion: 8
  version: 0.4.17
- changelogEntry:
    - summary: Release 0.4.17-rc0
      type: chore
  createdAt: "2023-02-06"
  irVersion: 8
  version: 0.4.17-rc0
- changelogEntry:
    - summary: Release 0.4.16
      type: chore
  createdAt: "2023-02-06"
  irVersion: 8
  version: 0.4.16
- changelogEntry:
    - summary: Release 0.4.15
      type: chore
  createdAt: "2023-02-06"
  irVersion: 8
  version: 0.4.15
- changelogEntry:
    - summary: Release 0.4.15-rc0
      type: chore
  createdAt: "2023-02-06"
  irVersion: 8
  version: 0.4.15-rc0
- changelogEntry:
    - summary: Release 0.4.14
      type: chore
  createdAt: "2023-02-05"
  irVersion: 8
  version: 0.4.14
- changelogEntry:
    - summary: Release 0.4.13
      type: chore
  createdAt: "2023-02-04"
  irVersion: 8
  version: 0.4.13
- changelogEntry:
    - summary: Release 0.4.12
      type: chore
  createdAt: "2023-02-02"
  irVersion: 8
  version: 0.4.12
- changelogEntry:
    - summary: Release 0.4.12-rc0
      type: chore
  createdAt: "2023-02-02"
  irVersion: 8
  version: 0.4.12-rc0
- changelogEntry:
    - summary: Release 0.4.11
      type: chore
  createdAt: "2023-02-02"
  irVersion: 8
  version: 0.4.11
- changelogEntry:
    - summary: Release 0.4.11-rc1
      type: chore
  createdAt: "2023-02-02"
  irVersion: 8
  version: 0.4.11-rc1
- changelogEntry:
    - summary: Release 0.4.11-rc0
      type: chore
  createdAt: "2023-02-02"
  irVersion: 8
  version: 0.4.11-rc0
- changelogEntry:
    - summary: Release 0.4.10
      type: chore
  createdAt: "2023-02-02"
  irVersion: 8
  version: 0.4.10
- changelogEntry:
    - summary: Release 0.4.9
      type: chore
  createdAt: "2023-02-01"
  irVersion: 7
  version: 0.4.9
- changelogEntry:
    - summary: Release 0.4.8
      type: chore
  createdAt: "2023-02-01"
  irVersion: 7
  version: 0.4.8
- changelogEntry:
    - summary: Release 0.4.7
      type: chore
  createdAt: "2023-02-01"
  irVersion: 7
  version: 0.4.7
- changelogEntry:
    - summary: Release 0.4.6
      type: chore
  createdAt: "2023-02-01"
  irVersion: 7
  version: 0.4.6
- changelogEntry:
    - summary: Release 0.4.5
      type: chore
  createdAt: "2023-02-01"
  irVersion: 7
  version: 0.4.5
- changelogEntry:
    - summary: Release 0.4.5-rc4
      type: chore
  createdAt: "2023-01-31"
  irVersion: 7
  version: 0.4.5-rc4
- changelogEntry:
    - summary: Release 0.4.5-rc3
      type: chore
  createdAt: "2023-01-31"
  irVersion: 7
  version: 0.4.5-rc3
- changelogEntry:
    - summary: Release 0.4.5-rc5
      type: chore
  createdAt: "2023-01-31"
  irVersion: 7
  version: 0.4.5-rc5
- changelogEntry:
    - summary: Release 0.4.5-rc2
      type: chore
  createdAt: "2023-01-30"
  irVersion: 7
  version: 0.4.5-rc2
- changelogEntry:
    - summary: Release 0.4.5-rc1
      type: chore
  createdAt: "2023-01-30"
  irVersion: 7
  version: 0.4.5-rc1
- changelogEntry:
    - summary: Release 0.4.5-rc0
      type: chore
  createdAt: "2023-01-30"
  irVersion: 7
  version: 0.4.5-rc0
- changelogEntry:
    - summary: Release 0.4.4
      type: chore
  createdAt: "2023-01-30"
  irVersion: 7
  version: 0.4.4
- changelogEntry:
    - summary: Release 0.4.3
      type: chore
  createdAt: "2023-01-30"
  irVersion: 7
  version: 0.4.3
- changelogEntry:
    - summary: Release 0.4.2
      type: chore
  createdAt: "2023-01-30"
  irVersion: 7
  version: 0.4.2
- changelogEntry:
    - summary: Release 0.4.1
      type: chore
  createdAt: "2023-01-29"
  irVersion: 7
  version: 0.4.1
- changelogEntry:
    - summary: Release 0.4.0-rc1
      type: chore
  createdAt: "2023-01-29"
  irVersion: 7
  version: 0.4.0-rc1
- changelogEntry:
    - summary: Release 0.4.0
      type: chore
  createdAt: "2023-01-29"
  irVersion: 7
  version: 0.4.0
- changelogEntry:
    - summary: Release 0.4.0-rc0
      type: chore
  createdAt: "2023-01-29"
  irVersion: 7
  version: 0.4.0-rc0
- changelogEntry:
    - summary: Release 0.3.23
      type: chore
  createdAt: "2023-01-28"
  irVersion: 6
  version: 0.3.23
- changelogEntry:
    - summary: Release 0.3.22
      type: chore
  createdAt: "2023-01-28"
  irVersion: 6
  version: 0.3.22
- changelogEntry:
    - summary: Release 0.3.21
      type: chore
  createdAt: "2023-01-28"
  irVersion: 6
  version: 0.3.21
- changelogEntry:
    - summary: Release 0.3.20
      type: chore
  createdAt: "2023-01-27"
  irVersion: 6
  version: 0.3.20
- changelogEntry:
    - summary: Release 0.3.19
      type: chore
  createdAt: "2023-01-24"
  irVersion: 6
  version: 0.3.19
- changelogEntry:
    - summary: Release 0.3.18
      type: chore
  createdAt: "2023-01-23"
  irVersion: 6
  version: 0.3.18
- changelogEntry:
    - summary: Release 0.3.17
      type: chore
  createdAt: "2023-01-23"
  irVersion: 6
  version: 0.3.17
- changelogEntry:
    - summary: Release 0.3.17-rc8
      type: chore
  createdAt: "2023-01-23"
  irVersion: 6
  version: 0.3.17-rc8
- changelogEntry:
    - summary: Release 0.3.17-rc7
      type: chore
  createdAt: "2023-01-23"
  irVersion: 6
  version: 0.3.17-rc7
- changelogEntry:
    - summary: Release 0.3.17-rc6
      type: chore
  createdAt: "2023-01-23"
  irVersion: 6
  version: 0.3.17-rc6
- changelogEntry:
    - summary: Release 0.3.17-rc5
      type: chore
  createdAt: "2023-01-23"
  irVersion: 6
  version: 0.3.17-rc5
- changelogEntry:
    - summary: Release 0.3.17-rc4
      type: chore
  createdAt: "2023-01-23"
  irVersion: 6
  version: 0.3.17-rc4
- changelogEntry:
    - summary: Release 0.3.17-rc3
      type: chore
  createdAt: "2023-01-23"
  irVersion: 6
  version: 0.3.17-rc3
- changelogEntry:
    - summary: Release 0.3.17-rc2
      type: chore
  createdAt: "2023-01-22"
  irVersion: 6
  version: 0.3.17-rc2
- changelogEntry:
    - summary: Release 0.3.17-rc1
      type: chore
  createdAt: "2023-01-21"
  irVersion: 6
  version: 0.3.17-rc1
- changelogEntry:
    - summary: Release 0.3.17-rc0
      type: chore
  createdAt: "2023-01-21"
  irVersion: 6
  version: 0.3.17-rc0
- changelogEntry:
    - summary: Release 0.3.16
      type: chore
  createdAt: "2023-01-20"
  irVersion: 6
  version: 0.3.16
- changelogEntry:
    - summary: Release 0.3.16-rc2
      type: chore
  createdAt: "2023-01-19"
  irVersion: 6
  version: 0.3.16-rc2
- changelogEntry:
    - summary: Release 0.3.16-rc1
      type: chore
  createdAt: "2023-01-18"
  irVersion: 6
  version: 0.3.16-rc1
- changelogEntry:
    - summary: Release 0.3.16-rc0
      type: chore
  createdAt: "2023-01-18"
  irVersion: 6
  version: 0.3.16-rc0
- changelogEntry:
    - summary: Release 0.3.15
      type: chore
  createdAt: "2023-01-18"
  irVersion: 6
  version: 0.3.15
- changelogEntry:
    - summary: Release 0.3.15-rc0
      type: chore
  createdAt: "2023-01-18"
  irVersion: 6
  version: 0.3.15-rc0
- changelogEntry:
    - summary: Release 0.3.14
      type: chore
  createdAt: "2023-01-18"
  irVersion: 6
  version: 0.3.14
- changelogEntry:
    - summary: Release 0.3.13
      type: chore
  createdAt: "2023-01-18"
  irVersion: 6
  version: 0.3.13
- changelogEntry:
    - summary: Release 0.3.12
      type: chore
  createdAt: "2023-01-18"
  irVersion: 6
  version: 0.3.12
- changelogEntry:
    - summary: Release 0.3.12-rc13
      type: chore
  createdAt: "2023-01-18"
  irVersion: 6
  version: 0.3.12-rc13
- changelogEntry:
    - summary: Release 0.3.12-rc12
      type: chore
  createdAt: "2023-01-18"
  irVersion: 6
  version: 0.3.12-rc12
- changelogEntry:
    - summary: Release 0.3.12-rc9
      type: chore
  createdAt: "2023-01-17"
  irVersion: 6
  version: 0.3.12-rc9
- changelogEntry:
    - summary: Release 0.3.12-rc8
      type: chore
  createdAt: "2023-01-17"
  irVersion: 6
  version: 0.3.12-rc8
- changelogEntry:
    - summary: Release 0.3.12-rc11
      type: chore
  createdAt: "2023-01-17"
  irVersion: 6
  version: 0.3.12-rc11
- changelogEntry:
    - summary: Release 0.3.12-rc10
      type: chore
  createdAt: "2023-01-17"
  irVersion: 6
  version: 0.3.12-rc10
- changelogEntry:
    - summary: Release 0.3.12-rc7
      type: chore
  createdAt: "2023-01-15"
  irVersion: 6
  version: 0.3.12-rc7
- changelogEntry:
    - summary: Release 0.3.12-rc6
      type: chore
  createdAt: "2023-01-15"
  irVersion: 6
  version: 0.3.12-rc6
- changelogEntry:
    - summary: Release 0.3.12-rc5
      type: chore
  createdAt: "2023-01-15"
  irVersion: 6
  version: 0.3.12-rc5
- changelogEntry:
    - summary: Release 0.3.12-rc4
      type: chore
  createdAt: "2023-01-15"
  irVersion: 6
  version: 0.3.12-rc4
- changelogEntry:
    - summary: Release 0.3.12-rc3
      type: chore
  createdAt: "2023-01-13"
  irVersion: 5
  version: 0.3.12-rc3
- changelogEntry:
    - summary: Release 0.3.12-rc2
      type: chore
  createdAt: "2023-01-13"
  irVersion: 5
  version: 0.3.12-rc2
- changelogEntry:
    - summary: Release 0.3.12-rc1
      type: chore
  createdAt: "2023-01-13"
  irVersion: 5
  version: 0.3.12-rc1
- changelogEntry:
    - summary: Release 0.3.12-rc0
      type: chore
  createdAt: "2023-01-12"
  irVersion: 5
  version: 0.3.12-rc0
- changelogEntry:
    - summary: Release 0.3.11
      type: chore
  createdAt: "2023-01-12"
  irVersion: 5
  version: 0.3.11
- changelogEntry:
    - summary: Release 0.3.10
      type: chore
  createdAt: "2023-01-11"
  irVersion: 5
  version: 0.3.10
- changelogEntry:
    - summary: Release 0.3.9
      type: chore
  createdAt: "2023-01-11"
  irVersion: 5
  version: 0.3.9
- changelogEntry:
    - summary: Release 0.3.8-rc1
      type: chore
  createdAt: "2023-01-11"
  irVersion: 5
  version: 0.3.8-rc1
- changelogEntry:
    - summary: Release 0.3.8-rc0
      type: chore
  createdAt: "2023-01-11"
  irVersion: 5
  version: 0.3.8-rc0
- changelogEntry:
    - summary: Release 0.3.8
      type: chore
  createdAt: "2023-01-09"
  irVersion: 5
  version: 0.3.8
- changelogEntry:
    - summary: Release 0.3.7
      type: chore
  createdAt: "2023-01-08"
  irVersion: 5
  version: 0.3.7
- changelogEntry:
    - summary: Release 0.3.7-rc0
      type: chore
  createdAt: "2023-01-08"
  irVersion: 5
  version: 0.3.7-rc0
- changelogEntry:
    - summary: Release 0.3.6
      type: chore
  createdAt: "2023-01-08"
  irVersion: 5
  version: 0.3.6
- changelogEntry:
    - summary: Release 0.3.6-rc1
      type: chore
  createdAt: "2023-01-06"
  irVersion: 4
  version: 0.3.6-rc1
- changelogEntry:
    - summary: Release 0.3.6-rc0
      type: chore
  createdAt: "2023-01-06"
  irVersion: 4
  version: 0.3.6-rc0
- changelogEntry:
    - summary: Release 0.3.5
      type: chore
  createdAt: "2022-12-28"
  irVersion: 4
  version: 0.3.5
- changelogEntry:
    - summary: Release 0.3.4
      type: chore
  createdAt: "2022-12-28"
  irVersion: 4
  version: 0.3.4
- changelogEntry:
    - summary: Release 0.3.3
      type: chore
  createdAt: "2022-12-28"
  irVersion: 4
  version: 0.3.3
- changelogEntry:
    - summary: Release 0.3.2
      type: chore
  createdAt: "2022-12-28"
  irVersion: 4
  version: 0.3.2
- changelogEntry:
    - summary: Release 0.3.1
      type: chore
  createdAt: "2022-12-28"
  irVersion: 4
  version: 0.3.1
- changelogEntry:
    - summary: Release 0.3.0-rc14
      type: chore
  createdAt: "2022-12-28"
  irVersion: 4
  version: 0.3.0-rc14
- changelogEntry:
    - summary: Release 0.3.0-rc13
      type: chore
  createdAt: "2022-12-28"
  irVersion: 4
  version: 0.3.0-rc13
- changelogEntry:
    - summary: Release 0.3.0
      type: chore
  createdAt: "2022-12-28"
  irVersion: 4
  version: 0.3.0
- changelogEntry:
    - summary: Release 0.3.0-rc12
      type: chore
  createdAt: "2022-12-24"
  irVersion: 4
  version: 0.3.0-rc12
- changelogEntry:
    - summary: Release 0.3.0-rc11
      type: chore
  createdAt: "2022-12-23"
  irVersion: 4
  version: 0.3.0-rc11
- changelogEntry:
    - summary: Release 0.3.0-rc9
      type: chore
  createdAt: "2022-12-16"
  irVersion: 4
  version: 0.3.0-rc9
- changelogEntry:
    - summary: Release 0.3.0-rc8
      type: chore
  createdAt: "2022-12-16"
  irVersion: 4
  version: 0.3.0-rc8
- changelogEntry:
    - summary: Release 0.3.0-rc7
      type: chore
  createdAt: "2022-12-16"
  irVersion: 4
  version: 0.3.0-rc7
- changelogEntry:
    - summary: Release 0.3.0-rc10
      type: chore
  createdAt: "2022-12-16"
  irVersion: 4
  version: 0.3.0-rc10
- changelogEntry:
    - summary: Release 0.3.0-rc6
      type: chore
  createdAt: "2022-12-16"
  irVersion: 4
  version: 0.3.0-rc6
- changelogEntry:
    - summary: Release 0.3.0-rc5
      type: chore
  createdAt: "2022-12-16"
  irVersion: 4
  version: 0.3.0-rc5
- changelogEntry:
    - summary: Release 0.3.0-rc4
      type: chore
  createdAt: "2022-12-16"
  irVersion: 4
  version: 0.3.0-rc4
- changelogEntry:
    - summary: Release 0.3.0-rc3
      type: chore
  createdAt: "2022-12-16"
  irVersion: 4
  version: 0.3.0-rc3
- changelogEntry:
    - summary: Release 0.3.0-rc2
      type: chore
  createdAt: "2022-12-16"
  irVersion: 4
  version: 0.3.0-rc2
- changelogEntry:
    - summary: Release 0.3.0-rc1
      type: chore
  createdAt: "2022-12-16"
  irVersion: 4
  version: 0.3.0-rc1
- changelogEntry:
    - summary: Release 0.3.0-rc0
      type: chore
  createdAt: "2022-12-15"
  irVersion: 3
  version: 0.3.0-rc0
- changelogEntry:
    - summary: Release 0.2.1
      type: chore
  createdAt: "2022-12-15"
  irVersion: 3
  version: 0.2.1
- changelogEntry:
    - summary: Release 0.2.0
      type: chore
  createdAt: "2022-12-14"
  irVersion: 3
  version: 0.2.0
- changelogEntry:
    - summary: Release 0.1.3-rc9
      type: chore
  createdAt: "2022-12-14"
  irVersion: 3
  version: 0.1.3-rc9
- changelogEntry:
    - summary: Release 0.1.3-rc8
      type: chore
  createdAt: "2022-12-14"
  irVersion: 3
  version: 0.1.3-rc8
- changelogEntry:
    - summary: Release 0.1.3-rc7
      type: chore
  createdAt: "2022-12-13"
  irVersion: 3
  version: 0.1.3-rc7
- changelogEntry:
    - summary: Release 0.1.3-rc6
      type: chore
  createdAt: "2022-12-13"
  irVersion: 3
  version: 0.1.3-rc6
- changelogEntry:
    - summary: Release 0.1.3-rc5
      type: chore
  createdAt: "2022-12-13"
  irVersion: 3
  version: 0.1.3-rc5
- changelogEntry:
    - summary: Release 0.1.3-rc4
      type: chore
  createdAt: "2022-12-13"
  irVersion: 3
  version: 0.1.3-rc4
- changelogEntry:
    - summary: Release 0.1.3-rc3
      type: chore
  createdAt: "2022-12-13"
  irVersion: 3
  version: 0.1.3-rc3
- changelogEntry:
    - summary: Release 0.1.3-rc2
      type: chore
  createdAt: "2022-12-13"
  irVersion: 3
  version: 0.1.3-rc2
- changelogEntry:
    - summary: Release 0.1.3-rc1
      type: chore
  createdAt: "2022-12-13"
  irVersion: 3
  version: 0.1.3-rc1
- changelogEntry:
    - summary: Release 0.1.3-rc0
      type: chore
  createdAt: "2022-12-13"
  irVersion: 3
  version: 0.1.3-rc0<|MERGE_RESOLUTION|>--- conflicted
+++ resolved
@@ -1,14 +1,16 @@
 - changelogEntry:
   - summary: |
-<<<<<<< HEAD
       Introduce `fern check --from-openapi` which prints out validation errors directly from OpenAPI
       as well as the line numbers that the errors are coming from.
     type: fix
-=======
+  irVersion: 57
+  version: 0.61.13
+
+- changelogEntry:
+  - summary: |
       When you set `type-dates-as-strings` to `false` in the OpenAPI `settings` in _generators.yml_,
       schemas of type `string` with format `date` will be converted to a Fern `date` type, instead of a `string` type.
     type: feat
->>>>>>> 45780892
   irVersion: 57
   version: 0.61.12
 
