--- conflicted
+++ resolved
@@ -1,18 +1,17 @@
 - changelogEntry:
     - summary: |
-<<<<<<< HEAD
         Add support for the `inline-path-parameters` setting in the OpenAPI
         importer.
       type: feat
   irVersion: 53
-  version: 0.45.0-rc49
-
-=======
+  version: 0.45.0-rc50
+
+- changelogEntry:
+    - summary: |
         Add 'list' to reserved keywords for use in PHP generator.
       type: fix
   irVersion: 53
   version: 0.45.0-rc49
->>>>>>> 2c73f990
 - changelogEntry:
     - summary: |
         OAuth Client Credential Auth Scheme now supports the ability to optionally 
