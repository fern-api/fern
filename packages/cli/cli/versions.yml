- changelogEntry:
    - summary: |
<<<<<<< HEAD
        The CLI prompts the user to confirm output directory overwrites on fern generate.
      type: fix
  irVersion: 53
  version: 0.45.2-rc0
=======
        Unknown schemas are no longer incorrectly marked as `additionalProperties: true`. 
      type: fix
  irVersion: 53
  version: 0.45.3

- changelogEntry:
    - summary: |
        Example generation now respects read-only schemas when generating request examples.
      type: fix
  irVersion: 53
  version: 0.45.2

- changelogEntry:
    - summary: |
        Generate valid examples using spec validation information; respect `null` entries during example generation.
      type: fix
  irVersion: 53
  version: 0.45.1-rc0
>>>>>>> 0002a9aa

- changelogEntry:
    - summary: |
        Add `inline` field to type declarations in the Fern definition and IR.
        Add support for importing inline types from OpenAPI into Fern definition and IR.
      type: internal
  irVersion: 53
  version: 0.45.1

- changelogEntry:
    - summary: |
        Several improvements to docs, conjure importer, and the cli.
      type: internal
  irVersion: 53
  version: 0.45.0


- changelogEntry:
    - summary: |
        Docs generation now preserves original model schema names.
      type: internal
  irVersion: 53
  version: 0.45.0-rc55

- changelogEntry:
    - summary: |
        Removes errant minimum and maximums for 'float' types for docs.
      type: internal
  irVersion: 53
  version: 0.45.0-rc54

- changelogEntry:
    - summary: |
        Add support for the `smart-casing` flags in the IR commands.
      type: internal
  irVersion: 53
  version: 0.45.0-rc53

- changelogEntry:
    - summary: |
        Fix bug where max length validation for strings were incorrectly plumbed.
      type: fix
  irVersion: 53
  version: 0.45.0-rc52

- changelogEntry:
    - summary: |
        Add support for the `inline-path-parameters` setting in the OpenAPI
        importer.
      type: feat
  irVersion: 53
  version: 0.45.0-rc51

- changelogEntry:
    - summary: |
        Increase max recursive depth allowed for example validation.
      type: fix
  irVersion: 53
  version: 0.45.0-rc50

- changelogEntry:
    - summary: |
        Add 'list' to reserved keywords for use in PHP generator.
      type: fix
  irVersion: 53
  version: 0.45.0-rc49

- changelogEntry:
    - summary: |
        OAuth Client Credential Auth Scheme now supports the ability to optionally
        set token header and prefix fields for use with docs playground.

        ```yml api.yml
        auth-schemes:
          OAuth:
            scheme: oauth
            type: client-credentials
            token-header: Fern-Authorization
            token-prefix: Fern-Bearer
            ...
        ```
      type: feat
  irVersion: 53
  version: 0.45.0-rc48

- changelogEntry:
    - summary: |
        Support SDK generation provided comma-delineated content-type values in OpenAPI specs.
      type: fix
  irVersion: 53
  version: 0.45.0-rc47

- changelogEntry:
    - summary: |
        The IR handles converting example unions that are aliases.
      type: fix
  irVersion: 53
  version: 0.45.0-rc46

- changelogEntry:
    - summary: |
        Update the IR's `ServiceTypeReferenceInfo` to include all transitive types
        referenced by a service.
      type: fix
  irVersion: 53
  version: 0.45.0-rc44

- changelogEntry:
    - summary: |
        Support non-standard HTTP code 498; Validate `x-fern-examples` during schema parsing.
      type: fix
  irVersion: 53
  version: 0.45.0-rc43

- changelogEntry:
    - summary: |
        Log error message logging when encountering doc errors during preview server initiation.
      type: fix
  irVersion: 53
  version: 0.45.0-rc42

- changelogEntry:
    - summary: Fixes bug introduced in 0.45.0-rc33 where version slugs were not being generated correctly.
      type: fix
  irVersion: 53
  version: 0.45.0-rc41

- changelogEntry:
    - summary: |
        Fixed bug in the Conjure importer where query parameters were overwritten during endpoint parameter parsing.
      type: fix
  irVersion: 53
  version: 0.45.0-rc40

- changelogEntry:
    - summary: |
        The OpenAPI importer now supports correlating request and response examples by name. When an example name is shared
        between a request body and response, they will be paired together in the generated Fern definition.
      type: fix
  irVersion: 53
  version: 0.45.0-rc39

- changelogEntry:
    - summary: |
        The OpenAPI importer now supports respecting readonly properties in schemas. When enabled, readonly properties will be excluded from request bodies for
        POST/PUT/PATCH endpoints. To enable this, configure the setting in your `generators.yml`:

        ```yml
        api:
         specs:
           - openapi: ./path/to/openapi.yml
             settings:
               respect-readonly-schemas: true
        ```
      type: fix
  irVersion: 53
  version: 0.45.0-rc38

- changelogEntry:
    - summary: Support parsing alpha and beta version numbers of Fern generators
      type: internal
  irVersion: 53
  version: 0.45.0-rc37

- changelogEntry:
    - summary: |
        The OpenAPI importer now supports importing deep object query parameters. To do this, you will
        need to configure a setting in your `generators.yml`

        ```yml
        api:
         specs:
           - openapi: ./path/to/openapi.yml
             settings:
               object-query-paramaters: true
        ```
      type: fix
  irVersion: 53
  version: 0.45.0-rc36

- changelogEntry:
    - summary: |
        The CLI now recognizes the versions of the Go generator that require IRv53.
      type: internal
  irVersion: 53
  version: 0.45.0-rc34

- changelogEntry:
    - summary: |
        The Fern CLI now supports roles and viewers in your docs configuration, if you are on the enteprise plan for docs:

        ```yml docs.ym
        roles:
          - internal
          - beta-users
          - enterprise-users

        navigation:
          - section: Internal Section
            viewers:
              - internal
            contents:
              - page: Internal Page
                path: ./internal/page.mdx
        ```
      type: feat
  irVersion: 53
  version: 0.45.0-rc33

- changelogEntry:
    - summary: |
        The OpenAPI importer now supports reading endpoints that have application/x-www-form-urlencoded requests
      type: fix
  irVersion: 53
  version: 0.45.0-rc32

- changelogEntry:
    - summary: |
        The OpenAPI importer now parses webhook examples and generates examples for webhooks when none are provided.
      type: fix
  irVersion: 53
  version: 0.45.0-rc31

- changelogEntry:
    - summary: |
        The OpenAPI importer now parses the `examples` field for primitive schema types like `string`, `number`, `array` and `boolean`.
      type: fix
  irVersion: 53
  version: 0.45.0-rc30

- changelogEntry:
    - summary: |
        The OpenAPI importer now parses the `examples` field that may be present on OpenAPI 3.1 schemas.
      type: feat
  irVersion: 53
  version: 0.45.0-rc29

- changelogEntry:
    - summary: |
        The OpenAPI importer now skips headers in a case-insensitive way (e.g. both "Content-Type" and "content-type" are skipped).
      type: feat
  irVersion: 53
  version: 0.45.0-rc28

- changelogEntry:
    - summary: |
        The Conjure importer now brings in endpoint level descriptions.
      type: feat
  irVersion: 53
  version: 0.45.0-rc27

- changelogEntry:
    - summary: |
        `fern check` handles validating unions that contain base properties.
      type: feat
  irVersion: 53
  version: 0.45.0-rc26

- changelogEntry:
    - summary: |
        The Fern CLI temporarily does not support RBAC/Audiences (they will be added in again shortly).
      type: internal
  irVersion: 53
  version: 0.45.0-rc25

- changelogEntry:
    - summary: |
        `fern docs dev` now runs in Node 16 - Node 22 environments.
      type: fix
  irVersion: 53
  version: 0.45.0-rc24

- changelogEntry:
    - summary: |
        The docs dev server now correctly handles base paths.
      type: fix
  irVersion: 53
  version: 0.45.0-rc23

- changelogEntry:
    - summary: |
        Fixes bug introduced in 0.45.0-rc20 where section children were dropped from the docs definition.
      type: fix
  irVersion: 53
  version: 0.45.0-rc22

- changelogEntry:
    - summary: |
        The Fern CLI now supports orphaned pages in your docs configuration.
      type: feat
    - summary: |
        The RBAC config model is now renamed to `roles` and `viewers`:

        ```yml docs.yml
        roles:
          - internal

        navigation:
          - section: Internal Section
            viewers:
              - internal
            contents:
              - page: Internal Page
                path: ./internal/page.mdx
        ```

      type: fix
  irVersion: 53
  version: 0.45.0-rc21

- changelogEntry:
    - summary: |
        The Fern CLI now supports audiences in your docs configuration:

        ```yml docs.yml
        # all audiences must be declared at the top level
        audiences:
          - internal

        navigation:
          - section: Internal Section
            audience: internal # audience is optional
            contents:
              - page: Internal Page
                path: ./internal/page.mdx
        ```
      type: feat
  irVersion: 53
  version: 0.45.0-rc20

- changelogEntry:
    - summary: |
        - Respect `x-fern-ignore` extension in OpenAPI parameters.
      type: fix
  irVersion: 53
  version: 0.45.0-rc19

- changelogEntry:
    - summary: |
        - Add additional debug logging to the CLI when downloading docs preview bundle
      type: fix
  irVersion: 53
  version: 0.45.0-rc18

- changelogEntry:
    - summary: |
        - Improved union example generation by increasing depth for better handling of recursive structures.
        - Updated Conjure importer to represent binary types as bytes for requests and file for responses in Fern.
        - Added detailed error messages when 'fern docs dev' fails, accessible with --log-level debug.
      type: fix
  irVersion: 53
  version: 0.45.0-rc17

- changelogEntry:
    - summary: |
        The Conjure importer now correctly keys the union subvariant by the property of the discriminant.

        ```conjure
        union:
          discriminant: type
          union:
            square: Square
            circle: Circle
        ```

        is equal to the following Fern Definition:

        ```yml fern
        union:
          discriminant: type
          types:
            square:
              type: Square
              key: square
            circle:
              type: Circle
              key: circle
        ```

      type: fix
  irVersion: 53
  version: 0.45.0-rc16

- changelogEntry:
    - summary: |
        The Conjure importer now correctly imports base-path and docs from your conjure definition.
      type: fix
  irVersion: 53
  version: 0.45.0-rc15

- changelogEntry:
    - summary: |
        The Fern CLI now uses a longer timeout to make HTTP requests, which should fix some flakyness with the docs registration process.
      type: fix
  irVersion: 53
  version: 0.45.0-rc14

- changelogEntry:
    - summary: |
        The Fern CLI now uses a longer timeout to make HTTP requests, which should fix some flakyness with the docs registration process.
      type: fix
  irVersion: 53
  version: 0.45.0-rc13

- changelogEntry:
    - summary: |
        Undiscriminated unions are now represented using `anyOf` in the generated JSON Schema
        Nullable properties are now correctly propagated to the JSON Schema
      type: fix
  irVersion: 53
  version: 0.45.0-rc12

- changelogEntry:
    - summary: |
        Improved JSON Schema generation for object inheritance:
        - Removed the use of `allOf` for representing object extensions
        - Properties from parent objects are now directly added to the child object in the JSON Schema
      type: fix
  irVersion: 53
  version: 0.45.0-rc11

- changelogEntry:
    - summary: |
        Added support for `additionalProperties` on export to JSON Schema.
      type: fix
  irVersion: 53
  version: 0.45.0-rc10

- changelogEntry:
    - summary: |
        Improved JSON Schema generation for object extensions and const values:
        - Object extensions are now properly represented using `allOf` in the JSON Schema
        - Literal values (string and boolean) are now correctly represented using `const` in the JSON Schema
      type: fix
  irVersion: 53
  version: 0.45.0-rc9

- changelogEntry:
    - summary: |
        Add `#!/usr/bin/env node` to the CLI to prevent runtime errors.
      type: internal
  irVersion: 53
  version: 0.45.0-rc8

- changelogEntry:
    - summary: |
        Stop minifying the CLI to prevent javascript runtime errors.
      type: internal
  irVersion: 53
  version: 0.45.0-rc7

- changelogEntry:
    - summary: |
        Update the CLI package.json to include the correct files.
      type: fix
  irVersion: 53
  version: 0.45.0-rc6

- changelogEntry:
    - summary: |
        Introduce a new command `fern jsonschema <output-file> --type <type-name>`
        that outputs the JSON Schema for a given type in your Fern Definition.

        ```sh
        fern jsonschema ./schema.json --type MyType
        ```
      type: feat
  irVersion: 53
  version: 0.45.0-rc5

- changelogEntry:
    - summary: |
        SCIM has been added as a common initialism.
      type: chore
  irVersion: 53
  version: 0.45.0-rc4

- changelogEntry:
    - summary: |
        Numerous fixes to the Conjure API Importer such as reading in request bodies and query parameters.
      type: fix
  irVersion: 53
  version: 0.45.0-rc3

- changelogEntry:
    - summary: |
        The CLI now generates endpoint examples for undiscriminated unions that are recusive.
      type: fix
  irVersion: 53
  version: 0.45.0-rc2

- changelogEntry:
    - summary: |
        The OpenAPI importer now generates streaming examples based on OpenAPI examples.
      type: fix
  irVersion: 53
  version: 0.45.0-rc1

- changelogEntry:
    - summary: |
        The Docs now support rendering `additionalProperties` in the API Playground so that users can send out arbitrary key,value pairs.
      type: fix
  irVersion: 53
  version: 0.45.0-rc0

- changelogEntry:
    - summary: Several improvements to the conjure importer.
      type: fix
  irVersion: 53
  version: 0.44.11

- changelogEntry:
    - summary: |
        API update now supports consuming the API origin from spec V2 configurations.
      type: fix
  irVersion: 53
  version: 0.44.10

- changelogEntry:
    - summary: |
        The fern definition now supports descriptions supplied on request and response bodies.
        You can enable this by simply supplying `docs` in your fern definition, or `description`
        in your OpenAPI spec.
      type: feat
  irVersion: 53
  version: 0.44.9

- changelogEntry:
    - summary: |
        API Configuration V2 schema now takes in `origin` as well, allowing `fern api update` to function as expected in the new config.
      type: fix
  irVersion: 53
  version: 0.44.8

- changelogEntry:
    - summary: |
        The Fern CLI command `fern generator list` now accepts filters for the output mode, for example, you may now specify `fern generator list --excluded-modes local-file-system`
        in order to filter any generators from the list that are outputting locally.
      type: internal
  irVersion: 53
  version: 0.44.7

- changelogEntry:
    - summary: |
        The Fern Definition respects endpoint level base-path overrides when validating examples.
      type: fix
  irVersion: 53
  version: 0.44.6

- changelogEntry:
    - summary: |
        The Fern Definition now supports overriding `base-path` at the endpoint level.
        This is useful if you have subset of endpoints that do not live at the
        configured base-path.

        ```yml imdb.yml
        service:
          endpoints:
            getMovie:
              method: POST
              base-path: "latest/" # overrides the base-path configured in api.yml
              path: "movies/{movieId}"
        ```
      type: feat
  irVersion: 53
  version: 0.44.5

- changelogEntry:
    - summary: |
        Fern's OpenAPI importer will now handle generating examples for declared
        errors so that they show up in the generated documentation.
      type: fix
  irVersion: 53
  version: 0.44.4

- changelogEntry:
    - summary: |
        Fern's OpenAPI importer can now handle `readOnly` properties in the top level
        request schema. Note that Fern does not handle nested `readOnly` properties
        just yet; please file a GitHub issue if this is important!
      type: feat
  irVersion: 53
  version: 0.44.3

- changelogEntry:
    - summary: |
        Fern's OpenAPI importer can now handle multiple error schemas for the
        same status code.
      type: fix
  irVersion: 53
  version: 0.44.2

- changelogEntry:
    - summary: |
        The OpenAPI importer used to try and coerce all enums into a literals.
        In some cases this is not desirable, so we now expose an option called
        `coerce-enums-to-literals` in your generators.yml.

        ```yml generators.yml
        api:
          specs:
            - openapi: ../openapi.json
              overrides: ../openapi-overrides.yml
              settings:
                title-as-schema-name: false
                coerce-enums-to-literals: false
        ```
      type: feat
  irVersion: 53
  version: 0.44.1

- changelogEntry:
    - summary: |
        The Fern CLI now supports parsing [Conjure](https://github.com/palantir/conjure), Palantir's
        home-grown API Definition format.

        If you know a company that is using Conjure that wants API Docs + SDKs, send them our way!
      type: feat
  irVersion: 53
  version: 0.44.0-rc0

- changelogEntry:
    - summary: |
        Any markdown files that have custom components are also pushed up to the Fern Docs
        platform.
      type: fix
  irVersion: 53
  version: 0.43.8

- changelogEntry:
    - summary: |
        The `valid-markdown` rule has been updated to try and parse the markdown file into a
        valid AST. If the file fails to parse, `fern check` will log an error as well
        as the path to the markdown.
      type: fix
  irVersion: 53
  version: 0.43.7

- changelogEntry:
    - summary: |
        The OpenAPI importer now appropriately brings in responses that are under the `text/event-stream`
        Content-Type if your endpoint is annotated with `x-fern-streaming`.
        If your endpoint is not annotated with `x-fern-streaming`, then the response will be ignored.
      type: fix
  irVersion: 53
  version: 0.43.6

- changelogEntry:
    - summary: |
        If you use the `x-fern-streaming` extension and want to provide different descriptions
        for the streaming endpoint, then you can now specify `streaming-description`.

        ```yml openapi.yml
        x-fern-streaming:
          stream-condition: $request.stream
          stream-description: The streaming version of this endpoint returns a series of chunks ...
          response:
            $ref: #/components/schemas/Response
          stream-response:
            $ref: #/components/schemas/ResponseChunk
        ```
      type: fix
  irVersion: 53
  version: 0.43.5

- changelogEntry:
    - summary: |
        The OpenAPI parser now respects the content type in your OpenAPI spec, instead of always sending
        `application/json`. With this upgrade, your SDKs will also start to send the correct content type.
      type: fix
  irVersion: 53
  version: 0.43.4

- changelogEntry:
    - summary: |
        The CLI now passes in the API definition ID once again, this is necessary so that generated snippet templates
        may reference schemas within the API. This was a regression that was recently introduced.
      type: chore
  irVersion: 53
  version: 0.43.3

- changelogEntry:
    - summary: |
        The CLI now prints which API cannot be registered if `fern generate --docs` fails.
      type: fix
  irVersion: 53
  version: 0.43.2

- changelogEntry:
    - summary: |
        The CLI now supports running OpenAPI generator 0.1.0 with IR version 53.
      type: feat
  irVersion: 53
  version: 0.43.1

- changelogEntry:
    - summary: |
        The CLI now recognizes the fern-php-sdk generator.
      type: feat
  irVersion: 53
  version: 0.43.0

- changelogEntry:
    - summary: |
        The documentation resolver now approrpiately creates a unique identifier for changelog sections. Previously, if you had multiple
        changelogs within the same section, despite their title and slug being different, they would be treated as the same section since the ID
        only took into account the parents' slug, appended the word "changelog" and that was all.

        As a result previously all changelogs within the same section would get highlighted when one was selected, now only the selected changelog
        is highlighted.
      type: internal
  irVersion: 53
  version: 0.42.15

- changelogEntry:
    - summary: |
        The OpenAPI importer now correctly propagates the title field on `oneof` schemas.
      type: fix
  irVersion: 53
  version: 0.42.14

- changelogEntry:
    - summary: |
        Example generation now intelligently truncates container examples, for example if the depth limit will be reached on a list of objects,
        the list will be returned as an empty list, as opposed the previous behavior where an unknown object would be created.
      type: fix
  irVersion: 53
  version: 0.42.13

- changelogEntry:
    - summary: |
        Previously, deploying docs from Windows machines led to bad asset paths.
        Now, the CLI respects Windows paths during run and web paths for retrieving
        assets.
      type: fix
  irVersion: 53
  version: 0.42.12

- changelogEntry:
    - summary: |
        The API V2 configuration now supports disabling using titles as schema
        names. You may want to disable this flag if your OpenAPI adds the same
        title to multiple schemas.

        ```
        api:
          specs:
            - openapi: /path/to/openapi
              settings:
                use-title-as-schema-name: false
        ```
      type: fix
  irVersion: 53
  version: 0.42.11

- changelogEntry:
    - summary: |
        Previously, the OpenAPI converter would bring over `title` on every
        single property. This field is extraneous, so now we ignore it.
      type: fix
  irVersion: 53
  version: 0.42.10

- changelogEntry:
    - summary: |
        Previously, the OpenAPI importer would ignore skip parsing arbitrary
        content types "*/*". Now it treats this content type as application/json.

        ```json openapi.json
        "responses": {
          "200": {
            "description": "Success reply",
            "content": {
              "*/*": {
        ```
      type: fix
  irVersion: 53
  version: 0.42.9

- changelogEntry:
    - summary: |
        The API V2 configuration (in beta) now supports global header overrides.
        This fixes a bug where those header overrides were getting dropped in
        certain cases.

        ```yml generators.yml
        api:
          headers:
            X-API-VERSION: string
          specs:
            - openapi: /path/to/openapi
              overrides: /path/to/overrides
        ```
      type: fix
  irVersion: 53
  version: 0.42.8

- changelogEntry:
    - summary: |
        The API V2 configuration (in beta) now supports global header
        overrides. To specify global headers that are not in your
        OpenAPI spec, simply add the following block in your `generators.yml`:

        ```yml generators.yml
        api:
          headers:
            X-API-VERSION: string
          specs:
            - openapi: /path/to/openapi
              overrides: /path/to/overrides
        ```
      type: feat
  irVersion: 53
  version: 0.42.7

- changelogEntry:
    - summary: Removes extraneous conditional error within namespacing configuration
      type: fix
  irVersion: 53
  version: 0.42.6

- changelogEntry:
    - summary: Adds additional metadata retrievable by `fern generator get` so you can now get the langauage and the target repo.
      type: feat
  irVersion: 53
  version: 0.42.5

- changelogEntry:
    - summary: |
        Namespaced APIs now:
          - No longer contain duplicative nesting of some endpoint within another package of the same name as the namespace
          - Respect the `x-fern-sdk-group-name` annotation for endpoints
      type: fix
  irVersion: 53
  version: 0.42.4

- changelogEntry:
    - summary: |
        The OpenAPI importer now supports handling encoding on multipart requests.
        Previously, the generators would not respect the `contentType` field for
        each form input. But, now they do.
        ```yml
        requestBody:
          content:
            multipart/form-data:
              schema:
                type: object
                properties:
                  file:
                    type: string
                    format: binary
                    description: The file to upload
              encoding:
                file:
                  contentType: "application/octet-stream"
        ```
      type: fix
    - summary: |
        The OpenAPI importer now correctly parses descriptions of multipart
        form requests. Previously these descriptions would be ignored.

        For example, previously the description `The file to upload` would be
        ignored in the example below.
        ```yml
        requestBody:
          content:
            multipart/form-data:
              schema:
                type: object
                properties:
                  file:
                    type: string
                    format: binary
                    description: The file to upload
        ```
      type: fix

  irVersion: 53
  version: 0.42.3

- changelogEntry:
    - summary: Error bodies are now appropriately namespaced as well!
      type: fix
  irVersion: 53
  version: 0.42.2

- changelogEntry:
    - summary: |
        Make sure to check for optionality when parsing stdout and stderr in CLI. This
        removes the error: `Cannot read properties of undefined (reading 'includes')`.
      type: fix
  irVersion: 53
  version: 0.42.1

- changelogEntry:
    - summary: |
        If you merge multiple OpenAPI specs with namespaces, `fern check` will no longer
        complain about duplicate schema names across namespaces.
        In the example below, both OpenAPI specs can have duplicative schema names and
        that is okay.
        ```yml
        api:
          specs:
            - openapi: openapi-bar.yml
              namespace: bar
            - openapi: opneapi-foo.yml
              namespace: foo
        ```
      type: fix
  irVersion: 53
  version: 0.42.0

- changelogEntry:
    - summary: |
        Previously the OpenAPI converter would incorrectly mark
        the values of `additionalProperties` as optional. Now, we have
        introduced a feature flag to turn this behavior off.

        The feature flag can be configured in generators.yml:
        ```yml
        api:
          specs:
            - openapi: /path/to/openapi
              settings:
                optional-additional-properties: false
        ```
      type: fix
  irVersion: 53
  version: 0.41.16

- changelogEntry:
    - summary: |
        Performance improvements for stringifiying large Intermediate Representations. If
        you have a large OpenAPI spec or Fern Definition, this can potentially shave off
        minutes from `fern generate`.
      type: internal
  irVersion: 53
  version: 0.41.15

- changelogEntry:
    - summary: |
        The Fern Definition now supports `conten-type` on multipart request properties.
        For example, to specify an `application/octet-stream` and `application/json`
        contnet types, use the snippet below:

        ```ts
        service:
          endpoints:
            upload:
              request:
                body:
                  properties:
                    file:
                      type: file
                      content-type: application/octet-stream
                    metadata:
                      type: unknown
                      content-type: application/json
        ```
      type: feat
  irVersion: 53
  version: 0.42.0-rc0

- changelogEntry:
    - summary: Remove bang operator and fix eslint warning in `compatible-ir-versions.ts`.
      type: internal
  irVersion: 53
  version: 0.41.14-rc2

- changelogEntry:
    - summary: |
        Running `fern check` will now check to confirm that the generator versions you are running are compatible with your Fern CLI version.

        Each version of SDK generators depends on a version of a libary that is exported by the Fern CLI, and as a result, each generator has a minimum
        compatible version of the Fern CLI. As an example, if you were to run `fern check` while leveraging `fernapi/fern-python-sdk` version `2.0.0`, on CLI version `0.1.3`, you'd receive the following error:

        `The generator fernapi/fern-python-sdk requires CLI version 0.23.0-rc4 or later (current version: 0.1.3-rc0).`

        Indicating that you must upgrade your CLI in order to leverage the current generator.
      added:
        - Running `fern check` will now check to confirm that the generator versions you are running are compatible with your Fern CLI version.
        - Fern commands now print out generator upgrades, in addition to CLI upgrades.
      type: feat
  irVersion: 53
  version: 0.41.14-rc1

- changelogEntry:
    - summary: |
        The Fern CLI now safely handles a npx file exists error by retrying the command on failure.
        This error typically happens when two or more instances of the Fern CLI are running `npx`
        at the same time.
      type: fix
  irVersion: 53
  version: 0.41.14-rc0

- changelogEntry:
    - summary: |
        `fern generate --local` no longer crashes on large API Definitions because we
        stream the JSON to file instead of calling `JSON.stringify`. See [PR 4640](https://github.com/fern-api/fern/pull/4640).
      type: fix
  irVersion: 53
  version: 0.41.13

- changelogEntry:
    - summary: |
        Adds availability to inlined properties for HTTP Requests, Webhooks, and WebSockets for Fern Definition and OpenAPI.
        You can add availability like so:

        Fern Definition:

        ```yml
        Request:
          name: InlineRequest
          properties:
            random:
              type: string
              availability: pre-release
        ```

        OpenAPI:

        ```yml
        requestBody:
        content:
          application/json:
            schema:
              type: object
              properties:
                random:
                  type: string
                  x-fern-availability: beta
        ```
      type: feat
  irVersion: 53
  version: 0.41.12

- changelogEntry:
    - summary: |
        Adds availability and display-names to discriminated union values. Now, in your docs, you can mark your union values
        with custom names and show their availability. You can do so by adding the following to your API definition:
        ```yml
        MyUnionType:
          union:
            UnionValue1:
              docs: The first union value
              type: string
              display-name: Union Value One
              availability: beta
            UnionValue2:
              docs: The second union value
              type: integer
              display-name: Union Value Two
              availability: deprecated
        ```
      type: feat
  irVersion: 53
  version: 0.41.11

- changelogEntry:
    - summary: |
        Adds availability and display-names to discriminated union values. Now, in your docs, you can mark your union values
        with custom names and show their availability. You can do so by adding the following to your API definition:
        ```yml
        MyUnionType:
          union:
            UnionValue1:
              docs: The first union value
              type: string
              display-name: Union Value One
              availability: beta
            UnionValue2:
              docs: The second union value
              type: integer
              display-name: Union Value Two
              availability: deprecated
        ```
      type: feat
  irVersion: 53
  version: 0.41.10

- changelogEntry:
    - summary: |
        Adds a `bundle-path` hidden parameter for `fern docs dev` for use with `fern-platform` testing. You can pass the
        path on the command line as an optional parameter.
      type: internal
  irVersion: 53
  version: 0.41.9

- changelogEntry:
    - summary: |
        The Fern generators.yml configuration now supports a new format for namespacing APIs for additional flexibility:

        ```yml
        api:
          specs:
            - openapi: path/to/v1/openapi
              overrides: path/to/v1/overrides
              namespace: v1
            - openapi: path/to/v2/openapi
              overrides: path/to/v2/overrides
              namespace: v2
        ```

        Through namespacing your API, you can have multiple objects and endpoints with the same name across different namespaces. You can think of them
        as the equivalent to Python modules or TypeScript packages.
      type: feat
  irVersion: 53
  version: 0.41.8

- changelogEntry:
    - summary: |
        Previously we weren't always awaiting PostHog API calls directly. Now the CLI
        awaits these calls so that we can ensure that events are sent.
      type: fix
  createdAt: "2024-09-08"
  irVersion: 53
  version: 0.41.7

- changelogEntry:
    - summary: |
        The Fern Docs CLI now supports OAuth 2.0 Client Credentials injection in API playgrounds.
        To enable this feature, you can define the OAuth Authorization Scheme in your API configuration,
        and enable the feature in your docs configuration.

        API configuration:
        ```yml
        api:
          auth-schemes:
            OAuth:
              scheme: oauth
              type: client-credentials
              get-token:
                endpoint: endpoint.authorization
        ```
        [More Information](https://buildwithfern.com/learn/api-definition/fern/authentication#oauth-client-credentials)

        Docs configuration:
        ```yml
        navigation:
          section: API Reference
            playground:
              oauth: true
        ```
        [More Information](https://buildwithfern.com/learn/docs/api-references/customize-api-playground)
      type: feat
  createdAt: "2024-09-07"
  irVersion: 53
  version: 0.41.6

- changelogEntry:
    - summary: |
        Fix an issue with non-deterministic file ordering when OpenAPI is used as input.
      type: fix
  createdAt: "2024-09-06"
  irVersion: 53
  version: 0.41.5

- changelogEntry:
    - summary: |
        The Fern OpenAPI importer now handles importing an array for the `type` key.

        ```
        User:
          properties:
            name:
              type: ["string"]
            id:
              type: ["string", "number"]
        ```
      type: feat
  createdAt: "2024-09-06"
  irVersion: 53
  version: 0.41.4

- changelogEntry:
    - summary: |
        Allow referencing by method and path. For example, when configuring an
        oauth scheme you can now do:

        ```oauth.yml
        auth-schemes:
          OAuth:
            scheme: oauth
            type: client-credentials
            get-token:
              endpoint: POST /oauth/token
        api:
          auth: OAuth
        ```
      type: feat
  createdAt: "2024-09-06"
  irVersion: 53
  version: 0.41.3

- changelogEntry:
    - summary: |
        Fixes an issue introduced in `0.41.1` that ignored server urls for docs generation.
      type: fix
    - summary: |
        Adds a `auth-schemes` and `auth` block where you can override auth for an existing spec.
        See below:

        ```generators.yml
        auth-schemes:
          Oauth:
            scheme: oauth
            type: client-credentials
            get-token:
              endpoint: auth.get-token
        api:
          auth: Oauth # overrides auth scheme
          specs:
            - openapi: path/to/openapi
        ```
      type: feat
  createdAt: "2024-09-05"
  irVersion: 53
  version: 0.41.2

- changelogEntry:
    - summary: |
        Adds a V2 configuration for the `api` block that is more flexible and allows
        OpenAPI users to consume Fern Definition features.

        For example, now you can override environments directly in the api configuration:
        ```yml
        api:
          environments:
            Production: https://prod.com
            Staging: https://staging.com
          specs:
            - openapi: path/to/openapi
              overrides: path/to/overrides
        ```

        If you want to define, multi-url environments, those can be done by configuring the following generators.yml:
        ```yml
        api:
          environments:
            Production:
              urls:
                api: https://api.com
                auth: https://auth.com
            Staging:
                api: https://stagingapi.com
                auth: https://stagingauth.com
          specs:
            - openapi: path/to/openapi
              overrides: path/to/overrides
        ```

        Note that you will need to use the `x-fern-server-name` annotation on each endpoint to assign it to a relevant server. For example,

        ```yml
        paths:
          /api/users/:
            get:
              x-fern-server-name: api
          /token:
            post:
              x-fern-server-name: auth
        ```
      type: feat
  createdAt: "2024-09-04"
  irVersion: 53
  version: 0.41.1

- changelogEntry:
    - summary: |
        Adds generic object declarations to the fern definition. Now we can define generics and
        use them in alias declarations to minimize code duplication:

        ```yml
        types:
          GenericTest<T>:
            properties:
              value: T
              other-value: string

          GenericApplication:
            type: GenericTest<string>
        ```

        More information can be found here: https://buildwithfern.com/learn/api-definition/fern/types#generics.
      type: feat
  createdAt: "2024-09-04"
  irVersion: 53
  version: 0.41.0

- changelogEntry:
    - summary: |
        Fix an issue where some postman environment variables (e.g. API key) were not substituted
        when running fern generate.
      type: fix
  createdAt: "2024-09-03"
  irVersion: 53
  version: 0.41.0-rc1

- changelogEntry:
    - summary: |
        Every fern folder that is using OpenAPI must configure an explicit location to the
        OpenAPI spec. The location can be configured in your `generators.yml`:

        ```yml
        api:
          path: path/to/openapi.yml
        ```

        If you run **fern upgrade**, the CLI will automatically run a migration for you to
        ensure that you are compliant!
      type: break
  createdAt: "2024-09-02"
  irVersion: 53
  version: 0.41.0-rc0

- changelogEntry:
    - summary: |
        `fern check` allows the service base-path to be a slash. For example, the following
        would be valid:

        ```yml
        service:
          base-path: "/"
        ```
      type: fix
  createdAt: "2024-09-02"
  irVersion: 53
  version: 0.40.4

- changelogEntry:
    - summary: Now `fern generator upgrade` respects  the `--group` flag and only upgrades generators within a particular group.
      type: fix
  createdAt: "2024-09-02"
  irVersion: 53
  version: 0.40.3

- changelogEntry:
    - summary: Release IR v53.9.0 which includes a publishing configuration.
      type: internal
  createdAt: "2024-08-28"
  irVersion: 53
  version: 0.40.2

- changelogEntry:
    - summary: Enable specifying whether redirect in docs.yml is permanent or temporary.
      type: feat
  createdAt: "2024-08-28"
  irVersion: 53
  version: 0.40.1

- changelogEntry:
    - summary: Update the `fern generator upgrade` command to leverage the Generator registry API as opposed to Docker and dockerode.
      type: feat
  createdAt: "2024-08-28"
  irVersion: 53
  version: 0.40.0

- changelogEntry:
    - summary: The OpenAPI importer now appropriately generates examples for circular `oneOf` schemas.
      type: fix
      fixed:
        - The OpenAPI importer now handles generating examples for referenced `oneOf` schemas. Previously, examples generation would fail.
        - |
          The OpenAPI importer now handles generating examples for circular `oneOf` schemas. Previously, the
          the converter would only default to generating examples for the first `oneOf` schema. If the first variant,
          circularly referenced itself, this would make terminating the example impossible.
          Now, the example generator tries every schema in order, guaranteeing that a termination condition will be
          reached.
  createdAt: "2024-08-25"
  irVersion: 53
  version: 0.39.19

- changelogEntry:
    - summary: Produce IR v53.8.0 with raw datetime examples.
      type: fix
      fixed:
        - Produce IR v53.8.0 with raw datetime examples. The raw datetime examples help  when generating test fixtures to assert conditions about the original datetime.
  createdAt: "2024-08-23"
  irVersion: 53
  version: 0.39.18

- changelogEntry:
    - summary: object declarations with extends and no properties now has examples propagating in the Docs and SDKs
      type: fix
      fixed:
        - |
          Previously, object declarations with extends and no properties did not have examples
          propagating in the Docs and SDKs. The core issue was in IR generation which has now
          been resolved.

          The following will now work as expected:

          ```yaml
          types:

            ObjectWithNoProperties:
              extends:
                - ParentA
                - ParentB
              examples:
                - name: Default
                  value:
                    propertyFromParentA: foo
                    propertyFromParentB: bar
          ```
  createdAt: "2024-08-23"
  irVersion: 53
  version: 0.39.17

- changelogEntry:
    - summary: Support running 0.2.x versions of the Postman Generator with IR V53 or above.
      type: chore
  createdAt: "2024-08-22"
  irVersion: 53
  version: 0.39.16

- changelogEntry:
    - summary: Introduce `generator list` and `organization` commands to faciliate actions taken by `fern-bot`
      type: internal
  createdAt: "2024-08-21"
  irVersion: 53
  version: 0.39.15

- changelogEntry:
    - summary: Format validation is enforced on `date` fields that are specified in examples specified in an api defintion.
      type: fix
  createdAt: "2024-08-21"
  irVersion: 53
  version: 0.39.14

- changelogEntry:
    - summary: Generated examples in the Intermediate Representation not respect root level path parameter examples.
      type: fix
      fixed:
        - Generated examples in the Intermediate Representation not respect root level path parameter examples. Previously, when ignored, this would result in invalid cURL examples in documentation.
  createdAt: "2024-08-21"
  irVersion: 53
  version: 0.39.13

- changelogEntry:
    - summary: The mock folder now includes source files, and the CLI no longer hard fails if it cannot resolve source files that are of OpenAPI type.
      type: fix
  createdAt: "2024-08-20"
  irVersion: 53
  version: 0.39.12

- changelogEntry:
    - summary: The Fern CLI now handles parsing `x-fern-parameter-name` on path parameters in an OpenAPI spec.
      type: fix
      fixed:
        - |
          Fix: The Fern CLI now handles parsing `x-fern-parameter-name` on path parameters in an OpenAPI spec. For example,
          if you want to rename a path parameter in the generated SDK, you can now do:

          ```yml
          paths:
            "/user":
                get:
                operationId: list_user
                parameters:
                    - in: header
                    name: X-API-Version
                    x-fern-parameter-name: version
                    schema:
                        type: string
                    required: true
          ```

          For more information, please check out the [docs](https://buildwithfern.com/learn/api-definition/openapi/extensions/parameter-names).
  createdAt: "2024-08-20"
  irVersion: 53
  version: 0.39.11

- changelogEntry:
    - summary: Release 0.39.10
      type: chore
  createdAt: "2024-08-19"
  irVersion: 53
  version: 0.39.10
- changelogEntry:
    - summary: Release 0.39.9
      type: chore
  createdAt: "2024-08-19"
  irVersion: 53
  version: 0.39.9
- changelogEntry:
    - summary: "## What's Changed\r\n* (feature, csharp): Generate well-known types\
        \ by @amckinney in https://github.com/fern-api/fern/pull/4319\r\n* fix: fix\
        \ seed, move unit test to right CoreUtility by @RohinBhargava in https://github.com/fern-api/fern/pull/4324\r\
        \n* fix(openapi): generate examples with latest schemas by @dsinghvi in https://github.com/fern-api/fern/pull/4329\r\
        \n\r\n\r\n**Full Changelog**: https://github.com/fern-api/fern/compare/0.39.6...0.39.7"
      type: chore
  createdAt: "2024-08-18"
  irVersion: 53
  version: 0.39.7
- changelogEntry:
    - summary: "## What's Changed\r\n* fix (ir): upgrade pydantic generator by @dsinghvi\
        \ in https://github.com/fern-api/fern/pull/4320\r\n* fix(ir): autogenerate ir\
        \ sdks on version bump by @dsinghvi in https://github.com/fern-api/fern/pull/4321\r\
        \n* fix(python): upgrade ir sdk to handle null unknown types by @dsinghvi in\
        \ https://github.com/fern-api/fern/pull/4322\r\n* fix: add names to form data\
        \ files by @RohinBhargava in https://github.com/fern-api/fern/pull/4323\r\n\
        * fix(docs): global path parameter examples are respected by @dsinghvi in https://github.com/fern-api/fern/pull/4325\r\
        \n\r\n\r\n**Full Changelog**: https://github.com/fern-api/fern/compare/0.39.5...0.39.6"
      type: chore
  createdAt: "2024-08-16"
  irVersion: 53
  version: 0.39.6
- changelogEntry:
    - summary: "## What's Changed\r\n* (fix): add docs for webhook inlining by @dsinghvi\
        \ in https://github.com/fern-api/fern/pull/4314\r\n* (chore): add any-auth test\
        \ definition by @dsinghvi in https://github.com/fern-api/fern/pull/4297\r\n\
        * (docs): hide a page from sidebar nav and search by @dannysheridan in https://github.com/fern-api/fern/pull/4312\r\
        \n* (fix): fdr test update snapshots by @dsinghvi in https://github.com/fern-api/fern/pull/4318\r\
        \n* feat: add schema definitions for popular analytics providers to the docs\
        \ generator config by @pujitm in https://github.com/fern-api/fern/pull/4291\r\
        \n\r\n\r\n**Full Changelog**: https://github.com/fern-api/fern/compare/0.39.4...0.39.5"
      type: chore
  createdAt: "2024-08-15"
  irVersion: 53
  version: 0.39.5
- changelogEntry:
    - summary: "## What's Changed\r\n* (fix): update ete test snapshots by @dsinghvi\
        \ in https://github.com/fern-api/fern/pull/4311\r\n* bump Python generator versions\
        \ by @armandobelardo in https://github.com/fern-api/fern/pull/4308\r\n* fix:\
        \ add in asyncapi tagging with namespaces by @armandobelardo in https://github.com/fern-api/fern/pull/4313\r\
        \n\r\n\r\n**Full Changelog**: https://github.com/fern-api/fern/compare/0.39.3...0.39.4"
      type: chore
  createdAt: "2024-08-15"
  irVersion: 53
  version: 0.39.4
- changelogEntry:
    - summary: "## What's Changed\r\n* (fix, docs): docs now respect ir base path by\
        \ @dsinghvi in https://github.com/fern-api/fern/pull/4310\r\n\r\n\r\n**Full\
        \ Changelog**: https://github.com/fern-api/fern/compare/0.39.2...0.39.3"
      type: chore
  createdAt: "2024-08-14"
  irVersion: 53
  version: 0.39.3
- changelogEntry:
    - summary: "## What's Changed\r\n* feat: allow namespacing an API from generators.yml\
        \ by @armandobelardo in https://github.com/fern-api/fern/pull/4290\r\n* fix:\
        \ unions with utils re-force update refs by @armandobelardo in https://github.com/fern-api/fern/pull/4296\r\
        \n* (feature, csharp): Generate gRPC core utilities by @amckinney in https://github.com/fern-api/fern/pull/4298\r\
        \n* Update publish-docs command post-migration by @armandobelardo in https://github.com/fern-api/fern/pull/4300\r\
        \n* Run publish-docs.yml if it's updated by @armandobelardo in https://github.com/fern-api/fern/pull/4301\r\
        \n* document redirects by @chdeskur in https://github.com/fern-api/fern/pull/4299\r\
        \n* (docs): add to our Welcome page that this docs site is built with Fern by\
        \ @dannysheridan in https://github.com/fern-api/fern/pull/4307\r\n* add information\
        \ on regex redirects by @chdeskur in https://github.com/fern-api/fern/pull/4306\r\
        \n* fix: read templated env vars in the docs generator config by @pujitm in\
        \ https://github.com/fern-api/fern/pull/4287\r\n* improvement: improve `.dict`\
        \ speed by limiting dict calls by @armandobelardo in https://github.com/fern-api/fern/pull/4302\r\
        \n* improvement: python handles arrays of deep object query parameters by @armandobelardo\
        \ in https://github.com/fern-api/fern/pull/4304\r\n* (fix): docs take into account\
        \ global path params and now we add tests by @dsinghvi in https://github.com/fern-api/fern/pull/4309\r\
        \n\r\n## New Contributors\r\n* @pujitm made their first contribution in https://github.com/fern-api/fern/pull/4287\r\
        \n\r\n**Full Changelog**: https://github.com/fern-api/fern/compare/0.39.1...0.39.2"
      type: chore
  createdAt: "2024-08-14"
  irVersion: 53
  version: 0.39.2
- changelogEntry:
    - summary: "## What's Changed\r\n* chore: update fern logo by @dannysheridan in\
        \ https://github.com/fern-api/fern/pull/4295\r\n* fix (mock server): make date\
        \ comparison against true dates as opposed to string comp by @armandobelardo\
        \ in https://github.com/fern-api/fern/pull/4278\r\n\r\n\r\n**Full Changelog**:\
        \ https://github.com/fern-api/fern/compare/0.38.1...0.39.1"
      type: chore
  createdAt: "2024-08-13"
  irVersion: 53
  version: 0.39.1
- changelogEntry:
    - summary: "## What's Changed\r\n* (feat, docs): add docs on `api.yml` and environment\
        \ audiences by @dsinghvi in https://github.com/fern-api/fern/pull/4292\r\n*\
        \ (fix): ir generation respects disable examples by @dsinghvi in https://github.com/fern-api/fern/pull/4293\r\
        \n* (fix, python): check autogenerated examples before indexing by @dsinghvi\
        \ in https://github.com/fern-api/fern/pull/4294\r\n\r\n\r\n**Full Changelog**:\
        \ https://github.com/fern-api/fern/compare/0.38.0...0.38.1"
      type: chore
  createdAt: "2024-08-13"
  irVersion: 53
  version: 0.38.1
- changelogEntry:
    - summary: "## What's Changed\r\n* (fix): retrigger typescript sdk publishing by\
        \ @dsinghvi in https://github.com/fern-api/fern/pull/4289\r\n\r\n\r\n**Full\
        \ Changelog**: https://github.com/fern-api/fern/compare/0.38.0-rc1...0.38.0"
      type: chore
  createdAt: "2024-08-12"
  irVersion: 53
  version: 0.38.0
- changelogEntry:
    - summary: "## What's Changed\r\n* (feat, typescript): support `hasNextPage`  property\
        \ for offset pagination by @dsinghvi in https://github.com/fern-api/fern/pull/4288\r\
        \n* (feature, cli): Upload source files to S3 by @amckinney in https://github.com/fern-api/fern/pull/4286\r\
        \n\r\n\r\n**Full Changelog**: https://github.com/fern-api/fern/compare/0.38.0-rc0...0.38.0-rc1"
      type: chore
  createdAt: "2024-08-12"
  irVersion: 53
  version: 0.38.0-rc1
- changelogEntry:
    - summary: "## What's Changed\r\n* (feat, python): move to ruff for formatting by\
        \ @dsinghvi in https://github.com/fern-api/fern/pull/4219\r\n* improvement:\
        \ improve discriminated union object naming by @armandobelardo in https://github.com/fern-api/fern/pull/4243\r\
        \n* (feature): Add encoding and source nodes by @amckinney in https://github.com/fern-api/fern/pull/4240\r\
        \n* (feat, cli): add `has-next-page` property to IR by @dsinghvi in https://github.com/fern-api/fern/pull/4241\r\
        \n* feat (wip): add playground settings for API playground by @RohinBhargava\
        \ in https://github.com/fern-api/fern/pull/4245\r\n* fix: remove wraps from\
        \ fastapi validators by @armandobelardo in https://github.com/fern-api/fern/pull/4246\r\
        \n* fix: make model_validator take kwargs by @armandobelardo in https://github.com/fern-api/fern/pull/4247\r\
        \n* (feat): refactor how pagination properties are checked in `fern check` by\
        \ @dsinghvi in https://github.com/fern-api/fern/pull/4250\r\n* (feature): Add\
        \ support for x-fern-encoding by @amckinney in https://github.com/fern-api/fern/pull/4249\r\
        \n* (chore): Remove fhir.json by @amckinney in https://github.com/fern-api/fern/pull/4253\r\
        \n* c#, improvements: small improvements including marking files `internal`\
        \ + client classes `partial` by @dcb6 in https://github.com/fern-api/fern/pull/4248\r\
        \n* c#, improvement: Use `FluentAssertions` in unit tests by @dcb6 in https://github.com/fern-api/fern/pull/4254\r\
        \n* (feat): wire through api workspaces to docs validator by @dsinghvi in https://github.com/fern-api/fern/pull/4255\r\
        \n* (feat): upgrade to yarn v4 by @dsinghvi in https://github.com/fern-api/fern/pull/4257\r\
        \n* c#, improvements: breaking change with several small improvements by @dcb6\
        \ in https://github.com/fern-api/fern/pull/4260\r\n* feat, python: add in true\
        \ forward compat enums by @armandobelardo in https://github.com/fern-api/fern/pull/4262\r\
        \n* (feature): Copy source files in seed tests by @amckinney in https://github.com/fern-api/fern/pull/4258\r\
        \n* c#, improvement: use string response directly in generic exception by @dcb6\
        \ in https://github.com/fern-api/fern/pull/4264\r\n* (internal): `pnpm` migration\
        \ by @dsinghvi in https://github.com/fern-api/fern/pull/4261\r\n* Remove old\
        \ documentation references from README by @armandobelardo in https://github.com/fern-api/fern/pull/4265\r\
        \n* Fix typo in pr-preview.mdx by @zachkirsch in https://github.com/fern-api/fern/pull/4235\r\
        \n* (chore): Update pnpm-lock.yaml by @amckinney in https://github.com/fern-api/fern/pull/4266\r\
        \n* (fix): run compile on every PR by @dsinghvi in https://github.com/fern-api/fern/pull/4267\r\
        \n* (fix): live tests continue to work in the pnpm era by @dsinghvi in https://github.com/fern-api/fern/pull/4268\r\
        \n* (chore): Remove all yarn files by @amckinney in https://github.com/fern-api/fern/pull/4269\r\
        \n* (chore, ir): Use latest TypeScript generator by @amckinney in https://github.com/fern-api/fern/pull/4271\r\
        \n* (chore, ruby): Remove ir-sdk from generator-commons by @amckinney in https://github.com/fern-api/fern/pull/4272\r\
        \n* (fix): bump to 53.6.x by @dsinghvi in https://github.com/fern-api/fern/pull/4273\r\
        \n* (fix): get seed working by deleting yarn ref by @dsinghvi in https://github.com/fern-api/fern/pull/4274\r\
        \n* (feature, csharp): Write Protobuf dependencies in .csproj by @amckinney\
        \ in https://github.com/fern-api/fern/pull/4270\r\n* c#, fix: fix type conflicts\
        \ by @dcb6 in https://github.com/fern-api/fern/pull/4244\r\n* (fix): ir generation\
        \ for examples is stable so that ete tests work by @dsinghvi in https://github.com/fern-api/fern/pull/4276\r\
        \n* fix: add validation around selectable environments for playground settings\
        \ by @RohinBhargava in https://github.com/fern-api/fern/pull/4252\r\n* (chore,\
        \ csharp): Release 1.2.1 by @amckinney in https://github.com/fern-api/fern/pull/4284\r\
        \n* (followup): add tests for playground validation messages by @dsinghvi in\
        \ https://github.com/fern-api/fern/pull/4283\r\n* ir: add `shape` to `ExampleQueryParameter`\
        \ by @dcb6 in https://github.com/fern-api/fern/pull/4222\r\n* (fix): eslint\
        \ is now a required check and will pass by @dsinghvi in https://github.com/fern-api/fern/pull/4285\r\
        \n\r\n\r\n**Full Changelog**: https://github.com/fern-api/fern/compare/0.37.16...0.38.0-rc0"
      type: chore
  createdAt: "2024-08-12"
  irVersion: 53
  version: 0.38.0-rc0
- changelogEntry:
    - summary: "## What's Changed\r\n* fix, python: make circular references more robust\
        \ by @armandobelardo in https://github.com/fern-api/fern/pull/4216\r\n* improvement:\
        \ allow naming for asyncapi messages to pull message name by @armandobelardo\
        \ in https://github.com/fern-api/fern/pull/4228\r\n* c#, fix: class names +\
        \ namespace conflicts by @dcb6 in https://github.com/fern-api/fern/pull/4229\r\
        \n* Add support for anonymous usage of the generate CLI by @antoniomdk in https://github.com/fern-api/fern/pull/4239\r\
        \n* (fix, docs): filter referenced subpackages appropriately by @dsinghvi in\
        \ https://github.com/fern-api/fern/pull/4242\r\n\r\n## New Contributors\r\n\
        * @antoniomdk made their first contribution in https://github.com/fern-api/fern/pull/4239\r\
        \n\r\n**Full Changelog**: https://github.com/fern-api/fern/compare/0.37.15...0.37.16"
      type: chore
  createdAt: "2024-08-09"
  irVersion: 53
  version: 0.37.16
- changelogEntry:
    - summary: "## What's Changed\r\n* improvement: respect returning nested properties\
        \ in python by @armandobelardo in https://github.com/fern-api/fern/pull/4236\r\
        \n* (feature): Add support for `.proto` inputs by @amckinney in https://github.com/fern-api/fern/pull/4223\r\
        \n* custom segment write key by @abarrell in https://github.com/fern-api/fern/pull/4238\r\
        \n\r\n\r\n**Full Changelog**: https://github.com/fern-api/fern/compare/0.37.14...0.37.15"
      type: chore
  createdAt: "2024-08-08"
  irVersion: 53
  version: 0.37.15
- changelogEntry:
    - summary: "## What's Changed\r\n* fix: address TS UT fetcher flakiness by @RohinBhargava\
        \ in https://github.com/fern-api/fern/pull/4226\r\n* chore: bump ir sdk to new\
        \ Python generator by @armandobelardo in https://github.com/fern-api/fern/pull/4214\r\
        \n* feat: hide TOC on docs home page by @zachkirsch in https://github.com/fern-api/fern/pull/4230\r\
        \n* (fix, go): Required properties don't specify omitempty by @amckinney in\
        \ https://github.com/fern-api/fern/pull/4231\r\n* (feat, in progress): ir supports\
        \ user agent headers by @dsinghvi in https://github.com/fern-api/fern/pull/4232\r\
        \n* (fix): LaTeX by @abvthecity in https://github.com/fern-api/fern/pull/4233\r\
        \n* (feat, typescript): send user agent header `<package>/<version>` by @dsinghvi\
        \ in https://github.com/fern-api/fern/pull/4234\r\n\r\n\r\n**Full Changelog**:\
        \ https://github.com/fern-api/fern/compare/0.37.13...0.37.14"
      type: chore
  createdAt: "2024-08-08"
  irVersion: 53
  version: 0.37.14
- changelogEntry:
    - summary: "## What's Changed\r\n* fix: address TS UT fetcher flakiness by @RohinBhargava\
        \ in https://github.com/fern-api/fern/pull/4226\r\n* chore: bump ir sdk to new\
        \ Python generator by @armandobelardo in https://github.com/fern-api/fern/pull/4214\r\
        \n* feat: hide TOC on docs home page by @zachkirsch in https://github.com/fern-api/fern/pull/4230\r\
        \n* (fix, go): Required properties don't specify omitempty by @amckinney in\
        \ https://github.com/fern-api/fern/pull/4231\r\n* (feat, in progress): ir supports\
        \ user agent headers by @dsinghvi in https://github.com/fern-api/fern/pull/4232\r\
        \n* (fix): LaTeX by @abvthecity in https://github.com/fern-api/fern/pull/4233\r\
        \n\r\n\r\n**Full Changelog**: https://github.com/fern-api/fern/compare/0.37.13...0.37.14-rc0"
      type: chore
  createdAt: "2024-08-08"
  irVersion: 53
  version: 0.37.14-rc0
- changelogEntry:
    - summary: "## What's Changed\r\n* (fix): reload docs preview server on specs outside\
        \ of the fern folder by @dsinghvi in https://github.com/fern-api/fern/pull/4227\r\
        \n\r\n\r\n**Full Changelog**: https://github.com/fern-api/fern/compare/0.37.12...0.37.13"
      type: chore
  createdAt: "2024-08-07"
  irVersion: 53
  version: 0.37.13
- changelogEntry:
    - summary: "## What's Changed\r\n* update cli to use default language by @abarrell\
        \ in https://github.com/fern-api/fern/pull/4218\r\n* (fix, openapi parser):\
        \ generated fern definitions respect OpenAPI tag casing by @dsinghvi in https://github.com/fern-api/fern/pull/4225\r\
        \n\r\n\r\n**Full Changelog**: https://github.com/fern-api/fern/compare/0.37.11...0.37.12"
      type: chore
  createdAt: "2024-08-07"
  irVersion: 53
  version: 0.37.12
- changelogEntry:
    - summary: "## What's Changed\r\n* Fix issue where misconfigured directory could\
        \ cause unhelpful error message by @abarrell in https://github.com/fern-api/fern/pull/4206\r\
        \n\r\n## New Contributors\r\n* @abarrell made their first contribution in https://github.com/fern-api/fern/pull/4206\r\
        \n\r\n**Full Changelog**: https://github.com/fern-api/fern/compare/0.37.10...0.37.11"
      type: chore
  createdAt: "2024-08-07"
  irVersion: 53
  version: 0.37.11
- changelogEntry:
    - summary: "## What's Changed\r\n* fix: if audience is filtering and no audiences\
        \ exist on environments, add all environments by @RohinBhargava in https://github.com/fern-api/fern/pull/4220\r\
        \n\r\n\r\n**Full Changelog**: https://github.com/fern-api/fern/compare/0.37.9...0.37.10"
      type: chore
  createdAt: "2024-08-06"
  irVersion: 53
  version: 0.37.10
- changelogEntry:
    - summary: "## What's Changed\r\n* (fix): support base properties when filtering\
        \ for audiences by @dsinghvi in https://github.com/fern-api/fern/pull/4221\r\
        \n\r\n\r\n**Full Changelog**: https://github.com/fern-api/fern/compare/0.37.8...0.37.9"
      type: chore
  createdAt: "2024-08-06"
  irVersion: 53
  version: 0.37.9
- changelogEntry:
    - summary: "## What's Changed\r\n* (feat): cli caches api dependencies by @dsinghvi\
        \ in https://github.com/fern-api/fern/pull/4201\r\n\r\n\r\n**Full Changelog**:\
        \ https://github.com/fern-api/fern/compare/0.37.7...0.37.8"
      type: chore
  createdAt: "2024-08-06"
  irVersion: 53
  version: 0.37.8
- changelogEntry:
    - summary: "## What's Changed\r\n* fix: python readme generation regression by @armandobelardo\
        \ in https://github.com/fern-api/fern/pull/4193\r\n* fix, python: allow extending\
        \ alias types by @armandobelardo in https://github.com/fern-api/fern/pull/4190\r\
        \n* (internal): setup flamegraph generation for python generator by @dsinghvi\
        \ in https://github.com/fern-api/fern/pull/4196\r\n* fix, python: Optional and\
        \ aliased literals are populated in snippets by @armandobelardo in https://github.com/fern-api/fern/pull/4184\r\
        \n* (feat, python): upgrade python generator to pydantic v2 by @dsinghvi in\
        \ https://github.com/fern-api/fern/pull/4197\r\n* fix: add async iterable symbol\
        \ to Stream Wrapper implementations by @RohinBhargava in https://github.com/fern-api/fern/pull/4195\r\
        \n* feat: environment filter by audience by @RohinBhargava in https://github.com/fern-api/fern/pull/4187\r\
        \n* (feat, python): use ruff for formatting by @dsinghvi in https://github.com/fern-api/fern/pull/4199\r\
        \n* Revert \"(feat, python): use ruff for formatting\" by @dsinghvi in https://github.com/fern-api/fern/pull/4200\r\
        \n* fix, python + ts: additional template bugs by @armandobelardo in https://github.com/fern-api/fern/pull/4198\r\
        \n* fix: remove reserved properties from function signatures by @armandobelardo\
        \ in https://github.com/fern-api/fern/pull/4205\r\n* fix, ir-generation: put\
        \ fully substituted path in `url` field of auto-generated `EndpointExampleCall`s\
        \ by @dcb6 in https://github.com/fern-api/fern/pull/4211\r\n* fix, python: allow\
        \ typing any to be wrapped in optional to match Pydantic v2 by @armandobelardo\
        \ in https://github.com/fern-api/fern/pull/4203\r\n* improvement: bring back\
        \ wrapped aliases and custom root validators in\u2026 by @armandobelardo in\
        \ https://github.com/fern-api/fern/pull/4204\r\n* fix: typehinting on unions\
        \ with visitors has been corrected by @armandobelardo in https://github.com/fern-api/fern/pull/4213\r\
        \n* Update speakeasy.mdx by @dannysheridan in https://github.com/fern-api/fern/pull/4215\r\
        \n* improvement: allow pydantic generator to specify package name by @armandobelardo\
        \ in https://github.com/fern-api/fern/pull/4217\r\n* (feature): Add Protobuf\
        \ mapper types by @amckinney in https://github.com/fern-api/fern/pull/4210\r\
        \n\r\n\r\n**Full Changelog**: https://github.com/fern-api/fern/compare/0.37.6...0.37.7"
      type: chore
  createdAt: "2024-08-06"
  irVersion: 53
  version: 0.37.7
- changelogEntry:
    - summary: "## What's Changed\r\n* fix: add literal properties back to typeddict\
        \ snippets by @armandobelardo in https://github.com/fern-api/fern/pull/4173\r\
        \n* (fix, typescript): wire `noScripts` into a PersistedProject and introduce\
        \ a test by @dsinghvi in https://github.com/fern-api/fern/pull/4185\r\n* (feat,\
        \ fastapi): introduce endpoint specific async handlers in fastapi by @dsinghvi\
        \ in https://github.com/fern-api/fern/pull/4188\r\n* fix: python readme references\
        \ request options correctly by @armandobelardo in https://github.com/fern-api/fern/pull/4189\r\
        \n* fix: replace referenced markdown by @abvthecity in https://github.com/fern-api/fern/pull/4191\r\
        \n\r\n\r\n**Full Changelog**: https://github.com/fern-api/fern/compare/0.37.5...0.37.6"
      type: chore
  createdAt: "2024-08-02"
  irVersion: 53
  version: 0.37.6
- changelogEntry:
    - summary: "## What's Changed\r\n* chore, ts: generate union v2 templates by @armandobelardo\
        \ in https://github.com/fern-api/fern/pull/4169\r\n* (feature, csharp): Add\
        \ customizable exception class names by @amckinney in https://github.com/fern-api/fern/pull/4181\r\
        \n* (fix, typescript): introduce no scripts option by @dsinghvi in https://github.com/fern-api/fern/pull/4179\r\
        \n\r\n\r\n**Full Changelog**: https://github.com/fern-api/fern/compare/0.37.4...0.37.5"
      type: chore
  createdAt: "2024-08-01"
  irVersion: 53
  version: 0.37.5
- changelogEntry:
    - summary: "## What's Changed\r\n* (fix, docs): validate api workspaces as in addition\
        \ to docs workspaces by @dsinghvi in https://github.com/fern-api/fern/pull/4178\r\
        \n\r\n\r\n**Full Changelog**: https://github.com/fern-api/fern/compare/0.37.3...0.37.4"
      type: chore
  createdAt: "2024-08-01"
  irVersion: 53
  version: 0.37.4
- changelogEntry:
    - summary: "## What's Changed\r\n* (fix): handle loggable fern cli error by @dsinghvi\
        \ in https://github.com/fern-api/fern/pull/4175\r\n* (fix): add tests for alias\
        \ extends by @dsinghvi in https://github.com/fern-api/fern/pull/4176\r\n* (fix):\
        \ docs preview server falls back to previous bundle by @dsinghvi in https://github.com/fern-api/fern/pull/4177\r\
        \n\r\n\r\n**Full Changelog**: https://github.com/fern-api/fern/compare/0.37.2...0.37.3"
      type: chore
  createdAt: "2024-08-01"
  irVersion: 53
  version: 0.37.3
- changelogEntry:
    - summary: "## What's Changed\r\n* (feature, csharp): Add RequestOptions by @amckinney\
        \ in https://github.com/fern-api/fern/pull/4166\r\n* c#, improvement: error\
        \ parsing  by @dcb6 in https://github.com/fern-api/fern/pull/4168\r\n* (fix):\
        \ introduce extended properties into the IR by @dsinghvi in https://github.com/fern-api/fern/pull/4171\r\
        \n* fix: OSS workspace settings propogate to APIs with dependencies by @armandobelardo\
        \ in https://github.com/fern-api/fern/pull/4147\r\n* chore, python: generate\
        \ union v2 templates by @armandobelardo in https://github.com/fern-api/fern/pull/4167\r\
        \n* c# improvement: text responses + inlined request body inheritance by @dcb6\
        \ in https://github.com/fern-api/fern/pull/4172\r\n\r\n\r\n**Full Changelog**:\
        \ https://github.com/fern-api/fern/compare/0.37.1...0.37.2"
      type: chore
  createdAt: "2024-08-01"
  irVersion: 53
  version: 0.37.2
- changelogEntry:
    - summary: "## What's Changed\r\n* make @dcb6 codeowner for java + csharp by @dcb6\
        \ in https://github.com/fern-api/fern/pull/4163\r\n* (beta, typescript): feature\
        \ flag test generation that actually works by @dsinghvi in https://github.com/fern-api/fern/pull/4164\r\
        \n* fix: add images from frontmatter as well by @RohinBhargava in https://github.com/fern-api/fern/pull/4156\r\
        \n* (fix, docs): ir to fdr converter sends global headers by @dsinghvi in https://github.com/fern-api/fern/pull/4170\r\
        \n\r\n\r\n**Full Changelog**: https://github.com/fern-api/fern/compare/0.37.0...0.37.1"
      type: chore
  createdAt: "2024-07-31"
  irVersion: 53
  version: 0.37.1
- changelogEntry:
    - summary: "## What's Changed\r\n* chore: bump typescript version and changelog\
        \ by @RohinBhargava in https://github.com/fern-api/fern/pull/4143\r\n* feat:\
        \ introduce typeddicts for request objects by @armandobelardo in https://github.com/fern-api/fern/pull/4113\r\
        \n* fix, python: get api error through external import by @armandobelardo in\
        \ https://github.com/fern-api/fern/pull/4145\r\n* fix: Fix unit test path and\
        \ add CI check for this by @RohinBhargava in https://github.com/fern-api/fern/pull/4148\r\
        \n* [c#, improvement]: add explicit namespaces to custom config by @dcb6 in\
        \ https://github.com/fern-api/fern/pull/4144\r\n* c#, improvement: `set` instead\
        \ of `init` field accessors in types by @dcb6 in https://github.com/fern-api/fern/pull/4151\r\
        \n* (feature): Add IRv53; float type by @amckinney in https://github.com/fern-api/fern/pull/4146\r\
        \n* c#, improvement: make datetime deserialization more lenient + include millis\
        \ in datetime serialization by @dcb6 in https://github.com/fern-api/fern/pull/4149\r\
        \n* chore: ci workflow gating on ts-sdk changes by @RohinBhargava in https://github.com/fern-api/fern/pull/4152\r\
        \n* (fix, csharp): `map<string, unknown>` values are nullable by @amckinney in\
        \ https://github.com/fern-api/fern/pull/4153\r\n* fix: incorrect code block\
        \ indentation in api-yml.mdx by @abvthecity in https://github.com/fern-api/fern/pull/4158\r\
        \n* (feature, csharp): Add support for allow-multiple query params by @amckinney\
        \ in https://github.com/fern-api/fern/pull/4157\r\n* internal: update IR to\
        \ have the FDR API definition ID by @armandobelardo in https://github.com/fern-api/fern/pull/4161\r\
        \n* (feature, csharp): Support uint, ulong, and float by @amckinney in https://github.com/fern-api/fern/pull/4160\r\
        \n\r\n**Full Changelog**: https://github.com/fern-api/fern/compare/0.36.0...0.37.0"
      type: chore
  createdAt: "2024-07-31"
  irVersion: 53
  version: 0.37.0
- changelogEntry:
    - summary: "## What's Changed\r\n* improvement, python: export the root client from\
        \ the root init file by @armandobelardo in https://github.com/fern-api/fern/pull/4111\r\
        \n* (feat): support multi url environments in C# by @dsinghvi in https://github.com/fern-api/fern/pull/4120\r\
        \n* (fix, csharp): MultiUrl environments now compile by @dsinghvi in https://github.com/fern-api/fern/pull/4121\r\
        \n* c#, improvement: Add header suppliers to `RawClient` constructor parameters\
        \ by @dcb6 in https://github.com/fern-api/fern/pull/4119\r\n* (fix, csharp):\
        \ uuids are now generated as strings by @dsinghvi in https://github.com/fern-api/fern/pull/4122\r\
        \n* (fix): regenerate c# model snapshots by @dsinghvi in https://github.com/fern-api/fern/pull/4123\r\
        \n* feat: header tabs by @abvthecity in https://github.com/fern-api/fern/pull/4124\r\
        \n* java, fix: match java local config to publish config by @dcb6 in https://github.com/fern-api/fern/pull/4127\r\
        \n* follow up: release java sdk 1.0.5 by @dcb6 in https://github.com/fern-api/fern/pull/4129\r\
        \n* fix: Add Stream Wrappers for use with various environments by @RohinBhargava\
        \ in https://github.com/fern-api/fern/pull/4118\r\n* chore: add changelog and\
        \ version for stream wrapper polyfill by @RohinBhargava in https://github.com/fern-api/fern/pull/4130\r\
        \n* feat: enable arbitrary code snippets in docs by @abvthecity in https://github.com/fern-api/fern/pull/4131\r\
        \n* fix: add start stream on pipe by @RohinBhargava in https://github.com/fern-api/fern/pull/4132\r\
        \n* GH Workflow for Checking Generator Version Consistency by @dcb6 in https://github.com/fern-api/fern/pull/4133\r\
        \n* fix: updated stream wrapper test paths by @RohinBhargava in https://github.com/fern-api/fern/pull/4134\r\
        \n* fix: SSE Streaming Bifurcation by @RohinBhargava in https://github.com/fern-api/fern/pull/4136\r\
        \n* (fix): global headers case insensitive comparison by @dsinghvi in https://github.com/fern-api/fern/pull/4137\r\
        \n\r\n\r\n**Full Changelog**: https://github.com/fern-api/fern/compare/0.35.0...0.36.0"
      type: chore
  createdAt: "2024-07-29"
  irVersion: 52
  version: 0.36.0
- changelogEntry:
    - summary: "## What's Changed\r\n* java, fix: match java local config to publish\
        \ config by @dcb6 in https://github.com/fern-api/fern/pull/4127\r\n* follow\
        \ up: release java sdk 1.0.5 by @dcb6 in https://github.com/fern-api/fern/pull/4129\r\
        \n* fix: Add Stream Wrappers for use with various environments by @RohinBhargava\
        \ in https://github.com/fern-api/fern/pull/4118\r\n* chore: add changelog and\
        \ version for stream wrapper polyfill by @RohinBhargava in https://github.com/fern-api/fern/pull/4130\r\
        \n* feat: enable arbitrary code snippets in docs by @abvthecity in https://github.com/fern-api/fern/pull/4131\r\
        \n* fix: add start stream on pipe by @RohinBhargava in https://github.com/fern-api/fern/pull/4132\r\
        \n\r\n\r\n**Full Changelog**: https://github.com/fern-api/fern/compare/0.36.0-rc0...0.36.0-rc1"
      type: chore
  createdAt: "2024-07-26"
  irVersion: 52
  version: 0.36.0-rc1
- changelogEntry:
    - summary: "## What's Changed\r\n* improvement, python: export the root client from\
        \ the root init file by @armandobelardo in https://github.com/fern-api/fern/pull/4111\r\
        \n* (feat): support multi url environments in C# by @dsinghvi in https://github.com/fern-api/fern/pull/4120\r\
        \n* (fix, csharp): MultiUrl environments now compile by @dsinghvi in https://github.com/fern-api/fern/pull/4121\r\
        \n* c#, improvement: Add header suppliers to `RawClient` constructor parameters\
        \ by @dcb6 in https://github.com/fern-api/fern/pull/4119\r\n* (fix, csharp):\
        \ uuids are now generated as strings by @dsinghvi in https://github.com/fern-api/fern/pull/4122\r\
        \n* (fix): regenerate c# model snapshots by @dsinghvi in https://github.com/fern-api/fern/pull/4123\r\
        \n* feat: header tabs by @abvthecity in https://github.com/fern-api/fern/pull/4124\r\
        \n\r\n\r\n**Full Changelog**: https://github.com/fern-api/fern/compare/0.35.0...0.36.0-rc0"
      type: chore
  createdAt: "2024-07-26"
  irVersion: 52
  version: 0.36.0-rc0
- changelogEntry:
    - summary: "## What's Changed\r\n* (feat): support `default-url`  and  url override\
        \ on imports by @dsinghvi in https://github.com/fern-api/fern/pull/4116\r\n\
        * (fix, openapi): set unauthed appropriately in openapi parser by @dsinghvi\
        \ in https://github.com/fern-api/fern/pull/4117\r\n\r\n\r\n**Full Changelog**:\
        \ https://github.com/fern-api/fern/compare/0.34.0...0.35.0"
      type: chore
  createdAt: "2024-07-25"
  irVersion: 52
  version: 0.35.0
- changelogEntry:
    - summary: "## What's Changed\r\n* (feat): support `default-url`  and  url override\
        \ on imports by @dsinghvi in https://github.com/fern-api/fern/pull/4116\r\n\r\
        \n\r\n**Full Changelog**: https://github.com/fern-api/fern/compare/0.34.0...0.35.0-rc0"
      type: chore
  createdAt: "2024-07-24"
  irVersion: 52
  version: 0.35.0-rc0
- changelogEntry:
    - summary: "## What's Changed\r\n* (chore): add SEO frontmatter section by @chdeskur\
        \ in https://github.com/fern-api/fern/pull/4101\r\n* fix: update typing of `expected_types`\
        \ to tuple to satisfy mypy by @armandobelardo in https://github.com/fern-api/fern/pull/4100\r\
        \n* (chore): document nuget api key by @chdeskur in https://github.com/fern-api/fern/pull/4103\r\
        \n* (chore): pypi styling update by @chdeskur in https://github.com/fern-api/fern/pull/4105\r\
        \n* c#, improvement: datetime serialization by @dcb6 in https://github.com/fern-api/fern/pull/4106\r\
        \n* feat: disable batch/stream toggle by @abvthecity in https://github.com/fern-api/fern/pull/4108\r\
        \n* fix: update forward refs continues to be silent by @armandobelardo in https://github.com/fern-api/fern/pull/4110\r\
        \n* java, improvement: allow builder methods for optional fields to accept null\
        \ by @dcb6 in https://github.com/fern-api/fern/pull/4107\r\n* [FER-2381] CLI\
        \ Forbidden Error Message Improvement by @RohinBhargava in https://github.com/fern-api/fern/pull/4109\r\
        \n* (feat, typescript): copy over `zurg` unit tests to the generated SDK  by\
        \ @williamluer in https://github.com/fern-api/fern/pull/4045\r\n* java, fix:\
        \ don't prematurely close okhttp response by @dcb6 in https://github.com/fern-api/fern/pull/4112\r\
        \n* (feat, typescript): generate tests for `auth` and `fetcher` utilities  by\
        \ @dsinghvi in https://github.com/fern-api/fern/pull/4115\r\n* (feature): Add\
        \ IRv52: uint and enum default values by @amckinney in https://github.com/fern-api/fern/pull/4102\r\
        \n\r\n\r\n**Full Changelog**: https://github.com/fern-api/fern/compare/0.33.5...0.34.0"
      type: chore
  createdAt: "2024-07-24"
  irVersion: 52
  version: 0.34.0
- changelogEntry:
    - summary: "## What's Changed\r\n* (chore): add SEO frontmatter section by @chdeskur\
        \ in https://github.com/fern-api/fern/pull/4101\r\n* fix: update typing of `expected_types`\
        \ to tuple to satisfy mypy by @armandobelardo in https://github.com/fern-api/fern/pull/4100\r\
        \n* (chore): document nuget api key by @chdeskur in https://github.com/fern-api/fern/pull/4103\r\
        \n* (chore): pypi styling update by @chdeskur in https://github.com/fern-api/fern/pull/4105\r\
        \n* c#, improvement: datetime serialization by @dcb6 in https://github.com/fern-api/fern/pull/4106\r\
        \n* feat: disable batch/stream toggle by @abvthecity in https://github.com/fern-api/fern/pull/4108\r\
        \n\r\n\r\n**Full Changelog**: https://github.com/fern-api/fern/compare/0.33.5...0.33.6-rc0"
      type: chore
  createdAt: "2024-07-24"
  irVersion: 51
  version: 0.33.6-rc0
- changelogEntry:
    - summary: "## What's Changed\r\n* (fix, go): Fix error handling for property-name\
        \ error discrimination by @amckinney in https://github.com/fern-api/fern/pull/4098\r\
        \n* improvement: support pydantic v2 outright by @armandobelardo in https://github.com/fern-api/fern/pull/3805\r\
        \n* fix: int64 format is correctly parsed to long by @armandobelardo in https://github.com/fern-api/fern/pull/4099\r\
        \n* c#, fix: fix datetime serialization, stop generating empty serialization\
        \ unit tests by @dcb6 in https://github.com/fern-api/fern/pull/4097\r\n* [FER-2339]\
        \ Pass OpenAPI request parameter examples through Fern IR Schema examples by\
        \ @RohinBhargava in https://github.com/fern-api/fern/pull/4095\r\n\r\n\r\n**Full\
        \ Changelog**: https://github.com/fern-api/fern/compare/0.33.4...0.33.5"
      type: chore
  createdAt: "2024-07-23"
  irVersion: 51
  version: 0.33.5
- changelogEntry:
    - summary: "## What's Changed\r\n* adding readme alternative page by @chdeskur in\
        \ https://github.com/fern-api/fern/pull/4091\r\n* fix: the ruby SDK now returns\
        \ the parsed json instead of openstruct if no JSON serializer is specified by\
        \ @armandobelardo in https://github.com/fern-api/fern/pull/4092\r\n* (fix):\
        \ OpenAPI parser handles generating examples when no request or response required\
        \ by @dsinghvi in https://github.com/fern-api/fern/pull/4096\r\n\r\n\r\n**Full\
        \ Changelog**: https://github.com/fern-api/fern/compare/0.33.3...0.33.4"
      type: chore
  createdAt: "2024-07-22"
  irVersion: 51
  version: 0.33.4
- changelogEntry:
    - summary: "## What's Changed\r\n* feat, csharp: Unit Test Generation + IR Bump\
        \  by @dcb6 in https://github.com/fern-api/fern/pull/4047\r\n* (fix): remove\
        \ `jest-specific-snapshot` by @dsinghvi in https://github.com/fern-api/fern/pull/4088\r\
        \n\r\n\r\n**Full Changelog**: https://github.com/fern-api/fern/compare/0.33.2...0.33.3"
      type: chore
  createdAt: "2024-07-21"
  irVersion: 51
  version: 0.33.3
- changelogEntry:
    - summary: "## What's Changed\r\n* fix, python: only check the oauth expiry if there\
        \ is a specified field by @armandobelardo in https://github.com/fern-api/fern/pull/4077\r\
        \n* fix: python now requires an environment be specified if a default is not\
        \ provided by @armandobelardo in https://github.com/fern-api/fern/pull/4078\r\
        \n* (feat): support `fs.CreateReadStream` on Node 19+ form data uploads by @dsinghvi\
        \ in https://github.com/fern-api/fern/pull/4073\r\n* (fix): support audiences\
        \ on query parameters by @dsinghvi in https://github.com/fern-api/fern/pull/4067\r\
        \n* (feat, cli): Add \"-\", \"/\", \"|\" to supported non-alphanumeric generated\
        \ names for Enums by @dsinghvi in https://github.com/fern-api/fern/pull/4084\r\
        \n* improvement: update 'any object' examples to be flatter by @armandobelardo\
        \ in https://github.com/fern-api/fern/pull/4083\r\n* improvement: global headers\
        \ are not extracted out for docs by @armandobelardo in https://github.com/fern-api/fern/pull/4085\r\
        \n* chore: implement stream-parameter IR change by @armandobelardo in https://github.com/fern-api/fern/pull/4072\r\
        \n* (chore, csharp): Generate latest test snapshots by @amckinney in https://github.com/fern-api/fern/pull/4087\r\
        \n* improvement: Add Availability to OpenApi Parser and OpenApi IR to Fern IR\
        \ by @armandobelardo in https://github.com/fern-api/fern/pull/4086\r\n\r\n\r\
        \n**Full Changelog**: https://github.com/fern-api/fern/compare/0.33.1...0.33.2"
      type: chore
  createdAt: "2024-07-19"
  irVersion: 51
  version: 0.33.2
- changelogEntry:
    - summary: "## What's Changed\r\n* fix, python: only check the oauth expiry if there\
        \ is a specified field by @armandobelardo in https://github.com/fern-api/fern/pull/4077\r\
        \n* fix: python now requires an environment be specified if a default is not\
        \ provided by @armandobelardo in https://github.com/fern-api/fern/pull/4078\r\
        \n* (feat): support `fs.CreateReadStream` on Node 19+ form data uploads by @dsinghvi\
        \ in https://github.com/fern-api/fern/pull/4073\r\n* (fix): support audiences\
        \ on query parameters by @dsinghvi in https://github.com/fern-api/fern/pull/4067\r\
        \n\r\n\r\n**Full Changelog**: https://github.com/fern-api/fern/compare/0.33.1...0.33.2-rc0"
      type: chore
  createdAt: "2024-07-19"
  irVersion: 51
  version: 0.33.2-rc0
- changelogEntry:
    - summary: "## What's Changed\r\n* :improvement: update seed's script runner to\
        \ fail if any of the commands exit 1 by @armandobelardo in https://github.com/fern-api/fern/pull/4075\r\
        \n* (fix, openapi): Deduplicate API version scheme header by @amckinney in https://github.com/fern-api/fern/pull/4076\r\
        \n\r\n\r\n**Full Changelog**: https://github.com/fern-api/fern/compare/0.33.0...0.33.1"
      type: chore
  createdAt: "2024-07-17"
  irVersion: 51
  version: 0.33.1
- changelogEntry:
    - summary: "## What's Changed\r\n* fix: python sdk serializes bytes within JSON\
        \ by @armandobelardo in https://github.com/fern-api/fern/pull/4070\r\n* (fix,\
        \ typescript): multipart form upload on Node 19+ by @dsinghvi in https://github.com/fern-api/fern/pull/4056\r\
        \n* (feat): `ir` now adds a `TypeReference` for container types that makes it\
        \ easier to generate snippets + autogenerated type examples by @dsinghvi in\
        \ https://github.com/fern-api/fern/pull/4038\r\n* (fix): fix `ir-sdk-latest`\
        \ `generators.yml` by @dcb6 in https://github.com/fern-api/fern/pull/4074\r\n\
        * (feature, typescript): Generarte API version scheme by @amckinney in https://github.com/fern-api/fern/pull/4071\r\
        \n\r\n\r\n**Full Changelog**: https://github.com/fern-api/fern/compare/0.32.0...0.33.0"
      type: chore
  createdAt: "2024-07-17"
  irVersion: 51
  version: 0.33.0
- changelogEntry:
    - summary: "## What's Changed\r\n* (fix, openapi): Resolve 'refs' specified in overrides\
        \ by @amckinney in https://github.com/fern-api/fern/pull/4049\r\n* Initial Swift\
        \ Codegen by @armandobelardo in https://github.com/fern-api/fern/pull/4035\r\
        \n* (fix): Swift generator and template by @amckinney in https://github.com/fern-api/fern/pull/4050\r\
        \n* fix: ignore data urls in parseImagePaths by @abvthecity in https://github.com/fern-api/fern/pull/4053\r\
        \n* (feature, typescript): Add omitUndefined option by @amckinney in https://github.com/fern-api/fern/pull/4052\r\
        \n* docs: Inspiration from Conjure, Smithy, and Stripe Docs by @dannysheridan\
        \ in https://github.com/fern-api/fern/pull/4054\r\n* feature: add Penguin AI\
        \ and Koala to our docs website by @dannysheridan in https://github.com/fern-api/fern/pull/3962\r\
        \n* (fix): eslint works by @dsinghvi in https://github.com/fern-api/fern/pull/4055\r\
        \n* fix: python snippet and template recursion errors by @armandobelardo in\
        \ https://github.com/fern-api/fern/pull/4057\r\n* (feature, typescript): Use\
        \ generator-cli to generate reference.md by @amckinney in https://github.com/fern-api/fern/pull/4062\r\
        \n* fix: analytics scripts by @abvthecity in https://github.com/fern-api/fern/pull/4063\r\
        \n* fix analytics 2 by @abvthecity in https://github.com/fern-api/fern/pull/4064\r\
        \n* fix: fern docs publishing by @abvthecity in https://github.com/fern-api/fern/pull/4065\r\
        \n* feature: add tracking via rb2b by @dannysheridan in https://github.com/fern-api/fern/pull/4061\r\
        \n* chore: add back x-readme code samples by @armandobelardo in https://github.com/fern-api/fern/pull/4060\r\
        \n* (feature): Add ApiVersionSchema type by @amckinney in https://github.com/fern-api/fern/pull/4068\r\
        \n\r\n\r\n**Full Changelog**: https://github.com/fern-api/fern/compare/0.31.24...0.32.0"
      type: chore
  createdAt: "2024-07-16"
  irVersion: 50
  version: 0.32.0
- changelogEntry:
    - summary: "## What's Changed\r\n* fix: ignore data urls in parseImagePaths by @abvthecity\
        \ in https://github.com/fern-api/fern/pull/4053\r\n\r\n\r\n**Full Changelog**:\
        \ https://github.com/fern-api/fern/compare/0.31.25-rc0...0.31.25-rc1"
      type: chore
  createdAt: "2024-07-12"
  irVersion: 50
  version: 0.31.25-rc1
- changelogEntry:
    - summary: "## What's Changed\r\n* (fix, openapi): Resolve 'refs' specified in overrides\
        \ by @amckinney in https://github.com/fern-api/fern/pull/4049\r\n* Initial Swift\
        \ Codegen by @armandobelardo in https://github.com/fern-api/fern/pull/4035\r\
        \n* (fix): Swift generator and template by @amckinney in https://github.com/fern-api/fern/pull/4050\r\
        \n\r\n**Full Changelog**: https://github.com/fern-api/fern/compare/0.31.24...0.31.25-rc0"
      type: chore
  createdAt: "2024-07-12"
  irVersion: 50
  version: 0.31.25-rc0
- changelogEntry:
    - summary: Release 0.31.24
      type: chore
  createdAt: "2024-07-12"
  irVersion: 50
  version: 0.31.24
- changelogEntry:
    - summary: "## What's Changed\r\n* (feature, typescript): Add setObjectProperty\
        \ core utility by @amckinney in https://github.com/fern-api/fern/pull/4032\r\
        \n* c#, fix: increase supported union size + handle double optionals by @dcb6\
        \ in https://github.com/fern-api/fern/pull/4033\r\n* (fix): Handle circular\
        \ references in serialization layer by @amckinney in https://github.com/fern-api/fern/pull/4036\r\
        \n* fix: fastapi generation does not duplicate descriptions anymore by @armandobelardo\
        \ in https://github.com/fern-api/fern/pull/4037\r\n* Move use_str_enums to base\
        \ by @jochs in https://github.com/fern-api/fern/pull/4040\r\n* (chore): remove\
        \ generator upgrade docs by @chdeskur in https://github.com/fern-api/fern/pull/4043\r\
        \n* (feature, openapi): Add support for x-fern-property-name on request body\
        \ by @amckinney in https://github.com/fern-api/fern/pull/4042\r\n* (feat, typescript):\
        \ refactor `Fetcher` and add unit tests by @williamluer in https://github.com/fern-api/fern/pull/3977\r\
        \n\r\n## New Contributors\r\n* @jochs made their first contribution in https://github.com/fern-api/fern/pull/4040\r\
        \n\r\n**Full Changelog**: https://github.com/fern-api/fern/compare/0.31.22...0.31.23"
      type: chore
  createdAt: "2024-07-11"
  irVersion: 50
  version: 0.31.23
- changelogEntry:
    - summary: "## What's Changed\r\n* (feature, typescript): Add setObjectProperty\
        \ core utility by @amckinney in https://github.com/fern-api/fern/pull/4032\r\
        \n* c#, fix: increase supported union size + handle double optionals by @dcb6\
        \ in https://github.com/fern-api/fern/pull/4033\r\n* (fix): Handle circular\
        \ references in serialization layer by @amckinney in https://github.com/fern-api/fern/pull/4036\r\
        \n* fix: fastapi generation does not duplicate descriptions anymore by @armandobelardo\
        \ in https://github.com/fern-api/fern/pull/4037\r\n* (feat): ir now adds a TypeReference\
        \ for container types that makes it easier to generate snippets by @dcb6 in\
        \ https://github.com/fern-api/fern/pull/4038\r\n\r\n\r\n**Full Changelog**:\
        \ https://github.com/fern-api/fern/compare/0.31.22...0.31.23-rc0"
      type: chore
  createdAt: "2024-07-11"
  irVersion: 50
  version: 0.31.23-rc0
- changelogEntry:
    - summary: "## What's Changed\r\n* Revert \"Revert \"feat: landing page in docs\"\
        \" by @abvthecity in https://github.com/fern-api/fern/pull/4023\r\n* Fix core-utilities\
        \ typescript tests by @williamluer in https://github.com/fern-api/fern/pull/4022\r\
        \n* experimental: scan files to include react in mdx by @abvthecity in https://github.com/fern-api/fern/pull/4015\r\
        \n* (feat, typescript): make `zurg` completely synchronous by @dsinghvi in https://github.com/fern-api/fern/pull/4024\r\
        \n* (chore): add xml type by @chdeskur in https://github.com/fern-api/fern/pull/4025\r\
        \n* fix: (regression) parseDocsConfiguration accidentally calls loadAllPages\
        \ with absolutePathToDocsConfig by @abvthecity in https://github.com/fern-api/fern/pull/4026\r\
        \n* (feature, typescript): Add offset step pagination with IRv48 by @amckinney\
        \ in https://github.com/fern-api/fern/pull/4028\r\n* csharp, fix, feature, improvment:\
        \ Target .NET Standard + Framework, fix various bugs, many small improvements\
        \ by @dcb6 in https://github.com/fern-api/fern/pull/4030\r\n* fix: update unchecked\
        \ base model to not coerce none by @armandobelardo in https://github.com/fern-api/fern/pull/4029\r\
        \n* fix: unreserve `set` name for python methods by @armandobelardo in https://github.com/fern-api/fern/pull/4031\r\
        \n* add in swift to seed runner by @armandobelardo in https://github.com/fern-api/fern/pull/4034\r\
        \n\r\n\r\n**Full Changelog**: https://github.com/fern-api/fern/compare/0.31.21...0.31.22"
      type: chore
  createdAt: "2024-07-10"
  irVersion: 50
  version: 0.31.22
- changelogEntry:
    - summary: "## What's Changed\r\n* Fix core-utilities typescript tests by @williamluer\
        \ in https://github.com/fern-api/fern/pull/4022\r\n* experimental: scan files\
        \ to include react in mdx by @abvthecity in https://github.com/fern-api/fern/pull/4015\r\
        \n\r\n\r\n**Full Changelog**: https://github.com/fern-api/fern/compare/0.31.22-rc0...0.31.22-rc1"
      type: chore
  createdAt: "2024-07-09"
  irVersion: 50
  version: 0.31.22-rc1
- changelogEntry:
    - summary: "## What's Changed\r\n* (feat, typescript): make `zurg` completely synchronous\
        \ by @dsinghvi in https://github.com/fern-api/fern/pull/4024\r\n* (chore): add\
        \ xml type by @chdeskur in https://github.com/fern-api/fern/pull/4025\r\n* fix:\
        \ (regression) parseDocsConfiguration accidentally calls loadAllPages with absolutePathToDocsConfig\
        \ by @abvthecity in https://github.com/fern-api/fern/pull/4026\r\n* (feature,\
        \ typescript): Add offset step pagination with IRv48 by @amckinney in https://github.com/fern-api/fern/pull/4028\r\
        \n\r\n\r\n**Full Changelog**: https://github.com/fern-api/fern/compare/0.31.22-rc1...0.31.22-rc2"
      type: chore
  createdAt: "2024-07-09"
  irVersion: 50
  version: 0.31.22-rc2
- changelogEntry:
    - summary: "## What's Changed\r\n* Revert \"Revert \"feat: landing page in docs\"\
        \" by @abvthecity in https://github.com/fern-api/fern/pull/4023\r\n\r\n\r\n\
        **Full Changelog**: https://github.com/fern-api/fern/compare/0.31.21...0.31.22-rc0"
      type: chore
  createdAt: "2024-07-09"
  irVersion: 50
  version: 0.31.22-rc0
- changelogEntry:
    - summary: "## What's Changed\r\n* (chore, typescript): Release 0.28.0-rc0 by @amckinney\
        \ in https://github.com/fern-api/fern/pull/4019\r\n* Revert \"feat: landing\
        \ page in docs\" by @dsinghvi in https://github.com/fern-api/fern/pull/4021\r\
        \n\r\n\r\n**Full Changelog**: https://github.com/fern-api/fern/compare/0.31.20...0.31.21"
      type: chore
  createdAt: "2024-07-09"
  irVersion: 50
  version: 0.31.21
- changelogEntry:
    - summary: "## What's Changed\r\n* (feature, typescript): Add offset pagination\
        \ by @amckinney in https://github.com/fern-api/fern/pull/4008\r\n* (fix, internal):\
        \ `template/codegen` repo plays nicely with mrlint by @dsinghvi in https://github.com/fern-api/fern/pull/4018\r\
        \n* (fix): CI is green by @amckinney in https://github.com/fern-api/fern/pull/4017\r\
        \n\r\n\r\n**Full Changelog**: https://github.com/fern-api/fern/compare/0.31.19...0.31.20"
      type: chore
  createdAt: "2024-07-09"
  irVersion: 50
  version: 0.31.20
- changelogEntry:
    - summary: "## What's Changed\r\n* (fix): Pagination works with imported type references\
        \ by @amckinney in https://github.com/fern-api/fern/pull/4014\r\n* Template\
        \ for creating a new SDK generator by @mikemilla in https://github.com/fern-api/fern/pull/4010\r\
        \n\r\n## New Contributors\r\n* @mikemilla made their first contribution in https://github.com/fern-api/fern/pull/4010\r\
        \n\r\n**Full Changelog**: https://github.com/fern-api/fern/compare/0.31.18...0.31.19"
      type: chore
  createdAt: "2024-07-09"
  irVersion: 50
  version: 0.31.19
- changelogEntry:
    - summary: "## What's Changed\r\n* feat: landing page in docs by @abvthecity in\
        \ https://github.com/fern-api/fern/pull/3999\r\n* (feature, typescript): Add\
        \ support for alpha/beta dist tags by @amckinney in https://github.com/fern-api/fern/pull/4000\r\
        \n* fix: allowed text encodings by @abvthecity in https://github.com/fern-api/fern/pull/4005\r\
        \n* (internal): get ci to green by @dsinghvi in https://github.com/fern-api/fern/pull/4009\r\
        \n* (feat, typescript): support jsr publish by @dsinghvi in https://github.com/fern-api/fern/pull/4007\r\
        \n* (chore, python): Update README.md snapshots by @amckinney in https://github.com/fern-api/fern/pull/4012\r\
        \n* (chore, check): Add pagination test cases by @amckinney in https://github.com/fern-api/fern/pull/4011\r\
        \n* (fix, typescript): readme correctly displays advanced sections by @dsinghvi\
        \ in https://github.com/fern-api/fern/pull/4013\r\n\r\n\r\n**Full Changelog**:\
        \ https://github.com/fern-api/fern/compare/0.31.17...0.31.18-rc0"
      type: chore
  createdAt: "2024-07-09"
  irVersion: 50
  version: 0.31.18
- changelogEntry:
    - summary: "## What's Changed\r\n* (chore): Replace CircleCI with GitHub workflows\
        \ by @amckinney in https://github.com/fern-api/fern/pull/3991\r\n* (fix): Update\
        \ NPM token envrionment variable by @amckinney in https://github.com/fern-api/fern/pull/3992\r\
        \n* (fix): Update git-version.sh script by @amckinney in https://github.com/fern-api/fern/pull/3993\r\
        \n* (fix): Use github.ref_name by @amckinney in https://github.com/fern-api/fern/pull/3996\r\
        \n* (fix): Add POSTHOG_API_KEY to live-test job by @amckinney in https://github.com/fern-api/fern/pull/3998\r\
        \n\r\n**Full Changelog**: https://github.com/fern-api/fern/compare/0.31.15...0.31.17"
      type: chore
  createdAt: "2024-07-05"
  irVersion: 50
  version: 0.31.17
- changelogEntry:
    - summary: "## What's Changed\r\n* (fix): Add POSTHOG_API_KEY to live-test job by\
        \ @amckinney in https://github.com/fern-api/fern/pull/3998\r\n\r\n**Full Changelog**:\
        \ https://github.com/fern-api/fern/compare/0.31.17-rc1...0.31.17-rc2"
      type: chore
  createdAt: "2024-07-05"
  irVersion: 50
  version: 0.31.17-rc2
- changelogEntry:
    - summary:
        "## What's Changed\r\n* (fix): Use github.ref_name by @amckinney in https://github.com/fern-api/fern/pull/3996\r\
        \n\r\n**Full Changelog**: https://github.com/fern-api/fern/compare/0.31.17-rc0...0.31.17-rc1"
      type: chore
  createdAt: "2024-07-05"
  irVersion: 50
  version: 0.31.17-rc1
- changelogEntry:
    - summary: "## What's Changed\r\n* (chore): Replace CircleCI with GitHub workflows\
        \ by @amckinney in https://github.com/fern-api/fern/pull/3991\r\n* (fix): Update\
        \ NPM token envrionment variable by @amckinney in https://github.com/fern-api/fern/pull/3992\r\
        \n* (fix): Update git-version.sh script by @amckinney in https://github.com/fern-api/fern/pull/3993\r\
        \n\r\n**Full Changelog**: https://github.com/fern-api/fern/compare/0.31.15...0.31.17-rc0"
      type: chore
  createdAt: "2024-07-05"
  irVersion: 50
  version: 0.31.17-rc0
- changelogEntry:
    - summary: "## What's Changed\r\n* (chore): update availability.mdx by @chdeskur\
        \ in https://github.com/fern-api/fern/pull/3989\r\n* (fix, openapi): Fix allOf\
        \ object filtering by @amckinney in https://github.com/fern-api/fern/pull/3990\r\
        \n\r\n\r\n**Full Changelog**: https://github.com/fern-api/fern/compare/0.31.14...0.31.16"
      type: chore
  createdAt: "2024-07-05"
  irVersion: 50
  version: 0.31.16
- changelogEntry:
    - summary: "## What's Changed\r\n* (chore): update availability.mdx by @chdeskur\
        \ in https://github.com/fern-api/fern/pull/3989\r\n* (fix, openapi): Fix allOf\
        \ object filtering by @amckinney in https://github.com/fern-api/fern/pull/3990\r\
        \n\r\n\r\n**Full Changelog**: https://github.com/fern-api/fern/compare/0.31.14...0.31.15"
      type: chore
  createdAt: "2024-07-05"
  irVersion: 50
  version: 0.31.15
- changelogEntry:
    - summary: "## What's Changed\r\n* (fix, go): Don't send 'null' for nil request\
        \ body by @amckinney in https://github.com/fern-api/fern/pull/3987\r\n* (fix):\
        \ fern generate --preview doesnt check for env variables by @dsinghvi in https://github.com/fern-api/fern/pull/3988\r\
        \n\r\n\r\n**Full Changelog**: https://github.com/fern-api/fern/compare/0.31.13...0.31.14"
      type: chore
  createdAt: "2024-07-04"
  irVersion: 50
  version: 0.31.14
- changelogEntry:
    - summary: "## What's Changed\r\n* (fix): allow ISO-8859-1 encoded files by @dsinghvi\
        \ in https://github.com/fern-api/fern/pull/3986\r\n\r\n\r\n**Full Changelog**:\
        \ https://github.com/fern-api/fern/compare/0.31.12...0.31.13"
      type: chore
  createdAt: "2024-07-04"
  irVersion: 50
  version: 0.31.13
- changelogEntry:
    - summary: "## What's Changed\r\n* (fix, cli): Remove default value checks for boolean,\
        \ long, and bigint by @amckinney in https://github.com/fern-api/fern/pull/3985\r\
        \n\r\n\r\n**Full Changelog**: https://github.com/fern-api/fern/compare/0.31.11...0.31.12"
      type: chore
  createdAt: "2024-07-04"
  irVersion: 50
  version: 0.31.12
- changelogEntry:
    - summary: "## What's Changed\r\n* fix: ruby snippets for dates have correct quotes\
        \ by @armandobelardo in https://github.com/fern-api/fern/pull/3983\r\n* improvement:\
        \ python respects ir50, inserts defaults by @armandobelardo in https://github.com/fern-api/fern/pull/3982\r\
        \n* (fix, openapi): Prefer security schemes in order by @amckinney in https://github.com/fern-api/fern/pull/3984\r\
        \n\r\n\r\n**Full Changelog**: https://github.com/fern-api/fern/compare/0.31.10...0.31.11"
      type: chore
  createdAt: "2024-07-04"
  irVersion: 50
  version: 0.31.11
- changelogEntry:
    - summary: "## What's Changed\r\n* improvement: add advanced section to python readme\
        \ by @armandobelardo in https://github.com/fern-api/fern/pull/3970\r\n* (feat):\
        \ customize status code for typescript express generator  by @dsinghvi in https://github.com/fern-api/fern/pull/3971\r\
        \n* fix, python: allow offsets to start at 0 by @armandobelardo in https://github.com/fern-api/fern/pull/3972\r\
        \n* fix: python pagination helper types now share generic type by @armandobelardo\
        \ in https://github.com/fern-api/fern/pull/3973\r\n* chore: update python seed\
        \ after generator-cli update by @armandobelardo in https://github.com/fern-api/fern/pull/3974\r\
        \n* (charp, fix): Empty Root Client Methods + `.Core` namespace issue by @dcb6\
        \ in https://github.com/fern-api/fern/pull/3975\r\n* (java, improvement): change\
        \ default `JsonInclude` behavior  by @dcb6 in https://github.com/fern-api/fern/pull/3978\r\
        \n* (csharp, fix): base client requests not generated by @dcb6 in https://github.com/fern-api/fern/pull/3976\r\
        \n* chore: plumb through ruby snippets config to FDR by @armandobelardo in https://github.com/fern-api/fern/pull/3980\r\
        \n* improvement: allow boolean defaults within IR by @armandobelardo in https://github.com/fern-api/fern/pull/3981\r\
        \n\r\n\r\n**Full Changelog**: https://github.com/fern-api/fern/compare/0.31.9...0.31.10"
      type: chore
  createdAt: "2024-07-03"
  irVersion: 50
  version: 0.31.10
- changelogEntry:
    - summary: "## What's Changed\r\n* improvement: python async snippets now leverage\
        \ asyncio run by @armandobelardo in https://github.com/fern-api/fern/pull/3961\r\
        \n* improvement: allow adding extra dependencies to Ruby SDK by @armandobelardo\
        \ in https://github.com/fern-api/fern/pull/3960\r\n* fix: Mark CSS files as\
        \ 'will not be uploaded' by @trevorblades in https://github.com/fern-api/fern/pull/3964\r\
        \n* (fix, cli): make sure `js` file checking works by @dsinghvi in https://github.com/fern-api/fern/pull/3963\r\
        \n\r\n\r\n**Full Changelog**: https://github.com/fern-api/fern/compare/0.31.8...0.31.9"
      type: chore
  createdAt: "2024-07-01"
  irVersion: 49
  version: 0.31.9
- changelogEntry:
    - summary: "## What's Changed\r\n* fix: generator upgrade cli upgrades in place\
        \ by @armandobelardo in https://github.com/fern-api/fern/pull/3951\r\n* feat:\
        \ add reviewers blocks to generators.yml by @armandobelardo in https://github.com/fern-api/fern/pull/3952\r\
        \n* Use all FormData headers and don't stringify stream.Readable by @williamluer\
        \ in https://github.com/fern-api/fern/pull/3956\r\n* (feat, csharp): support\
        \ extra dependencies  by @dsinghvi in https://github.com/fern-api/fern/pull/3957\r\
        \n* improvement: allow specifying if taking major in flag by @armandobelardo\
        \ in https://github.com/fern-api/fern/pull/3958\r\n* fix: include css alongside\
        \ js when validating UTF8 files by @abvthecity in https://github.com/fern-api/fern/pull/3959\r\
        \n\r\n## New Contributors\r\n* @williamluer made their first contribution in\
        \ https://github.com/fern-api/fern/pull/3956\r\n\r\n**Full Changelog**: https://github.com/fern-api/fern/compare/0.31.7...0.31.8"
      type: chore
  createdAt: "2024-07-01"
  irVersion: 49
  version: 0.31.8
- changelogEntry:
    - summary: "## What's Changed\r\n* fix: validate files to be uploaded by @trevorblades\
        \ in https://github.com/fern-api/fern/pull/3917\r\n* fix: python list allowlist\
        \ is now case insensitive by @armandobelardo in https://github.com/fern-api/fern/pull/3950\r\
        \n* improvement: add x-fern-base-path to asyncapi extensions by @armandobelardo\
        \ in https://github.com/fern-api/fern/pull/3953\r\n\r\n\r\n**Full Changelog**:\
        \ https://github.com/fern-api/fern/compare/0.31.6...0.31.7"
      type: chore
  createdAt: "2024-06-28"
  irVersion: 49
  version: 0.31.7
- changelogEntry:
    - summary: "## What's Changed\r\n* (improvement, typescript): support overriding\
        \ global headers by @dsinghvi in https://github.com/fern-api/fern/pull/3945\r\
        \n* feat, python: introduce `reference.md` generation by @armandobelardo in\
        \ https://github.com/fern-api/fern/pull/3946\r\n* (fix, csharp): json serialize\
        \ enums before sending over the wire by @dsinghvi in https://github.com/fern-api/fern/pull/3947\r\
        \n* (fix, cli): remove out of range number validations in `openapi-ir-to-fern`\
        \ + remove husky by @dcb6 in https://github.com/fern-api/fern/pull/3948\r\n\r\
        \n\r\n**Full Changelog**: https://github.com/fern-api/fern/compare/0.31.5...0.31.6"
      type: chore
  createdAt: "2024-06-27"
  irVersion: 49
  version: 0.31.6
- changelogEntry:
    - summary: "## What's Changed\r\n* fix: api update command now works with unioned\
        \ + nested APIs by @armandobelardo in https://github.com/fern-api/fern/pull/3944\r\
        \n\r\n\r\n**Full Changelog**: https://github.com/fern-api/fern/compare/0.31.4...0.31.5"
      type: chore
  createdAt: "2024-06-27"
  irVersion: 49
  version: 0.31.5
- changelogEntry:
    - summary: "## What's Changed\r\n* (feat, typescript): support automatic cursor\
        \ based pagination by @dsinghvi in https://github.com/fern-api/fern/pull/3941\r\
        \n* (fix, typescript): auto pagination handles optional results arrays by @dsinghvi\
        \ in https://github.com/fern-api/fern/pull/3942\r\n* (fix, openapi):  `x-fern-global-headers`\
        \ works with predefined types by @dsinghvi in https://github.com/fern-api/fern/pull/3943\r\
        \n\r\n\r\n**Full Changelog**: https://github.com/fern-api/fern/compare/0.31.3...0.31.4"
      type: chore
  createdAt: "2024-06-27"
  irVersion: 49
  version: 0.31.4
- changelogEntry:
    - summary: "## What's Changed\r\n* fix: the python sdk sends additional properties\
        \ to the correct reques\u2026 by @armandobelardo in https://github.com/fern-api/fern/pull/3936\r\
        \n* java, improvement: improve java exception naming by @dcb6 in https://github.com/fern-api/fern/pull/3938\r\
        \n* Bump golang.org/x/tools from 0.21.0 to 0.22.0 in /generators/go by @dependabot\
        \ in https://github.com/fern-api/fern/pull/3823\r\n* (fix): make sure that `exclusiveMaximum`\
        \ and `exclusiveMinimum` are always booleans by @dsinghvi in https://github.com/fern-api/fern/pull/3940\r\
        \n\r\n\r\n**Full Changelog**: https://github.com/fern-api/fern/compare/0.31.2...0.31.3"
      type: chore
  createdAt: "2024-06-26"
  irVersion: 49
  version: 0.31.3
- changelogEntry:
    - summary: "## What's Changed\r\n* (fix): openapi parser gets boolean values safely\
        \ by @dsinghvi in https://github.com/fern-api/fern/pull/3937\r\n\r\n\r\n**Full\
        \ Changelog**: https://github.com/fern-api/fern/compare/0.31.1...0.31.2"
      type: chore
  createdAt: "2024-06-26"
  irVersion: 49
  version: 0.31.2
- changelogEntry:
    - summary: "## What's Changed\r\n* fix: ruby RC respects header prefixes again by\
        \ @armandobelardo in https://github.com/fern-api/fern/pull/3927\r\n* (feat,\
        \ cli): add support for `--mode pull-request` in the CLI when running `fern\
        \ generate` by @dsinghvi in https://github.com/fern-api/fern/pull/3928\r\n*\
        \ fix, ruby: add one missed prefix fix by @armandobelardo in https://github.com/fern-api/fern/pull/3929\r\
        \n* docs: add java example for oauth by @dcb6 in https://github.com/fern-api/fern/pull/3930\r\
        \n* (improvement, python): add in root client templates for python snippets\
        \ by @armandobelardo in https://github.com/fern-api/fern/pull/3931\r\n* Update\
        \ generate-api-ref.mdx by @dannysheridan in https://github.com/fern-api/fern/pull/3933\r\
        \n* improvement: add streaming and pagination sections to generated readme by\
        \ @armandobelardo in https://github.com/fern-api/fern/pull/3932\r\n* java: make\
        \ base api error class name configurable by @dcb6 in https://github.com/fern-api/fern/pull/3934\r\
        \n* (chore, internal): upgrade python generator to use ir v49 by @dsinghvi in\
        \ https://github.com/fern-api/fern/pull/3915\r\n* build(deps-dev): bump @types/jest-specific-snapshot\
        \ from 0.5.7 to 0.5.9 by @dependabot in https://github.com/fern-api/fern/pull/3925\r\
        \n* build(deps-dev): bump jsonc-parser from 2.2.1 to 3.3.0 by @dependabot in\
        \ https://github.com/fern-api/fern/pull/3924\r\n* build(deps-dev): bump @types/is-ci\
        \ from 3.0.2 to 3.0.4 by @dependabot in https://github.com/fern-api/fern/pull/3922\r\
        \n* (fix, typescript): upgrade generators to `v46.2.0` by @dsinghvi in https://github.com/fern-api/fern/pull/3935\r\
        \n\r\n\r\n**Full Changelog**: https://github.com/fern-api/fern/compare/0.31.0...0.31.1"
      type: chore
  createdAt: "2024-06-26"
  irVersion: 49
  version: 0.31.1
- changelogEntry:
    - summary: "**Full Changelog**: https://github.com/fern-api/fern/compare/0.31.0-rc5...0.31.0"
      type: chore
  createdAt: "2024-06-24"
  irVersion: 49
  version: 0.31.0
- changelogEntry:
    - summary: "## What's Changed\r\n* (fix): set  when uploading a mock server definition\
        \ by @dsinghvi in https://github.com/fern-api/fern/pull/3926\r\n\r\n\r\n**Full\
        \ Changelog**: https://github.com/fern-api/fern/compare/0.31.0-rc4...0.31.0-rc5"
      type: chore
  createdAt: "2024-06-24"
  irVersion: 49
  version: 0.31.0-rc5
- changelogEntry:
    - summary: "## What's Changed\r\n* (feat, IR): support streaming code generation\
        \ with the parameter by @dsinghvi in https://github.com/fern-api/fern/pull/3914\r\
        \n* (feat): update frontmatter docs by @chdeskur in https://github.com/fern-api/fern/pull/3916\r\
        \n* (fix, cli): examples dont print out where the missing property is by @dsinghvi\
        \ in https://github.com/fern-api/fern/pull/3919\r\n* (fix): dont error if required\
        \ literal parameters are unspecified by @dsinghvi in https://github.com/fern-api/fern/pull/3921\r\
        \n\r\n\r\n**Full Changelog**: https://github.com/fern-api/fern/compare/0.31.0-rc3...0.31.0-rc4"
      type: chore
  createdAt: "2024-06-24"
  irVersion: 49
  version: 0.31.0-rc4
- changelogEntry:
    - summary: "## What's Changed\r\n* (fix, python): SDK doesn't leak `JSONDecodeError`\
        \ to users by @dsinghvi in https://github.com/fern-api/fern/pull/3908\r\n* (fix,\
        \ python): python sdk generator handles stream termination like `[[DONE]]` by\
        \ @dsinghvi in https://github.com/fern-api/fern/pull/3909\r\n* (feature, readme):\
        \ Add support for configurable introduction by @amckinney in https://github.com/fern-api/fern/pull/3898\r\
        \n* build(deps): bump ws from 8.17.0 to 8.17.1 by @dependabot in https://github.com/fern-api/fern/pull/3866\r\
        \n* (internal, refactor): make `OSSWorkspace` and `FernWorkspace` classes by\
        \ @dsinghvi in https://github.com/fern-api/fern/pull/3910\r\n* (refactor, internal):\
        \ generate fern workspace before calling generate by @dsinghvi in https://github.com/fern-api/fern/pull/3911\r\
        \n* (refactor, internal): clean up how OpenAPI parser deals with settings by\
        \ @dsinghvi in https://github.com/fern-api/fern/pull/3912\r\n* (feat, cli):\
        \ support customizing api settings per generator by @dsinghvi in https://github.com/fern-api/fern/pull/3913\r\
        \n\r\n\r\n**Full Changelog**: https://github.com/fern-api/fern/compare/0.31.0-rc2...0.31.0-rc3"
      type: chore
  createdAt: "2024-06-24"
  irVersion: 48
  version: 0.31.0-rc3
- changelogEntry:
    - summary: "## What's Changed\r\n* (fix, csharp): concatenate `baseURL` and endpoint\
        \ path together by @dsinghvi in https://github.com/fern-api/fern/pull/3906\r\
        \n* (fix, cli): literal examples are generated correctly in the IR by @dsinghvi\
        \ in https://github.com/fern-api/fern/pull/3907\r\n\r\n\r\n**Full Changelog**:\
        \ https://github.com/fern-api/fern/compare/0.31.0-rc1...0.31.0-rc2"
      type: chore
  createdAt: "2024-06-22"
  irVersion: 48
  version: 0.31.0-rc2
- changelogEntry:
    - summary: "## What's Changed\r\n* fix, ruby: leverage a types module by @armandobelardo\
        \ in https://github.com/fern-api/fern/pull/3893\r\n* (fix, typescript): generate\
        \ streaming endpoint snippets by @dsinghvi in https://github.com/fern-api/fern/pull/3895\r\
        \n* fix: new ruby generator config matches class reference and class decl\u2026\
        \ by @armandobelardo in https://github.com/fern-api/fern/pull/3896\r\n* fix,\
        \ python: readme is not specified in pyproject if not made by @armandobelardo\
        \ in https://github.com/fern-api/fern/pull/3894\r\n* (fix, csharp): query params\
        \ for datetimes index `Value` by @dsinghvi in https://github.com/fern-api/fern/pull/3892\r\
        \n* (feature, python): Generate better README.md by @amckinney in https://github.com/fern-api/fern/pull/3897\r\
        \n* (fix, typescript): remove fs dependency in browser runtimes by @dsinghvi\
        \ in https://github.com/fern-api/fern/pull/3899\r\n* (fix, csharp): sdk respects\
        \ service level path and path parameters by @dsinghvi in https://github.com/fern-api/fern/pull/3900\r\
        \n* fix: validate files to be uploaded by @trevorblades in https://github.com/fern-api/fern/pull/3872\r\
        \n* (feat, csharp): support sending bytes requests by @dsinghvi in https://github.com/fern-api/fern/pull/3901\r\
        \n* (fix, csharp): safe join url and base path by @dsinghvi in https://github.com/fern-api/fern/pull/3902\r\
        \n* Revert \"fix: validate files to be uploaded\" by @abvthecity in https://github.com/fern-api/fern/pull/3904\r\
        \n* feat: changelog on tabs and sections by @abvthecity in https://github.com/fern-api/fern/pull/3903\r\
        \n\r\n## New Contributors\r\n* @trevorblades made their first contribution in\
        \ https://github.com/fern-api/fern/pull/3872\r\n\r\n**Full Changelog**: https://github.com/fern-api/fern/compare/0.31.0-rc0...0.31.0-rc1"
      type: chore
  createdAt: "2024-06-22"
  irVersion: 48
  version: 0.31.0-rc1
- changelogEntry:
    - summary: "## What's Changed\r\n* (fix, csharp): revert to .NET 6+ compatibility\
        \ by @dsinghvi in https://github.com/fern-api/fern/pull/3882\r\n* (fix, ts):\
        \ Fix environment import in snippets by @amckinney in https://github.com/fern-api/fern/pull/3885\r\
        \n* (feat, internal): setup csharp seed scripts by @dsinghvi in https://github.com/fern-api/fern/pull/3884\r\
        \n* (feature, ts): Merge README.md files by @amckinney in https://github.com/fern-api/fern/pull/3881\r\
        \n* (fix, csharp): ToString() Datetimes must be explicitly iso encoded by @dsinghvi\
        \ in https://github.com/fern-api/fern/pull/3886\r\n* (feat, internal): run seed\
        \ with audiences  by @dsinghvi in https://github.com/fern-api/fern/pull/3887\r\
        \n* (fix, csharp): handle discriminated unions + header literal parameters by\
        \ @dsinghvi in https://github.com/fern-api/fern/pull/3888\r\n* (fix, csharp):\
        \ handle optional datetime encoding by @dsinghvi in https://github.com/fern-api/fern/pull/3889\r\
        \n* (fix): add seed test case for optional datetime query parameters by @dsinghvi\
        \ in https://github.com/fern-api/fern/pull/3890\r\n* (fix): remove sdk language\
        \ toggle for new unions by @dsinghvi in https://github.com/fern-api/fern/pull/3891\r\
        \n\r\n\r\n**Full Changelog**: https://github.com/fern-api/fern/compare/0.30.10...0.31.0-rc0"
      type: chore
  createdAt: "2024-06-20"
  irVersion: 48
  version: 0.31.0-rc0
- changelogEntry:
    - summary: "## What's Changed\r\n* (chore, python): Upgrade to IRv46 by @amckinney\
        \ in https://github.com/fern-api/fern/pull/3880\r\n* feat: add basepath to preview\
        \ generation by @abvthecity in https://github.com/fern-api/fern/pull/3877\r\n\
        \r\n\r\n**Full Changelog**: https://github.com/fern-api/fern/compare/0.30.9...0.30.10"
      type: chore
  createdAt: "2024-06-19"
  irVersion: 48
  version: 0.30.10
- changelogEntry:
    - summary: "## What's Changed\r\n* fix: bold text on \u201Ccomparison with openapi\u201D\
        \ docs by @zachkirsch in https://github.com/fern-api/fern/pull/3876\r\n* (fix,\
        \ typescript): snippet templates include client import by @dsinghvi in https://github.com/fern-api/fern/pull/3878\r\
        \n* (fix, ts): Update README.md snippets to call nested methods by @amckinney\
        \ in https://github.com/fern-api/fern/pull/3873\r\n* fix: python and ts generators\
        \ only add publish block if they have cre\u2026 by @armandobelardo in https://github.com/fern-api/fern/pull/3871\r\
        \n* (fix, openapi): generate examples for discriminated unions by @dsinghvi\
        \ in https://github.com/fern-api/fern/pull/3879\r\n\r\n\r\n**Full Changelog**:\
        \ https://github.com/fern-api/fern/compare/0.30.8...0.30.9"
      type: chore
  createdAt: "2024-06-19"
  irVersion: 48
  version: 0.30.9
- changelogEntry:
    - summary:
        "## What's Changed\r\n* java, feature: pagination by @dcb6 in https://github.com/fern-api/fern/pull/3845\r\
        \n* (fix): handle code samples without accompanying examples by @dsinghvi in\
        \ https://github.com/fern-api/fern/pull/3849\r\n* (fix, ts): Add environment\
        \ property to snippets by @amckinney in https://github.com/fern-api/fern/pull/3850\r\
        \n* feat: api navigation reorder by @abvthecity in https://github.com/fern-api/fern/pull/3841\r\
        \n* (fix, webhooks): support audiences for webhooks and payload properties by\
        \ @dsinghvi in https://github.com/fern-api/fern/pull/3851\r\n* fix: merge and\
        \ filter children within non-visited subpackage by @abvthecity in https://github.com/fern-api/fern/pull/3854\r\
        \n* (fix, docs): Update OAuth section by @amckinney in https://github.com/fern-api/fern/pull/3856\r\
        \n* build(deps): bump idna from 3.6 to 3.7 in /generators/python by @dependabot\
        \ in https://github.com/fern-api/fern/pull/3364\r\n* (fix, ts): Snippets and\
        \ GitHub publish workflow by @amckinney in https://github.com/fern-api/fern/pull/3858\r\
        \n* docs: fix broken links to cli commands by @atwooddc in https://github.com/fern-api/fern/pull/3782\r\
        \n* docs: add openapi and asyncapi overrides by @dannysheridan in https://github.com/fern-api/fern/pull/3863\r\
        \n* build(deps): bump @fern-fern/ir-v1-model from 0.0.1 to 0.0.2 by @dependabot\
        \ in https://github.com/fern-api/fern/pull/3861\r\n* build(deps): bump @fern-fern/ir-v16-model\
        \ from 0.0.1 to 0.0.4 by @dependabot in https://github.com/fern-api/fern/pull/3860\r\
        \n* feat, ruby: enable oauth client generation by @armandobelardo in https://github.com/fern-api/fern/pull/3842\r\
        \n* docs: add fern definition display-name property by @chdeskur in https://github.com/fern-api/fern/pull/3864\r\
        \n* (feature, IRv48): Add offset pagination step by @amckinney in https://github.com/fern-api/fern/pull/3865\r\
        \n* bump ir to account for ruby upgrade by @armandobelardo in https://github.com/fern-api/fern/pull/3868\r\
        \n* [FER-1985] Adds support for templatized Client Generation parameters in\
        \ Dynamic Snippets by @ppod1991 in https://github.com/fern-api/fern/pull/3848\r\
        \n* fix, ruby: deeply nested from_json functions now respect whether to call\
        \ to_json or not by @armandobelardo in https://github.com/fern-api/fern/pull/3870\r\
        \n* fix: subpackages should recursively expand its children by @abvthecity in\
        \ https://github.com/fern-api/fern/pull/3875\r\n* docs: update how to specify\
        \ servers with FastAPI by @minaelee in https://github.com/fern-api/fern/pull/3874\r\
        \n\r\n\r\n**Full Changelog**: https://github.com/fern-api/fern/compare/0.30.7...0.30.8"
      type: chore
  createdAt: "2024-06-18"
  irVersion: 48
  version: 0.30.8
- changelogEntry:
    - summary: "## What's Changed\r\n* fix: merge and filter children within non-visited\
        \ subpackage by @abvthecity in https://github.com/fern-api/fern/pull/3854\r\n\
        * (fix, docs): Update OAuth section by @amckinney in https://github.com/fern-api/fern/pull/3856\r\
        \n* build(deps): bump idna from 3.6 to 3.7 in /generators/python by @dependabot\
        \ in https://github.com/fern-api/fern/pull/3364\r\n* (fix, ts): Snippets and\
        \ GitHub publish workflow by @amckinney in https://github.com/fern-api/fern/pull/3858\r\
        \n* docs: fix broken links to cli commands by @atwooddc in https://github.com/fern-api/fern/pull/3782\r\
        \n* docs: add openapi and asyncapi overrides by @dannysheridan in https://github.com/fern-api/fern/pull/3863\r\
        \n* build(deps): bump @fern-fern/ir-v1-model from 0.0.1 to 0.0.2 by @dependabot\
        \ in https://github.com/fern-api/fern/pull/3861\r\n* build(deps): bump @fern-fern/ir-v16-model\
        \ from 0.0.1 to 0.0.4 by @dependabot in https://github.com/fern-api/fern/pull/3860\r\
        \n* feat, ruby: enable oauth client generation by @armandobelardo in https://github.com/fern-api/fern/pull/3842\r\
        \n* docs: add fern definition display-name property by @chdeskur in https://github.com/fern-api/fern/pull/3864\r\
        \n* (feature, IRv48): Add offset pagination step by @amckinney in https://github.com/fern-api/fern/pull/3865\r\
        \n* bump ir to account for ruby upgrade by @armandobelardo in https://github.com/fern-api/fern/pull/3868\r\
        \n\r\n\r\n**Full Changelog**: https://github.com/fern-api/fern/compare/0.30.8-rc6...0.30.8-rc7"
      type: chore
  createdAt: "2024-06-18"
  irVersion: 48
  version: 0.30.8-rc7
- changelogEntry:
    - summary: "## What's Changed\r\n* feat: api navigation reorder by @abvthecity in\
        \ https://github.com/fern-api/fern/pull/3841\r\n* (fix, webhooks): support audiences\
        \ for webhooks and payload properties by @dsinghvi in https://github.com/fern-api/fern/pull/3851\r\
        \n\r\n\r\n**Full Changelog**: https://github.com/fern-api/fern/compare/0.30.8-rc2...0.30.8-rc6"
      type: chore
  createdAt: "2024-06-14"
  irVersion: 47
  version: 0.30.8-rc6
- changelogEntry:
    - summary: "**Full Changelog**: https://github.com/fern-api/fern/compare/0.30.8-rc4...0.30.8-rc5"
      type: chore
  createdAt: "2024-06-14"
  irVersion: 47
  version: 0.30.8-rc5
- changelogEntry:
    - summary: "**Full Changelog**: https://github.com/fern-api/fern/compare/0.30.8-rc3...0.30.8-rc4"
      type: chore
  createdAt: "2024-06-14"
  irVersion: 47
  version: 0.30.8-rc4
- changelogEntry:
    - summary: "## What's Changed\r\n* (fix): handle code samples without accompanying\
        \ examples by @dsinghvi in https://github.com/fern-api/fern/pull/3849\r\n* (fix,\
        \ ts): Add environment property to snippets by @amckinney in https://github.com/fern-api/fern/pull/3850\r\
        \n\r\n\r\n**Full Changelog**: https://github.com/fern-api/fern/compare/0.30.8-rc1...0.30.8-rc3"
      type: chore
  createdAt: "2024-06-14"
  irVersion: 47
  version: 0.30.8-rc3
- changelogEntry:
    - summary:
        "## What's Changed\r\n* java, feature: pagination by @dcb6 in https://github.com/fern-api/fern/pull/3845\r\
        \n* (fix): handle code samples without accompanying examples by @dsinghvi in\
        \ https://github.com/fern-api/fern/pull/3849\r\n* (fix, ts): Add environment\
        \ property to snippets by @amckinney in https://github.com/fern-api/fern/pull/3850\r\
        \n\r\n\r\n**Full Changelog**: https://github.com/fern-api/fern/compare/0.30.7...0.30.8-rc2"
      type: chore
  createdAt: "2024-06-14"
  irVersion: 47
  version: 0.30.8-rc2
- changelogEntry:
    - summary: "**Full Changelog**: https://github.com/fern-api/fern/compare/0.30.8-rc0...0.30.8-rc1"
      type: chore
  createdAt: "2024-06-14"
  irVersion: 46
  version: 0.30.8-rc1
- changelogEntry:
    - summary:
        "## What's Changed\r\n* java, feature: pagination by @dcb6 in https://github.com/fern-api/fern/pull/3845\r\
        \n\r\n\r\n**Full Changelog**: https://github.com/fern-api/fern/compare/0.30.7...0.30.8-rc0"
      type: chore
  createdAt: "2024-06-14"
  irVersion: 46
  version: 0.30.8-rc0
- changelogEntry:
    - summary: "## What's Changed\r\n* fix: after parsing the paths, replace the image\
        \ paths with file ids by @abvthecity in https://github.com/fern-api/fern/pull/3847\r\
        \n\r\n\r\n**Full Changelog**: https://github.com/fern-api/fern/compare/0.30.6...0.30.7"
      type: chore
  createdAt: "2024-06-13"
  irVersion: 46
  version: 0.30.7
- changelogEntry:
    - summary: "## What's Changed\r\n* (feature, openapi): Add better support for OpenAPI\
        \ webhooks by @amckinney in https://github.com/fern-api/fern/pull/3846\r\n\r\
        \n\r\n**Full Changelog**: https://github.com/fern-api/fern/compare/0.30.5...0.30.6"
      type: chore
  createdAt: "2024-06-13"
  irVersion: 46
  version: 0.30.6
- changelogEntry:
    - summary: "## What's Changed\r\n* (fix, go): Handle deepObject query parameter\
        \ arrays by @amckinney in https://github.com/fern-api/fern/pull/3836\r\n* [FER-1986]\
        \ Fix two DiscriminatedUnion bugs in dynamic Typescript snippets by @ppod1991\
        \ in https://github.com/fern-api/fern/pull/3833\r\n* added custom package json\
        \ config by @jmedway614 in https://github.com/fern-api/fern/pull/3832\r\n* (release,\
        \ typescript): version `0.23.0-rc1` by @dsinghvi in https://github.com/fern-api/fern/pull/3838\r\
        \n* (fix, ts): Support README.md generation in local mode by @amckinney in https://github.com/fern-api/fern/pull/3839\r\
        \n* Chdeskur/streamline audiences by @chdeskur in https://github.com/fern-api/fern/pull/3815\r\
        \n* Bump boxen from 7.0.0 to 7.1.1 by @dependabot in https://github.com/fern-api/fern/pull/3827\r\
        \n* Bump inquirer and @types/inquirer by @dependabot in https://github.com/fern-api/fern/pull/3828\r\
        \n* Bump braces from 3.0.2 to 3.0.3 by @dependabot in https://github.com/fern-api/fern/pull/3837\r\
        \n* Bump github.com/fern-api/generator-exec-go from 0.0.874 to 0.0.877 in /generators/go\
        \ by @dependabot in https://github.com/fern-api/fern/pull/3825\r\n* Bump golang.org/x/mod\
        \ from 0.17.0 to 0.18.0 in /generators/go by @dependabot in https://github.com/fern-api/fern/pull/3824\r\
        \n* integration docs by @chdeskur in https://github.com/fern-api/fern/pull/3795\r\
        \n* fix, python: the unchecked base model stops special casing pydantic v2 by\
        \ @armandobelardo in https://github.com/fern-api/fern/pull/3840\r\n* (fix, ts):\
        \ Handle undiscriminated union map key examples by @amckinney in https://github.com/fern-api/fern/pull/3844\r\
        \n* java: upgrade to IR 46 + BigInteger support by @dcb6 in https://github.com/fern-api/fern/pull/3814\r\
        \n* fix: image path parsing from markdown considers MDX children by @abvthecity\
        \ in https://github.com/fern-api/fern/pull/3843\r\n\r\n## New Contributors\r\
        \n* @ppod1991 made their first contribution in https://github.com/fern-api/fern/pull/3833\r\
        \n\r\n**Full Changelog**: https://github.com/fern-api/fern/compare/0.30.4...0.30.5"
      type: chore
  createdAt: "2024-06-13"
  irVersion: 46
  version: 0.30.5
- changelogEntry:
    - summary: "## What's Changed\r\n* fix: pagination is 1-based not 0 by @armandobelardo\
        \ in https://github.com/fern-api/fern/pull/3835\r\n* (fix, openapi): fall back\
        \ to default status code if none provided by @dsinghvi in https://github.com/fern-api/fern/pull/3834\r\
        \n\r\n\r\n**Full Changelog**: https://github.com/fern-api/fern/compare/0.30.3...0.30.4"
      type: chore
  createdAt: "2024-06-11"
  irVersion: 46
  version: 0.30.4
- changelogEntry:
    - summary: "## What's Changed\r\n* (feature, ts): Add generator-cli client to generate\
        \ README.md by @amckinney in https://github.com/fern-api/fern/pull/3817\r\n\
        * (fix, python): Unions with single element and/or no properties by @amckinney\
        \ in https://github.com/fern-api/fern/pull/3822\r\n* (fix, openapi): Handle\
        \ more `allow-multiple` oneOf cases by @amckinney in https://github.com/fern-api/fern/pull/3830\r\
        \n\r\n\r\n**Full Changelog**: https://github.com/fern-api/fern/compare/0.30.2...0.30.3"
      type: chore
  createdAt: "2024-06-10"
  irVersion: 46
  version: 0.30.3
- changelogEntry:
    - summary: "## What's Changed\r\n* (fix): snippet templates for discriminated unions\
        \ specify `template_inputs` by @dsinghvi in https://github.com/fern-api/fern/pull/3808\r\
        \n* fix python seed by @dsinghvi in https://github.com/fern-api/fern/pull/3809\r\
        \n* (feature): Write ReameConfig in IR by @amckinney in https://github.com/fern-api/fern/pull/3786\r\
        \n* python: improve seed setup script by @dcb6 in https://github.com/fern-api/fern/pull/3810\r\
        \n* (fix): fern definition overview repetition by @chdeskur in https://github.com/fern-api/fern/pull/3812\r\
        \n* fix: unchecked base model respects dicts as well as objects by @armandobelardo\
        \ in https://github.com/fern-api/fern/pull/3813\r\n* (feat): C# is `.NET 4`\
        \ compatible by @dsinghvi in https://github.com/fern-api/fern/pull/3816\r\n\
        * add query encoder tests for value and for None by @jmedway614 in https://github.com/fern-api/fern/pull/3818\r\
        \n* (internal, python): python generator uses python 3.9 and pins mypy by @dsinghvi\
        \ in https://github.com/fern-api/fern/pull/3819\r\n* (internal, ir-sdk): generate\
        \ ir sdk with pydantic v1 by @dsinghvi in https://github.com/fern-api/fern/pull/3820\r\
        \n* (chore, ts): Pin IRv46 TypeScript migrator versions by @amckinney in https://github.com/fern-api/fern/pull/3821\r\
        \n\r\n\r\n**Full Changelog**: https://github.com/fern-api/fern/compare/0.30.1...0.30.2"
      type: chore
  createdAt: "2024-06-10"
  irVersion: 46
  version: 0.30.2
- changelogEntry:
    - summary: "## What's Changed\r\n* fix, python: update timeout parameter docs by\
        \ @armandobelardo in https://github.com/fern-api/fern/pull/3771\r\n* fix, python:\
        \ mypy variance check by @armandobelardo in https://github.com/fern-api/fern/pull/3772\r\
        \n* java: make sure oauth gated properly by @dcb6 in https://github.com/fern-api/fern/pull/3757\r\
        \n* Bump validate-npm-package-name from 4.0.0 to 5.0.1 by @dependabot in https://github.com/fern-api/fern/pull/3765\r\
        \n* Bump jwks-rsa from 3.0.0 to 3.1.0 by @dependabot in https://github.com/fern-api/fern/pull/3767\r\
        \n* clean up step text by @chdeskur in https://github.com/fern-api/fern/pull/3774\r\
        \n* Bump qs and @types/qs by @dependabot in https://github.com/fern-api/fern/pull/3768\r\
        \n* feat: skip-slug in tabs by @abvthecity in https://github.com/fern-api/fern/pull/3780\r\
        \n* (docs): Add Go and Ruby snippet sections by @amckinney in https://github.com/fern-api/fern/pull/3775\r\
        \n* (feature): Add ReadmeConfig IR and generators.yml schema by @amckinney in\
        \ https://github.com/fern-api/fern/pull/3781\r\n* improvement, python: unit\
        \ tests are now run in CI if configured by @armandobelardo in https://github.com/fern-api/fern/pull/3783\r\
        \n* java, improvement: error types by @dcb6 in https://github.com/fern-api/fern/pull/3779\r\
        \n* java, feat: support response properties in sdk by @dcb6 in https://github.com/fern-api/fern/pull/3785\r\
        \n* fix, python: the new client ensures there's a slash on the base path by\
        \ @armandobelardo in https://github.com/fern-api/fern/pull/3787\r\n* (fix, python):\
        \ generated python snippets respect trailing slashes by @dsinghvi in https://github.com/fern-api/fern/pull/3789\r\
        \n* (chore, ts): Upgrade to IRv46 by @amckinney in https://github.com/fern-api/fern/pull/3788\r\
        \n* (feat): run mypy on non integration tests by @dsinghvi in https://github.com/fern-api/fern/pull/3794\r\
        \n* fix, python: regressions with client clean up by @armandobelardo in https://github.com/fern-api/fern/pull/3797\r\
        \n* fix: address a number of unit test issues by @armandobelardo in https://github.com/fern-api/fern/pull/3800\r\
        \n* java, fix: use `@java.lang.Override` in all generated code by @dcb6 in https://github.com/fern-api/fern/pull/3799\r\
        \n* (eslint): check for `no-misused-promises` by @dsinghvi in https://github.com/fern-api/fern/pull/3801\r\
        \n* upgrade: fdr-sdk by @abvthecity in https://github.com/fern-api/fern/pull/3792\r\
        \n* improvement: add local configuration for python by @armandobelardo in https://github.com/fern-api/fern/pull/3803\r\
        \n* (fix): Publish ir-types-latest by @amckinney in https://github.com/fern-api/fern/pull/3806\r\
        \n* Add Extra Field Support for FastAPI by @jmedway614 in https://github.com/fern-api/fern/pull/3804\r\
        \n* java, fix: initialize `RequestOptions` `timeout` field correctly to `Optional.empty()`\
        \ by @dcb6 in https://github.com/fern-api/fern/pull/3807\r\n* (fix, typescript):\
        \ prefer `TextDecoder` when deserializing stream data by @dsinghvi in https://github.com/fern-api/fern/pull/3791\r\
        \n\r\n## New Contributors\r\n* @jmedway614 made their first contribution in\
        \ https://github.com/fern-api/fern/pull/3804\r\n\r\n**Full Changelog**: https://github.com/fern-api/fern/compare/0.30.0...0.30.1"
      type: chore
  createdAt: "2024-06-07"
  irVersion: 46
  version: 0.30.1
- changelogEntry:
    - summary: "## What's Changed\r\n* fix, python: update timeout parameter docs by\
        \ @armandobelardo in https://github.com/fern-api/fern/pull/3771\r\n* fix, python:\
        \ mypy variance check by @armandobelardo in https://github.com/fern-api/fern/pull/3772\r\
        \n* java: make sure oauth gated properly by @dcb6 in https://github.com/fern-api/fern/pull/3757\r\
        \n* Bump validate-npm-package-name from 4.0.0 to 5.0.1 by @dependabot in https://github.com/fern-api/fern/pull/3765\r\
        \n* Bump jwks-rsa from 3.0.0 to 3.1.0 by @dependabot in https://github.com/fern-api/fern/pull/3767\r\
        \n* clean up step text by @chdeskur in https://github.com/fern-api/fern/pull/3774\r\
        \n* Bump qs and @types/qs by @dependabot in https://github.com/fern-api/fern/pull/3768\r\
        \n* feat: skip-slug in tabs by @abvthecity in https://github.com/fern-api/fern/pull/3780\r\
        \n* (docs): Add Go and Ruby snippet sections by @amckinney in https://github.com/fern-api/fern/pull/3775\r\
        \n* (feature): Add ReadmeConfig IR and generators.yml schema by @amckinney in\
        \ https://github.com/fern-api/fern/pull/3781\r\n* improvement, python: unit\
        \ tests are now run in CI if configured by @armandobelardo in https://github.com/fern-api/fern/pull/3783\r\
        \n* java, improvement: error types by @dcb6 in https://github.com/fern-api/fern/pull/3779\r\
        \n* java, feat: support response properties in sdk by @dcb6 in https://github.com/fern-api/fern/pull/3785\r\
        \n* fix, python: the new client ensures there's a slash on the base path by\
        \ @armandobelardo in https://github.com/fern-api/fern/pull/3787\r\n* (fix, python):\
        \ generated python snippets respect trailing slashes by @dsinghvi in https://github.com/fern-api/fern/pull/3789\r\
        \n* (chore, ts): Upgrade to IRv46 by @amckinney in https://github.com/fern-api/fern/pull/3788\r\
        \n* (feat): run mypy on non integration tests by @dsinghvi in https://github.com/fern-api/fern/pull/3794\r\
        \n* fix, python: regressions with client clean up by @armandobelardo in https://github.com/fern-api/fern/pull/3797\r\
        \n* fix: address a number of unit test issues by @armandobelardo in https://github.com/fern-api/fern/pull/3800\r\
        \n* java, fix: use `@java.lang.Override` in all generated code by @dcb6 in https://github.com/fern-api/fern/pull/3799\r\
        \n* (eslint): check for `no-misused-promises` by @dsinghvi in https://github.com/fern-api/fern/pull/3801\r\
        \n* upgrade: fdr-sdk by @abvthecity in https://github.com/fern-api/fern/pull/3792\r\
        \n\r\n\r\n**Full Changelog**: https://github.com/fern-api/fern/compare/0.30.0...0.30.1-rc1"
      type: chore
  createdAt: "2024-06-06"
  irVersion: 46
  version: 0.30.1-rc1
- changelogEntry:
    - summary: "## What's Changed\r\n* fix: address a number of papercuts in the mock\
        \ server and python unit tests by @armandobelardo in https://github.com/fern-api/fern/pull/3749\r\
        \n* (fix, ts): Simplify OAuth error handling by @amckinney in https://github.com/fern-api/fern/pull/3752\r\
        \n* docs: add java examples by @dcb6 in https://github.com/fern-api/fern/pull/3755\r\
        \n* (feat, python): write out example ids in generated snippets by @dsinghvi\
        \ in https://github.com/fern-api/fern/pull/3750\r\n* docs: remove maxHeight\
        \ prop by @chdeskur in https://github.com/fern-api/fern/pull/3734\r\n* (fix,\
        \ typescript): peer dependencies are always persisted by @dsinghvi in https://github.com/fern-api/fern/pull/3758\r\
        \n* docs: added custom css & js page by @atwooddc in https://github.com/fern-api/fern/pull/3753\r\
        \n* (fix, typescript): example identifiers are added to generated snippets by\
        \ @dsinghvi in https://github.com/fern-api/fern/pull/3759\r\n* improvement,\
        \ python: clean up endpoint functions by centralizing logic by @armandobelardo\
        \ in https://github.com/fern-api/fern/pull/3761\r\n* improvement: add literal\
        \ example type and add id to example by @armandobelardo in https://github.com/fern-api/fern/pull/3756\r\
        \n* improvement: filter out nulls after merging API specs by @armandobelardo\
        \ in https://github.com/fern-api/fern/pull/3710\r\n* (docs): Add discriminated\
        \ union section by @amckinney in https://github.com/fern-api/fern/pull/3763\r\
        \n* improvement: add a flag to allow python to generate discriminated unions\
        \ as undiscriminated unions by @armandobelardo in https://github.com/fern-api/fern/pull/3740\r\
        \n* (feature): Add keywords configuration by @amckinney in https://github.com/fern-api/fern/pull/3769\r\
        \n\r\n\r\n**Full Changelog**: https://github.com/fern-api/fern/compare/0.29.5...0.30.0"
      type: chore
  createdAt: "2024-06-03"
  irVersion: 46
  version: 0.30.0
- changelogEntry:
    - summary: "## What's Changed\r\n* fix: address a number of papercuts in the mock\
        \ server and python unit tests by @armandobelardo in https://github.com/fern-api/fern/pull/3749\r\
        \n* (fix, ts): Simplify OAuth error handling by @amckinney in https://github.com/fern-api/fern/pull/3752\r\
        \n* docs: add java examples by @dcb6 in https://github.com/fern-api/fern/pull/3755\r\
        \n* (feat, python): write out example ids in generated snippets by @dsinghvi\
        \ in https://github.com/fern-api/fern/pull/3750\r\n* docs: remove maxHeight\
        \ prop by @chdeskur in https://github.com/fern-api/fern/pull/3734\r\n* (fix,\
        \ typescript): peer dependencies are always persisted by @dsinghvi in https://github.com/fern-api/fern/pull/3758\r\
        \n* docs: added custom css & js page by @atwooddc in https://github.com/fern-api/fern/pull/3753\r\
        \n* (fix, typescript): example identifiers are added to generated snippets by\
        \ @dsinghvi in https://github.com/fern-api/fern/pull/3759\r\n* improvement,\
        \ python: clean up endpoint functions by centralizing logic by @armandobelardo\
        \ in https://github.com/fern-api/fern/pull/3761\r\n* improvement: add literal\
        \ example type and add id to example by @armandobelardo in https://github.com/fern-api/fern/pull/3756\r\
        \n* improvement: filter out nulls after merging API specs by @armandobelardo\
        \ in https://github.com/fern-api/fern/pull/3710\r\n* (docs): Add discriminated\
        \ union section by @amckinney in https://github.com/fern-api/fern/pull/3763\r\
        \n* improvement: add a flag to allow python to generate discriminated unions\
        \ as undiscriminated unions by @armandobelardo in https://github.com/fern-api/fern/pull/3740\r\
        \n\r\n\r\n**Full Changelog**: https://github.com/fern-api/fern/compare/0.29.5...0.30.0-rc0"
      type: chore
  createdAt: "2024-06-03"
  irVersion: 46
  version: 0.30.0-rc0
- changelogEntry:
    - summary: "**Full Changelog**: https://github.com/fern-api/fern/compare/0.29.5...0.29.6"
      type: chore
  createdAt: "2024-05-31"
  irVersion: 45
  version: 0.29.6
- changelogEntry:
    - summary: "## What's Changed\r\n* (fix, ts): Throw an error upon OAuth refresh\
        \ failure by @amckinney in https://github.com/fern-api/fern/pull/3737\r\n* (fix,\
        \ openapi): Preserve descriptions in anyOf by @amckinney in https://github.com/fern-api/fern/pull/3748\r\
        \n\r\n\r\n**Full Changelog**: https://github.com/fern-api/fern/compare/0.29.4...0.29.5"
      type: chore
  createdAt: "2024-05-31"
  irVersion: 45
  version: 0.29.5
- changelogEntry:
    - summary: "## What's Changed\r\n* (fix, typescript): disable integration test generation\
        \ by @dsinghvi in https://github.com/fern-api/fern/pull/3731\r\n* (fix, typescript):\
        \ generated GitHub workflows do not assume `fern` present by @dsinghvi in https://github.com/fern-api/fern/pull/3732\r\
        \n* fix, python: add type annotations to test vars by @armandobelardo in https://github.com/fern-api/fern/pull/3733\r\
        \n* (feature, typescript): support `extraPeerDependencies` and `extraPeerDependenciesMeta`\
        \ in custom config by @dsinghvi in https://github.com/fern-api/fern/pull/3739\r\
        \n* docs: add note on GFM support by @chdeskur in https://github.com/fern-api/fern/pull/3738\r\
        \n* Bump eslint-plugin-jest from 27.0.4 to 27.9.0 by @dependabot in https://github.com/fern-api/fern/pull/3539\r\
        \n* Bump golang.org/x/tools from 0.20.0 to 0.21.0 in /generators/go by @dependabot\
        \ in https://github.com/fern-api/fern/pull/3538\r\n* (feat, python): support\
        \ optional python deps + extras by @dsinghvi in https://github.com/fern-api/fern/pull/3742\r\
        \n* java, improvement: run seed faster using local mode by @dcb6 in https://github.com/fern-api/fern/pull/3741\r\
        \n* java, fix: generate builders even when types have no fields by @dcb6 in\
        \ https://github.com/fern-api/fern/pull/3744\r\n* (fix, csharp): support `List<OneOf>`\
        \ deserialization by @dsinghvi in https://github.com/fern-api/fern/pull/3745\r\
        \n* (feat, openapi): add support for `x-fern-idempotency-headers` by @dsinghvi\
        \ in https://github.com/fern-api/fern/pull/3746\r\n\r\n## New Contributors\r\
        \n* @chdeskur made their first contribution in https://github.com/fern-api/fern/pull/3738\r\
        \n\r\n**Full Changelog**: https://github.com/fern-api/fern/compare/0.29.3...0.29.4"
      type: chore
  createdAt: "2024-05-31"
  irVersion: 45
  version: 0.29.4
- changelogEntry:
    - summary: "## What's Changed\r\n* (fix): write mock definition by @dsinghvi in\
        \ https://github.com/fern-api/fern/pull/3730\r\n\r\n\r\n**Full Changelog**:\
        \ https://github.com/fern-api/fern/compare/0.29.2...0.29.3"
      type: chore
  createdAt: "2024-05-30"
  irVersion: 45
  version: 0.29.3
- changelogEntry:
    - summary: "## What's Changed\r\n* docs: fix broken links and anchor text by @atwooddc\
        \ in https://github.com/fern-api/fern/pull/3718\r\n* docs: nested tabs auto\
        \ pagination page bug by @atwooddc in https://github.com/fern-api/fern/pull/3717\r\
        \n* (fix, internal): do deploys of fern docs to dev by @dsinghvi in https://github.com/fern-api/fern/pull/3529\r\
        \n* fix, python: flatten optional pagination return types by @armandobelardo\
        \ in https://github.com/fern-api/fern/pull/3721\r\n* java, fix: de-conflict\
        \ undiscriminated unions by @dcb6 in https://github.com/fern-api/fern/pull/3719\r\
        \n* improvement, python: literal fields are now defaulted by @armandobelardo\
        \ in https://github.com/fern-api/fern/pull/3724\r\n* (fix, csharp): enum deserialization\
        \ by @armandobelardo in https://github.com/fern-api/fern/pull/3725\r\n* docs:\
        \ added subtitle documentation on frontmatter page by @atwooddc in https://github.com/fern-api/fern/pull/3723\r\
        \n* docs: added api reference summary by @atwooddc in https://github.com/fern-api/fern/pull/3716\r\
        \n* docs: fixed broken links and updated openapi generator info by @atwooddc\
        \ in https://github.com/fern-api/fern/pull/3700\r\n* (fix, seed): Fix snapshots\
        \ by @dcb6 in https://github.com/fern-api/fern/pull/3726\r\n* (fix, csharp):\
        \ streamline enum + union serde by @dsinghvi in https://github.com/fern-api/fern/pull/3727\r\
        \n* (fix, typescript): remove `node:stream` import to play nicely with webpack\
        \ by @dsinghvi in https://github.com/fern-api/fern/pull/3728\r\n* (fix, ts):\
        \ Support OAuth for SDKs that set neverThrowErrors by @amckinney in https://github.com/fern-api/fern/pull/3729\r\
        \n\r\n\r\n**Full Changelog**: https://github.com/fern-api/fern/compare/0.29.1...0.29.2"
      type: chore
  createdAt: "2024-05-29"
  irVersion: 45
  version: 0.29.2
- changelogEntry:
    - summary: "## What's Changed\r\n* fix, python: do not manually specify custom license\
        \ file by @armandobelardo in https://github.com/fern-api/fern/pull/3697\r\n\
        * build(deps): bump github.com/fern-api/generator-exec-go from 0.0.817 to 0.0.823\
        \ in /generators/go by @dependabot in https://github.com/fern-api/fern/pull/3653\r\
        \n* fix, fastapi: fixes path prefixes and construction by @armandobelardo in\
        \ https://github.com/fern-api/fern/pull/3699\r\n* (docs) Add Building Your Docs\
        \ section by @dannysheridan in https://github.com/fern-api/fern/pull/3698\r\n\
        * docs: individualized title tags by @atwooddc in https://github.com/fern-api/fern/pull/3704\r\
        \n* docs: add img alt attributes by @atwooddc in https://github.com/fern-api/fern/pull/3703\r\
        \n* docs fixed tabs meta description typo by @atwooddc in https://github.com/fern-api/fern/pull/3702\r\
        \n* (docs) Add custom subdomain and subpath instructions by @dannysheridan in\
        \ https://github.com/fern-api/fern/pull/3705\r\n* (fix, docs): add missing dashes\
        \ for \u201C--instance\u201D in CLI docs by @zachkirsch in https://github.com/fern-api/fern/pull/3709\r\
        \n* build(deps): bump github.com/fern-api/generator-exec-go from 0.0.823 to\
        \ 0.0.874 in /generators/go by @dependabot in https://github.com/fern-api/fern/pull/3707\r\
        \n* fix: ruby snippets now respect the full module path of the function call\
        \ by @armandobelardo in https://github.com/fern-api/fern/pull/3706\r\n* (fix,\
        \ csharp): make C# sdk .NET 6 compatible by @dsinghvi in https://github.com/fern-api/fern/pull/3711\r\
        \n* (fix, csharp): generated GitHub workflows use `.NET` 8.x by @dsinghvi in\
        \ https://github.com/fern-api/fern/pull/3712\r\n* fix: fastapi now has all pydantic\
        \ utilities it needs by @armandobelardo in https://github.com/fern-api/fern/pull/3713\r\
        \n* fix, python: add typing lib for dateutils by @armandobelardo in https://github.com/fern-api/fern/pull/3714\r\
        \n* Docs remove redirect links by @atwooddc in https://github.com/fern-api/fern/pull/3701\r\
        \n* (fix): `x-fern-base-path` impacts endpoint paths instead of `api.yml` base\
        \ path by @dsinghvi in https://github.com/fern-api/fern/pull/3720\r\n\r\n\r\n\
        **Full Changelog**: https://github.com/fern-api/fern/compare/0.29.1-rc0...0.29.2"
      type: chore
  createdAt: "2024-05-28"
  irVersion: 45
  version: 0.29.1
- changelogEntry:
    - summary: "## What's Changed\r\n* (feat, csharp): generate `Environments.cs` and\
        \ populate default `BaseURL` by @dsinghvi in https://github.com/fern-api/fern/pull/3677\r\
        \n* (fix, csharp): package in LICENSE in `.csproj` by @dsinghvi in https://github.com/fern-api/fern/pull/3678\r\
        \n* (fix, python): re-add python unit tests by @armandobelardo in https://github.com/fern-api/fern/pull/3609\r\
        \n* (chore, python): fix typo in generated comments by @armandobelardo in https://github.com/fern-api/fern/pull/3680\r\
        \n* fix, python: do not run `fern test` in CI yet by @armandobelardo in https://github.com/fern-api/fern/pull/3683\r\
        \n* docs changed trivial anchor text by @atwooddc in https://github.com/fern-api/fern/pull/3687\r\
        \n* docs: unbolded sections for seo by @atwooddc in https://github.com/fern-api/fern/pull/3686\r\
        \n* docs: api definition docs and mdx descriptions for seo by @atwooddc in https://github.com/fern-api/fern/pull/3685\r\
        \n* (fix, csharp): scan `EnumMember` annotations when serializaing to string\
        \ by @dsinghvi in https://github.com/fern-api/fern/pull/3688\r\n* fix, python:\
        \ request bodies respect literals again by @armandobelardo in https://github.com/fern-api/fern/pull/3689\r\
        \n* (fix, python): support  endpoint method names by @dsinghvi in https://github.com/fern-api/fern/pull/3690\r\
        \n* (fix, csharp): inlined requests that are 1:1 with HTTP bodies now have JSON\
        \ annotations by @dsinghvi in https://github.com/fern-api/fern/pull/3691\r\n\
        * docs cli UI changed to Accordion Group by @atwooddc in https://github.com/fern-api/fern/pull/3681\r\
        \n* docs: fixing broken links by @atwooddc in https://github.com/fern-api/fern/pull/3667\r\
        \n* Update extensions.mdx by @dannysheridan in https://github.com/fern-api/fern/pull/3658\r\
        \n* feat: markdown-in-markdown - load markdown from another markdown file. by\
        \ @abvthecity in https://github.com/fern-api/fern/pull/3693\r\n* java: oauth\
        \ improvements including token refresh by @dcb6 in https://github.com/fern-api/fern/pull/3682\r\
        \n* (feat, typescript): accept abort signals as request options by @dsinghvi\
        \ in https://github.com/fern-api/fern/pull/3694\r\n* (fix, typescript): pass\
        \ abort signal to SSE/JSON streams by @dsinghvi in https://github.com/fern-api/fern/pull/3695\r\
        \n* (feat, express): pass `next` into express handlers by @dsinghvi in https://github.com/fern-api/fern/pull/3696\r\
        \n\r\n\r\n**Full Changelog**: https://github.com/fern-api/fern/compare/0.29.0...0.29.1-rc0"
      type: chore
  createdAt: "2024-05-24"
  irVersion: 45
  version: 0.29.1-rc0
- changelogEntry:
    - summary: "## What's Changed\r\n* (fix, python): fix naming conflicts with inlined\
        \ body parameters by @armandobelardo in https://github.com/fern-api/fern/pull/3673\r\
        \n* (fix, python): correct snippets for optional referenced requests when\u2026\
        \ by @armandobelardo in https://github.com/fern-api/fern/pull/3676\r\n* fix,\
        \ java: make java compatible with java 8 by @dcb6 in https://github.com/fern-api/fern/pull/3671\r\
        \n* (fix, python): use safe names wherever there's no string concat by @armandobelardo\
        \ in https://github.com/fern-api/fern/pull/3674\r\n* (feature, openapi): Map\
        \ additionalProperties to extra-properties by @amckinney in https://github.com/fern-api/fern/pull/3675\r\
        \n\r\n\r\n**Full Changelog**: https://github.com/fern-api/fern/compare/0.28.0...0.29.0"
      type: chore
  createdAt: "2024-05-22"
  irVersion: 45
  version: 0.29.0
- changelogEntry:
    - summary: "## What's Changed\r\n* (feature): Add support for default values and\
        \ validation rules by @amckinney in https://github.com/fern-api/fern/pull/3640\r\
        \n* improvement: add in config to enrich pypi metadata by @armandobelardo in\
        \ https://github.com/fern-api/fern/pull/3660\r\n* (fix, chsarp): `.csproj` generation\
        \ includes license, version, and github url by @dsinghvi in https://github.com/fern-api/fern/pull/3659\r\
        \n* feat: allow users to configure pypi details by @armandobelardo in https://github.com/fern-api/fern/pull/3662\r\
        \n* (fix, python): include project URLs in generated pyproject toml by @armandobelardo\
        \ in https://github.com/fern-api/fern/pull/3663\r\n* (fix, python): change author\
        \ format and fix query encoder by @armandobelardo in https://github.com/fern-api/fern/pull/3664\r\
        \n* chore: update docs on using overrides.yml by @armandobelardo in https://github.com/fern-api/fern/pull/3666\r\
        \n* (feature, ts): Add inlineFileProperties configuration by @amckinney in https://github.com/fern-api/fern/pull/3661\r\
        \n* (chore, readme): add csharp sdk generator by @dannysheridan in https://github.com/fern-api/fern/pull/3665\r\
        \n* docs fixed typos by @atwooddc in https://github.com/fern-api/fern/pull/3668\r\
        \n* (feature, go): Expose extra response properties by @amckinney in https://github.com/fern-api/fern/pull/3669\r\
        \n* (feature): Add SAML and SSO to common initialisms by @amckinney in https://github.com/fern-api/fern/pull/3670\r\
        \n\r\n\r\n**Full Changelog**: https://github.com/fern-api/fern/compare/0.27.0...0.28.0"
      type: chore
  createdAt: "2024-05-21"
  irVersion: 45
  version: 0.28.0
- changelogEntry:
    - summary: "## What's Changed\r\n* (feature): Add support for default values and\
        \ validation rules by @amckinney in https://github.com/fern-api/fern/pull/3640\r\
        \n* improvement: add in config to enrich pypi metadata by @armandobelardo in\
        \ https://github.com/fern-api/fern/pull/3660\r\n* (fix, chsarp): `.csproj` generation\
        \ includes license, version, and github url by @dsinghvi in https://github.com/fern-api/fern/pull/3659\r\
        \n\r\n\r\n**Full Changelog**: https://github.com/fern-api/fern/compare/0.27.0...0.27.1-rc0"
      type: chore
  createdAt: "2024-05-21"
  irVersion: 45
  version: 0.27.1-rc0
- changelogEntry:
    - summary: "## What's Changed\r\n- (feature): support local preview of docs via\
        \ `fern docs dev`\r\n\r\n\r\n**Full Changelog**: https://github.com/fern-api/fern/compare/0.26.11...0.27.0"
      type: chore
  createdAt: "2024-05-20"
  irVersion: 45
  version: 0.27.0
- changelogEntry:
    - summary: "## What's Changed\r\n* (feat, docs): document local previews by @dsinghvi\
        \ in https://github.com/fern-api/fern/pull/3649\r\n* chore: add identifier override\
        \ to further specify snippets by @armandobelardo in https://github.com/fern-api/fern/pull/3642\r\
        \n* fixed broken internal links on docs site by @atwooddc in https://github.com/fern-api/fern/pull/3656\r\
        \n* chore: add v1 websocket events in local docs preview by @abvthecity in https://github.com/fern-api/fern/pull/3655\r\
        \n* fix, python: deconflict parameter names when inlining request parameters\
        \ by @armandobelardo in https://github.com/fern-api/fern/pull/3650\r\n* (fix):\
        \ support running docs dev server on a port by @dsinghvi in https://github.com/fern-api/fern/pull/3657\r\
        \n\r\n## New Contributors\r\n* @atwooddc made their first contribution in https://github.com/fern-api/fern/pull/3656\r\
        \n\r\n**Full Changelog**: https://github.com/fern-api/fern/compare/0.26.10...0.26.11"
      type: chore
  createdAt: "2024-05-20"
  irVersion: 45
  version: 0.26.11
- changelogEntry:
    - summary: "## What's Changed\r\n* (fix): `fern docs preview` -> `fern docs dev`\
        \ by @dsinghvi in https://github.com/fern-api/fern/pull/3647\r\n* (fix): docs\
        \ preview server is fault tolerant to invalid `docs.yml` files by @dsinghvi\
        \ in https://github.com/fern-api/fern/pull/3648\r\n\r\n\r\n**Full Changelog**:\
        \ https://github.com/fern-api/fern/compare/0.26.10-rc2...0.26.10"
      type: chore
  createdAt: "2024-05-19"
  irVersion: 45
  version: 0.26.10
- changelogEntry:
    - summary: "## What's Changed\r\n* (fix): improve local preview responsiveness by\
        \ @dsinghvi in https://github.com/fern-api/fern/pull/3646\r\n\r\n\r\n**Full\
        \ Changelog**: https://github.com/fern-api/fern/compare/0.26.10-rc1...0.26.10-rc2"
      type: chore
  createdAt: "2024-05-19"
  irVersion: 45
  version: 0.26.10-rc2
- changelogEntry:
    - summary: "## What's Changed\r\n* chore: document auto-pagination configuration\
        \ by @armandobelardo in https://github.com/fern-api/fern/pull/3644\r\n* Tidy\
        \ up python generator docs by @fabubaker in https://github.com/fern-api/fern/pull/3645\r\
        \n* (feat, local preview): setup dynamic local preview by @dsinghvi in https://github.com/fern-api/fern/pull/3634\r\
        \n* refactor: share common logic between publishDocs and previewDocs by @abvthecity\
        \ in https://github.com/fern-api/fern/pull/3639\r\n\r\n## New Contributors\r\
        \n* @fabubaker made their first contribution in https://github.com/fern-api/fern/pull/3645\r\
        \n\r\n**Full Changelog**: https://github.com/fern-api/fern/compare/0.26.10-rc0...0.26.10-rc1"
      type: chore
  createdAt: "2024-05-19"
  irVersion: 45
  version: 0.26.10-rc1
- changelogEntry:
    - summary: "## What's Changed\r\n* chore: clean up some nuget references by @armandobelardo\
        \ in https://github.com/fern-api/fern/pull/3627\r\n* (fix, ts): OAuth provides\
        \ an optional token by @amckinney in https://github.com/fern-api/fern/pull/3633\r\
        \n* improvement, java: stop generating extra semicolon by @dcb6 in https://github.com/fern-api/fern/pull/3631\r\
        \n* chore, python: improve snippets for streaming by @armandobelardo in https://github.com/fern-api/fern/pull/3630\r\
        \n* improvement: python now respects deep object query parameters by @armandobelardo\
        \ in https://github.com/fern-api/fern/pull/3629\r\n* fix: fern cli now appropriately\
        \ awaits docker pull by @armandobelardo in https://github.com/fern-api/fern/pull/3636\r\
        \n* (docs, improvement): add guide on how to publish public sdks by @dsinghvi\
        \ in https://github.com/fern-api/fern/pull/3638\r\n* (feat): Add default values,\
        \ validation rules, and big integer to primitives by @dsinghvi in https://github.com/fern-api/fern/pull/3625\r\
        \n* feat: add seo and metadata configuration in docs.yml by @abvthecity in https://github.com/fern-api/fern/pull/3635\r\
        \n* Update welcome.mdx by @dannysheridan in https://github.com/fern-api/fern/pull/3637\r\
        \n* fix formatting of our own java code by @dcb6 in https://github.com/fern-api/fern/pull/3641\r\
        \n\r\n\r\n**Full Changelog**: https://github.com/fern-api/fern/compare/0.26.9...0.26.10-rc0"
      type: chore
  createdAt: "2024-05-17"
  irVersion: 45
  version: 0.26.10-rc0
- changelogEntry:
    - summary: "## What's Changed\r\n* (fix, ts): Client credentials are optional with\
        \ env vars by @amckinney in https://github.com/fern-api/fern/pull/3617\r\n*\
        \ fix: upload images in changelogs by @abvthecity in https://github.com/fern-api/fern/pull/3623\r\
        \n* fix: batch image and file upload by @abvthecity in https://github.com/fern-api/fern/pull/3624\r\
        \n* chore: add nuget config for csharp sdks by @armandobelardo in https://github.com/fern-api/fern/pull/3621\r\
        \n* (feat): add java oauth generation by @dcb6 in https://github.com/fern-api/fern/pull/3614\r\
        \n* (fix): generate unknown examples as primitive by @dsinghvi in https://github.com/fern-api/fern/pull/3626\r\
        \n\r\n\r\n**Full Changelog**: https://github.com/fern-api/fern/compare/0.26.8...0.26.9"
      type: chore
  createdAt: "2024-05-15"
  irVersion: 44
  version: 0.26.9
- changelogEntry:
    - summary: Release 0.26.9-rc2
      type: chore
  createdAt: "2024-05-15"
  irVersion: 44
  version: 0.26.9-rc2
- changelogEntry:
    - summary: "## What's Changed\r\n* fix: batch image and file upload by @abvthecity\
        \ in https://github.com/fern-api/fern/pull/3624\r\n\r\n\r\n**Full Changelog**:\
        \ https://github.com/fern-api/fern/compare/0.26.9-rc0...0.26.9-rc1"
      type: chore
  createdAt: "2024-05-15"
  irVersion: 44
  version: 0.26.9-rc1
- changelogEntry:
    - summary: "## What's Changed\r\n* (fix, ts): Client credentials are optional with\
        \ env vars by @amckinney in https://github.com/fern-api/fern/pull/3617\r\n*\
        \ fix: upload images in changelogs by @abvthecity in https://github.com/fern-api/fern/pull/3623\r\
        \n\r\n\r\n**Full Changelog**: https://github.com/fern-api/fern/compare/0.26.8...0.26.9\r\
        \n"
      type: chore
  createdAt: "2024-05-15"
  irVersion: 44
  version: 0.26.9-rc0
- changelogEntry:
    - summary: "## What's Changed\r\n* (fix, openapi): Fix nameOverride resolution by\
        \ @amckinney in https://github.com/fern-api/fern/pull/3622\r\n* (docs): Add\
        \ OAuth SDK docs by @amckinney in https://github.com/fern-api/fern/pull/3615\r\
        \n\r\n\r\n**Full Changelog**: https://github.com/fern-api/fern/compare/0.26.7...0.26.8"
      type: chore
  createdAt: "2024-05-14"
  irVersion: 44
  version: 0.26.8
- changelogEntry:
    - summary: "## What's Changed\r\n* [WIP] Upgrade Java Generator to IR 42 by @dcb6\
        \ in https://github.com/fern-api/fern/pull/3608\r\n* (improvement, fern): Add\
        \ better error for invalid generators.yml by @amckinney in https://github.com/fern-api/fern/pull/3521\r\
        \n* fix: fern-aware pydantic models now effectively 'exclude_optional' in\u2026\
        \ by @armandobelardo in https://github.com/fern-api/fern/pull/3618\r\n* feat:\
        \ introduce pagination to python by @armandobelardo in https://github.com/fern-api/fern/pull/3604\r\
        \n* (fix, ir): Fix undiscriminated union examples by @amckinney in https://github.com/fern-api/fern/pull/3619\r\
        \n\r\n\r\n**Full Changelog**: https://github.com/fern-api/fern/compare/0.26.6...0.26.7"
      type: chore
  createdAt: "2024-05-14"
  irVersion: 44
  version: 0.26.7
- changelogEntry:
    - summary: "## What's Changed\r\n* (fix, openapi): Consolidate enums into discriminants\
        \ by @amckinney in https://github.com/fern-api/fern/pull/3607\r\n* (feature,\
        \ ts): Support oauth client credentials flow by @amckinney in https://github.com/fern-api/fern/pull/3578\r\
        \n* (fix, openapi): OpenAPI importer now parses list examples that are specific\
        \ to a field by @dsinghvi in https://github.com/fern-api/fern/pull/3613\r\n\r\
        \n\r\n**Full Changelog**: https://github.com/fern-api/fern/compare/0.26.5...0.26.6"
      type: chore
  createdAt: "2024-05-14"
  irVersion: 44
  version: 0.26.6
- changelogEntry:
    - summary:
        "## What's Changed\r\n* (fix): eslint passes by @dsinghvi in https://github.com/fern-api/fern/pull/3603\r\
        \n* (fix, typescript): ensure formdata utils work cross-runtime by @armandobelardo\
        \ in https://github.com/fern-api/fern/pull/3601\r\n* (improvement, yaml): Update\
        \ default OAuth configuration by @amckinney in https://github.com/fern-api/fern/pull/3573\r\
        \n* (feature): support `skipResponseValidation` in express handlers by @dsinghvi\
        \ in https://github.com/fern-api/fern/pull/3611\r\n* (fix, changelog): relativize\
        \ changelog paths, and properly handle in tabbed docs by @abvthecity in https://github.com/fern-api/fern/pull/3610\r\
        \n\r\n\r\n**Full Changelog**: https://github.com/fern-api/fern/compare/0.26.4...0.26.5"
      type: chore
  createdAt: "2024-05-13"
  irVersion: 44
  version: 0.26.5
- changelogEntry:
    - summary: "## What's Changed\r\n* (docs) Add intro section by @dannysheridan in\
        \ https://github.com/fern-api/fern/pull/3547\r\n* (chore, fastapi, ruby sdk)\
        \ release versions by @dannysheridan in https://github.com/fern-api/fern/pull/3587\r\
        \n* (chore, pydantic): Release 0.9.0 by @dannysheridan in https://github.com/fern-api/fern/pull/3586\r\
        \n* (document) reusable code snippets by @dannysheridan in https://github.com/fern-api/fern/pull/3524\r\
        \n* remove page that does not exist from docs by @armandobelardo in https://github.com/fern-api/fern/pull/3589\r\
        \n* improvement: add  `extra_dev_dependencies` to python generator by @armandobelardo\
        \ in https://github.com/fern-api/fern/pull/3585\r\n* feat: support Stream and\
        \ SSE in ExampleResponseSchema by @abvthecity in https://github.com/fern-api/fern/pull/3577\r\
        \n* improvement: also run fetch latest version on `fern init` by @armandobelardo\
        \ in https://github.com/fern-api/fern/pull/3588\r\n* improvement: allow a break\
        \ the glass override of the min-python version by @armandobelardo in https://github.com/fern-api/fern/pull/3591\r\
        \n* feat: allow overriding api reference slug in docs by @abvthecity in https://github.com/fern-api/fern/pull/3575\r\
        \n* break: release python 2.x by @armandobelardo in https://github.com/fern-api/fern/pull/3590\r\
        \n* fix: treat multipart form as form by @abvthecity in https://github.com/fern-api/fern/pull/3553\r\
        \n* (feat, csharp): several fixes including arbitrary nested subpackage clients\
        \ by @dsinghvi in https://github.com/fern-api/fern/pull/3593\r\n* (fix, csharp):\
        \ support sending inlined requests that are entirely bodies by @dsinghvi in\
        \ https://github.com/fern-api/fern/pull/3594\r\n* chore: document naming and\
        \ env overrides for basic and bearer auth in\u2026 by @armandobelardo in https://github.com/fern-api/fern/pull/3596\r\
        \n* feat: streaming and sse examples by @abvthecity in https://github.com/fern-api/fern/pull/3592\r\
        \n* fix issue#3566 by @last-developer in https://github.com/fern-api/fern/pull/3597\r\
        \n* (fix, docs) webhook indentation by @dannysheridan in https://github.com/fern-api/fern/pull/3600\r\
        \n* (fix):`ir.json` are not out of date for seed by @dsinghvi in https://github.com/fern-api/fern/pull/3598\r\
        \n* (fix): `fern add` with a new `--group` works by @dsinghvi in https://github.com/fern-api/fern/pull/3602\r\
        \n\r\n## New Contributors\r\n* @last-developer made their first contribution\
        \ in https://github.com/fern-api/fern/pull/3597\r\n\r\n**Full Changelog**: https://github.com/fern-api/fern/compare/0.26.3...0.26.4"
      type: chore
  createdAt: "2024-05-13"
  irVersion: 44
  version: 0.26.4
- changelogEntry:
    - summary: "## What's Changed\r\n* fix: upgrade gen version now pulls image correctly\
        \ by @armandobelardo in https://github.com/fern-api/fern/pull/3584\r\n\r\n\r\
        \n**Full Changelog**: https://github.com/fern-api/fern/compare/0.26.2...0.26.3"
      type: chore
  createdAt: "2024-05-09"
  irVersion: 43
  version: 0.26.3
- changelogEntry:
    - summary: "## What's Changed\r\n* feat, cli: add `fern generator upgrade` command\
        \ by @armandobelardo in https://github.com/fern-api/fern/pull/3535\r\n* (fix,\
        \ internal): typescript generators depend on latest ir by @dsinghvi in https://github.com/fern-api/fern/pull/3583\r\
        \n\r\n\r\n**Full Changelog**: https://github.com/fern-api/fern/compare/0.26.1...0.26.2"
      type: chore
  createdAt: "2024-05-09"
  irVersion: 43
  version: 0.26.2
- changelogEntry:
    - summary: "## What's Changed\r\n* (feat, docs): send status code to fdr by @dsinghvi\
        \ in https://github.com/fern-api/fern/pull/3582\r\n\r\n\r\n**Full Changelog**:\
        \ https://github.com/fern-api/fern/compare/0.26.0...0.26.1"
      type: chore
  createdAt: "2024-05-09"
  irVersion: 43
  version: 0.26.1
- changelogEntry:
    - summary: "## What's Changed\r\n* (feat, definition): support response status codes\
        \ by @dsinghvi in https://github.com/fern-api/fern/pull/3580\r\n\r\n\r\n**Full\
        \ Changelog**: https://github.com/fern-api/fern/compare/0.25.0...0.26.0"
      type: chore
  createdAt: "2024-05-09"
  irVersion: 43
  version: 0.26.0
- changelogEntry:
    - summary: "## What's Changed\r\n* feat: add origin and ability to update API spec\
        \ via CLI by @armandobelardo in https://github.com/fern-api/fern/pull/3533\r\
        \n* internal: add in tags and labels for docker images for use in upgrade\u2026\
        \ by @armandobelardo in https://github.com/fern-api/fern/pull/3542\r\n* Bump\
        \ @fern-api/fdr-sdk from 0.82.1-32d571a0d to 0.82.1-6020e1266 by @dependabot\
        \ in https://github.com/fern-api/fern/pull/3540\r\n* (improvement, express):\
        \ Remove unnecessary console.error by @amckinney in https://github.com/fern-api/fern/pull/3541\r\
        \n* fix: update docker cli usage for ts sdks by @armandobelardo in https://github.com/fern-api/fern/pull/3544\r\
        \n* (feat, cli): introduce error examples in the fern definition by @dsinghvi\
        \ in https://github.com/fern-api/fern/pull/3546\r\n* (feat, ir): add example\
        \ errors to ir and fdr by @dsinghvi in https://github.com/fern-api/fern/pull/3548\r\
        \n* (feature, ts): Support upload endpoints with file arrays by @amckinney in\
        \ https://github.com/fern-api/fern/pull/3543\r\n* (fix): ete tests are green\
        \ by @dsinghvi in https://github.com/fern-api/fern/pull/3550\r\n* (fix): openapi\
        \ ir to fern carries through error examples by @dsinghvi in https://github.com/fern-api/fern/pull/3551\r\
        \n* (fix): pass in example.value to error converter by @dsinghvi in https://github.com/fern-api/fern/pull/3554\r\
        \n* (fix, openapi): Recursively visit nested anyOf schemas by @amckinney in\
        \ https://github.com/fern-api/fern/pull/3536\r\n* (express): Release 0.12.0-rc2\
        \ by @amckinney in https://github.com/fern-api/fern/pull/3555\r\n* fix, java:\
        \ do not require non-auth headers if auth is mandatory by @armandobelardo in\
        \ https://github.com/fern-api/fern/pull/3549\r\n* (fix): add `node-gyp` to make\
        \ yarn installs faster by @dsinghvi in https://github.com/fern-api/fern/pull/3552\r\
        \n* Revert \"(fix): add `node-gyp` to make yarn installs faster\" by @dsinghvi\
        \ in https://github.com/fern-api/fern/pull/3558\r\n* (fix): OpenAPI converter\
        \ only adds unique error examples by @dsinghvi in https://github.com/fern-api/fern/pull/3556\r\
        \n* (fix, go): Disable url tags for in-lined body properties by @amckinney in\
        \ https://github.com/fern-api/fern/pull/3557\r\n* (feat, express): add `skipRequestValidation`\
        \ configuration to the express generator by @dsinghvi in https://github.com/fern-api/fern/pull/3560\r\
        \n* (fix) [wip] java empty response body instead of null by @dcb6 in https://github.com/fern-api/fern/pull/3545\r\
        \n* Document new `background` prop for `Frame` component by @KenzoBenzo in https://github.com/fern-api/fern/pull/3559\r\
        \n* (improvment, ir): Improve OAuth IR customizability by @amckinney in https://github.com/fern-api/fern/pull/3563\r\
        \n* (docs) consolidate code snippets and code block markdown pages by @abvthecity\
        \ in https://github.com/fern-api/fern/pull/3562\r\n* fix: deduplicate image\
        \ filepaths to upload by @abvthecity in https://github.com/fern-api/fern/pull/3564\r\
        \n* (fix, internal): seed exits when docker fails to build by @dsinghvi in https://github.com/fern-api/fern/pull/3568\r\
        \n* (internal, fix): rewrite inputs and run seed on ir changes by @dsinghvi\
        \ in https://github.com/fern-api/fern/pull/3569\r\n* fix: do not add header\
        \ to java map unless not null by @armandobelardo in https://github.com/fern-api/fern/pull/3567\r\
        \n* (fix, docs): improve docs on augmenting generators with customization by\
        \ @dsinghvi in https://github.com/fern-api/fern/pull/3570\r\n* docs: sidebar\
        \ icons by @abvthecity in https://github.com/fern-api/fern/pull/3574\r\n* fix:\
        \ perform the correct null check on headers by @armandobelardo in https://github.com/fern-api/fern/pull/3571\r\
        \n* fix, ir: fall back to the generated name when creating schemas if the\u2026\
        \ by @armandobelardo in https://github.com/fern-api/fern/pull/3572\r\n\r\n##\
        \ New Contributors\r\n* @dcb6 made their first contribution in https://github.com/fern-api/fern/pull/3545\r\
        \n* @KenzoBenzo made their first contribution in https://github.com/fern-api/fern/pull/3559\r\
        \n\r\n**Full Changelog**: https://github.com/fern-api/fern/compare/0.24.0...0.25.0"
      type: chore
  createdAt: "2024-05-08"
  irVersion: 42
  version: 0.25.0
- changelogEntry:
    - summary: "## What's Changed\r\n* (express): Release 0.12.0-rc2 by @amckinney in\
        \ https://github.com/fern-api/fern/pull/3555\r\n* fix, java: do not require\
        \ non-auth headers if auth is mandatory by @armandobelardo in https://github.com/fern-api/fern/pull/3549\r\
        \n* (fix): OpenAPI converter only adds unique error examples by @dsinghvi in\
        \ https://github.com/fern-api/fern/pull/3556\r\n\r\n\r\n**Full Changelog**:\
        \ https://github.com/fern-api/fern/compare/0.25.0-rc2...0.25.0-rc3"
      type: chore
  createdAt: "2024-05-07"
  irVersion: 41
  version: 0.25.0-rc3
- changelogEntry:
    - summary: "## What's Changed\r\n* feat: add origin and ability to update API spec\
        \ via CLI by @armandobelardo in https://github.com/fern-api/fern/pull/3533\r\
        \n* internal: add in tags and labels for docker images for use in upgrade\u2026\
        \ by @armandobelardo in https://github.com/fern-api/fern/pull/3542\r\n* Bump\
        \ @fern-api/fdr-sdk from 0.82.1-32d571a0d to 0.82.1-6020e1266 by @dependabot\
        \ in https://github.com/fern-api/fern/pull/3540\r\n* (improvement, express):\
        \ Remove unnecessary console.error by @amckinney in https://github.com/fern-api/fern/pull/3541\r\
        \n* fix: update docker cli usage for ts sdks by @armandobelardo in https://github.com/fern-api/fern/pull/3544\r\
        \n* (feat, cli): introduce error examples in the fern definition by @dsinghvi\
        \ in https://github.com/fern-api/fern/pull/3546\r\n* (feat, ir): add example\
        \ errors to ir and fdr by @dsinghvi in https://github.com/fern-api/fern/pull/3548\r\
        \n* (feature, ts): Support upload endpoints with file arrays by @amckinney in\
        \ https://github.com/fern-api/fern/pull/3543\r\n* (fix): ete tests are green\
        \ by @dsinghvi in https://github.com/fern-api/fern/pull/3550\r\n* (fix): openapi\
        \ ir to fern carries through error examples by @dsinghvi in https://github.com/fern-api/fern/pull/3551\r\
        \n* (fix): pass in example.value to error converter by @dsinghvi in https://github.com/fern-api/fern/pull/3554\r\
        \n* (fix, openapi): Recursively visit nested anyOf schemas by @amckinney in\
        \ https://github.com/fern-api/fern/pull/3536\r\n\r\n\r\n**Full Changelog**:\
        \ https://github.com/fern-api/fern/compare/0.24.0...0.25.0-rc2"
      type: chore
  createdAt: "2024-05-07"
  irVersion: 41
  version: 0.25.0-rc2
- changelogEntry:
    - summary: "## What's Changed\r\n* feat: add origin and ability to update API spec\
        \ via CLI by @armandobelardo in https://github.com/fern-api/fern/pull/3533\r\
        \n* internal: add in tags and labels for docker images for use in upgrade\u2026\
        \ by @armandobelardo in https://github.com/fern-api/fern/pull/3542\r\n* Bump\
        \ @fern-api/fdr-sdk from 0.82.1-32d571a0d to 0.82.1-6020e1266 by @dependabot\
        \ in https://github.com/fern-api/fern/pull/3540\r\n* (improvement, express):\
        \ Remove unnecessary console.error by @amckinney in https://github.com/fern-api/fern/pull/3541\r\
        \n* fix: update docker cli usage for ts sdks by @armandobelardo in https://github.com/fern-api/fern/pull/3544\r\
        \n* (feat, cli): introduce error examples in the fern definition by @dsinghvi\
        \ in https://github.com/fern-api/fern/pull/3546\r\n* (feat, ir): add example\
        \ errors to ir and fdr by @dsinghvi in https://github.com/fern-api/fern/pull/3548\r\
        \n* (feature, ts): Support upload endpoints with file arrays by @amckinney in\
        \ https://github.com/fern-api/fern/pull/3543\r\n* (fix): ete tests are green\
        \ by @dsinghvi in https://github.com/fern-api/fern/pull/3550\r\n* (fix): openapi\
        \ ir to fern carries through error examples by @dsinghvi in https://github.com/fern-api/fern/pull/3551\r\
        \n* (fix): pass in example.value to error converter by @dsinghvi in https://github.com/fern-api/fern/pull/3554\r\
        \n\r\n\r\n**Full Changelog**: https://github.com/fern-api/fern/compare/0.24.0...0.25.0-rc1"
      type: chore
  createdAt: "2024-05-07"
  irVersion: 41
  version: 0.25.0-rc1
- changelogEntry:
    - summary: "## What's Changed\r\n* feat: add origin and ability to update API spec\
        \ via CLI by @armandobelardo in https://github.com/fern-api/fern/pull/3533\r\
        \n* internal: add in tags and labels for docker images for use in upgrade\u2026\
        \ by @armandobelardo in https://github.com/fern-api/fern/pull/3542\r\n* Bump\
        \ @fern-api/fdr-sdk from 0.82.1-32d571a0d to 0.82.1-6020e1266 by @dependabot\
        \ in https://github.com/fern-api/fern/pull/3540\r\n* (improvement, express):\
        \ Remove unnecessary console.error by @amckinney in https://github.com/fern-api/fern/pull/3541\r\
        \n* fix: update docker cli usage for ts sdks by @armandobelardo in https://github.com/fern-api/fern/pull/3544\r\
        \n* (feat, cli): introduce error examples in the fern definition by @dsinghvi\
        \ in https://github.com/fern-api/fern/pull/3546\r\n* (feat, ir): add example\
        \ errors to ir and fdr by @dsinghvi in https://github.com/fern-api/fern/pull/3548\r\
        \n* (feature, ts): Support upload endpoints with file arrays by @amckinney in\
        \ https://github.com/fern-api/fern/pull/3543\r\n* (fix): ete tests are green\
        \ by @dsinghvi in https://github.com/fern-api/fern/pull/3550\r\n* (fix): openapi\
        \ ir to fern carries through error examples by @dsinghvi in https://github.com/fern-api/fern/pull/3551\r\
        \n\r\n\r\n**Full Changelog**: https://github.com/fern-api/fern/compare/0.24.0...0.25.0-rc0"
      type: chore
  createdAt: "2024-05-07"
  irVersion: 41
  version: 0.25.0-rc0
- changelogEntry:
    - summary: "## What's Changed\r\n* (fix): remove `api.yml` not found error when\
        \ the openapi folder is present by @dsinghvi in https://github.com/fern-api/fern/pull/3519\r\
        \n* add example snippet syntax by @abvthecity in https://github.com/fern-api/fern/pull/3523\r\
        \n* (fix, internal):  fix preview docs and move props to left side in docs by\
        \ @dsinghvi in https://github.com/fern-api/fern/pull/3525\r\n* fix, python:\
        \ check for nulls before dereferencing in unchecked base m\u2026 by @armandobelardo\
        \ in https://github.com/fern-api/fern/pull/3528\r\n* (feature, openapi): Add\
        \ x-fern-base-path extension by @amckinney in https://github.com/fern-api/fern/pull/3530\r\
        \n\r\n\r\n**Full Changelog**: https://github.com/fern-api/fern/compare/0.23.7...0.24.0"
      type: chore
  createdAt: "2024-05-06"
  irVersion: 40
  version: 0.24.0
- changelogEntry:
    - summary: "## What's Changed\r\n* fix: The vanilla pydantic base model now respects\
        \ the by @armandobelardo in https://github.com/fern-api/fern/pull/3504\r\n*\
        \ (fix): support parsing path parameters in asyncapi v2 by @dsinghvi in https://github.com/fern-api/fern/pull/3505\r\
        \n* (internal, test): Stop testing IR generation snapshots by @dsinghvi in https://github.com/fern-api/fern/pull/3508\r\
        \n* fix, python: pipe through the whole kit and caboodle for inlined unions\
        \ by @armandobelardo in https://github.com/fern-api/fern/pull/3507\r\n* fix,\
        \ python: the SDK generator now generates disciminated unions correctlly by\
        \ @armandobelardo in https://github.com/fern-api/fern/pull/3509\r\n* internal:\
        \ release python generator RC by @armandobelardo in https://github.com/fern-api/fern/pull/3510\r\
        \n* fix, ts, python: snippet template paper cuts by @armandobelardo in https://github.com/fern-api/fern/pull/3511\r\
        \n* (fix, ts): Prefer user-provided examples by @amckinney in https://github.com/fern-api/fern/pull/3496\r\
        \n* (fix, ts): Add URL encoding to path parameters by @amckinney in https://github.com/fern-api/fern/pull/3494\r\
        \n* (docs) aside component by @dannysheridan in https://github.com/fern-api/fern/pull/3512\r\
        \n* internal: update public api docs by @armandobelardo in https://github.com/fern-api/fern/pull/3513\r\
        \n* (feature, ts): Add JSDoc docs to client methods by @amckinney in https://github.com/fern-api/fern/pull/3515\r\
        \n* improvement: add in sync templates for python (in addition to async) by\
        \ @armandobelardo in https://github.com/fern-api/fern/pull/3516\r\n* (chore,\
        \ python): Ignore core_utilities in mypy by @amckinney in https://github.com/fern-api/fern/pull/3517\r\
        \n* (feature): expose `x-fern-property-name` extension by @dsinghvi in https://github.com/fern-api/fern/pull/3518\r\
        \n\r\n\r\n**Full Changelog**: https://github.com/fern-api/fern/compare/0.23.6...0.23.7"
      type: chore
  createdAt: "2024-05-02"
  irVersion: 40
  version: 0.23.7
- changelogEntry:
    - summary: "## What's Changed\r\n* docs: Add services to entities with `availability`\
        \ by @jackfischer in https://github.com/fern-api/fern/pull/3500\r\n* fix typo\
        \ in docs by @rnz269 in https://github.com/fern-api/fern/pull/3502\r\n* fix:\
        \ filter allOf schemas to look for objects instead of malformed bl\u2026 by\
        \ @armandobelardo in https://github.com/fern-api/fern/pull/3503\r\n\r\n## New\
        \ Contributors\r\n* @rnz269 made their first contribution in https://github.com/fern-api/fern/pull/3502\r\
        \n\r\n**Full Changelog**: https://github.com/fern-api/fern/compare/0.23.5...0.23.6"
      type: chore
  createdAt: "2024-05-01"
  irVersion: 40
  version: 0.23.6
- changelogEntry:
    - summary: "## What's Changed\r\n* (fix): literal descriptions from OpenAPI by @dsinghvi\
        \ in https://github.com/fern-api/fern/pull/3501\r\n\r\n\r\n**Full Changelog**:\
        \ https://github.com/fern-api/fern/compare/0.23.4...0.23.5"
      type: chore
  createdAt: "2024-05-01"
  irVersion: 40
  version: 0.23.5
- changelogEntry:
    - summary: "## What's Changed\r\n* improvements, python: update docstrings to match\
        \ numpydoc convention by @armandobelardo in https://github.com/fern-api/fern/pull/3487\r\
        \n* feat, python: introduce flag to inline request params in function sig\u2026\
        \ by @armandobelardo in https://github.com/fern-api/fern/pull/3491\r\n* (fix,\
        \ go): Add URL encoding to path parameters by @amckinney in https://github.com/fern-api/fern/pull/3488\r\
        \n* (feat, internal): introduce default custom config and use in express generator\
        \ by @dsinghvi in https://github.com/fern-api/fern/pull/3493\r\n* (fix, python):\
        \ re-add inlining union properties by @armandobelardo in https://github.com/fern-api/fern/pull/3476\r\
        \n* feat: tabs with href by @abvthecity in https://github.com/fern-api/fern/pull/3497\r\
        \n* feat: in docs.yml, allow api reference to be \"flattened\" by @abvthecity\
        \ in https://github.com/fern-api/fern/pull/3498\r\n* fix, ts: remove duplicate\
        \ quotation marks from snippet templates by @armandobelardo in https://github.com/fern-api/fern/pull/3495\r\
        \n* fix: address formatting issues with python templates by @armandobelardo\
        \ in https://github.com/fern-api/fern/pull/3499\r\n\r\n\r\n**Full Changelog**:\
        \ https://github.com/fern-api/fern/compare/0.23.3...0.23.4"
      type: chore
  createdAt: "2024-05-01"
  irVersion: 40
  version: 0.23.4
- changelogEntry:
    - summary: "## What's Changed\r\n* (fix): send file arrays to fdr by @dsinghvi in\
        \ https://github.com/fern-api/fern/pull/3492\r\n\r\n\r\n**Full Changelog**:\
        \ https://github.com/fern-api/fern/compare/0.23.2...0.23.3"
      type: chore
  createdAt: "2024-04-30"
  irVersion: 40
  version: 0.23.3
- changelogEntry:
    - summary: "## What's Changed\r\n* improvement: throw a better error when an invalid\
        \ version is used by @armandobelardo in https://github.com/fern-api/fern/pull/3477\r\
        \n* (fix, go): Discrimninated unions always include discriminant by @amckinney\
        \ in https://github.com/fern-api/fern/pull/3479\r\n* (internal, feat): add \
        \ mode to seed for running the generators directly from source by @dsinghvi\
        \ in https://github.com/fern-api/fern/pull/3421\r\n* (fix, docs): improve docs\
        \ overview by @dsinghvi in https://github.com/fern-api/fern/pull/3480\r\n* (docs,\
        \ quickstart): rewrite the docs quickstart by @dsinghvi in https://github.com/fern-api/fern/pull/3481\r\
        \n* docs: add pages for api reference navigation and summary markdown by @abvthecity\
        \ in https://github.com/fern-api/fern/pull/3482\r\n* (chore): parse file upload\
        \ and their descriptions by @dsinghvi in https://github.com/fern-api/fern/pull/3485\r\
        \n* (feature, go): Add cursor and offset pagination by @amckinney in https://github.com/fern-api/fern/pull/3486\r\
        \n* (fix): redo docs for accordion, accorodion groups, callouts, card groups,\
        \ etc. by @dsinghvi in https://github.com/fern-api/fern/pull/3489\r\n* (fix,\
        \ docs): document frames and endpoint req/res snippets by @dsinghvi in https://github.com/fern-api/fern/pull/3490\r\
        \n\r\n\r\n**Full Changelog**: https://github.com/fern-api/fern/compare/0.23.1...0.23.2"
      type: chore
  createdAt: "2024-04-30"
  irVersion: 40
  version: 0.23.2
- changelogEntry:
    - summary: "## What's Changed\r\n* fix: run seed to get CI to green by @armandobelardo\
        \ in https://github.com/fern-api/fern/pull/3463\r\n* (feature, go): Add support\
        \ for extra properties by @amckinney in https://github.com/fern-api/fern/pull/3462\r\
        \n* fix: try ignoring the .mock folder, whos diff doesn't matter by @armandobelardo\
        \ in https://github.com/fern-api/fern/pull/3465\r\n* feat: support multiple\
        \ custom domains by @abvthecity in https://github.com/fern-api/fern/pull/3466\r\
        \n* fix: migrating docs.yml to 0.15.0-rc0 should fail if custom-domain is an\
        \ array by @abvthecity in https://github.com/fern-api/fern/pull/3467\r\n* (feat):\
        \ introduce an audiences config to load filtered OpenAPIs  by @dsinghvi in https://github.com/fern-api/fern/pull/3468\r\
        \n* add logging to ts snippet template generation by @armandobelardo in https://github.com/fern-api/fern/pull/3469\r\
        \n* fix: fix indentation level for ts templates by @armandobelardo in https://github.com/fern-api/fern/pull/3470\r\
        \n* (fix, go): Only use omitempty for nil-able types by @amckinney in https://github.com/fern-api/fern/pull/3471\r\
        \n* (fix): backfill SSE events as streaming json by @dsinghvi in https://github.com/fern-api/fern/pull/3472\r\
        \n* Add image parsing to cli by @jhpak22 in https://github.com/fern-api/fern/pull/3193\r\
        \n* (docs): add docs about defining webhooks in the fern definition by @dsinghvi\
        \ in https://github.com/fern-api/fern/pull/3473\r\n* Fix typo in forward-compatibility.mdx\
        \ by @zachkirsch in https://github.com/fern-api/fern/pull/3474\r\n* fix: broken\
        \ docs post-processor by @abvthecity in https://github.com/fern-api/fern/pull/3475\r\
        \n\r\n## New Contributors\r\n* @jhpak22 made their first contribution in https://github.com/fern-api/fern/pull/3193\r\
        \n\r\n**Full Changelog**: https://github.com/fern-api/fern/compare/0.23.0...0.23.1-rc6"
      type: chore
  createdAt: "2024-04-26"
  irVersion: 40
  version: 0.23.1-rc6
- changelogEntry:
    - summary: Release 0.23.1
      type: chore
  createdAt: "2024-04-26"
  irVersion: 40
  version: 0.23.1
- changelogEntry:
    - summary: "## What's Changed\r\n* fix: run seed to get CI to green by @armandobelardo\
        \ in https://github.com/fern-api/fern/pull/3463\r\n* (feature, go): Add support\
        \ for extra properties by @amckinney in https://github.com/fern-api/fern/pull/3462\r\
        \n* fix: try ignoring the .mock folder, whos diff doesn't matter by @armandobelardo\
        \ in https://github.com/fern-api/fern/pull/3465\r\n* feat: support multiple\
        \ custom domains by @abvthecity in https://github.com/fern-api/fern/pull/3466\r\
        \n* fix: migrating docs.yml to 0.15.0-rc0 should fail if custom-domain is an\
        \ array by @abvthecity in https://github.com/fern-api/fern/pull/3467\r\n* (feat):\
        \ introduce an audiences config to load filtered OpenAPIs  by @dsinghvi in https://github.com/fern-api/fern/pull/3468\r\
        \n* add logging to ts snippet template generation by @armandobelardo in https://github.com/fern-api/fern/pull/3469\r\
        \n* fix: fix indentation level for ts templates by @armandobelardo in https://github.com/fern-api/fern/pull/3470\r\
        \n* (fix, go): Only use omitempty for nil-able types by @amckinney in https://github.com/fern-api/fern/pull/3471\r\
        \n* (fix): backfill SSE events as streaming json by @dsinghvi in https://github.com/fern-api/fern/pull/3472\r\
        \n* Add image parsing to cli by @jhpak22 in https://github.com/fern-api/fern/pull/3193\r\
        \n* (docs): add docs about defining webhooks in the fern definition by @dsinghvi\
        \ in https://github.com/fern-api/fern/pull/3473\r\n* Fix typo in forward-compatibility.mdx\
        \ by @zachkirsch in https://github.com/fern-api/fern/pull/3474\r\n\r\n## New\
        \ Contributors\r\n* @jhpak22 made their first contribution in https://github.com/fern-api/fern/pull/3193\r\
        \n\r\n**Full Changelog**: https://github.com/fern-api/fern/compare/0.23.0...0.23.1-rc5"
      type: chore
  createdAt: "2024-04-26"
  irVersion: 40
  version: 0.23.1-rc5
- changelogEntry:
    - summary: "## What's Changed\r\n* fix: run seed to get CI to green by @armandobelardo\
        \ in https://github.com/fern-api/fern/pull/3463\r\n* (feature, go): Add support\
        \ for extra properties by @amckinney in https://github.com/fern-api/fern/pull/3462\r\
        \n* fix: try ignoring the .mock folder, whos diff doesn't matter by @armandobelardo\
        \ in https://github.com/fern-api/fern/pull/3465\r\n* feat: support multiple\
        \ custom domains by @abvthecity in https://github.com/fern-api/fern/pull/3466\r\
        \n* fix: migrating docs.yml to 0.15.0-rc0 should fail if custom-domain is an\
        \ array by @abvthecity in https://github.com/fern-api/fern/pull/3467\r\n* (feat):\
        \ introduce an audiences config to load filtered OpenAPIs  by @dsinghvi in https://github.com/fern-api/fern/pull/3468\r\
        \n* add logging to ts snippet template generation by @armandobelardo in https://github.com/fern-api/fern/pull/3469\r\
        \n* fix: fix indentation level for ts templates by @armandobelardo in https://github.com/fern-api/fern/pull/3470\r\
        \n* (fix, go): Only use omitempty for nil-able types by @amckinney in https://github.com/fern-api/fern/pull/3471\r\
        \n* (fix): backfill SSE events as streaming json by @dsinghvi in https://github.com/fern-api/fern/pull/3472\r\
        \n\r\n\r\n**Full Changelog**: https://github.com/fern-api/fern/compare/0.23.0...0.23.1-rc4"
      type: chore
  createdAt: "2024-04-26"
  irVersion: 40
  version: 0.23.1-rc4
- changelogEntry:
    - summary: "## What's Changed\r\n* fix: run seed to get CI to green by @armandobelardo\
        \ in https://github.com/fern-api/fern/pull/3463\r\n* (feature, go): Add support\
        \ for extra properties by @amckinney in https://github.com/fern-api/fern/pull/3462\r\
        \n* fix: try ignoring the .mock folder, whos diff doesn't matter by @armandobelardo\
        \ in https://github.com/fern-api/fern/pull/3465\r\n* feat: support multiple\
        \ custom domains by @abvthecity in https://github.com/fern-api/fern/pull/3466\r\
        \n\r\n\r\n**Full Changelog**: https://github.com/fern-api/fern/compare/0.23.0...0.23.1-rc1"
      type: chore
  createdAt: "2024-04-25"
  irVersion: 40
  version: 0.23.1-rc1
- changelogEntry:
    - summary: "## What's Changed\r\n* fix: run seed to get CI to green by @armandobelardo\
        \ in https://github.com/fern-api/fern/pull/3463\r\n* (feature, go): Add support\
        \ for extra properties by @amckinney in https://github.com/fern-api/fern/pull/3462\r\
        \n\r\n\r\n**Full Changelog**: https://github.com/fern-api/fern/compare/0.23.0...0.23.1-rc0"
      type: chore
  createdAt: "2024-04-25"
  irVersion: 40
  version: 0.23.1-rc0
- changelogEntry:
    - summary: "## What's Changed\r\n* (feat): add `format` to the `x-fern-streaming`\
        \ extension to support sse by @dsinghvi in https://github.com/fern-api/fern/pull/3407\r\
        \n* Revert \"(fix): inline discriminated union props\" by @dsinghvi in https://github.com/fern-api/fern/pull/3408\r\
        \n* (fix): python generator imports `json` when deserializing server sent events\
        \ by @dsinghvi in https://github.com/fern-api/fern/pull/3409\r\n* (feature):\
        \ Add OAuth to IR by @amckinney in https://github.com/fern-api/fern/pull/3410\r\
        \n* (feat, ts): support server-sent events by @dsinghvi in https://github.com/fern-api/fern/pull/3411\r\
        \n* (feat, docs): create a api definition tab before sdks and docs by @dsinghvi\
        \ in https://github.com/fern-api/fern/pull/3413\r\n* (fix): setup local cli\
        \ by @dsinghvi in https://github.com/fern-api/fern/pull/3416\r\n* (fix): fixes\
        \ trailing slash parsing in openapi-parser, updates tests by @franklinharvey\
        \ in https://github.com/fern-api/fern/pull/3418\r\n* (fix): fixes trailing slash\
        \ additional test by @franklinharvey in https://github.com/fern-api/fern/pull/3419\r\
        \n* (internal, seed): heavy rewrite of seed by @dsinghvi in https://github.com/fern-api/fern/pull/3297\r\
        \n* feat: register snippet templates by @armandobelardo in https://github.com/fern-api/fern/pull/3400\r\
        \n* (feat): release python sdk generator by @dsinghvi in https://github.com/fern-api/fern/pull/3423\r\
        \n* internal: add logging to python template generation by @armandobelardo in\
        \ https://github.com/fern-api/fern/pull/3424\r\n* fix: fix debug log in template\
        \ generator by @armandobelardo in https://github.com/fern-api/fern/pull/3426\r\
        \n* fix, internal: leverage the union factory to create the generic templ\u2026\
        \ by @armandobelardo in https://github.com/fern-api/fern/pull/3427\r\n* fix,\
        \ python: add best-case formatting to snippet templates by @armandobelardo in\
        \ https://github.com/fern-api/fern/pull/3428\r\n* (fix, typescript): respect\
        \ stream terminator by @dsinghvi in https://github.com/fern-api/fern/pull/3429\r\
        \n* fix: use relative location for containers, not it's parent's location by\
        \ @armandobelardo in https://github.com/fern-api/fern/pull/3431\r\n* fix: do\
        \ not stringify null headers by @armandobelardo in https://github.com/fern-api/fern/pull/3433\r\
        \n* fix: parse map example by @abvthecity in https://github.com/fern-api/fern/pull/3434\r\
        \n* fix: skipUrlSlug in api section by @abvthecity in https://github.com/fern-api/fern/pull/3435\r\
        \n* Fixes validation rules for path and base-path by @franklinharvey in https://github.com/fern-api/fern/pull/3420\r\
        \n* (fix): get ci to green by @dsinghvi in https://github.com/fern-api/fern/pull/3437\r\
        \n* chore, python: follow redirects by default by @armandobelardo in https://github.com/fern-api/fern/pull/3436\r\
        \n* (feature, python): Add OAuth token provider by @amckinney in https://github.com/fern-api/fern/pull/3439\r\
        \n* improvement, oas: do not require schema to be present to parse response\
        \ objects by @armandobelardo in https://github.com/fern-api/fern/pull/3438\r\
        \n* feat: show error schemas in docs by @abvthecity in https://github.com/fern-api/fern/pull/3401\r\
        \n* (fix): OAuth is migrated back to bearer by @amckinney in https://github.com/fern-api/fern/pull/3440\r\
        \n* chore: transition snippets api to monorepo by @armandobelardo in https://github.com/fern-api/fern/pull/3442\r\
        \n* Update what-is-an-api-definition.mdx by @bsinghvi in https://github.com/fern-api/fern/pull/3443\r\
        \n* (fix, python): OAuthTokenProvider initializes all private member variables\
        \ by @amckinney in https://github.com/fern-api/fern/pull/3444\r\n* (fix): seed\
        \ run with custom fixture works by @dsinghvi in https://github.com/fern-api/fern/pull/3445\r\
        \n* (feature): Add support for extra-properties by @amckinney in https://github.com/fern-api/fern/pull/3441\r\
        \n* chore: add a lot of logging and attempt to optimize rubocop config by @armandobelardo\
        \ in https://github.com/fern-api/fern/pull/3447\r\n* (fix): ts seed debugging\
        \ works by @dsinghvi in https://github.com/fern-api/fern/pull/3446\r\n* (feat):\
        \ support text responses in typescript by @dsinghvi in https://github.com/fern-api/fern/pull/3451\r\
        \n* fix: subpackage uses original name by @abvthecity in https://github.com/fern-api/fern/pull/3452\r\
        \n* (fix, python): Use kwargs for all httpx params by @amckinney in https://github.com/fern-api/fern/pull/3454\r\
        \n* fix: do not fail hard if FDR is having problems by @armandobelardo in https://github.com/fern-api/fern/pull/3455\r\
        \n* (chore): Update all seed snapshots by @amckinney in https://github.com/fern-api/fern/pull/3456\r\
        \n* (chore): Add better Python CHANGELOG.md entry by @amckinney in https://github.com/fern-api/fern/pull/3457\r\
        \n* (fix, typescript): handle empty sse events by @dsinghvi in https://github.com/fern-api/fern/pull/3458\r\
        \n* (improvement): appending type for type exports by @bsinghvi in https://github.com/fern-api/fern/pull/3405\r\
        \n* Updating TS seed generated files by @bsinghvi in https://github.com/fern-api/fern/pull/3459\r\
        \n* Fixing API First Development box link by @bsinghvi in https://github.com/fern-api/fern/pull/3460\r\
        \n* Switching product card ordering on welcome by @bsinghvi in https://github.com/fern-api/fern/pull/3461\r\
        \n* feat, ts: introduce snippet template creation by @armandobelardo in https://github.com/fern-api/fern/pull/3450\r\
        \n* (fix): openapi converter handles missing schemas by @dsinghvi in https://github.com/fern-api/fern/pull/3464\r\
        \n\r\n## New Contributors\r\n* @franklinharvey made their first contribution\
        \ in https://github.com/fern-api/fern/pull/3418\r\n\r\n**Full Changelog**: https://github.com/fern-api/fern/compare/0.22.0...0.23.0"
      type: chore
  createdAt: "2024-04-25"
  irVersion: 40
  version: 0.23.0
- changelogEntry:
    - summary: "## What's Changed\r\n* improvement, oas: do not require schema to be\
        \ present to parse response objects by @armandobelardo in https://github.com/fern-api/fern/pull/3438\r\
        \n\r\n**Full Changelog**: https://github.com/fern-api/fern/compare/0.23.0-rc5...0.23.0-rc6"
      type: chore
  createdAt: "2024-04-23"
  irVersion: 39
  version: 0.23.0-rc6
- changelogEntry:
    - summary: "## What's Changed\r\n* (feat): add `format` to the `x-fern-streaming`\
        \ extension to support sse by @dsinghvi in https://github.com/fern-api/fern/pull/3407\r\
        \n* Revert \"(fix): inline discriminated union props\" by @dsinghvi in https://github.com/fern-api/fern/pull/3408\r\
        \n* (fix): python generator imports `json` when deserializing server sent events\
        \ by @dsinghvi in https://github.com/fern-api/fern/pull/3409\r\n* (feature):\
        \ Add OAuth to IR by @amckinney in https://github.com/fern-api/fern/pull/3410\r\
        \n* (feat, ts): support server-sent events by @dsinghvi in https://github.com/fern-api/fern/pull/3411\r\
        \n* (feat, docs): create a api definition tab before sdks and docs by @dsinghvi\
        \ in https://github.com/fern-api/fern/pull/3413\r\n* (fix): setup local cli\
        \ by @dsinghvi in https://github.com/fern-api/fern/pull/3416\r\n* (fix): fixes\
        \ trailing slash parsing in openapi-parser, updates tests by @franklinharvey\
        \ in https://github.com/fern-api/fern/pull/3418\r\n* (fix): fixes trailing slash\
        \ additional test by @franklinharvey in https://github.com/fern-api/fern/pull/3419\r\
        \n* (internal, seed): heavy rewrite of seed by @dsinghvi in https://github.com/fern-api/fern/pull/3297\r\
        \n* feat: register snippet templates by @armandobelardo in https://github.com/fern-api/fern/pull/3400\r\
        \n* (feat): release python sdk generator by @dsinghvi in https://github.com/fern-api/fern/pull/3423\r\
        \n* internal: add logging to python template generation by @armandobelardo in\
        \ https://github.com/fern-api/fern/pull/3424\r\n* fix: fix debug log in template\
        \ generator by @armandobelardo in https://github.com/fern-api/fern/pull/3426\r\
        \n* fix, internal: leverage the union factory to create the generic templ\u2026\
        \ by @armandobelardo in https://github.com/fern-api/fern/pull/3427\r\n* fix,\
        \ python: add best-case formatting to snippet templates by @armandobelardo in\
        \ https://github.com/fern-api/fern/pull/3428\r\n* (fix, typescript): respect\
        \ stream terminator by @dsinghvi in https://github.com/fern-api/fern/pull/3429\r\
        \n* fix: use relative location for containers, not it's parent's location by\
        \ @armandobelardo in https://github.com/fern-api/fern/pull/3431\r\n* fix: do\
        \ not stringify null headers by @armandobelardo in https://github.com/fern-api/fern/pull/3433\r\
        \n* fix: parse map example by @abvthecity in https://github.com/fern-api/fern/pull/3434\r\
        \n* fix: skipUrlSlug in api section by @abvthecity in https://github.com/fern-api/fern/pull/3435\r\
        \n* Fixes validation rules for path and base-path by @franklinharvey in https://github.com/fern-api/fern/pull/3420\r\
        \n* (fix): get ci to green by @dsinghvi in https://github.com/fern-api/fern/pull/3437\r\
        \n* chore, python: follow redirects by default by @armandobelardo in https://github.com/fern-api/fern/pull/3436\r\
        \n* (feature, python): Add OAuth token provider by @amckinney in https://github.com/fern-api/fern/pull/3439\r\
        \n\r\n## New Contributors\r\n* @franklinharvey made their first contribution\
        \ in https://github.com/fern-api/fern/pull/3418\r\n\r\n**Full Changelog**: https://github.com/fern-api/fern/compare/0.22.0...0.23.0-rc5"
      type: chore
  createdAt: "2024-04-23"
  irVersion: 39
  version: 0.23.0-rc5
- changelogEntry:
    - summary: "## What's Changed\r\n* (feat): add `format` to the `x-fern-streaming`\
        \ extension to support sse by @dsinghvi in https://github.com/fern-api/fern/pull/3407\r\
        \n* Revert \"(fix): inline discriminated union props\" by @dsinghvi in https://github.com/fern-api/fern/pull/3408\r\
        \n* (fix): python generator imports `json` when deserializing server sent events\
        \ by @dsinghvi in https://github.com/fern-api/fern/pull/3409\r\n* (feature):\
        \ Add OAuth to IR by @amckinney in https://github.com/fern-api/fern/pull/3410\r\
        \n* (feat, ts): support server-sent events by @dsinghvi in https://github.com/fern-api/fern/pull/3411\r\
        \n* (feat, docs): create a api definition tab before sdks and docs by @dsinghvi\
        \ in https://github.com/fern-api/fern/pull/3413\r\n* (fix): setup local cli\
        \ by @dsinghvi in https://github.com/fern-api/fern/pull/3416\r\n* (fix): fixes\
        \ trailing slash parsing in openapi-parser, updates tests by @franklinharvey\
        \ in https://github.com/fern-api/fern/pull/3418\r\n* (fix): fixes trailing slash\
        \ additional test by @franklinharvey in https://github.com/fern-api/fern/pull/3419\r\
        \n* (internal, seed): heavy rewrite of seed by @dsinghvi in https://github.com/fern-api/fern/pull/3297\r\
        \n* feat: register snippet templates by @armandobelardo in https://github.com/fern-api/fern/pull/3400\r\
        \n* (feat): release python sdk generator by @dsinghvi in https://github.com/fern-api/fern/pull/3423\r\
        \n* internal: add logging to python template generation by @armandobelardo in\
        \ https://github.com/fern-api/fern/pull/3424\r\n* fix: fix debug log in template\
        \ generator by @armandobelardo in https://github.com/fern-api/fern/pull/3426\r\
        \n* fix, internal: leverage the union factory to create the generic templ\u2026\
        \ by @armandobelardo in https://github.com/fern-api/fern/pull/3427\r\n* fix,\
        \ python: add best-case formatting to snippet templates by @armandobelardo in\
        \ https://github.com/fern-api/fern/pull/3428\r\n* (fix, typescript): respect\
        \ stream terminator by @dsinghvi in https://github.com/fern-api/fern/pull/3429\r\
        \n* fix: use relative location for containers, not it's parent's location by\
        \ @armandobelardo in https://github.com/fern-api/fern/pull/3431\r\n* fix: do\
        \ not stringify null headers by @armandobelardo in https://github.com/fern-api/fern/pull/3433\r\
        \n* fix: parse map example by @abvthecity in https://github.com/fern-api/fern/pull/3434\r\
        \n* fix: skipUrlSlug in api section by @abvthecity in https://github.com/fern-api/fern/pull/3435\r\
        \n* Fixes validation rules for path and base-path by @franklinharvey in https://github.com/fern-api/fern/pull/3420\r\
        \n* (fix): get ci to green by @dsinghvi in https://github.com/fern-api/fern/pull/3437\r\
        \n\r\n## New Contributors\r\n* @franklinharvey made their first contribution\
        \ in https://github.com/fern-api/fern/pull/3418\r\n\r\n**Full Changelog**: https://github.com/fern-api/fern/compare/0.22.0...0.23.0-rc4"
      type: chore
  createdAt: "2024-04-23"
  irVersion: 39
  version: 0.23.0-rc4
- changelogEntry:
    - summary: "## What's Changed\r\n* (chore, docs): document automated registry publishing)\
        \ by @dsinghvi in https://github.com/fern-api/fern/pull/3379\r\n* (feature):\
        \ Add allowExtraFields configuration to TypeScript generators by @amckinney\
        \ in https://github.com/fern-api/fern/pull/3368\r\n* fix: address parsed_json\
        \ instantiation for serializable object types by @armandobelardo in https://github.com/fern-api/fern/pull/3382\r\
        \n* Fix typo in SDK docs page by @zachkirsch in https://github.com/fern-api/fern/pull/3383\r\
        \n* (chore): upgrade fern version by @dannysheridan in https://github.com/fern-api/fern/pull/3376\r\
        \n* fix: support multiple request and response examples automatically by @abvthecity\
        \ in https://github.com/fern-api/fern/pull/3384\r\n* (fix): discriminated union\
        \ schema examples don't contain discriminants by @dsinghvi in https://github.com/fern-api/fern/pull/3386\r\
        \n* (fix): make sure versioned tabbed config works by @dsinghvi in https://github.com/fern-api/fern/pull/3387\r\
        \n* (fix): Go path parameter order by @amckinney in https://github.com/fern-api/fern/pull/3385\r\
        \n* (feature): Go supports environment variable scanning by @amckinney in https://github.com/fern-api/fern/pull/3389\r\
        \n* (fix): only generate unit tests when enabled by @dsinghvi in https://github.com/fern-api/fern/pull/3390\r\
        \n* (fix): update `node-fetch` import to be dynamic by @dsinghvi in https://github.com/fern-api/fern/pull/3391\r\
        \n* (fix): Generate TS snippets for file download by @bsinghvi in https://github.com/fern-api/fern/pull/3394\r\
        \n* (feat): support sse with arbitrary terminators by @dsinghvi in https://github.com/fern-api/fern/pull/3395\r\
        \n* (improvement): add return type for getAuthorizationHeader by @bsinghvi in\
        \ https://github.com/fern-api/fern/pull/3396\r\n* (feat): make module imports\
        \ directly point to index.js by @dsinghvi in https://github.com/fern-api/fern/pull/3397\r\
        \n* (fix): generate basic tests when integration tests disabled by @dsinghvi\
        \ in https://github.com/fern-api/fern/pull/3398\r\n* (fix, typescript): do file\
        \ upload snippet generation by @dsinghvi in https://github.com/fern-api/fern/pull/3399\r\
        \n* (feature): Add OAuth YAML and validator by @amckinney in https://github.com/fern-api/fern/pull/3403\r\
        \n* (feat, python): support sse by @dsinghvi in https://github.com/fern-api/fern/pull/3402\r\
        \n* (fix): inline discriminated union props by @dsinghvi in https://github.com/fern-api/fern/pull/3404\r\
        \n\r\n## New Contributors\r\n* @bsinghvi made their first contribution in https://github.com/fern-api/fern/pull/3394\r\
        \n\r\n**Full Changelog**: https://github.com/fern-api/fern/compare/0.21.0...0.22.0"
      type: chore
  createdAt: "2024-04-19"
  irVersion: 38
  version: 0.22.0
- changelogEntry:
    - summary: "## What's Changed\r\n* improvements: misc ruby QOL changes by @armandobelardo\
        \ in https://github.com/fern-api/fern/pull/3349\r\n* fix readme links to images\
        \ that were moved from /docs/images by @harry-humanloop in https://github.com/fern-api/fern/pull/3355\r\
        \n* additional ruby fixes to the 0.5.0 overhaul by @armandobelardo in https://github.com/fern-api/fern/pull/3359\r\
        \n* (chore): setup docs landing page by @dsinghvi in https://github.com/fern-api/fern/pull/3361\r\
        \n* (feature): Implement fern generate --preview by @amckinney in https://github.com/fern-api/fern/pull/3363\r\
        \n* chore: add learn to welcome links hrefs by @dannysheridan in https://github.com/fern-api/fern/pull/3369\r\
        \n* build(deps): bump tar from 4.4.19 to 6.2.1 by @dependabot in https://github.com/fern-api/fern/pull/3348\r\
        \n* fix, ruby: call json.parse before iterating through response by @armandobelardo\
        \ in https://github.com/fern-api/fern/pull/3367\r\n* feat: introduce snippets\
        \ for Ruby SDKs by @armandobelardo in https://github.com/fern-api/fern/pull/3370\r\
        \n* (chore): fix title in front matter for docs by @dannysheridan in https://github.com/fern-api/fern/pull/3375\r\
        \n* improvement: pass snippets version to fdr to register docs with snippets\
        \ at a specific version by @armandobelardo in https://github.com/fern-api/fern/pull/3374\r\
        \n* (feat): redo SDKs documentation by @dsinghvi in https://github.com/fern-api/fern/pull/3365\r\
        \n* (feat, docs): explain registering and depending on api artifacts by @dsinghvi\
        \ in https://github.com/fern-api/fern/pull/3377\r\n* fix: update IR for the\
        \ TS SDK by @armandobelardo in https://github.com/fern-api/fern/pull/3378\r\n\
        \r\n## New Contributors\r\n* @harry-humanloop made their first contribution\
        \ in https://github.com/fern-api/fern/pull/3355\r\n\r\n**Full Changelog**: https://github.com/fern-api/fern/compare/0.20.0...0.21.0"
      type: chore
  createdAt: "2024-04-15"
  irVersion: 37
  version: 0.21.0
- changelogEntry:
    - summary: "## What's Changed\r\n* (fix): code blocks are valid by @dsinghvi in\
        \ https://github.com/fern-api/fern/pull/3337\r\n* improvement, ruby: add and\
        \ run rake to run dummy test for build errors by @armandobelardo in https://github.com/fern-api/fern/pull/3330\r\
        \n* add api origin to generators config by @armandobelardo in https://github.com/fern-api/fern/pull/3336\r\
        \n* build(deps): bump github.com/fern-api/generator-exec-go from 0.0.694 to\
        \ 0.0.702 in /generators/go by @dependabot in https://github.com/fern-api/fern/pull/3342\r\
        \n* build(deps): bump golang.org/x/mod from 0.16.0 to 0.17.0 in /generators/go\
        \ by @dependabot in https://github.com/fern-api/fern/pull/3341\r\n* build(deps):\
        \ bump golang.org/x/tools from 0.19.0 to 0.20.0 in /generators/go by @dependabot\
        \ in https://github.com/fern-api/fern/pull/3340\r\n* build(deps-dev): bump vite\
        \ from 5.1.3 to 5.2.8 by @dependabot in https://github.com/fern-api/fern/pull/3339\r\
        \n* fix: allow lists and sets to be complex query params by @armandobelardo\
        \ in https://github.com/fern-api/fern/pull/3343\r\n* Update README to point\
        \ to the latest generators by @armandobelardo in https://github.com/fern-api/fern/pull/3344\r\
        \n* fix: commit .mock in ts-sdk by @mscolnick in https://github.com/fern-api/fern/pull/3345\r\
        \n* feat: generated jest tests by @mscolnick in https://github.com/fern-api/fern/pull/3267\r\
        \n* (fix): misc edits to csharp client generation by @dsinghvi in https://github.com/fern-api/fern/pull/3335\r\
        \n* improvement: upgrade ts-sdk, ts-express to IR37 by @mscolnick in https://github.com/fern-api/fern/pull/3347\r\
        \n* feat: add api summary markdown pages by @abvthecity in https://github.com/fern-api/fern/pull/3350\r\
        \n* feat: hidden, skipurlslug, and icon by @abvthecity in https://github.com/fern-api/fern/pull/3352\r\
        \n* (feat): setup root and sub client instantiations  by @dsinghvi in https://github.com/fern-api/fern/pull/3351\r\
        \n\r\n\r\n**Full Changelog**: https://github.com/fern-api/fern/compare/0.19.31...0.20.0-rc0\r\
        \n* (chore): changelog dates are ready based on mdx title by @dsinghvi in https://github.com/fern-api/fern/pull/3354\r\
        \n\r\n\r\n**Full Changelog**: https://github.com/fern-api/fern/compare/0.19.31...0.20.0"
      type: chore
  createdAt: "2024-04-10"
  irVersion: 37
  version: 0.20.0
- changelogEntry:
    - summary: "## What's Changed\r\n* revert: python generator version 0.13.2 by @armandobelardo\
        \ in https://github.com/fern-api/fern/pull/3316\r\n* break: release python generator\
        \ 1.x by @armandobelardo in https://github.com/fern-api/fern/pull/3312\r\n*\
        \ fix: force pydantic.v1 only if pydantic v2, this is needed due to a p\u2026\
        \ by @armandobelardo in https://github.com/fern-api/fern/pull/3318\r\n* feat:\
        \ add flag to disable Pydantic validation and keep extra fields on the Pydantic\
        \ model by @armandobelardo in https://github.com/fern-api/fern/pull/3311\r\n\
        * fix: do not try to generate the version file if we're not generating \u2026\
        \ by @armandobelardo in https://github.com/fern-api/fern/pull/3320\r\n* fix:\
        \ write skipping validation code the same as before to keep new lines by @armandobelardo\
        \ in https://github.com/fern-api/fern/pull/3321\r\n* (chore): bump csharp sdk\
        \ generator version by @dsinghvi in https://github.com/fern-api/fern/pull/3322\r\
        \n* (feat, csharp): generate subclient files by @dsinghvi in https://github.com/fern-api/fern/pull/3325\r\
        \n* (fix): misc c# fixes by @dsinghvi in https://github.com/fern-api/fern/pull/3326\r\
        \n* (fix): csharp generator handles property and field level conflicts by @dsinghvi\
        \ in https://github.com/fern-api/fern/pull/3327\r\n* (fix): remove str enum\
        \ from c# by @dsinghvi in https://github.com/fern-api/fern/pull/3328\r\n* fix:\
        \ fix pydantic skip validation by @armandobelardo in https://github.com/fern-api/fern/pull/3324\r\
        \n* (feature): Generate snippets locally by @amckinney in https://github.com/fern-api/fern/pull/3323\r\
        \n* (fix): send multipart upload property descriptions when registering docs\
        \ by @dsinghvi in https://github.com/fern-api/fern/pull/3333\r\n\r\n\r\n**Full\
        \ Changelog**: https://github.com/fern-api/fern/compare/0.19.30...0.19.31-rc0"
      type: chore
  createdAt: "2024-04-05"
  irVersion: 37
  version: 0.19.31
- changelogEntry:
    - summary: "## What's Changed\r\n* (fix): send auth prefix to docs by @dsinghvi\
        \ in https://github.com/fern-api/fern/pull/3314\r\n\r\n\r\n**Full Changelog**:\
        \ https://github.com/fern-api/fern/compare/0.19.29...0.19.30"
      type: chore
  createdAt: "2024-04-03"
  irVersion: 37
  version: 0.19.30
- changelogEntry:
    - summary: "## What's Changed\r\n* (feature): Add retainOriginalCasing option to\
        \ TypeScript generators by @amckinney in https://github.com/fern-api/fern/pull/3310\r\
        \n* (feature): Implement pagination by @amckinney in https://github.com/fern-api/fern/pull/3304\r\
        \n* fix: revert to one ci file in python by @armandobelardo in https://github.com/fern-api/fern/pull/3237\r\
        \n* (fix): Authorization header schemes aren't truncated by @amckinney in https://github.com/fern-api/fern/pull/3313\r\
        \n* (fix): pass through correct maven url by @dsinghvi in https://github.com/fern-api/fern/pull/3315\r\
        \n\r\n\r\n**Full Changelog**: https://github.com/fern-api/fern/compare/0.19.28...0.19.29"
      type: chore
  createdAt: "2024-04-03"
  irVersion: 37
  version: 0.19.29
- changelogEntry:
    - summary: "**Full Changelog**: https://github.com/fern-api/fern/compare/0.19.27...0.19.28"
      type: chore
  createdAt: "2024-04-02"
  irVersion: 37
  version: 0.19.28
- changelogEntry:
    - summary:
        "## What's Changed\r\n* (chore): no icon tabs by @dsinghvi in https://github.com/fern-api/fern/pull/3309\r\
        \n* fix: allow for specifying x-fern-examples as the yaml schema, not jus\u2026\
        \ by @armandobelardo in https://github.com/fern-api/fern/pull/3308\r\n\r\n\r\
        \n**Full Changelog**: https://github.com/fern-api/fern/compare/0.19.26...0.19.27"
      type: chore
  createdAt: "2024-04-02"
  irVersion: 37
  version: 0.19.27
- changelogEntry:
    - summary: "## What's Changed\r\n* (fix): fern docs use horizontal tabs by @dsinghvi\
        \ in https://github.com/fern-api/fern/pull/3307\r\n\r\n\r\n**Full Changelog**:\
        \ https://github.com/fern-api/fern/compare/0.19.25...0.19.26"
      type: chore
  createdAt: "2024-04-01"
  irVersion: 37
  version: 0.19.26
- changelogEntry:
    - summary: "## What's Changed\r\n* improvement: allow header auth extension to specify\
        \ auth prefix by @armandobelardo in https://github.com/fern-api/fern/pull/3303\r\
        \n\r\n\r\n**Full Changelog**: https://github.com/fern-api/fern/compare/0.19.24...0.19.25"
      type: chore
  createdAt: "2024-04-01"
  irVersion: 37
  version: 0.19.25
- changelogEntry:
    - summary: "## What's Changed\r\n* (fix): allow specifying license in publish metadata\
        \ by @dsinghvi in https://github.com/fern-api/fern/pull/3292\r\n\r\n\r\n**Full\
        \ Changelog**: https://github.com/fern-api/fern/compare/0.19.22...0.19.24"
      type: chore
  createdAt: "2024-03-29"
  irVersion: 37
  version: 0.19.24
- changelogEntry:
    - summary: "**Full Changelog**: https://github.com/fern-api/fern/compare/0.19.24-rc2...0.19.24-rc3"
      type: chore
  createdAt: "2024-03-29"
  irVersion: 37
  version: 0.19.24-rc3
- changelogEntry:
    - summary: "## What's Changed\r\n* chore(docs): alphabetize docs components in the\
        \ navigation sidebar by @abvthecity in https://github.com/fern-api/fern/pull/3278\r\
        \n* fix: generate examples for multipart-form by @abvthecity in https://github.com/fern-api/fern/pull/3253\r\
        \n\r\n\r\n**Full Changelog**: https://github.com/fern-api/fern/compare/0.19.23...0.19.24-rc2"
      type: chore
  createdAt: "2024-03-29"
  irVersion: 37
  version: 0.19.24-rc2
- changelogEntry:
    - summary: "## What's Changed\r\n* [(fix): openapi importer ignores duplicate enum\
        \ names](https://github.com/fern-api/fern/commit/6473f3269e31ad896aecc70c03149094ecd9679c)\
        \ by @dsinghvi\r\n\r\n\r\n**Full Changelog**: https://github.com/fern-api/fern/compare/0.19.23...0.19.24-rc1"
      type: chore
  createdAt: "2024-03-29"
  irVersion: 37
  version: 0.19.24-rc1
- changelogEntry:
    - summary: "## What's Changed\r\n* chore(docs): alphabetize docs components in the\
        \ navigation sidebar by @abvthecity in https://github.com/fern-api/fern/pull/3278\r\
        \n* fix: generate examples for multipart-form by @abvthecity in https://github.com/fern-api/fern/pull/3253\r\
        \n\r\n\r\n**Full Changelog**: https://github.com/fern-api/fern/compare/0.19.23...0.19.24-rc0"
      type: chore
  createdAt: "2024-03-29"
  irVersion: 37
  version: 0.19.24-rc0
- changelogEntry:
    - summary: "## What's Changed\r\n* (chore): introduce  to plumb through display\
        \ name by @dsinghvi in https://github.com/fern-api/fern/pull/3290\r\n\r\n\r\n\
        **Full Changelog**: https://github.com/fern-api/fern/compare/0.19.22...0.19.23"
      type: chore
  createdAt: "2024-03-29"
  irVersion: 37
  version: 0.19.23
- changelogEntry:
    - summary: "## What's Changed\r\n* (fix): use display names for services by @dsinghvi\
        \ in https://github.com/fern-api/fern/pull/3289\r\n\r\n\r\n**Full Changelog**:\
        \ https://github.com/fern-api/fern/compare/0.19.21...0.19.22"
      type: chore
  createdAt: "2024-03-28"
  irVersion: 37
  version: 0.19.22
- changelogEntry:
    - summary: "## What's Changed\r\n* feat: API navigation overrides by @abvthecity\
        \ in https://github.com/fern-api/fern/pull/3205\r\n\r\n\r\n**Full Changelog**:\
        \ https://github.com/fern-api/fern/compare/0.19.20...0.19.21"
      type: chore
  createdAt: "2024-03-28"
  irVersion: 37
  version: 0.19.21
- changelogEntry:
    - summary: "## What's Changed\r\n* improvement, python: add __version__ variable\
        \ by @armandobelardo in https://github.com/fern-api/fern/pull/3262\r\n* (docs):\
        \ update fern cli commands docs by @minaelee in https://github.com/fern-api/fern/pull/3215\r\
        \n* build(deps-dev): bump eslint-plugin-react from 7.31.10 to 7.34.1 by @dependabot\
        \ in https://github.com/fern-api/fern/pull/3264\r\n* build(deps): bump github.com/fern-api/generator-exec-go\
        \ from 0.0.679 to 0.0.694 in /generators/go by @dependabot in https://github.com/fern-api/fern/pull/3263\r\
        \n* (docs): add requirements and installation instructions to fern CLI overview\
        \ by @minaelee in https://github.com/fern-api/fern/pull/3269\r\n* (docs): preface\
        \ all internal links with learn/ by @minaelee in https://github.com/fern-api/fern/pull/3270\r\
        \n* build(deps): bump tar and @types/tar by @dependabot in https://github.com/fern-api/fern/pull/3266\r\
        \n* build(deps-dev): bump sass from 1.71.0 to 1.72.0 by @dependabot in https://github.com/fern-api/fern/pull/3265\r\
        \n* (fix): resolve fern check failures due to invalid enum name overrides and\
        \ complex query params by @omarrida in https://github.com/fern-api/fern/pull/3268\r\
        \n* (docs): additional internal link updates by @minaelee in https://github.com/fern-api/fern/pull/3275\r\
        \n* build(deps): bump express from 4.18.2 to 4.19.2 by @dependabot in https://github.com/fern-api/fern/pull/3271\r\
        \n* (docs): start react components docs by @minaelee in https://github.com/fern-api/fern/pull/3276\r\
        \n* (docs): run vale linter on PR to fern/docs/pages/ by @minaelee in https://github.com/fern-api/fern/pull/3274\r\
        \n* fix: make map mutable for adding environment variables by @armandobelardo\
        \ in https://github.com/fern-api/fern/pull/3280\r\n* improvement: default literal\
        \ values for unions by @armandobelardo in https://github.com/fern-api/fern/pull/3283\r\
        \n* (fix): Maps are complex query params by @amckinney in https://github.com/fern-api/fern/pull/3285\r\
        \n\r\n\r\n**Full Changelog**: https://github.com/fern-api/fern/compare/0.19.19...0.19.20"
      type: chore
  createdAt: "2024-03-27"
  irVersion: 37
  version: 0.19.20
- changelogEntry:
    - summary: "## What's Changed\r\n* (fix): docs for `optionalImplementation` use\
        \ the right key by @dsinghvi in https://github.com/fern-api/fern/pull/3254\r\
        \n* (fix): support schema references in OpenAPI that aren't just Schema Ids\
        \ by @omarrida in https://github.com/fern-api/fern/pull/3259\r\n\r\n\r\n**Full\
        \ Changelog**: https://github.com/fern-api/fern/compare/0.19.18...0.19.19"
      type: chore
  createdAt: "2024-03-25"
  irVersion: 37
  version: 0.19.19
- changelogEntry:
    - summary: "## What's Changed\r\n* fix: update python defaults to be the user provided\
        \ number and not th\u2026 by @armandobelardo in https://github.com/fern-api/fern/pull/3248\r\
        \n* fix depth check to prevent max call stack exceeded issue by @omarrida in\
        \ https://github.com/fern-api/fern/pull/3247\r\n\r\n\r\n**Full Changelog**:\
        \ https://github.com/fern-api/fern/compare/0.19.17...0.19.18"
      type: chore
  createdAt: "2024-03-23"
  irVersion: 37
  version: 0.19.18
- changelogEntry:
    - summary: "## What's Changed\r\n* (fix): fix typo in writing license by @armandobelardo\
        \ in https://github.com/fern-api/fern/pull/3245\r\n* (internal): consolidate\
        \ GeneratorNotificationService implementations by @omarrida in https://github.com/fern-api/fern/pull/3235\r\
        \n* (feature): merge x-codeSamples with x-fern-examples by @abvthecity in https://github.com/fern-api/fern/pull/3246\r\
        \n\r\n\r\n**Full Changelog**: https://github.com/fern-api/fern/compare/0.19.16...0.19.17"
      type: chore
  createdAt: "2024-03-22"
  irVersion: 37
  version: 0.19.17
- changelogEntry:
    - summary: "## What's Changed\r\n* (docs): document full slug override in front\
        \ matter by @minaelee in https://github.com/fern-api/fern/pull/3219\r\n* fix:\
        \ create a pom config for publishing by @armandobelardo in https://github.com/fern-api/fern/pull/3243\r\
        \n* \U0001F926: update final sonatype reference to allow staging url by @armandobelardo\
        \ in https://github.com/fern-api/fern/pull/3244\r\n\r\n\r\n**Full Changelog**:\
        \ https://github.com/fern-api/fern/compare/0.19.16-rc0...0.19.16"
      type: chore
  createdAt: "2024-03-21"
  irVersion: 37
  version: 0.19.16
- changelogEntry:
    - summary: "## What's Changed\r\n* fix, java: make gpg publish script executable\
        \ by @armandobelardo in https://github.com/fern-api/fern/pull/3236\r\n* (docs):\
        \ update links due to recent docs changes by @minaelee in https://github.com/fern-api/fern/pull/3233\r\
        \n* fix: java publishing - wrap the multiline secret in quotes to perserv\u2026\
        \ by @armandobelardo in https://github.com/fern-api/fern/pull/3239\r\n* fix:\
        \ update to the staging sonatype url for signing by @armandobelardo in https://github.com/fern-api/fern/pull/3240\r\
        \n* fix: update java registry in cli too by @armandobelardo in https://github.com/fern-api/fern/pull/3242\r\
        \n\r\n\r\n**Full Changelog**: https://github.com/fern-api/fern/compare/0.19.14...0.19.15"
      type: chore
  createdAt: "2024-03-21"
  irVersion: 37
  version: 0.19.15
- changelogEntry:
    - summary:
        "## What's Changed\r\n* (feature): sdk endpoint by @dsinghvi in https://github.com/fern-api/fern/pull/3197\r\
        \n* feat: add in gpg signing for gradle publish by @armandobelardo in https://github.com/fern-api/fern/pull/3195\r\
        \n* FER-970: Improve performance in by reducing reliance on async behavior and\
        \ lazy dynamic imports by @omarrida in https://github.com/fern-api/fern/pull/3206\r\
        \n* (fix): ts sdk doesn't support response property by @dsinghvi in https://github.com/fern-api/fern/pull/3208\r\
        \n* (internal): `seed` runs whenever `seed.yml` config changes by @dsinghvi\
        \ in https://github.com/fern-api/fern/pull/3209\r\n* fix: fullSlug implementation\
        \ uses the wrong filepath structure by @abvthecity in https://github.com/fern-api/fern/pull/3210\r\
        \n* (docs): remove $ sign from bash codeblocks content by @minaelee in https://github.com/fern-api/fern/pull/3194\r\
        \n* add background-image docs by @minaelee in https://github.com/fern-api/fern/pull/3211\r\
        \n* build(deps-dev): bump @ts-morph/common from 0.21.0 to 0.23.0 by @dependabot\
        \ in https://github.com/fern-api/fern/pull/3202\r\n* build(deps-dev): bump eslint-plugin-tailwindcss\
        \ from 3.14.2 to 3.15.1 by @dependabot in https://github.com/fern-api/fern/pull/3201\r\
        \n* build(deps): bump github.com/fern-api/generator-exec-go from 0.0.622 to\
        \ 0.0.679 in /generators/go by @dependabot in https://github.com/fern-api/fern/pull/3199\r\
        \n* (feat): set `ir-version` override when running generators by @dsinghvi in\
        \ https://github.com/fern-api/fern/pull/3212\r\n* bump fern version by @minaelee\
        \ in https://github.com/fern-api/fern/pull/3214\r\n* improvement: allow ruby\
        \ and python to take in byte streams by @armandobelardo in https://github.com/fern-api/fern/pull/3207\r\
        \n* improvement: use AnyStr to keep intellisense for enums but allow forw\u2026\
        \ by @armandobelardo in https://github.com/fern-api/fern/pull/3216\r\n* (fix):\
        \ Handle optional multipart references by @amckinney in https://github.com/fern-api/fern/pull/3218\r\
        \n* (fix): update generator config deserialization logic in OpenAPI generator\
        \ by @omarrida in https://github.com/fern-api/fern/pull/3224\r\n* (internal):\
        \ document syntax highlighting by @abvthecity in https://github.com/fern-api/fern/pull/3220\r\
        \n* (chore): Simplify heading for `max height` in a code block by @dsinghvi\
        \ in https://github.com/fern-api/fern/pull/3225\r\n* (chore): rename `syntax\
        \ highlighting` to `code snippets` by @dsinghvi in https://github.com/fern-api/fern/pull/3226\r\
        \n* (docs): move `searchbar` to top to create more space by @dsinghvi in https://github.com/fern-api/fern/pull/3227\r\
        \n* fix: add signature to the local zod schema as well by @armandobelardo in\
        \ https://github.com/fern-api/fern/pull/3228\r\n\r\n## New Contributors\r\n\
        * @omarrida made their first contribution in https://github.com/fern-api/fern/pull/3206\r\
        \n\r\n**Full Changelog**: https://github.com/fern-api/fern/compare/0.19.13...0.19.14-rc3"
      type: chore
  createdAt: "2024-03-21"
  irVersion: 37
  version: 0.19.14
- changelogEntry:
    - summary:
        "## What's Changed\r\n* (feature): sdk endpoint by @dsinghvi in https://github.com/fern-api/fern/pull/3197\r\
        \n* feat: add in gpg signing for gradle publish by @armandobelardo in https://github.com/fern-api/fern/pull/3195\r\
        \n* FER-970: Improve performance in by reducing reliance on async behavior and\
        \ lazy dynamic imports by @omarrida in https://github.com/fern-api/fern/pull/3206\r\
        \n* (fix): ts sdk doesn't support response property by @dsinghvi in https://github.com/fern-api/fern/pull/3208\r\
        \n* (internal): `seed` runs whenever `seed.yml` config changes by @dsinghvi\
        \ in https://github.com/fern-api/fern/pull/3209\r\n* fix: fullSlug implementation\
        \ uses the wrong filepath structure by @abvthecity in https://github.com/fern-api/fern/pull/3210\r\
        \n* (docs): remove $ sign from bash codeblocks content by @minaelee in https://github.com/fern-api/fern/pull/3194\r\
        \n* add background-image docs by @minaelee in https://github.com/fern-api/fern/pull/3211\r\
        \n* build(deps-dev): bump @ts-morph/common from 0.21.0 to 0.23.0 by @dependabot\
        \ in https://github.com/fern-api/fern/pull/3202\r\n* build(deps-dev): bump eslint-plugin-tailwindcss\
        \ from 3.14.2 to 3.15.1 by @dependabot in https://github.com/fern-api/fern/pull/3201\r\
        \n* build(deps): bump github.com/fern-api/generator-exec-go from 0.0.622 to\
        \ 0.0.679 in /generators/go by @dependabot in https://github.com/fern-api/fern/pull/3199\r\
        \n\r\n## New Contributors\r\n* @omarrida made their first contribution in https://github.com/fern-api/fern/pull/3206\r\
        \n\r\n**Full Changelog**: https://github.com/fern-api/fern/compare/0.19.13...0.19.14-rc0"
      type: chore
  createdAt: "2024-03-19"
  irVersion: 37
  version: 0.19.14-rc0
- changelogEntry:
    - summary: "## What's Changed\r\n* fix: tab slug override should be passed to FDR\
        \ by @abvthecity in https://github.com/fern-api/fern/pull/3198\r\n* fix: python\
        \ retry wrapper leverages the right types by @armandobelardo in https://github.com/fern-api/fern/pull/3204\r\
        \n\r\n\r\n**Full Changelog**: https://github.com/fern-api/fern/compare/0.19.12...0.19.13"
      type: chore
  createdAt: "2024-03-18"
  irVersion: 37
  version: 0.19.13
- changelogEntry:
    - summary: "## What's Changed\r\n* (fix): unit tests for python now run successfully\
        \ by @armandobelardo in https://github.com/fern-api/fern/pull/3187\r\n* (improvement):\
        \ allow x-fern-sdk-group-name to be a list by @mscolnick in https://github.com/fern-api/fern/pull/3196\r\
        \n\r\n\r\n**Full Changelog**: https://github.com/fern-api/fern/compare/0.19.11...0.19.12"
      type: chore
  createdAt: "2024-03-18"
  irVersion: 37
  version: 0.19.12
- changelogEntry:
    - summary: "## What's Changed\r\n* chore: bump versions of public python sdk to\
        \ produce unit tests by @armandobelardo in https://github.com/fern-api/fern/pull/3179\r\
        \n* fix: small fix for python sdk gen by @armandobelardo in https://github.com/fern-api/fern/pull/3181\r\
        \n* chore: remove webpack from ts generators by @mscolnick in https://github.com/fern-api/fern/pull/3180\r\
        \n* build(deps): bump follow-redirects from 1.15.5 to 1.15.6 by @dependabot\
        \ in https://github.com/fern-api/fern/pull/3178\r\n* fix: Fix code-samples deserialization\
        \ from openapi-overrides.yml by @mscolnick in https://github.com/fern-api/fern/pull/3170\r\
        \n\r\n\r\n**Full Changelog**: https://github.com/fern-api/fern/compare/0.19.10...0.19.11"
      type: chore
  createdAt: "2024-03-15"
  irVersion: 37
  version: 0.19.11
- changelogEntry:
    - summary: "## What's Changed\r\n* fix: add in envvar scanning for more than bearer\
        \ auth by @armandobelardo in https://github.com/fern-api/fern/pull/3176\r\n\
        * fixing unit tests by @armandobelardo in https://github.com/fern-api/fern/pull/3168\r\
        \n\r\n\r\n**Full Changelog**: https://github.com/fern-api/fern/compare/0.19.9...0.19.10"
      type: chore
  createdAt: "2024-03-15"
  irVersion: 37
  version: 0.19.10
- changelogEntry:
    - summary: "## What's Changed\r\n* (fix): make sure that deep object query params\
        \ are reverse migrated t\u2026 by @dsinghvi in https://github.com/fern-api/fern/pull/3172\r\
        \n\r\n\r\n**Full Changelog**: https://github.com/fern-api/fern/compare/0.19.8...0.19.9"
      type: chore
  createdAt: "2024-03-13"
  irVersion: 37
  version: 0.19.9
- changelogEntry:
    - summary: "## What's Changed\r\n* fix: run seed for ruby-seed by @armandobelardo\
        \ in https://github.com/fern-api/fern/pull/3167\r\n* (fix): getReferencedMarkdownFiles\
        \ should ignore http/https links by @abvthecity in https://github.com/fern-api/fern/pull/3169\r\
        \n\r\n\r\n**Full Changelog**: https://github.com/fern-api/fern/compare/0.19.7...0.19.8"
      type: chore
  createdAt: "2024-03-13"
  irVersion: 37
  version: 0.19.8
- changelogEntry:
    - summary: "## What's Changed\r\n* feat: init c# playground by @armandobelardo in\
        \ https://github.com/fern-api/fern/pull/3142\r\n* build(deps-dev): bump eslint-plugin-tailwindcss\
        \ from 3.13.0 to 3.13.1 by @dependabot in https://github.com/fern-api/fern/pull/2946\r\
        \n* (chore): consolidate configuration into single package by @dsinghvi in https://github.com/fern-api/fern/pull/3141\r\
        \n* (feature): fern check catches invalid mdx files in docs by @dsinghvi in\
        \ https://github.com/fern-api/fern/pull/3145\r\n* (feature): convert markdown\
        \ references to slug if possible by @dsinghvi in https://github.com/fern-api/fern/pull/3146\r\
        \n* fix: do not add auto-example if one exists by @armandobelardo in https://github.com/fern-api/fern/pull/3147\r\
        \n* (fix): migration depends on published coordinate by @dsinghvi in https://github.com/fern-api/fern/pull/3143\r\
        \n* import float as unknown from openapi spec by @buie in https://github.com/fern-api/fern/pull/3144\r\
        \n* chore: add polling to feature spec by @armandobelardo in https://github.com/fern-api/fern/pull/3068\r\
        \n* build(deps): bump golang.org/x/tools from 0.18.0 to 0.19.0 in /generators/go\
        \ by @dependabot in https://github.com/fern-api/fern/pull/3151\r\n* build(deps):\
        \ bump github.com/fern-api/generator-exec-go from 0.0.609 to 0.0.622 in /generators/go\
        \ by @dependabot in https://github.com/fern-api/fern/pull/3150\r\n* (feature):\
        \ implement fileUpload and bytes type conversion to FDR by @abvthecity in https://github.com/fern-api/fern/pull/3158\r\
        \n* feat, python: add snippet-based testing to Python SDKs by @armandobelardo\
        \ in https://github.com/fern-api/fern/pull/3102\r\n* (fix): enable SSO on preview\
        \ URLs by @abvthecity in https://github.com/fern-api/fern/pull/3160\r\n* (fix):\
        \ Go snippets handle unknown examples by @amckinney in https://github.com/fern-api/fern/pull/3163\r\
        \n* (fix): update IR migration gates for Python SDK by @dsinghvi in https://github.com/fern-api/fern/pull/3164\r\
        \n\r\n## New Contributors\r\n* @buie made their first contribution in https://github.com/fern-api/fern/pull/3144\r\
        \n\r\n**Full Changelog**: https://github.com/fern-api/fern/compare/0.19.6...0.19.7-rc0"
      type: chore
  createdAt: "2024-03-13"
  irVersion: 37
  version: 0.19.7
- changelogEntry:
    - summary: "## What's Changed\r\n* (fix): parse frontmatter before registering docs\
        \ by @dsinghvi in https://github.com/fern-api/fern/pull/3140\r\n\r\n\r\n**Full\
        \ Changelog**: https://github.com/fern-api/fern/compare/0.19.5...0.19.6"
      type: chore
  createdAt: "2024-03-10"
  irVersion: 37
  version: 0.19.6
- changelogEntry:
    - summary: "## What's Changed\r\n* (feat, cli): add autogenerated examples for the\
        \ fern definition by @armandobelardo in https://github.com/fern-api/fern/pull/3114\r\
        \n* (fix, cli): don't require a schema to exist under `application/octet-stream`\
        \ by @armandobelardo in https://github.com/fern-api/fern/pull/3137\r\n\r\n\r\
        \n**Full Changelog**: https://github.com/fern-api/fern/compare/0.19.4...0.19.5"
      type: chore
  createdAt: "2024-03-10"
  irVersion: 37
  version: 0.19.5
- changelogEntry:
    - summary: "## What's Changed\r\n* feat, python: allow extra fields not specified\
        \ in model to come through by @armandobelardo in https://github.com/fern-api/fern/pull/3131\r\
        \n* (fix): `x-fern-streaming` wont duplicate referenced requests causing collision\
        \ by @dsinghvi in https://github.com/fern-api/fern/pull/3136\r\n\r\n\r\n**Full\
        \ Changelog**: https://github.com/fern-api/fern/compare/0.19.3...0.19.4"
      type: chore
  createdAt: "2024-03-09"
  irVersion: 36
  version: 0.19.4
- changelogEntry:
    - summary: "## What's Changed\r\n* (fix, typescript): SDK generator appropriately\
        \ imports `node-fetch` by @dsinghvi in https://github.com/fern-api/fern/pull/3130\r\
        \n* fix: accent-primary regression (and move color validation to fern check)\
        \ by @abvthecity in https://github.com/fern-api/fern/pull/3132\r\n\r\n\r\n**Full\
        \ Changelog**: https://github.com/fern-api/fern/compare/0.19.2...0.19.3"
      type: chore
  createdAt: "2024-03-08"
  irVersion: 36
  version: 0.19.3
- changelogEntry:
    - summary: "## What's Changed\r\n* (fix): OpenAPI importer reads `deprecated: true`\
        \ on operation objects by @dsinghvi in https://github.com/fern-api/fern/pull/3129\r\
        \n\r\n\r\n**Full Changelog**: https://github.com/fern-api/fern/compare/0.19.1...0.19.2"
      type: chore
  createdAt: "2024-03-08"
  irVersion: 36
  version: 0.19.2
- changelogEntry:
    - summary: "## What's Changed\r\n* (fix): detect file object in OpenAPI and ignore\
        \ content type by @dsinghvi in https://github.com/fern-api/fern/pull/3128\r\n\
        \r\n\r\n**Full Changelog**: https://github.com/fern-api/fern/compare/0.19.0...0.19.1"
      type: chore
  createdAt: "2024-03-08"
  irVersion: 36
  version: 0.19.1
- changelogEntry:
    - summary: "## What's Changed\r\n* (fix, typescript): serialize optional deep object\
        \ query params correctly in the TypeScript SDK  by @dsinghvi in https://github.com/fern-api/fern/pull/3071\r\
        \n* fix, ruby: Ensure the name passed into the `X-Fern-SDK-Name` header is the\
        \ name of the gem, not the client class by @armandobelardo in https://github.com/fern-api/fern/pull/3073\r\
        \n* (fix, typescript): sdk code snippets dont render empty dicts for parameters\
        \ with default values by @dsinghvi in https://github.com/fern-api/fern/pull/3074\r\
        \n* (chore): Refactor Pagination IR to support offset by @amckinney in https://github.com/fern-api/fern/pull/3072\r\
        \n* (chore, internal): move `docs-config` to use local typescript sdk gen by\
        \ @abvthecity in https://github.com/fern-api/fern/pull/3047\r\n* (feature, beta):\
        \ support reading `changelog` dir from api directory by @dsinghvi in https://github.com/fern-api/fern/pull/3075\r\
        \n* docs: multiple site layout and page updates by @minaelee in https://github.com/fern-api/fern/pull/3052\r\
        \n* docs: overview diagram newer version by @dannysheridan in https://github.com/fern-api/fern/pull/3076\r\
        \n* docs: use new overview diagram image  by @dannysheridan in https://github.com/fern-api/fern/pull/3077\r\
        \n* docs: add info on new icon component by @minaelee in https://github.com/fern-api/fern/pull/3079\r\
        \n* docs: update availability documentation by @minaelee in https://github.com/fern-api/fern/pull/3078\r\
        \n* (feature): leverage OpenAPI extension `x-tags` for schemas by @dsinghvi\
        \ in https://github.com/fern-api/fern/pull/3081\r\n* fix: make express generator\
        \ respect it's version while publishing by @armandobelardo in https://github.com/fern-api/fern/pull/3084\r\
        \n* fix, nit: update the name of the GH workflow step to match by @armandobelardo\
        \ in https://github.com/fern-api/fern/pull/3085\r\n* fix: address recursive\
        \ loop in example gen with a max depth and lookback by @armandobelardo in https://github.com/fern-api/fern/pull/3086\r\
        \n* (internal): stop running eslint by @dsinghvi in https://github.com/fern-api/fern/pull/3087\r\
        \n* (chore): upgrade mrlint and reenable eslint by @dsinghvi in https://github.com/fern-api/fern/pull/3088\r\
        \n* fix: add missing ruby dependencies to ensure rubocop can install by @armandobelardo\
        \ in https://github.com/fern-api/fern/pull/3090\r\n* fix, ts: leverage the full\
        \ package path for `reference.md` by @armandobelardo in https://github.com/fern-api/fern/pull/3083\r\
        \n* (feature): Add option to disable OpenAPI example generation by @amckinney\
        \ in https://github.com/fern-api/fern/pull/3091\r\n* (ts, feature): introduce\
        \ custom config for `tolerateRepublish` to re publish npm versions by @dsinghvi\
        \ in https://github.com/fern-api/fern/pull/3093\r\n* improvement, python: swap\
        \ to literals instead of enums by @armandobelardo in https://github.com/fern-api/fern/pull/3082\r\
        \n* docs: add new sdks quickstarts and update docs.yml by @minaelee in https://github.com/fern-api/fern/pull/3095\r\
        \n* docs: update feb 2024 changelog by @minaelee in https://github.com/fern-api/fern/pull/3092\r\
        \n* (fix): republish python seed container by @dsinghvi in https://github.com/fern-api/fern/pull/3098\r\
        \n* (fix): support generating correct code snippets when extending base client\
        \ in python by @dsinghvi in https://github.com/fern-api/fern/pull/3097\r\n*\
        \ (fix): Importer handles adding imports from api.yml  by @dsinghvi in https://github.com/fern-api/fern/pull/3100\r\
        \n* fix: build seed docker multiplatform by @armandobelardo in https://github.com/fern-api/fern/pull/3099\r\
        \n* (feature): allow overriding type for global headers by @dsinghvi in https://github.com/fern-api/fern/pull/3101\r\
        \n* feat, python: add in max_retries with exponential backoff by @armandobelardo\
        \ in https://github.com/fern-api/fern/pull/3096\r\n* fix, python: use docstrings\
        \ instead of descriptions by @armandobelardo in https://github.com/fern-api/fern/pull/3108\r\
        \n* chore: cache docker builds in github actions by @mscolnick in https://github.com/fern-api/fern/pull/3104\r\
        \n* chore: migrate to Vitest by @mscolnick in https://github.com/fern-api/fern/pull/3103\r\
        \n* (feature): Go supports simpler unions by @amckinney in https://github.com/fern-api/fern/pull/3111\r\
        \n* fix: strip trailing slash from environments list by @abvthecity in https://github.com/fern-api/fern/pull/3109\r\
        \n* chore: stop checking equality when merging files by @armandobelardo in https://github.com/fern-api/fern/pull/3112\r\
        \n* improvement: add additional reserved words to python by @armandobelardo\
        \ in https://github.com/fern-api/fern/pull/3116\r\n* docs: add titles and descs\
        \ by @minaelee in https://github.com/fern-api/fern/pull/3113\r\n* Revert \"\
        chore: migrate to Vitest\" by @dsinghvi in https://github.com/fern-api/fern/pull/3118\r\
        \n* (chore): fix our tests by @dsinghvi in https://github.com/fern-api/fern/pull/3119\r\
        \n* (fix): `fern generate --docs` doesn't reupload duplicate files preventing\
        \ 503s by @dsinghvi in https://github.com/fern-api/fern/pull/3120\r\n* (feature):\
        \ introduce more layout options for docs configuration by @abvthecity in https://github.com/fern-api/fern/pull/3115\r\
        \n* docs: update components docs by @minaelee in https://github.com/fern-api/fern/pull/3117\r\
        \n* (beta): introduce new api configuration in generators.yml by @dsinghvi in\
        \ https://github.com/fern-api/fern/pull/3121\r\n* (fix): `mergeWith` actually\
        \ merges with incoming spec by @dsinghvi in https://github.com/fern-api/fern/pull/3124\r\
        \n* build(deps): bump jose from 4.11.2 to 4.15.5 by @dependabot in https://github.com/fern-api/fern/pull/3123\r\
        \n\r\n## New Contributors\r\n* @mscolnick made their first contribution in https://github.com/fern-api/fern/pull/3104\r\
        \n\r\n**Full Changelog**: https://github.com/fern-api/fern/compare/0.18.5...0.19.0"
      type: chore
  createdAt: "2024-03-07"
  irVersion: 36
  version: 0.19.0
- changelogEntry:
    - summary: "## What's Changed\r\n* (fix): `mergeWith` actually merges with incoming\
        \ spec by @dsinghvi in https://github.com/fern-api/fern/pull/3124\r\n\r\n\r\n\
        **Full Changelog**: https://github.com/fern-api/fern/compare/0.19.0-rc8...0.19.0-rc9"
      type: chore
  createdAt: "2024-03-07"
  irVersion: 36
  version: 0.19.0-rc9
- changelogEntry:
    - summary: "## What's Changed\r\n* (improvement, python): add additional reserved\
        \ words to python by @armandobelardo in https://github.com/fern-api/fern/pull/3116\r\
        \n* (chore): fix our tests by @dsinghvi in https://github.com/fern-api/fern/pull/3119\r\
        \n* (fix): `fern generate --docs` doesn't reupload duplicate files preventing\
        \ 503s by @dsinghvi in https://github.com/fern-api/fern/pull/3120\r\n* (feature):\
        \ introduce more layout options for docs configuration by @abvthecity in https://github.com/fern-api/fern/pull/3115\r\
        \n* (beta): introduce new api configuration in generators.yml by @dsinghvi in\
        \ https://github.com/fern-api/fern/pull/3121\r\n\r\n\r\n**Full Changelog**:\
        \ https://github.com/fern-api/fern/compare/0.19.0-rc7...0.19.0-rc8"
      type: chore
  createdAt: "2024-03-07"
  irVersion: 36
  version: 0.19.0-rc8
- changelogEntry:
    - summary: "## What's Changed\r\n* chore: stop checking equality when merging files\
        \ by @armandobelardo in https://github.com/fern-api/fern/pull/3112\r\n\r\n\r\
        \n**Full Changelog**: https://github.com/fern-api/fern/compare/0.19.0-rc6...0.19.0-rc7"
      type: chore
  createdAt: "2024-03-05"
  irVersion: 36
  version: 0.19.0-rc7
- changelogEntry:
    - summary: "## What's Changed\r\n* (fix, python): use docstrings instead of descriptions\
        \ by @armandobelardo in https://github.com/fern-api/fern/pull/3108\r\n* (feature,\
        \ go): Supports simpler unions by @amckinney in https://github.com/fern-api/fern/pull/3111\r\
        \n* (fix, cli): strip trailing slash from environments list by @abvthecity in\
        \ https://github.com/fern-api/fern/pull/3109\r\n* (feature): allow overriding\
        \ type for global headers by @dsinghvi in https://github.com/fern-api/fern/pull/3101\r\
        \n* (feat, python): add in max_retries with exponential backoff by @armandobelardo\
        \ in https://github.com/fern-api/fern/pull/3096\r\n* (ts, feature): introduce\
        \ custom config for `tolerateRepublish` to re publish npm versions by @dsinghvi\
        \ in https://github.com/fern-api/fern/pull/3093\r\n* (improvement, python):\
        \ swap to literals instead of enums by @armandobelardo in https://github.com/fern-api/fern/pull/3082\r\
        \n* (fix, python): support generating correct code snippets when extending base\
        \ client in python by @dsinghvi in https://github.com/fern-api/fern/pull/3097\r\
        \n* (fix): Importer handles adding imports from api.yml  by @dsinghvi in https://github.com/fern-api/fern/pull/3100\r\
        \n* (fix, ruby): add missing ruby dependencies to ensure rubocop can install\
        \ by @armandobelardo in https://github.com/fern-api/fern/pull/3090\r\n* (fix,\
        \ ts): leverage the full package path for `reference.md` by @armandobelardo\
        \ in https://github.com/fern-api/fern/pull/3083\r\n* (feature): Add option to\
        \ disable OpenAPI example generation by @amckinney in https://github.com/fern-api/fern/pull/3091\r\
        \n* (feature): leverage OpenAPI extension `x-tags` for schemas by @dsinghvi\
        \ in https://github.com/fern-api/fern/pull/3081\r\n* (fix, typescript): serialize\
        \ optional deep object query params correctly in the TypeScript SDK  by @dsinghvi\
        \ in https://github.com/fern-api/fern/pull/3071\r\n* (fix, ruby): Ensure the\
        \ name passed into the `X-Fern-SDK-Name` header is the name of the gem, not\
        \ the client class by @armandobelardo in https://github.com/fern-api/fern/pull/3073\r\
        \n* (fix, typescript): sdk code snippets dont render empty dicts for parameters\
        \ with default values by @dsinghvi in https://github.com/fern-api/fern/pull/3074\r\
        \n* (chore): Refactor Pagination IR to support offset by @amckinney in https://github.com/fern-api/fern/pull/3072\r\
        \n* (chore, internal): move `docs-config` to use local typescript sdk gen by\
        \ @abvthecity in https://github.com/fern-api/fern/pull/3047\r\n* (feature, beta):\
        \ support reading `changelog` dir from api directory by @dsinghvi in https://github.com/fern-api/fern/pull/3075\r\
        \n* (fix, express): make express generator respect it's version while publishing\
        \ by @armandobelardo in https://github.com/fern-api/fern/pull/3084\r\n* (fix):\
        \ address recursive loop in example gen with a max depth and lookback by @armandobelardo\
        \ in https://github.com/fern-api/fern/pull/3086\r\n\r\n\r\n**Full Changelog**:\
        \ https://github.com/fern-api/fern/compare/0.19.0-rc3...0.18.5\r\n\r\n\r\n**Full\
        \ Changelog**: https://github.com/fern-api/fern/compare/0.19.0-rc4...0.19.0-rc5\r\
        \n\r\n## New Contributors\r\n* @mscolnick made their first contribution in https://github.com/fern-api/fern/pull/3104\r\
        \n\r\n**Full Changelog**: https://github.com/fern-api/fern/compare/0.19.0-rc5...0.19.0-rc6"
      type: chore
  createdAt: "2024-03-05"
  irVersion: 36
  version: 0.19.0-rc6
- changelogEntry:
    - summary: "## What's Changed\r\n* (chore, go): Release fern-go-sdk 0.17.0 by @amckinney\
        \ in https://github.com/fern-api/fern/pull/3066\r\n* (feature, go): supports\
        \ multiple files in upload by @amckinney in https://github.com/fern-api/fern/pull/3070\r\
        \n* (feature, ts): deep object query parameter serialization  by @dsinghvi in\
        \ https://github.com/fern-api/fern/pull/3060\r\n* (chore): CLI supports providing\
        \ IR v33 to TypeScript generators  by @dsinghvi in https://github.com/fern-api/fern/pull/3060\r\
        \n\r\n\r\n**Full Changelog**: https://github.com/fern-api/fern/compare/0.18.4...0.18.5"
      type: chore
  createdAt: "2024-02-27"
  irVersion: 36
  version: 0.18.5
- changelogEntry:
    - summary: "## What's Changed\r\n* (fix): OpenAPI/AsyncAPI importer handles invalid\
        \ datetime examples by @dsinghvi in https://github.com/fern-api/fern/pull/3056\r\
        \n* (fix): ensure we apply audience-based filtering to examples as well by @armandobelardo\
        \ in https://github.com/fern-api/fern/pull/3043\r\n* (feat, fern): allow headers\
        \ to specify their envvar as well by @armandobelardo in https://github.com/fern-api/fern/pull/3061\r\
        \n* (feat, python): support envvar scanning for headers by @armandobelardo in\
        \ https://github.com/fern-api/fern/pull/3064\r\n\r\n## New Contributors\r\n\
        * @Danwakeem made their first contribution in https://github.com/fern-api/fern/pull/3057\r\
        \n\r\n**Full Changelog**: https://github.com/fern-api/fern/compare/0.18.3...0.18.4"
      type: chore
  createdAt: "2024-02-26"
  irVersion: 36
  version: 0.18.4
- changelogEntry:
    - summary: "## What's Changed\r\n*  (fix, java): leverage callTimeout instead of\
        \ readTimeout for RequestOptions timeout configuration by @armandobelardo in\
        \ https://github.com/fern-api/fern/pull/3031\r\n* (fix, java): Address NPE for\
        \ RequestOptions with new timeout feature by @armandobelardo in https://github.com/fern-api/fern/pull/3053\r\
        \n* (fix, go): Snippets for optional primitive aliases are accurate by @amckinney\
        \ in https://github.com/fern-api/fern/pull/3050\r\n* (fix, python): move from\
        \ lists to sequences when using lists in function signatures by @armandobelardo\
        \ in https://github.com/fern-api/fern/pull/3040\r\n* (fix, java) Use safe name\
        \ to generate discriminator wrapper class by @kikones34 in https://github.com/fern-api/fern/pull/2961\r\
        \n* (fix, python): just use jsonable_encoder and remove .value from enum references\
        \ by @armandobelardo in https://github.com/fern-api/fern/pull/3044\r\n* (fix,\
        \ python): fix envvars scanning by updating the ApiError usage by @armandobelardo\
        \ in https://github.com/fern-api/fern/pull/3046\r\n* (feature): OpenAPI importer\
        \ attempts to use tag order to render endpoints if possible by @dsinghvi in\
        \ https://github.com/fern-##\r\n* (improvement, python): make optional fields\
        \ not required by default by @armandobelardo in https://github.com/fern-api/fern/pull/3041\r\
        \n* (feature): Add pagination (IRv35) by @amckinney in https://github.com/fern-api/fern/pull/2985\r\
        \n* (feature): support asyncapi examples via `x-fern-examples` by @dsinghvi\
        \ in https://github.com/fern-api/fern/pull/3042\r\n* (feature): generate default\
        \ examples for WebSocket Sessions by @dsinghvi in https://github.com/fern-api/fern/pull/3039\r\
        \n* (fix): fern check no longer throws when an undiscriminated union is a list\
        \ of primitives by @dsinghvi in https://github.com/fern-api/fern/pull/3055\r\
        \n\r\n\r\n**Full Changelog**: https://github.com/fern-api/fern/compare/0.18.2...0.18.3-rc0\r\
        \n\r\n## New Contributors\r\n* @kikones34 made their first contribution in https://github.com/fern-api/fern/pull/2961\r\
        \n\r\n**Full Changelog**: https://github.com/fern-api/fern/compare/0.18.3-rc1...0.18.3-rc2"
      type: chore
  createdAt: "2024-02-26"
  irVersion: 35
  version: 0.18.3
- changelogEntry:
    - summary: "## What's Changed\r\n* (feature, python): introduce feature flag to\
        \ simplify imports in python and remove the nested `resources` directory by\
        \ @dsinghvi in https://github.com/fern-api/fern/pull/3029\r\n* (chore, internal):\
        \ move `openapi-ir` to use local typescript sdk codegen by @dsinghvi in https://github.com/fern-api/fern/pull/3033\r\
        \n* (docs): external sidebar links, filled navbar button, tab slug overrides\
        \ by @abvthecity in https://github.com/fern-api/fern/pull/3034\r\n* (feature):\
        \ Add Go snippet generation by @amckinney in https://github.com/fern-api/fern/pull/3035\r\
        \n* (feature): Importer brings in Websocket Channels from `AsyncAPI`  by @dsinghvi\
        \ in https://github.com/fern-api/fern/pull/3037\r\n\r\n\r\n**Full Changelog**:\
        \ https://github.com/fern-api/fern/compare/0.18.1...0.18.2"
      type: chore
  createdAt: "2024-02-22"
  irVersion: 34
  version: 0.18.2
- changelogEntry:
    - summary: "## What's Changed\r\n* docs: define fern as a toolkit by @dannysheridan\
        \ in https://github.com/fern-api/fern/pull/2974\r\n* (feature): introduce websocket\
        \ channel into fern definition by @dsinghvi in https://github.com/fern-api/fern/pull/2975\r\
        \n* (fix): `fern write-overrides` uses summary to generate method name if no\
        \ operation id and tag are present by @dsinghvi in https://github.com/fern-api/fern/pull/2976\r\
        \n* (python, feat): add in request options to python by @armandobelardo in https://github.com/fern-api/fern/pull/2926\r\
        \n* (fix):  postman collection is published appropriately by @dsinghvi in https://github.com/fern-api/fern/pull/2978\r\
        \n* (internal): add websocket to IR by @dsinghvi in https://github.com/fern-api/fern/pull/2981\r\
        \n* (internal): register websocket schemas with fdr by @dsinghvi in https://github.com/fern-api/fern/pull/2983\r\
        \n* python, fix: revert regressions in writing circular references by @armandobelardo\
        \ in https://github.com/fern-api/fern/pull/2988\r\n* (typescript): always use\
        \ `node-fetch` when in Node.js by @dsinghvi in https://github.com/fern-api/fern/pull/2989\r\
        \n* (typescript): Fetcher supports sending bytes in request body in `0.11.4`\
        \ by @dsinghvi in https://github.com/fern-api/fern/pull/2991\r\n* (feature):\
        \ make sure casing overrides take affect by @dsinghvi in https://github.com/fern-api/fern/pull/2992\r\
        \n* (fix): IR generation respects casing overrides by @dsinghvi in https://github.com/fern-api/fern/pull/2994\r\
        \n* chore, ruby: release the ruby generators to include IR compatibility fix\
        \ by @armandobelardo in https://github.com/fern-api/fern/pull/2995\r\n* (fix):\
        \ `x-fern-webhook` respects sdk method and group name by @dsinghvi in https://github.com/fern-api/fern/pull/2996\r\
        \n* (feat, openapi): add global header aliasing by @armandobelardo in https://github.com/fern-api/fern/pull/2990\r\
        \n* feat, ts: add in a reference generator class by @armandobelardo in https://github.com/fern-api/fern/pull/2998\r\
        \n* improvement: tweaks to how we write references by @armandobelardo in https://github.com/fern-api/fern/pull/3001\r\
        \n* (feat, java): add timeout to request options by @armandobelardo in https://github.com/fern-api/fern/pull/2973\r\
        \n* chore: nest Go changelog within ./go/sdk by @dannysheridan in https://github.com/fern-api/fern/pull/3004\r\
        \n* docs: delete unused pages by @minaelee in https://github.com/fern-api/fern/pull/3008\r\
        \n* docs: fix broken link  by @minaelee in https://github.com/fern-api/fern/pull/3007\r\
        \n* (chore, internal): speed up seed tests by using custom runner by @dsinghvi\
        \ in https://github.com/fern-api/fern/pull/3005\r\n* (chore, internal): introduce\
        \ telemetry for seed CLI by @dsinghvi in https://github.com/fern-api/fern/pull/3009\r\
        \n* (fix): optional enum body parameters now pass check by @dsinghvi in https://github.com/fern-api/fern/pull/2914\r\
        \n* (fix, python): literals are properly accepted as `query`, `path`, `header`,\
        \ inlined body and referenced body parameters by @dsinghvi in https://github.com/fern-api/fern/pull/3012\r\
        \n* improvement: allow files to be arrays within the IR by @armandobelardo in\
        \ https://github.com/fern-api/fern/pull/2993\r\n* (fix, typescript): core.Stream\
        \ is browser compatible by @dsinghvi in https://github.com/fern-api/fern/pull/3017\r\
        \n* (chore, internal): setup browser playground for ts generator by @dsinghvi\
        \ in https://github.com/fern-api/fern/pull/3019\r\n* build(deps): bump golang.org/x/tools\
        \ from 0.17.0 to 0.18.0 in /generators/go by @dependabot in https://github.com/fern-api/fern/pull/3015\r\
        \n* (typescript, release): release browser compatible streaming in `0.11.5`\
        \ by @dsinghvi in https://github.com/fern-api/fern/pull/3022\r\n* (internal)\
        \ rename Websocket to WebSocket and bump fdr by @abvthecity in https://github.com/fern-api/fern/pull/3018\r\
        \n* feats, ruby: add in idempotency headers and improve enum and union implementations\
        \ by @armandobelardo in https://github.com/fern-api/fern/pull/3020\r\n* improvement,\
        \ python: update python file type to be more reflective or HTTPX types and allow\
        \ lists of files by @armandobelardo in https://github.com/fern-api/fern/pull/3010\r\
        \n* build(deps): bump axios from 0.27.2 to 0.28.0 by @dependabot in https://github.com/fern-api/fern/pull/3024\r\
        \n* fix: websocket inline jsonExample and ir-to-fdr path by @abvthecity in https://github.com/fern-api/fern/pull/3026\r\
        \n* improvement, seed: reduce size of seed containers and speed up python and\
        \ java tests by @armandobelardo in https://github.com/fern-api/fern/pull/3011\r\
        \n* feature, python: allow for users to define custom exports from __init__.py\
        \ by @armandobelardo in https://github.com/fern-api/fern/pull/3025\r\n* build(deps):\
        \ bump github.com/fern-api/generator-exec-go from 0.0.574 to 0.0.600 in /generators/go\
        \ by @dependabot in https://github.com/fern-api/fern/pull/3021\r\n* (java, fix):\
        \ file upload endpoints compile when determining mime type by @dsinghvi in https://github.com/fern-api/fern/pull/3027\r\
        \n* (fix): a single enum with x-fern-enum is not turned into a literal by @dsinghvi\
        \ in https://github.com/fern-api/fern/pull/3028\r\n\r\n\r\n**Full Changelog**:\
        \ https://github.com/fern-api/fern/compare/0.18.0...0.18.1"
      type: chore
  createdAt: "2024-02-21"
  irVersion: 34
  version: 0.18.1
- changelogEntry:
    - summary: "## What's Changed\r\n* (chore, ruby): release the ruby generators to\
        \ include IR compatibility fix by @armandobelardo in https://github.com/fern-api/fern/pull/2995\r\
        \n* (cli, fix): `x-fern-webhook` respects sdk method and group name by @dsinghvi\
        \ in https://github.com/fern-api/fern/pull/2996\r\n* (cli, feature): IR generation\
        \ respects casing overrides by @dsinghvi in https://github.com/fern-api/fern/pull/2994\r\
        \n* (python, feat): add in request options to python by @armandobelardo in https://github.com/fern-api/fern/pull/2926\r\
        \n* (typescript): always use `node-fetch` when in Node.js by @dsinghvi in https://github.com/fern-api/fern/pull/2989\r\
        \n* (typescript): Fetcher supports sending bytes in request body in `0.11.4`\
        \ by @dsinghvi in https://github.com/fern-api/fern/pull/2991\r\n\r\n\r\n**Full\
        \ Changelog**: https://github.com/fern-api/fern/compare/0.18.0...0.18.0-rc0\r\
        \n\r\n\r\n**Full Changelog**: https://github.com/fern-api/fern/compare/0.18.1-rc1...0.18.1-rc2"
      type: chore
  createdAt: "2024-02-16"
  irVersion: 33
  version: 0.18.1-rc2
- changelogEntry:
    - summary: "## What's Changed\r\n* (fix): handle `optional` multipart file upload\
        \ parameters by @armandobelardo in https://github.com/fern-api/fern/pull/2964\r\
        \n* (break): sever base paths are no longer pre-pended to endpoint URLs in OpenAPI\
        \ Parser by @dsinghvi in https://github.com/fern-api/fern/pull/2972\r\n\r\n\r\
        \n**Full Changelog**: https://github.com/fern-api/fern/compare/0.17.10...0.18.0"
      type: chore
  createdAt: "2024-02-14"
  irVersion: 33
  version: 0.18.0
- changelogEntry:
    - summary: "## What's Changed\r\n* (typescript): typescript generator forwards runtime\
        \ information via `X-Fern-Runtime` header by @dsinghvi in https://github.com/fern-api/fern/pull/2962\r\
        \n* (python): Remove literals from the function signature by @armandobelardo\
        \ in https://github.com/fern-api/fern/pull/2952\r\n* (fix): TypeScript SDK generator\
        \ no longer enables `noUnusedParameters` in tsconfg.json by @dsinghvi in https://github.com/fern-api/fern/pull/2968\r\
        \n* (python): Remove support for Python 3.7  by @armandobelardo in https://github.com/fern-api/fern/pull/2967\r\
        \n* (fix): OpenAPI importer appropriately handles custom json content types\
        \ by @dsinghvi in https://github.com/fern-api/fern/pull/2971\r\n\r\n\r\n**Full\
        \ Changelog**: https://github.com/fern-api/fern/compare/0.17.9...0.17.10"
      type: chore
  createdAt: "2024-02-13"
  irVersion: 33
  version: 0.17.10
- changelogEntry:
    - summary: "## What's Changed\r\n* (internal): initialize csharp AST by @dsinghvi\
        \ in https://github.com/fern-api/fern/pull/2938\r\n* (feature): go generator\
        \ supports whitelabelling by @dsinghvi in https://github.com/fern-api/fern/pull/2953\r\
        \n* (feature): OpenAPI importer handles extending undiscriminated unions if\
        \ they are objects by @dsinghvi in https://github.com/fern-api/fern/pull/2956\r\
        \n\r\n\r\n**Full Changelog**: https://github.com/fern-api/fern/compare/0.17.8...0.17.9"
      type: chore
  createdAt: "2024-02-13"
  irVersion: 33
  version: 0.17.9
- changelogEntry:
    - summary: "## What's Changed\r\n* (feature): support whitelabeling SDKs  by @dsinghvi\
        \ in https://github.com/fern-api/fern/pull/2928\r\n* (feature): css + js + measure\
        \ img size by @abvthecity in https://github.com/fern-api/fern/pull/2872api/fern/pull/2937\r\
        \n\r\n\r\n**Full Changelog**: https://github.com/fern-api/fern/compare/0.17.7...0.17.8"
      type: chore
  createdAt: "2024-02-11"
  irVersion: 33
  version: 0.17.8
- changelogEntry:
    - summary: "## What's Changed\r\n* (fix): read nuget output mode\r\n\r\n\r\n**Full\
        \ Changelog**: https://github.com/fern-api/fern/compare/0.17.3...0.17.5"
      type: chore
  createdAt: "2024-02-09"
  irVersion: 33
  version: 0.17.7
- changelogEntry:
    - summary: "## What's Changed\r\n* (fix): only opt in go and ruby to capitalize\
        \ initialisms by @dsinghvi in https://github.com/fern-api/fern/pull/2925\r\n\
        \r\n\r\n**Full Changelog**: https://github.com/fern-api/fern/compare/0.17.3...0.17.4"
      type: chore
  createdAt: "2024-02-09"
  irVersion: 33
  version: 0.17.4
- changelogEntry:
    - summary: "## What's Changed\r\n* improvement: add better numbering support for\
        \ snakecasing when smartCasing is enabled by @armandobelardo in https://github.com/fern-api/fern/pull/2921\r\
        \n\r\n\r\n**Full Changelog**: https://github.com/fern-api/fern/compare/0.17.1...0.17.3"
      type: chore
  createdAt: "2024-02-09"
  irVersion: 33
  version: 0.17.3
- changelogEntry:
    - summary: "## What's Changed\r\n* (fix): misc improvements to OpenAPI example generation\
        \ by @dsinghvi in https://github.com/fern-api/fern/pull/2916\r\n\r\n\r\n**Full\
        \ Changelog**: https://github.com/fern-api/fern/compare/0.17.1...0.17.2"
      type: chore
  createdAt: "2024-02-08"
  irVersion: 33
  version: 0.17.2
- changelogEntry:
    - summary: "## What's Changed\r\n* (fix): OpenAPI overrides replaces list of primitives\
        \ but merges list of objects by @dsinghvi in https://github.com/fern-api/fern/pull/2910\r\
        \n* (fix): OpenAPI overrides replaces list of primitives but merges list of\
        \ objects by @dsinghvi in https://github.com/fern-api/fern/pull/2910\r\n* (fix):\
        \ use brightness not luminance to flip the color theme by @abvthecity in https://github.com/fern-api/fern/pull/2912\r\
        \napi/fern/pull/2915\r\n\r\n\r\n**Full Changelog**: https://github.com/fern-api/fern/compare/0.17.0...0.17.1"
      type: chore
  createdAt: "2024-02-07"
  irVersion: 33
  version: 0.17.1
- changelogEntry:
    - summary: "- **break**: The OpenAPI importer now considers the `title` field when\
        \ generating a schema name. It only considers this field if there is no whitespace\
        \ and only contains alphabetic characters. We're constantly trying to improve\
        \ Fern to generate as idiomatic code as possible and naming schemas correctly\
        \ is a huge part of that. \r\n \r\n   By upgrading the Fern CLI to a `0.17.x`\
        \ version, any SDKs with the following OpenAPI would receive compile breaks\
        \ b/c the object would be renamed as `Bar`.\r\n   ```yaml\r\n   Foo: \r\n  \
        \   title: Bar\r\n     type: object\r\n   ```\r\n"
      type: chore
  createdAt: "2024-02-07"
  irVersion: 33
  version: 0.17.0
- changelogEntry:
    - summary: "## What's Changed\r\n* (feature): additional layout options for docs\
        \ by @abvthecity in https://github.com/fern-api/fern/pull/2781\r\n* (feature):\
        \ `x-fern-examples` extension in OpenAPI operation by @abvthecity in https://github.com/fern-api/fern/pull/2856\r\
        \n**Full Changelog**: https://github.com/fern-api/fern/compare/0.16.43...0.16.44-rc0\r\
        \n* (java): java sdk, model and spring generators now support boolean literals\
        \ by @dsinghvi in https://github.com/fern-api/fern/pull/2887\r\n* fixes: \U0001F48E\
        \ Ruby: Fix typos, imports and several other papercuts within SDK generation\
        \ by @armandobelardo in https://github.com/fern-api/fern/pull/2868\r\n* fix:\
        \ Ruby: fix version header and file write location by @armandobelardo in https://github.com/fern-api/fern/pull/2889\r\
        \n* fix: ruby: support deeply nested objects correctly by @armandobelardo in\
        \ https://github.com/fern-api/fern/pull/2895\r\n* chore: allow releasing RCs\
        \ through Actions by @armandobelardo in https://github.com/fern-api/fern/pull/2896\r\
        \n* fix: update the dev release workflow to leverage full commit history by\
        \ @armandobelardo in https://github.com/fern-api/fern/pull/2897\r\n* additional\
        \ config options by @abvthecity in https://github.com/fern-api/fern/pull/2781\r\
        \n* improvement: update readme to expose fastapi configs by @armandobelardo\
        \ in https://github.com/fern-api/fern/pull/2901\r\n* fix: ruby: address potential\
        \ naming conflicts within SDK by @armandobelardo in https://github.com/fern-api/fern/pull/2902\r\
        \n* fix: Ruby: ensure services always have a name by @armandobelardo in https://github.com/fern-api/fern/pull/2903\r\
        \n* fix: improve handling color config for dark vs light themes by @abvthecity\
        \ in https://github.com/fern-api/fern/pull/2904\r\n\r\n\r\n**Full Changelog**:\
        \ https://github.com/fern-api/fern/compare/0.16.43...0.16.44-rc1"
      type: chore
  createdAt: "2024-02-06"
  irVersion: 32
  version: 0.16.44-rc1
- changelogEntry:
    - summary:
        "## What's Changed\r\n* (ruby): 0.0.1 Release by @armandobelardo in https://github.com/fern-api/fern/pull/2858\r\
        \n* (java): java sdk generator supports idempotency headers by @dsinghvi in\
        \ https://github.com/fern-api/fern/pull/2884\r\n* (cli): `x-fern-streaming`\
        \ respects extensions on stream property by @dsinghvi in https://github.com/fern-api/fern/pull/2853\r\
        \n* (cli): list overrides win over OpenAPI and do not get combined by @dsinghvi\
        \ in https://github.com/fern-api/fern/pull/2854\r\n\r\n**Full Changelog**: https://github.com/fern-api/fern/compare/0.16.43-rc0...0.16.43-rc1\r\
        \n\r\n\r\n**Full Changelog**: https://github.com/fern-api/fern/compare/0.16.43-rc1...0.16.43-rc2"
      type: chore
  createdAt: "2024-02-04"
  irVersion: 32
  version: 0.16.43
- changelogEntry:
    - summary: "## What's Changed\r\n* improvement: TypeScript SDK steps in quickstart\
        \ by @dannysheridan in https://github.com/fern-api/fern/pull/2829\r\n* fix:\
        \ increase python generator recursion depth to allow for deeply nested examples\
        \ by @armandobelardo  in https://github.com/fern-api/fern/pull/2825\r\n* fix:\
        \ OpenAPI importer respects `x-examples` key by @dsinghvi in https://github.com/fern-api/fern/pull/2845\r\
        \n* (fix): Add support for custom code samples by @abvthecity in https://github.com/fern-api/fern/pull/2842\r\
        \n* (fix): OpenAPI importer brings in example names by @dsinghvi in https://github.com/fern-api/fern/pull/2847\r\
        \n* (fix): `fern write-definition` does not remove markdown formatting by @dsinghvi\
        \ in https://github.com/fern-api/fern/pull/2849\r\n* (feature): introduce `x-fern-resolutions`\
        \ extension by @dsinghvi in https://github.com/fern-api/fern/pull/2844\r\n\r\
        \n## New Contributors\r\n* @abvthecity made their first contribution in https://github.com/fern-api/fern/pull/2842\r\
        \n\r\n**Full Changelog**: https://github.com/fern-api/fern/compare/0.16.41...0.16.42"
      type: chore
  createdAt: "2024-02-01"
  irVersion: 32
  version: 0.16.42
- changelogEntry:
    - summary: "## What's Changed\r\n* (feature): OpenAPI importer supports format `json-string`\
        \ by @dsinghvi in https://github.com/fern-api/fern/pull/2827\r\n  ```yaml\r\n\
        \  MySchema: \r\n    type: striing\r\n    format: json-string # <---- OpenAPI\
        \ importer handles this\r\n  ```\r\n\r\n\r\n**Full Changelog**: https://github.com/fern-api/fern/compare/0.16.40...0.16.41"
      type: chore
  createdAt: "2024-01-29"
  irVersion: 32
  version: 0.16.41
- changelogEntry:
    - summary: "## What's Changed\r\n* (fix): add a `disable-example` flag for generators\
        \ by @dsinghvi in https://github.com/fern-api/fern/pull/2826\r\n  ```yaml\r\n\
        \  generators: \r\n    - name: ...\r\n       version: ...\r\n       disable-examples:\
        \ true # A temporary workaround while we iron out example deserialization bugs\
        \ in python\r\n  ```\r\n\r\n\r\n**Full Changelog**: https://github.com/fern-api/fern/compare/0.16.39...0.16.40"
      type: chore
  createdAt: "2024-01-29"
  irVersion: 32
  version: 0.16.40
- changelogEntry:
    - summary: "## What's Changed\r\n* (release): support scanning env variable for\
        \ auth in python sdk generator 0.8.1  by @dsinghvi in https://github.com/fern-api/fern/pull/2811\r\
        \n* (feature): introduce nuget ouptut location by @dsinghvi in https://github.com/fern-api/fern/pull/2812\r\
        \n\r\n\r\n**Full Changelog**: https://github.com/fern-api/fern/compare/0.16.38...0.16.39"
      type: chore
  createdAt: "2024-01-26"
  irVersion: 32
  version: 0.16.39
- changelogEntry:
    - summary: "## What's Changed\r\n* (fix): OpenAPI importer uses the `value` field\
        \ when looking at `examples` by @dsinghvi in https://github.com/fern-api/fern/pull/2803\r\
        \n\r\n\r\n**Full Changelog**: https://github.com/fern-api/fern/compare/0.16.37...0.16.38"
      type: chore
  createdAt: "2024-01-26"
  irVersion: 32
  version: 0.16.38
- changelogEntry:
    - summary: "## What's Changed\r\n* (fix): Allow Ruby generator to work on IRv32\
        \ by @armandobelardo in https://github.com/fern-api/fern/pull/2668\r\n* (chore):\
        \ Go generators use IRv32 by @amckinney in https://github.com/fern-api/fern/pull/2672\r\
        \n* (fix): python sdk sends enum value for inlined requests by @dsinghvi in\
        \ https://github.com/fern-api/fern/pull/2793\r\n* (release): 0.8.0 of python-sdk\
        \ generator by @dsinghvi in https://github.com/fern-api/fern/pull/2795\r\n*\
        \ (fix): OpenAPI importer query parameters always generate valid names by @dsinghvi\
        \ in https://github.com/fern-api/fern/pull/2801\r\n* (fix): OpenAPI importer\
        \ example generation skips object query params by @dsinghvi in https://github.com/fern-api/fern/pull/2800\r\
        \n\r\n## New Contributors\r\n* @SK-Sam made their first contribution in https://github.com/fern-api/fern/pull/2687\r\
        \n\r\n**Full Changelog**: https://github.com/fern-api/fern/compare/0.16.36...0.16.37"
      type: chore
  createdAt: "2024-01-25"
  irVersion: 32
  version: 0.16.37
- changelogEntry:
    - summary: "## What's Changed\r\n* feature: CLI supports running Ruby sdk + model\
        \ generator by @armandobelardo in https://github.com/fern-api/fern/pull/2570\r\
        \n* fix: OpenAPI importer adds variables accordingly by @dsinghvi in https://github.com/fern-api/fern/pull/2667\r\
        \n\r\n\r\n**Full Changelog**: https://github.com/fern-api/fern/compare/0.16.35...0.16.36"
      type: chore
  createdAt: "2024-01-19"
  irVersion: 32
  version: 0.16.36
- changelogEntry:
    - summary: "## What's Changed\r\n* fix: OpenAPI importer supports union examples\
        \  by @dsinghvi in https://github.com/fern-api/fern/pull/2653\r\n\r\n\r\n**Full\
        \ Changelog**: https://github.com/fern-api/fern/compare/0.16.34...0.16.35"
      type: chore
  createdAt: "2024-01-18"
  irVersion: 32
  version: 0.16.35
- changelogEntry:
    - summary: "## What's Changed\r\n* fix: OpenAPI importer supports generating examples\
        \ for `unknown` by @dsinghvi in https://github.com/fern-api/fern/pull/2624\r\
        \n* fix: auto generation of primitive examples by @dsinghvi in https://github.com/fern-api/fern/pull/2625\r\
        \n* fix: misc fixes to OpenAPI example generation by @dsinghvi in https://github.com/fern-api/fern/pull/2630\r\
        \n* fix: `getAllProperties` visits references by @dsinghvi in https://github.com/fern-api/fern/pull/2631\r\
        \n* fix: OpenAPI importer uses generated names for aliases by @dsinghvi in https://github.com/fern-api/fern/pull/2632\r\
        \n* fix: inlined component schemas are added to __package__.yml by @dsinghvi\
        \ in https://github.com/fern-api/fern/pull/2633\r\n* fix: OpenAPI importer handles\
        \ property conflicts from grandparents by @dsinghvi in https://github.com/fern-api/fern/pull/2637\r\
        \n* fix: OpenAPI importer replaces schemas that start with numbers with alphabetic\
        \ notation by @dsinghvi in https://github.com/fern-api/fern/pull/2638\r\n* fix:\
        \ upgrade fiddle sdk to `0.0.386` so that license generation works by @dsinghvi\
        \ in https://github.com/fern-api/fern/pull/2643\r\n* fix: OpenAPI importer removes\
        \ redundant path from environment by @dsinghvi in https://github.com/fern-api/fern/pull/2650\r\
        \n* fix: OpenAPI importer doesn't extend aliased schemas that have a property\
        \ conflict by @dsinghvi in https://github.com/fern-api/fern/pull/2651\r\n* fix:\
        \ OpenAPI importer doesn't set name override for nested key value pair by @dsinghvi\
        \ in https://github.com/fern-api/fern/pull/2652\r\n\r\n\r\n**Full Changelog**:\
        \ https://github.com/fern-api/fern/compare/0.16.33...0.16.34"
      type: chore
  createdAt: "2024-01-17"
  irVersion: 32
  version: 0.16.34
- changelogEntry:
    - summary: "## What's Changed\r\n* feature: add `fern mock` command by @amckinney\
        \ in https://github.com/fern-api/fern/pull/2618\r\n* feature: OpenAPI importer\
        \ looks at `examples` property by @dsinghvi in https://github.com/fern-api/fern/pull/2621\r\
        \n\r\n\r\n**Full Changelog**: https://github.com/fern-api/fern/compare/0.16.32...0.16.33"
      type: chore
  createdAt: "2024-01-15"
  irVersion: 32
  version: 0.16.33
- changelogEntry:
    - summary: "## What's Changed\r\n* fix: OpenAPI importer handles converting boolean\
        \ enums  @dsinghvi in https://github.com/fern-api/fern/pull/2616\r\n\r\n\r\n\
        **Full Changelog**: https://github.com/fern-api/fern/compare/0.16.31...0.16.32"
      type: chore
  createdAt: "2024-01-13"
  irVersion: 32
  version: 0.16.32
- changelogEntry:
    - summary: "## What's Changed\r\n* fix: OpenAPI importer visits nested `allOf` when\
        \ inlined by @dsinghvi in https://github.com/fern-api/fern/pull/2615\r\n\r\n\
        \r\n**Full Changelog**: https://github.com/fern-api/fern/compare/0.16.30...0.16.31"
      type: chore
  createdAt: "2024-01-12"
  irVersion: 32
  version: 0.16.31
- changelogEntry:
    - summary: "## What's Changed\r\n* feature: allow specifying OpenAPI overrides in\
        \ generators.yml by @dsinghvi in https://github.com/fern-api/fern/pull/2613\r\
        \n  ```yaml\r\n  # generators.yml \r\n  openapi: <path to openapi> \r\n  openapi-overrides:\
        \ <path to openapi overrides> \r\n  ```\r\n\r\n\r\n**Full Changelog**: https://github.com/fern-api/fern/compare/0.16.29...0.16.30"
      type: chore
  createdAt: "2024-01-12"
  irVersion: 32
  version: 0.16.30
- changelogEntry:
    - summary: "## What's Changed\r\n* fix: OpenAPI importer supports reading `x-fern-sdk-return-value`\
        \ by @dsinghvi in https://github.com/fern-api/fern/pull/2610\r\n\r\n\r\n**Full\
        \ Changelog**: https://github.com/fern-api/fern/compare/0.16.28...0.16.29"
      type: chore
  createdAt: "2024-01-12"
  irVersion: 32
  version: 0.16.29
- changelogEntry:
    - summary: "## What's Changed\r\n* fix: OpenAPI importer adds common server path\
        \ to endpoint path by @dsinghvi in https://github.com/fern-api/fern/pull/2603\r\
        \n\r\n\r\n**Full Changelog**: https://github.com/fern-api/fern/compare/0.16.27...0.16.28"
      type: chore
  createdAt: "2024-01-11"
  irVersion: 32
  version: 0.16.28
- changelogEntry:
    - summary: "## What's Changed\r\n* test: Add test for file upload with query params\
        \ by @amckinney in https://github.com/fern-api/fern/pull/2441\r\n* test: Replace\
        \ /bin/bash with /bin/sh by @amckinney in https://github.com/fern-api/fern/pull/2595\r\
        \n* docs: update quickstart.mdx by @minaelee in https://github.com/fern-api/fern/pull/2596\r\
        \n* fix: send descriptions for union base properties when generating docs by\
        \ @dsinghvi in https://github.com/fern-api/fern/pull/2601\r\n\r\n\r\n**Full\
        \ Changelog**: https://github.com/fern-api/fern/compare/0.16.25...0.16.26"
      type: chore
  createdAt: "2024-01-11"
  irVersion: 32
  version: 0.16.27
- changelogEntry:
    - summary: "## What's Changed\r\n* fix: OpenAPI importer creates inline request\
        \ schemas for singular allOf by @dsinghvi in https://github.com/fern-api/fern/pull/2591\r\
        \n\r\n\r\n**Full Changelog**: https://github.com/fern-api/fern/compare/0.16.24...0.16.25"
      type: chore
  createdAt: "2024-01-10"
  irVersion: 32
  version: 0.16.25
- changelogEntry:
    - summary: "## What's Changed\r\n* fix: OpenAPI converter uses literals when anyOf\
        \ has inlined enums  by @dsinghvi in https://github.com/fern-api/fern/pull/2589\r\
        \n\r\n\r\n**Full Changelog**: https://github.com/fern-api/fern/compare/0.16.23...0.16.24"
      type: chore
  createdAt: "2024-01-10"
  irVersion: 32
  version: 0.16.24
- changelogEntry:
    - summary: "## What's Changed\r\n* fix: make `generators.yml` optional if no generators\
        \ by @dsinghvi in https://github.com/fern-api/fern/pull/2585\r\n\r\n## New Contributors\r\
        \n* @minaelee made their first contribution in https://github.com/fern-api/fern/pull/2567\r\
        \n\r\n**Full Changelog**: https://github.com/fern-api/fern/compare/0.16.22...0.16.23"
      type: chore
  createdAt: "2024-01-09"
  irVersion: 32
  version: 0.16.23
- changelogEntry:
    - summary: "## What's Changed\r\n* fix: handle error declaration conflicts in OpenAPI\
        \ importer by @dsinghvi in https://github.com/fern-api/fern/pull/2550\r\n\r\n\
        \r\n**Full Changelog**: https://github.com/fern-api/fern/compare/0.16.21...0.16.22"
      type: chore
  createdAt: "2024-01-01"
  irVersion: 32
  version: 0.16.22
- changelogEntry:
    - summary: "## What's Changed\r\n* fix: OpenAPI importer handles null `anyOf` with\
        \ more than 3 variants by @dsinghvi in https://github.com/fern-api/fern/pull/2549\r\
        \n\r\n\r\n**Full Changelog**: https://github.com/fern-api/fern/compare/0.16.20...0.16.21"
      type: chore
  createdAt: "2024-01-01"
  irVersion: 32
  version: 0.16.21
- changelogEntry:
    - summary: "## What's Changed\r\n* feature: `push` mode for GitHub repository by\
        \ @dsinghvi in https://github.com/fern-api/fern/pull/2546\r\n  ```yaml\r\n \
        \ # generators.yml\r\n  - name: fernapi/fern-python-sdk\r\n    ...\r\n    github:\
        \ \r\n      mode: push\r\n      repository: owner/repo\r\n      branch: # optional\
        \ branch, if omitted uses the default channel \r\n  ```\r\n\r\n\r\n**Full Changelog**:\
        \ https://github.com/fern-api/fern/compare/0.16.19...0.16.20"
      type: chore
  createdAt: "2023-12-29"
  irVersion: 32
  version: 0.16.20
- changelogEntry:
    - summary: "**Full Changelog**: https://github.com/fern-api/fern/compare/0.16.17...0.16.19"
      type: chore
  createdAt: "2023-12-23"
  irVersion: 32
  version: 0.16.19
- changelogEntry:
    - summary: "## What's Changed\r\n* feature: openapi importer generates oauth 2 scopes\
        \ enum by @dsinghvi in https://github.com/fern-api/fern/pull/2540\r\n\r\n\r\n\
        **Full Changelog**: https://github.com/fern-api/fern/compare/0.16.16...0.16.17"
      type: chore
  createdAt: "2023-12-23"
  irVersion: 32
  version: 0.16.17
- changelogEntry:
    - summary: "## What's Changed\r\n* fix: respect audiences on inlined request bodies\
        \ by @dsinghvi in https://github.com/fern-api/fern/pull/2535\r\n\r\n\r\n**Full\
        \ Changelog**: https://github.com/fern-api/fern/compare/0.16.15...0.16.16"
      type: chore
  createdAt: "2023-12-22"
  irVersion: 32
  version: 0.16.16
- changelogEntry:
    - summary: "## What's Changed\r\n* fix: unknown types should be treated as optional\
        \ when validating examples by @dsinghvi in https://github.com/fern-api/fern/pull/2532\r\
        \n* fix: `write-definition` writes to hidden folder by @dsinghvi in https://github.com/fern-api/fern/pull/2533\r\
        \n\r\n\r\n**Full Changelog**: https://github.com/fern-api/fern/compare/0.16.14...0.16.15"
      type: chore
  createdAt: "2023-12-22"
  irVersion: 32
  version: 0.16.15
- changelogEntry:
    - summary: "## What's Changed\r\n* feature: `fern write-definition` writes out api\
        \ dependencies by @dsinghvi in https://github.com/fern-api/fern/pull/2531\r\n\
        \r\n\r\n**Full Changelog**: https://github.com/fern-api/fern/compare/0.16.13...0.16.14"
      type: chore
  createdAt: "2023-12-22"
  irVersion: 32
  version: 0.16.14
- changelogEntry:
    - summary: "## What's Changed\r\n* feature: support property level audiences by\
        \ @dsinghvi in https://github.com/fern-api/fern/pull/2526\r\n* feature: openapi\
        \ importer supports importing property level audiences by @dsinghvi in https://github.com/fern-api/fern/pull/2528\r\
        \n\r\n\r\n**Full Changelog**: https://github.com/fern-api/fern/compare/0.16.12...0.16.13"
      type: chore
  createdAt: "2023-12-21"
  irVersion: 32
  version: 0.16.13
- changelogEntry:
    - summary: "## What's Changed\r\n* internal: seed accepts path to api directory\
        \ for custom fixture by @dsinghvi in https://github.com/fern-api/fern/pull/2516\r\
        \n* fix: fern python generators rely on ir v31 by @dsinghvi in https://github.com/fern-api/fern/pull/2517\r\
        \n* feature: run prettier on doc strings by @dsinghvi in https://github.com/fern-api/fern/pull/2508\r\
        \n* fix: use `JSON.stringify` when writing IR by @dsinghvi in https://github.com/fern-api/fern/pull/2511\r\
        \n* fix: OpenAPI importer handles self referencing schemas  by @dsinghvi in\
        \ https://github.com/fern-api/fern/pull/2512\r\n* fix: handle explicit `null`\
        \ strings in OpenAPI schemas by @dsinghvi in https://github.com/fern-api/fern/pull/2514\r\
        \n* fix: `ResourceList` in fhir is an undiscriminated union with literal properties\
        \ by @armandobelardo in https://github.com/fern-api/fern/pull/2513\r\n* fix:\
        \ add `int`, `float`, and `complex` to python reserved words by @armandobelardo\
        \ in https://github.com/fern-api/fern/pull/2523\r\n\r\n\r\n**Full Changelog**:\
        \ https://github.com/fern-api/fern/compare/0.16.11...0.16.12"
      type: chore
  createdAt: "2023-12-20"
  irVersion: 32
  version: 0.16.12
- changelogEntry:
    - summary: "## What's Changed\r\n* fix: OpenAPI importer properly escapes examples\
        \ that start with $ sign by @dsinghvi in https://github.com/fern-api/fern/pull/2509\r\
        \n\r\n\r\n**Full Changelog**: https://github.com/fern-api/fern/compare/0.16.10...0.16.11"
      type: chore
  createdAt: "2023-12-18"
  irVersion: 32
  version: 0.16.11
- changelogEntry:
    - summary: "## What's Changed\r\n* document: x-fern-server-name extension by @dannysheridan\
        \ in https://github.com/fern-api/fern/pull/2504\r\n* feature: add x-fern-parameter-name\
        \ extension by @amckinney in https://github.com/fern-api/fern/pull/2489\r\n\
        * chore: seed exits 1 if tests fail  by @dsinghvi in https://github.com/fern-api/fern/pull/2505\r\
        \n* fix: x-fern-streaming can be used with x-fern-group-name by @amckinney in\
        \ https://github.com/fern-api/fern/pull/2488\r\n\r\n\r\n**Full Changelog**:\
        \ https://github.com/fern-api/fern/compare/0.16.9...0.16.10"
      type: chore
  createdAt: "2023-12-18"
  irVersion: 32
  version: 0.16.10
- changelogEntry:
    - summary: "## What's Changed\r\n* fix: improve `fern check` only logging errors\
        \ by @dsinghvi in https://github.com/fern-api/fern/pull/2501\r\n\r\n\r\n**Full\
        \ Changelog**: https://github.com/fern-api/fern/compare/0.16.8...0.16.9"
      type: chore
  createdAt: "2023-12-17"
  irVersion: 32
  version: 0.16.9
- changelogEntry:
    - summary: "## What's Changed\r\n* chore: run ci on forked PRs for contributors\
        \ by @dsinghvi in https://github.com/fern-api/fern/pull/2494\r\n* internal:\
        \ seed only runs one container per script for all fixtures by @armandobelardo\
        \ in https://github.com/fern-api/fern/pull/2492\r\n* fix: typo in docs starter\
        \ example repo by @dannysheridan in https://github.com/fern-api/fern/pull/2496\r\
        \n* fix: header on quickstart page by @dannysheridan in https://github.com/fern-api/fern/pull/2497\r\
        \n* fix: `fern write-definition` doesn't throw on non-OpenAPI workspaces by\
        \ @dsinghvi in https://github.com/fern-api/fern/pull/2499\r\n* fix: `fern check`\
        \ logs `All checks passed` if no errors @dsinghvi in https://github.com/fern-api/fern/pull/2499\r\
        \n\r\n\r\n**Full Changelog**: https://github.com/fern-api/fern/compare/0.16.7...0.16.8"
      type: chore
  createdAt: "2023-12-17"
  irVersion: 32
  version: 0.16.8
- changelogEntry:
    - summary: "## What's Changed\r\n* fix: openapi importer correctly imports across\
        \ nested fern definition files by @dsinghvi in https://github.com/fern-api/fern/pull/2491\r\
        \n\r\n\r\n**Full Changelog**: https://github.com/fern-api/fern/compare/0.16.6...0.16.7"
      type: chore
  createdAt: "2023-12-14"
  irVersion: 32
  version: 0.16.7
- changelogEntry:
    - summary: "## What's Changed\r\n* fix: openapi importer properly detects json response\
        \ by @dsinghvi in https://github.com/fern-api/fern/pull/2487\r\n\r\n\r\n**Full\
        \ Changelog**: https://github.com/fern-api/fern/compare/0.16.5...0.16.6"
      type: chore
  createdAt: "2023-12-13"
  irVersion: 32
  version: 0.16.6
- changelogEntry:
    - summary: "## What's Changed\r\n* fix: OpenAPI importer detects all possible `application/json`\
        \ request and response content types by @dsinghvi in https://github.com/fern-api/fern/pull/2486\r\
        \n\r\n\r\n**Full Changelog**: https://github.com/fern-api/fern/compare/0.16.4...0.16.5"
      type: chore
  createdAt: "2023-12-13"
  irVersion: 32
  version: 0.16.5
- changelogEntry:
    - summary: "## What's Changed\r\n* internal: enable typescript code snippets in\
        \ fern docs by @dsinghvi in https://github.com/fern-api/fern/pull/2473\r\n*\
        \ internal: `generators.yml` in public-api by @dsinghvi in https://github.com/fern-api/fern/pull/2475\r\
        \n* document: API-wide global configs in api.yml by @dannysheridan in https://github.com/fern-api/fern/pull/2478\r\
        \n* fix: escape OpenAPI string examples that star with `$` by @dsinghvi in https://github.com/fern-api/fern/pull/2483\r\
        \n* fix: handle OpenAPI importer handles unions `type: [string, object]` by\
        \ @dsinghvi in https://github.com/fern-api/fern/pull/2483\r\n\r\n\r\n**Full\
        \ Changelog**: https://github.com/fern-api/fern/compare/0.16.3...0.16.4"
      type: chore
  createdAt: "2023-12-13"
  irVersion: 32
  version: 0.16.4
- changelogEntry:
    - summary: "## What's Changed\r\n* improvement: openapi importer enum name generator\
        \ for like `>`, `<` , `<=`, `>=` by @dsinghvi in https://github.com/fern-api/fern/pull/2471\r\
        \n\r\n\r\n**Full Changelog**: https://github.com/fern-api/fern/compare/0.16.2...0.16.3"
      type: chore
  createdAt: "2023-12-11"
  irVersion: 32
  version: 0.16.3
- changelogEntry:
    - summary: "## What's Changed\r\n* docs: show example of list by @dannysheridan\
        \ in https://github.com/fern-api/fern/pull/2464\r\n* docs: improve cli descriptions\
        \ by @dannysheridan in https://github.com/fern-api/fern/pull/2466\r\n* fix:\
        \ openapi importer enum generation is valid @dsinghvi in https://github.com/fern-api/fern/pull/2468\r\
        \n* fix: openapi importer request references generation is valid @dsinghvi in\
        \ https://github.com/fern-api/fern/pull/2468\r\n* fix: introduce `fern openapi-ir`\
        \ for debugging @dsinghvi in https://github.com/fern-api/fern/pull/2468\r\n\r\
        \n\r\n**Full Changelog**: https://github.com/fern-api/fern/compare/0.16.1...0.16.2"
      type: chore
  createdAt: "2023-12-10"
  irVersion: 32
  version: 0.16.2
- changelogEntry:
    - summary: "## What's Changed\r\n* test: introduce a test definition for optional\
        \ by @dsinghvi in https://github.com/fern-api/fern/pull/2460\r\n* fix: aliases\
        \ with `x-fern-sdk-group-name` are stored in the right file by @dsinghvi in\
        \ https://github.com/fern-api/fern/pull/2461\r\n\r\n\r\n**Full Changelog**:\
        \ https://github.com/fern-api/fern/compare/0.16.0...0.16.1"
      type: chore
  createdAt: "2023-12-08"
  irVersion: 32
  version: 0.16.1
- changelogEntry:
    - summary: "## What's Changed\r\n* docs: add docs quickstart by @dannysheridan in\
        \ https://github.com/fern-api/fern/pull/2456\r\n* docs: fix callout spacing\
        \ by @dannysheridan in https://github.com/fern-api/fern/pull/2457\r\n* docs:\
        \ example provided for path parameter by @dannysheridan in https://github.com/fern-api/fern/pull/2458\r\
        \n* *feature*: support `x-fern-sdk-group-name` on schemas by @dsinghvi in https://github.com/fern-api/fern/pull/2459\r\
        \n   **NOTE** The OpenAPI importer was drastically modified, so be careful upgrading\
        \ to `0.16.0` and report any issues!\r\n\r\n\r\n**Full Changelog**: https://github.com/fern-api/fern/compare/0.15.18...0.16.0"
      type: chore
  createdAt: "2023-12-08"
  irVersion: 32
  version: 0.16.0
- changelogEntry:
    - summary: "## What's Changed\r\n* fix: overrides from `x-fern-overrides-filepath`\
        \ file win on tie by @dsinghvi in https://github.com/fern-api/fern/pull/2455\r\
        \n\r\n\r\n**Full Changelog**: https://github.com/fern-api/fern/compare/0.15.17...0.15.18"
      type: chore
  createdAt: "2023-12-07"
  irVersion: 32
  version: 0.15.18
- changelogEntry:
    - summary: "## What's Changed\r\n* feature: support overlaying extensions using\
        \ `x-fern-overrides-filepath` by @dsinghvi in https://github.com/fern-api/fern/pull/2452\r\
        \n\r\n\r\n**Full Changelog**: https://github.com/fern-api/fern/compare/0.15.16...0.15.17"
      type: chore
  createdAt: "2023-12-07"
  irVersion: 32
  version: 0.15.17
- changelogEntry:
    - summary: "## What's Changed\r\n* docs: Add screenshots to availability page by\
        \ @dannysheridan in https://github.com/fern-api/fern/pull/2448\r\n* feature:\
        \ OpenAPI supports `application/pdf` content-type by @amckinney in https://github.com/fern-api/fern/pull/2450\r\
        \n\r\n\r\n**Full Changelog**: https://github.com/fern-api/fern/compare/0.15.15...0.15.16"
      type: chore
  createdAt: "2023-12-06"
  irVersion: 32
  version: 0.15.16
- changelogEntry:
    - summary: "## What's Changed\r\n* fix: validate responses that are imported correctly\
        \ by @dsinghvi in https://github.com/fern-api/fern/pull/2447\r\n\r\n\r\n**Full\
        \ Changelog**: https://github.com/fern-api/fern/compare/0.15.14...0.15.15"
      type: chore
  createdAt: "2023-12-06"
  irVersion: 32
  version: 0.15.15
- changelogEntry:
    - summary: "**Full Changelog**: https://github.com/fern-api/fern/compare/0.15.13...0.15.14"
      type: chore
  createdAt: "2023-12-06"
  irVersion: 32
  version: 0.15.14
- changelogEntry:
    - summary: "## What's Changed\r\n* feature: OpenAPI importer supports `audio/mpeg`\
        \ content type by @dsinghvi in https://github.com/fern-api/fern/pull/2446\r\n\
        \r\n\r\n**Full Changelog**: https://github.com/fern-api/fern/compare/0.15.12...0.15.13"
      type: chore
  createdAt: "2023-12-06"
  irVersion: 32
  version: 0.15.13
- changelogEntry:
    - summary: "## What's Changed\r\n* internal: seed supports configurable ouptut mode\
        \ by @dsinghvi in https://github.com/fern-api/fern/pull/2430\r\n* internal:\
        \ add examples to literal-headers test definition by @amckinney in https://github.com/fern-api/fern/pull/2437\r\
        \n* internal: seed fixtures are dynamic by @amckinney in https://github.com/fern-api/fern/pull/2440\r\
        \n* documentation: broken links in quickstart by @dannysheridan in https://github.com/fern-api/fern/pull/2444\r\
        \n* feature: use tag order to set `navigation` in fern definition by @dsinghvi\
        \ in https://github.com/fern-api/fern/pull/2445\r\n\r\n\r\n**Full Changelog**:\
        \ https://github.com/fern-api/fern/compare/0.15.11...0.15.12"
      type: chore
  createdAt: "2023-12-06"
  irVersion: 32
  version: 0.15.12
- changelogEntry:
    - summary: "## What's Changed\r\n* feature: use terminal link to render clickable\
        \ docs URL by @dannysheridan in https://github.com/fern-api/fern/pull/2391\r\
        \n* docs: Explain how SDKs and Docs use audiences by @dannysheridan in https://github.com/fern-api/fern/pull/2411\r\
        \n* feature: send property level availability information to docs by @dsinghvi\
        \ in https://github.com/fern-api/fern/pull/2420\r\n* feature: support undiscriminated\
        \ union examples in ir by @dsinghvi in https://github.com/fern-api/fern/pull/2425\r\
        \n* feature: support x-fern-ignore at the schema level by @dsinghvi in https://github.com/fern-api/fern/pull/2428\r\
        \n* fix: correctly validate referenced examples that are being imported by @dsinghvi\
        \ in https://github.com/fern-api/fern/pull/2429\r\n\r\n\r\n**Full Changelog**:\
        \ https://github.com/fern-api/fern/compare/0.15.10...0.15.11"
      type: chore
  createdAt: "2023-12-04"
  irVersion: 32
  version: 0.15.11
- changelogEntry:
    - summary: "## What's Changed\r\n* seed: generators can be tested with different\
        \ output versions by @amckinney in https://github.com/fern-api/fern/pull/2401\r\
        \n* seed: support optional compile commands by @amckinney in https://github.com/fern-api/fern/pull/2409\r\
        \n* fix: example properties for imported types are properly serialized by @dsinghvi\
        \ in https://github.com/fern-api/fern/pull/2407\r\n\r\n\r\n**Full Changelog**:\
        \ https://github.com/fern-api/fern/compare/0.15.9...0.15.10"
      type: chore
  createdAt: "2023-11-30"
  irVersion: 31
  version: 0.15.10
- changelogEntry:
    - summary: "## What's Changed\r\n* fix: properly convert examples of imported types\
        \  by @dsinghvi in https://github.com/fern-api/fern/pull/2404\r\n\r\n\r\n**Full\
        \ Changelog**: https://github.com/fern-api/fern/compare/0.15.8...0.15.9"
      type: chore
  createdAt: "2023-11-30"
  irVersion: 31
  version: 0.15.9
- changelogEntry:
    - summary: "## What's Changed\r\n* fix: see docker logs when running `fern generate\
        \ --local` by @dsinghvi in https://github.com/fern-api/fern/pull/2400\r\n\r\n\
        \r\n**Full Changelog**: https://github.com/fern-api/fern/compare/0.15.7...0.15.8"
      type: chore
  createdAt: "2023-11-30"
  irVersion: 31
  version: 0.15.8
- changelogEntry:
    - summary: "## What's Changed\r\n* fix: compress fhir definition by having types\
        \ extend `BaseResource`  by @dsinghvi in https://github.com/fern-api/fern/pull/2387\r\
        \n* docs: availability in Fern Definition by @dannysheridan in https://github.com/fern-api/fern/pull/2395\r\
        \n* fix: OpenAPI importer generates non-conflicting names for multipart file\
        \ upload endpoints by @dsinghvi in https://github.com/fern-api/fern/pull/2399\r\
        \n\r\n\r\n**Full Changelog**: https://github.com/fern-api/fern/compare/0.15.6...0.15.7"
      type: chore
  createdAt: "2023-11-30"
  irVersion: 31
  version: 0.15.7
- changelogEntry:
    - summary: "## What's Changed\r\n* docs: how to control display order of your API\
        \ reference by @dsinghvi in https://github.com/fern-api/fern/pull/2366\r\n*\
        \ docs: .NET server code generator for C# by @dannysheridan in https://github.com/fern-api/fern/pull/2354\r\
        \n* docs: improve fern's readme.md by @dannysheridan in https://github.com/fern-api/fern/pull/2370\r\
        \n* docs: improve images in readme by @dannysheridan in https://github.com/fern-api/fern/pull/2371\r\
        \n* docs: improve readme image by @dannysheridan in https://github.com/fern-api/fern/pull/2372\r\
        \n* docs: add getting started to readme by @dannysheridan in https://github.com/fern-api/fern/pull/2380\r\
        \n* docs: update bug-report.md by @dannysheridan in https://github.com/fern-api/fern/pull/2375\r\
        \n* docs: file structure upon fern init by @dannysheridan in https://github.com/fern-api/fern/pull/2381\r\
        \n* fix: fern no longer fails to parse nested maps (`map<string, map<string,\
        \ int>>`)by @mmolash in https://github.com/fern-api/fern/pull/2369\r\n\r\n##\
        \ New Contributors\r\n* @mmolash made their first contribution in https://github.com/fern-api/fern/pull/2369\r\
        \n\r\n**Full Changelog**: https://github.com/fern-api/fern/compare/0.15.5...0.15.6"
      type: chore
  createdAt: "2023-11-28"
  irVersion: 31
  version: 0.15.6
- changelogEntry:
    - summary: "## What's Changed\r\n* fix: forward along global headers when registering\
        \ docs by @dsinghvi in https://github.com/fern-api/fern/pull/2358\r\n\r\n\r\n\
        **Full Changelog**: https://github.com/fern-api/fern/compare/0.15.4...0.15.5"
      type: chore
  createdAt: "2023-11-27"
  irVersion: 31
  version: 0.15.5
- changelogEntry:
    - summary: "## What's Changed\r\n* chore: use correct URL for preview server by\
        \ @dsinghvi in https://github.com/fern-api/fern/pull/2322\r\n* fix: docs preview\
        \ server no longer has cors requirement by @dsinghvi in https://github.com/fern-api/fern/pull/2323\r\
        \n* Add test def for optional enum query param by @davidkonigsberg in https://github.com/fern-api/fern/pull/2317\r\
        \n* chore: migrate to github workflows by @dsinghvi in https://github.com/fern-api/fern/pull/2327\r\
        \n* chore: migrate documentation to core repo by @dsinghvi in https://github.com/fern-api/fern/pull/2328\r\
        \n* feature: add example docs by @dsinghvi in https://github.com/fern-api/fern/pull/2342\r\
        \n* Change 'let us know' link from email to issue by @zachkirsch in https://github.com/fern-api/fern/pull/2344\r\
        \n* fix: links to generators by making them exact urls by @dannysheridan in\
        \ https://github.com/fern-api/fern/pull/2346\r\n* feature: seed CLI runs compile\
        \ commands for verification by @dsinghvi in https://github.com/fern-api/fern/pull/2351\r\
        \n* Improvement: document using an enum name and value by @dannysheridan in\
        \ https://github.com/fern-api/fern/pull/2349\r\n* chore: test definition for\
        \ bearer auth with environment variable by @dsinghvi in https://github.com/fern-api/fern/pull/2353\r\
        \n* fix: resolve referenced examples for path parameters by @dsinghvi in https://github.com/fern-api/fern/pull/2356\r\
        \n\r\n## New Contributors\r\n* @davidkonigsberg made their first contribution\
        \ in https://github.com/fern-api/fern/pull/2317\r\n\r\n**Full Changelog**: https://github.com/fern-api/fern/compare/0.15.3...0.15.4"
      type: chore
  createdAt: "2023-11-27"
  irVersion: 31
  version: 0.15.4
- changelogEntry:
    - summary: "## What's Changed\r\n* fix: migrate from registry-node to fdr-sdk by\
        \ @dsinghvi in https://github.com/fern-api/fern/pull/2313\r\n* build(deps):\
        \ bump @redocly/openapi-core from 1.4.0 to 1.4.1 by @dependabot in https://github.com/fern-api/fern/pull/2312\r\
        \n* build(deps): bump @fern-api/venus-api-sdk from 0.0.20-7-g6ea8dc4 to 0.0.36\
        \ by @dependabot in https://github.com/fern-api/fern/pull/2311\r\n* fix: docs\
        \ preview server returns the proper load docs by url response by @dsinghvi in\
        \ https://github.com/fern-api/fern/pull/2315\r\n* build(deps-dev): bump @types/swagger2openapi\
        \ from 7.0.0 to 7.0.4 by @dependabot in https://github.com/fern-api/fern/pull/2309\r\
        \n* feature: introduce `idempotency` configuration by @dsinghvi in https://github.com/fern-api/fern/pull/2302\r\
        \n* chore: add `idempotency-headers` to fern  by @dsinghvi in https://github.com/fern-api/fern/pull/2318\r\
        \n* chore: typescript generators depend on ir v31 by @dsinghvi in https://github.com/fern-api/fern/pull/2320\r\
        \n\r\n\r\n**Full Changelog**: https://github.com/fern-api/fern/compare/0.15.2...0.15.3"
      type: chore
  createdAt: "2023-11-21"
  irVersion: 31
  version: 0.15.3
- changelogEntry:
    - summary: "- **fix**: running `fern generate --local` with a `.fernignore` works
        in Github Actions (@dsinghvi)"
      type: chore
  createdAt: "2023-11-20"
  irVersion: 30
  version: 0.15.2
- changelogEntry:
    - summary: "**Full Changelog**: https://github.com/fern-api/fern/compare/0.15.2-rc1...0.15.2-rc3"
      type: chore
  createdAt: "2023-11-20"
  irVersion: 30
  version: 0.15.2-rc3
- changelogEntry:
    - summary: "**Full Changelog**: https://github.com/fern-api/fern/compare/0.15.2-rc1...0.15.2-rc2"
      type: chore
  createdAt: "2023-11-20"
  irVersion: 30
  version: 0.15.2-rc2
- changelogEntry:
    - summary: "**Full Changelog**: https://github.com/fern-api/fern/compare/0.15.2-rc0...0.15.2-rc1"
      type: chore
  createdAt: "2023-11-20"
  irVersion: 30
  version: 0.15.2-rc1
- changelogEntry:
    - summary:
        "## What's Changed\r\n* upgrade json5 to `2.2.2` by @dsinghvi in https://github.com/fern-api/fern/pull/2304\r\
        \n* chore: remove wire verification by @dsinghvi in https://github.com/fern-api/fern/pull/2305\r\
        \n* chore: upgrade yaml to 2.3.3 by @dsinghvi in https://github.com/fern-api/fern/pull/2306\r\
        \n* fix: `fern generate --local` with `.fernignore` fails in Github Workflow\
        \ by @dsinghvi in https://github.com/fern-api/fern/pull/2307\r\n\r\n\r\n**Full\
        \ Changelog**: https://github.com/fern-api/fern/compare/0.15.1...0.15.2-rc0"
      type: chore
  createdAt: "2023-11-20"
  irVersion: 30
  version: 0.15.2-rc0
- changelogEntry:
    - summary: "_It's been forever since we released a non release candidate!_\r\n\r\
        \n**Break**\r\n- The file structure of the Fern folder has now changed. If you\
        \ have a single API, your definition can live directly at the top-level. If\
        \ you have multiple, they will need to live in an apis folder. When you run\
        \ `fern upgrade` the directory structure will automatically be updated. "
      type: chore
  createdAt: "2023-11-20"
  irVersion: 30
  version: 0.15.1
- changelogEntry:
    - summary: "## What's Changed\r\n* feature: introduce `fern token` command to generate\
        \ `FERN_TOKEN` by @dsinghvi in https://github.com/fern-api/fern/pull/2295\r\n\
        \r\n\r\n**Full Changelog**: https://github.com/fern-api/fern/compare/0.15.0-rc87...0.15.0-rc88"
      type: chore
  createdAt: "2023-11-17"
  irVersion: 30
  version: 0.15.0-rc88
- changelogEntry:
    - summary: "## What's Changed\r\n* fix: non .fernignored files are deleted on successive\
        \ regeneration by @dsinghvi in https://github.com/fern-api/fern/pull/2294\r\n\
        \r\n\r\n**Full Changelog**: https://github.com/fern-api/fern/compare/0.15.0-rc84...0.15.0-rc85"
      type: chore
  createdAt: "2023-11-17"
  irVersion: 30
  version: 0.15.0-rc87
- changelogEntry:
    - summary: "## What's Changed\r\n* fix: `fern generate --local` no longer fails\
        \ if `.fernignore` is present and there are no new changes by @dsinghvi in https://github.com/fern-api/fern/pull/2291\r\
        \n\r\n\r\n**Full Changelog**: https://github.com/fern-api/fern/compare/0.15.0-rc83...0.15.0-rc84"
      type: chore
  createdAt: "2023-11-16"
  irVersion: 30
  version: 0.15.0-rc84
- changelogEntry:
    - summary: "## What's Changed\r\n* fix: default to service availability if endpoint\
        \ availability is not present by @dsinghvi in https://github.com/fern-api/fern/pull/2290\r\
        \n\r\n\r\n**Full Changelog**: https://github.com/fern-api/fern/compare/0.15.0-rc82...0.15.0-rc83"
      type: chore
  createdAt: "2023-11-16"
  irVersion: 30
  version: 0.15.0-rc83
- changelogEntry:
    - summary: "## What's Changed\r\n* feature: introduce `x-fern-type` extension to\
        \ the OpenAPI spec by @dsinghvi in https://github.com/fern-api/fern/pull/2289\r\
        \n\r\n\r\n**Full Changelog**: https://github.com/fern-api/fern/compare/0.15.0-rc81...0.15.0-rc82"
      type: chore
  createdAt: "2023-11-16"
  irVersion: 30
  version: 0.15.0-rc82
- changelogEntry:
    - summary: "## What's Changed\r\n* **Internal**: Add fern-python generator versions\
        \ for IRv30 by @amckinney in https://github.com/fern-api/fern/pull/2283\r\n\
        * **Internal**: Fix fern-java-model maven coordinates by @amckinney in https://github.com/fern-api/fern/pull/2284\r\
        \n* **Internal**: Generate fern-api/ir-go repository by @amckinney in https://github.com/fern-api/fern/pull/2285\r\
        \n* **Internal**: Set IRv29 version for TS and Java by @amckinney in https://github.com/fern-api/fern/pull/2286\r\
        \n\r\n\r\n**Full Changelog**: https://github.com/fern-api/fern/compare/0.15.0-rc80...0.15.0-rc81"
      type: chore
  createdAt: "2023-11-15"
  irVersion: 30
  version: 0.15.0-rc81
- changelogEntry:
    - summary: "## What's Changed\r\n* fix: dont compare root api files if dependency\
        \ has no endpoints by @dsinghvi in https://github.com/fern-api/fern/pull/2282\r\
        \n\r\n\r\n**Full Changelog**: https://github.com/fern-api/fern/compare/0.15.0-rc79...0.15.0-rc80"
      type: chore
  createdAt: "2023-11-15"
  irVersion: 30
  version: 0.15.0-rc80
- changelogEntry:
    - summary: "## What's Changed\r\n* internal: Add more granular test definitions\
        \ by @amckinney in https://github.com/fern-api/fern/pull/2277\r\n* feature:\
        \ update fhir.yml and setup workflow for registration by @dsinghvi in https://github.com/fern-api/fern/pull/2280\r\
        \n* fix: register union base properties in docs by @dsinghvi in https://github.com/fern-api/fern/pull/2281\r\
        \n\r\n\r\n**Full Changelog**: https://github.com/fern-api/fern/compare/0.15.0-rc77...0.15.0-rc78"
      type: chore
  createdAt: "2023-11-15"
  irVersion: 30
  version: 0.15.0-rc79
- changelogEntry:
    - summary: "- **feature**: mark `in-development` endpoints as `beta` in the generated
        docs"
      type: chore
  createdAt: "2023-11-14"
  irVersion: 29
  version: 0.15.0-rc75
- changelogEntry:
    - summary: "## What's Changed\r\n* **internal** Introduce IR version 30 for example\
        \ @amckinney in https://github.com/fern-api/fern/pull/2273\r\n\r\n\r\n**Full\
        \ Changelog**: https://github.com/fern-api/fern/compare/0.15.0-rc76...0.15.0-rc77"
      type: chore
  createdAt: "2023-11-14"
  irVersion: 30
  version: 0.15.0-rc77
- changelogEntry:
    - summary: "## What's Changed\r\n* fix: OpenAPI importer handles parsing server\
        \ variables by @dsinghvi in https://github.com/fern-api/fern/pull/2275\r\n\r\
        \n\r\n**Full Changelog**: https://github.com/fern-api/fern/compare/0.15.0-rc75...0.15.0-rc76"
      type: chore
  createdAt: "2023-11-14"
  irVersion: 29
  version: 0.15.0-rc76
- changelogEntry:
    - summary: Release 0.15.0-rc74
      type: chore
  createdAt: "2023-11-09"
  irVersion: 29
  version: 0.15.0-rc74
- changelogEntry:
    - summary: "- unblock ir-v28 generation"
      type: chore
  createdAt: "2023-11-09"
  irVersion: 29
  version: 0.15.0-rc73
- changelogEntry:
    - summary: Release 0.15.0-rc72
      type: chore
  createdAt: "2023-11-09"
  irVersion: 29
  version: 0.15.0-rc72
- changelogEntry:
    - summary: "- CLI supports running typescript generators 0.8.1+ (@dsinghvi)"
      type: chore
  createdAt: "2023-11-09"
  irVersion: 29
  version: 0.15.0-rc71
- changelogEntry:
    - summary: "- Support a `x-fern-streaming` extension in the OpenAPI importer (@amckinney)"
      type: chore
  createdAt: "2023-11-08"
  irVersion: 28
  version: 0.15.0-rc70
- changelogEntry:
    - summary: _No user facing changes_
      type: chore
  createdAt: "2023-11-03"
  irVersion: 27
  version: 0.15.0-rc68
- changelogEntry:
    - summary: _No user facing changes_
      type: chore
  createdAt: "2023-11-03"
  irVersion: 27
  version: 0.15.0-rc67
- changelogEntry:
    - summary: "- **fix**: OpenAPI importer always uses tags to organize endpoints if
        present (@dsinghvi)"
      type: chore
  createdAt: "2023-11-03"
  irVersion: 27
  version: 0.15.0-rc66
- changelogEntry:
    - summary: _No user facing changes_
      type: chore
  createdAt: "2023-11-02"
  irVersion: 27
  version: 0.15.0-rc65
- changelogEntry:
    - summary: _No user facing changes_
      type: chore
  createdAt: "2023-11-02"
  irVersion: 27
  version: 0.15.0-rc64
- changelogEntry:
    - summary: _No user facing changes_
      type: chore
  createdAt: "2023-11-01"
  irVersion: 27
  version: 0.15.0-rc63
- changelogEntry:
    - summary: "- OpenAPI importer skips example generation if `allOf` examples are
        undefined (@dsinghvi)"
      type: chore
  createdAt: "2023-11-01"
  irVersion: 27
  version: 0.15.0-rc61
- changelogEntry:
    - summary: "- Filter out undefined schemas when reading AsyncAPI (@dsinghvi)"
      type: chore
  createdAt: "2023-11-01"
  irVersion: 27
  version: 0.15.0-rc60
- changelogEntry:
    - summary: "fix: OpenAPI importer handles resolving property schema references (@dsinghvi)"
      type: chore
  createdAt: "2023-11-01"
  irVersion: 27
  version: 0.15.0-rc59
- changelogEntry:
    - summary: "- Retrigger latest release (@dsinghvi)"
      type: chore
  createdAt: "2023-10-30"
  irVersion: 27
  version: 0.15.0-rc57
- changelogEntry:
    - summary: "**fix**: AsyncAPI importer reads inlined message payloads (@dsinghvi)"
      type: chore
  createdAt: "2023-10-30"
  irVersion: 27
  version: 0.15.0-rc56
- changelogEntry:
    - summary: "- **fix**: OpenAPI parser handles converting discriminated unions that
        contain`allOf` references with the discriminant (@dsinghvi)"
      type: chore
  createdAt: "2023-10-30"
  irVersion: 27
  version: 0.15.0-rc55
- changelogEntry:
    - summary: "- **feature**: OpenAPI importer supports resolving multi-file references
        (@dsinghvi)"
      type: chore
  createdAt: "2023-10-30"
  irVersion: 27
  version: 0.15.0-rc54
- changelogEntry:
    - summary: "- **feature**: OpenAPI importer supports `x-fern-header-variable-name`
        to customize the header name in the SDK"
      type: chore
  createdAt: "2023-10-28"
  irVersion: 27
  version: 0.15.0-rc53
- changelogEntry:
    - summary: "- **fix**: OpenAPI importer handles multiple header security schemes"
      type: chore
  createdAt: "2023-10-27"
  irVersion: 27
  version: 0.15.0-rc52
- changelogEntry:
    - summary: "- **No user facing changes** - Seed testing CLI doesn't require generator
        languages to support testing OpenAPI/Postman generators"
      type: chore
  createdAt: "2023-10-27"
  irVersion: 27
  version: 0.15.0-rc51
- changelogEntry:
    - summary: "- Not a user facing change: IR for `property-response` uses correct
        typeId (@dsinghvi)"
      type: chore
  createdAt: "2023-10-26"
  irVersion: 27
  version: 0.15.0-rc50
- changelogEntry:
    - summary: "- Improve logging when `.fernignore` is present in directory (@dsinghvi) "
      type: chore
  createdAt: "2023-10-25"
  irVersion: 27
  version: 0.15.0-rc49
- changelogEntry:
    - summary: "- Upgrade Go generator IR version (@amckinney) \r\n- `response-property`\
        \ validation rules now handle aliases (@amckinney) "
      type: chore
  createdAt: "2023-10-25"
  irVersion: 27
  version: 0.15.0-rc48
- changelogEntry:
    - summary: "- Support `--custom fixture` in seed CLI for snapshot tests (@dsinghvi) "
      type: chore
  createdAt: "2023-10-24"
  irVersion: 27
  version: 0.15.0-rc47
- changelogEntry:
    - summary: "- Support literal examples (@dsinghvi) "
      type: chore
  createdAt: "2023-10-20"
  irVersion: 27
  version: 0.15.0-rc46
- changelogEntry:
    - summary: "- **fix**: OpenAPI importer removes global headers from example generation
        (@dsinghvi) "
      type: chore
  createdAt: "2023-10-20"
  irVersion: 27
  version: 0.15.0-rc45
- changelogEntry:
    - summary: "- OpenAPI example parser handles query params that are arrays (@dsinghvi) "
      type: chore
  createdAt: "2023-10-20"
  irVersion: 27
  version: 0.15.0-rc44
- changelogEntry:
    - summary: "- Support reading examples from OpenAPI spec (@dsinghvi) "
      type: chore
  createdAt: "2023-10-20"
  irVersion: 27
  version: 0.15.0-rc43
- changelogEntry:
    - summary: "- Support generating preview url when generating docs (@dsinghvi) "
      type: chore
  createdAt: "2023-10-15"
  irVersion: 26
  version: 0.15.0-rc42
- changelogEntry:
    - summary: Release 0.15.0-rc40
      type: chore
  createdAt: "2023-10-13"
  irVersion: 26
  version: 0.15.0-rc40
- changelogEntry:
    - summary: "- Rerelease SDKs (@dsinghvi) "
      type: chore
  createdAt: "2023-10-13"
  irVersion: 26
  version: 0.15.0-rc41
- changelogEntry:
    - summary: "- Support generating python snippets for documentation"
      type: chore
  createdAt: "2023-10-11"
  irVersion: 26
  version: 0.15.0-rc39
- changelogEntry:
    - summary: "- Additional seed test definitions (@dsinghvi) "
      type: chore
  createdAt: "2023-10-10"
  irVersion: 26
  version: 0.15.0-rc38
- changelogEntry:
    - summary: "- **fix**: delete existing output on local generation (@dsinghvi) "
      type: chore
  createdAt: "2023-10-08"
  irVersion: 26
  version: 0.15.0-rc37
- changelogEntry:
    - summary: "- **fix**:  seed CLI builds docker image (@dsinghvi) "
      type: chore
  createdAt: "2023-10-08"
  irVersion: 26
  version: 0.15.0-rc36
- changelogEntry:
    - summary: "- fix seed examples to contain datetime with UTC timezone (@dsinghvi) "
      type: chore
  createdAt: "2023-10-08"
  irVersion: 26
  version: 0.15.0-rc35
- changelogEntry:
    - summary: "- Fix: OpenAPI importer scans const fields when detecting discriminated
        unions (@dsinghvi) "
      type: chore
  createdAt: "2023-10-06"
  irVersion: 26
  version: 0.15.0-rc34
- changelogEntry:
    - summary: "- Read `const` values from OpenAPI spec (@dsinghvi) "
      type: chore
  createdAt: "2023-10-06"
  irVersion: 26
  version: 0.15.0-rc33
- changelogEntry:
    - summary: "- Fix discriminated union parsing in AsyncAPI import (@dsinghvi) "
      type: chore
  createdAt: "2023-10-05"
  irVersion: 26
  version: 0.15.0-rc32
- changelogEntry:
    - summary: "- Server side generators are tested with output mode local files (@dsinghvi) "
      type: chore
  createdAt: "2023-10-01"
  irVersion: 26
  version: 0.15.0-rc31
- changelogEntry:
    - summary: "- Generator snapshot tester supports custom configs (@dsinghvi) "
      type: chore
  createdAt: "2023-10-01"
  irVersion: 26
  version: 0.15.0-rc30
- changelogEntry:
    - summary: "- `--local` mode of the Fern CLI now correctly copies over generated
        typescript code (@dsinghvi) "
      type: chore
  createdAt: "2023-09-30"
  irVersion: 26
  version: 0.15.0-rc29
- changelogEntry:
    - summary: "- Bump generator versions to the latest (@amckinney) \r\n- Send undiscriminated\
        \ union type names to docs generation (@dsinghvi) "
      type: chore
  createdAt: "2023-09-29"
  irVersion: 26
  version: 0.15.0-rc28
- changelogEntry:
    - summary: "- Support `go-fiber` generator (@connormahon34) "
      type: chore
  createdAt: "2023-09-26"
  irVersion: 26
  version: 0.15.0-rc27
- changelogEntry:
    - summary: "- `fern generate --docs` will no longer fail because of network timeout
        issues (@dsinghvi)"
      type: chore
  createdAt: "2023-09-25"
  irVersion: 26
  version: 0.15.0-rc26
- changelogEntry:
    - summary: "- Add test fern definitions with endpoint examples(@amckinney) "
      type: chore
  createdAt: "2023-09-20"
  irVersion: 26
  version: 0.15.0-rc25
- changelogEntry:
    - summary: "- `fern generate --docs` runs validation on the the docs configuration
        (@dsinghvi) "
      type: chore
  createdAt: "2023-09-20"
  irVersion: 26
  version: 0.15.0-rc24
- changelogEntry:
    - summary: "- Support reading AsyncAPI Schemas (@dsinghvi) "
      type: chore
  createdAt: "2023-09-19"
  irVersion: 26
  version: 0.15.0-rc23
- changelogEntry:
    - summary: "- Add test definitions that contain examples(@amckinney) "
      type: chore
  createdAt: "2023-09-18"
  irVersion: 26
  version: 0.15.0-rc22
- changelogEntry:
    - summary: "- Only set GA availablity if explicitly defined in the API Definition
        (@dsinghvi) "
      type: chore
  createdAt: "2023-09-17"
  irVersion: 26
  version: 0.15.0-rc21
- changelogEntry:
    - summary: "- Set version slug override (@dsinghvi) "
      type: chore
  createdAt: "2023-09-16"
  irVersion: 26
  version: 0.15.0-rc20
- changelogEntry:
    - summary: "- docs.yml now supports showing API errors opt-in (@dsinghvi) "
      type: chore
  createdAt: "2023-09-13"
  irVersion: 26
  version: 0.15.0-rc19
- changelogEntry:
    - summary: "- CLI now requires that versioned navbars live in new files (@dsinghvi)\
        \ \r\n- CLI supports sending availability (@dsinghvi) \r\n- CLI has new validation\
        \ rules for mdx + filepaths (@dsinghvi) "
      type: chore
  createdAt: "2023-09-13"
  irVersion: 26
  version: 0.15.0-rc18
- changelogEntry:
    - summary: "- Docs support tabs (@dsinghvi) "
      type: chore
  createdAt: "2023-09-10"
  irVersion: 25
  version: 0.15.0-rc17
- changelogEntry:
    - summary: "- Fix and make sure CLI adheres to `--api` flag when filtering API workspaces
        (@dsinghvi) "
      type: chore
  createdAt: "2023-09-09"
  irVersion: 25
  version: 0.15.0-rc16
- changelogEntry:
    - summary: "- Validate markdown for documentation (@dsinghvi) "
      type: chore
  createdAt: "2023-09-06"
  irVersion: 25
  version: 0.15.0-rc15
- changelogEntry:
    - summary: "- Support specifying instance when running docs generation `fern generate
        --docs --instance <url>`"
      type: chore
  createdAt: "2023-09-06"
  irVersion: 25
  version: 0.15.0-rc14
- changelogEntry:
    - summary: "- Support reading `description` on `$ref` fields in OpenAPI (@dsinghvi) "
      type: chore
  createdAt: "2023-09-05"
  irVersion: 25
  version: 0.15.0-rc13
- changelogEntry:
    - summary: Release 0.15.0-rc12
      type: chore
  createdAt: "2023-09-05"
  irVersion: 25
  version: 0.15.0-rc12
- changelogEntry:
    - summary: "- Latest java generators depend on IR v25 to support text/plain responses
        (@dsinghvi) "
      type: chore
  createdAt: "2023-09-05"
  irVersion: 25
  version: 0.15.0-rc11
- changelogEntry:
    - summary: "- Add test definitions for `response: text` "
      type: chore
  createdAt: "2023-09-04"
  irVersion: 25
  version: 0.15.0-rc9
- changelogEntry:
    - summary: "- Support text responses (@dsinghvi) "
      type: chore
  createdAt: "2023-09-04"
  irVersion: 25
  version: 0.15.0-rc8
- changelogEntry:
    - summary: "- OpenAPI importer supports reading `application/octet-stream` requests
        (@dsinghvi) "
      type: chore
  createdAt: "2023-09-04"
  irVersion: 25
  version: 0.15.0-rc10
- changelogEntry:
    - summary: "- OpenAPI Importer handles deduping undiscriminated union types (@dsinghvi) "
      type: chore
  createdAt: "2023-08-31"
  irVersion: 24
  version: 0.15.0-rc7
- changelogEntry:
    - summary: "- Respect audiences for service type graph (@amckinney) "
      type: chore
  createdAt: "2023-08-31"
  irVersion: 24
  version: 0.15.0-rc6
- changelogEntry:
    - summary: "- Support reading `default` key in OpenAPI to account for headers with
        literal value (@dsinghvi) "
      type: chore
  createdAt: "2023-08-30"
  irVersion: 24
  version: 0.15.0-rc5
- changelogEntry:
    - summary: "- fern.config.json version is set to `*` which allows easier integration\
        \ with pnpm (@zachkirsch) \r\n- OpenAPI importer properly reads discriminated\
        \ unions so that discriminants are stripped from subtypes (@dsinghvi) "
      type: chore
  createdAt: "2023-08-30"
  irVersion: 24
  version: 0.15.0-rc4
- changelogEntry:
    - summary: "- Support reading webhooks from OpenAPI specs (@dsinghvi) "
      type: chore
  createdAt: "2023-08-25"
  irVersion: 24
  version: 0.15.0-rc3
- changelogEntry:
    - summary: "- Support uploading images with custom content types such as SVGs (@dsinghvi) "
      type: chore
  createdAt: "2023-08-23"
  irVersion: 24
  version: 0.15.0-rc2
- changelogEntry:
    - summary: "- Update discriminated union detection to handle referenced schemas
        (@dsinghvi) "
      type: chore
  createdAt: "2023-08-18"
  irVersion: 23
  version: 0.15.0-rc1
- changelogEntry:
    - summary: "- **Break**: The fern directory now has a top-level `apis` directory
        to handle apis and docs no longer live within an api definition"
      type: chore
  createdAt: "2023-08-16"
  irVersion: 23
  version: 0.15.0-rc0
- changelogEntry:
    - summary: Release 0.14.4-rc2
      type: chore
  createdAt: "2023-08-14"
  irVersion: 23
  version: 0.14.4-rc2
- changelogEntry:
    - summary: Release 0.14.4-rc1
      type: chore
  createdAt: "2023-08-14"
  irVersion: 23
  version: 0.14.4-rc1
- changelogEntry:
    - summary: CLI handles property names that start with numbers for code generation
        (@dsinghvi)
      type: chore
  createdAt: "2023-08-11"
  irVersion: 23
  version: 0.14.4-rc0
- changelogEntry:
    - summary: "- When `docs` is missing, the CLI should nudge the user to run `fern
        add docs` (@dannysheridan) "
      type: chore
  createdAt: "2023-08-08"
  irVersion: 23
  version: 0.14.3
- changelogEntry:
    - summary: "- When running `fern init --openapi <openapi>` the OpenAPI generator
        wont be included (@dannysheridan) "
      type: chore
  createdAt: "2023-08-08"
  irVersion: 23
  version: 0.14.2
- changelogEntry:
    - summary: "- Rerelease `0.14.0`"
      type: chore
  createdAt: "2023-08-07"
  irVersion: 22
  version: 0.14.1
- changelogEntry:
    - summary: "- The latest Go SDK Generator depends on IR V22 (@amckinney) "
      type: chore
  createdAt: "2023-08-07"
  irVersion: 22
  version: 0.14.0
- changelogEntry:
    - summary: '- Handle `type: "null"` when importing OpenAPI oneOf (@dsinghvi) '
      type: chore
  createdAt: "2023-08-05"
  irVersion: 22
  version: 0.13.0
- changelogEntry:
    - summary: "- No changes"
      type: chore
  createdAt: "2023-08-05"
  irVersion: 22
  version: 0.13.0-rc3
- changelogEntry:
    - summary: "- Java generators now require IR V20 (@dsinghvi) "
      type: chore
  createdAt: "2023-08-03"
  irVersion: 22
  version: 0.13.0-rc2
- changelogEntry:
    - summary: "- OpenAPI generator only includes current package as part of generated
        name (@dsinghvi) "
      type: chore
  createdAt: "2023-08-02"
  irVersion: 22
  version: 0.13.0-rc1
- changelogEntry:
    - summary: "- OpenAPI oneOf subtypes have generated names based on unique properties
        (@dsinghvi) "
      type: chore
  createdAt: "2023-08-02"
  irVersion: 22
  version: 0.13.0-rc0
- changelogEntry:
    - summary: "- OpenAPI importer converts `date-times` appropriately. Before this
        release, datetimes would be converted as strings. (@dsinghvi)"
      type: chore
  createdAt: "2023-08-02"
  irVersion: 22
  version: 0.12.0
- changelogEntry:
    - summary: "- Special case importing oneOf types that are all enums (@dsinghvi) "
      type: chore
  createdAt: "2023-08-02"
  irVersion: 22
  version: 0.11.12
- changelogEntry:
    - summary: "* Add `ServiceTypeReferenceInfo` to IR so that generators can recognize\
        \ what types are referenced from exactly one service (@amckinney).\r\n```yaml\r\
        \n  ServiceTypeReferenceInfo:\r\n    properties:\r\n      typesReferencedOnlyByService:\r\
        \n        docs: \"Types referenced by exactly one service.\"\r\n        type:\
        \ map<commons.ServiceId, list<commons.TypeId>>\r\n      sharedTypes:\r\n   \
        \     docs: \"Types referenced by either zero or multiple services.\"\r\n  \
        \      type: list<commons.TypeId>\r\n```"
      type: chore
  createdAt: "2023-08-01"
  irVersion: 22
  version: 0.11.12-rc2
- changelogEntry:
    - summary: "- Specify license in generators.yml (@amckinney) \r\n```yaml\r\ngroups:\
        \ \r\n  publish: \r\n    - name: fernapi/fern-go-sdk\r\n      version: 0.0.1\r\
        \n      github: \r\n        repository: my-org/my-repo\r\n        license: MIT\
        \ # <------- or Apache-2.0\r\n```"
      type: chore
  createdAt: "2023-07-29"
  irVersion: 22
  version: 0.11.12-rc0
- changelogEntry:
    - summary: "- Support `x-fern-ignore` OpenAPI extension. This extensions configures\
        \ fern to ignore certain endpoints when generating SDKs. (@dsinghvi) \r\n  ```yaml\r\
        \n  paths: \r\n    my/endpoint/path: \r\n      get: \r\n        x-fern-ignore:\
        \ true # <------- fern will skip this endpoint\r\n  ```"
      type: chore
  createdAt: "2023-07-29"
  irVersion: 22
  version: 0.11.12-rc1
- changelogEntry:
    - summary: "- OpenAPI importer handles converting numbers formatted as time-delta
        (@dsinghvi)"
      type: chore
  createdAt: "2023-07-28"
  irVersion: 22
  version: 0.11.11
- changelogEntry:
    - summary: "- OpenAPI importer handles converting servers with `staging` and `production`\
        \ descriptions (@dsinghvi) \r\n- Generators are upgraded in fern init (@dannysheridan)\
        \ \r\n- Documentation markdown paths are validated (@zachkirsch)"
      type: chore
  createdAt: "2023-07-26"
  irVersion: 22
  version: 0.11.10
- changelogEntry:
    - summary: "- handles `x-ndjson` content-type in OpenAPI responses"
      type: chore
  createdAt: "2023-07-24"
  irVersion: 22
  version: 0.11.9
- changelogEntry:
    - summary: Release 0.11.9-rc0
      type: chore
  createdAt: "2023-07-23"
  irVersion: 22
  version: 0.11.9-rc0
- changelogEntry:
    - summary: "- Register custom content types when reading from OpenAPI spec"
      type: chore
  createdAt: "2023-07-23"
  irVersion: 22
  version: 0.11.8
- changelogEntry:
    - summary: "- Register content-types when registering docs (i.e. such as `application/x-ndjson`)"
      type: chore
  createdAt: "2023-07-23"
  irVersion: 22
  version: 0.11.8-rc0
- changelogEntry:
    - summary: Release 0.11.7
      type: chore
  createdAt: "2023-07-23"
  irVersion: 22
  version: 0.11.7
- changelogEntry:
    - summary: Release 0.11.7-rc9
      type: chore
  createdAt: "2023-07-23"
  irVersion: 22
  version: 0.11.7-rc9
- changelogEntry:
    - summary: Release 0.11.7-rc8
      type: chore
  createdAt: "2023-07-23"
  irVersion: 22
  version: 0.11.7-rc8
- changelogEntry:
    - summary: Release 0.11.7-rc7
      type: chore
  createdAt: "2023-07-22"
  irVersion: 22
  version: 0.11.7-rc7
- changelogEntry:
    - summary: Release 0.11.7-rc6
      type: chore
  createdAt: "2023-07-22"
  irVersion: 22
  version: 0.11.7-rc6
- changelogEntry:
    - summary: Release 0.11.7-rc5
      type: chore
  createdAt: "2023-07-22"
  irVersion: 22
  version: 0.11.7-rc5
- changelogEntry:
    - summary: "- Hacky release with sleep 5s before running docker"
      type: chore
  createdAt: "2023-07-21"
  irVersion: 22
  version: 0.11.7-rc4
- changelogEntry:
    - summary: Release 0.11.7-rc3
      type: chore
  createdAt: "2023-07-20"
  irVersion: 22
  version: 0.11.7-rc3
- changelogEntry:
    - summary: "- Pypi token is correctly read in for publishing"
      type: chore
  createdAt: "2023-07-18"
  irVersion: 22
  version: 0.11.7-rc2
- changelogEntry:
    - summary: Release 0.11.7-rc1
      type: chore
  createdAt: "2023-07-14"
  irVersion: 22
  version: 0.11.7-rc1
- changelogEntry:
    - summary: Release 0.11.7-rc0
      type: chore
  createdAt: "2023-07-13"
  irVersion: 22
  version: 0.11.7-rc0
- changelogEntry:
    - summary: Release 0.11.6
      type: chore
  createdAt: "2023-07-11"
  irVersion: 22
  version: 0.11.6
- changelogEntry:
    - summary: Release 0.11.6-rc1
      type: chore
  createdAt: "2023-07-11"
  irVersion: 22
  version: 0.11.6-rc1
- changelogEntry:
    - summary: Release 0.11.6-rc0
      type: chore
  createdAt: "2023-07-11"
  irVersion: 22
  version: 0.11.6-rc0
- changelogEntry:
    - summary: "- Fixes https://github.com/fern-api/fern/issues/1880 (no longer forced
        to define auth if endpoints don't require auth)"
      type: chore
  createdAt: "2023-07-10"
  irVersion: 22
  version: 0.11.5
- changelogEntry:
    - summary: Release 0.11.4
      type: chore
  createdAt: "2023-07-06"
  irVersion: 22
  version: 0.11.4
- changelogEntry:
    - summary: Release 0.11.4-rc0
      type: chore
  createdAt: "2023-07-06"
  irVersion: 22
  version: 0.11.4-rc0
- changelogEntry:
    - summary: Release 0.11.3
      type: chore
  createdAt: "2023-07-06"
  irVersion: 22
  version: 0.11.3
- changelogEntry:
    - summary: Release 0.11.3-rc9
      type: chore
  createdAt: "2023-07-06"
  irVersion: 22
  version: 0.11.3-rc9
- changelogEntry:
    - summary: Release 0.11.3-rc8
      type: chore
  createdAt: "2023-07-06"
  irVersion: 22
  version: 0.11.3-rc8
- changelogEntry:
    - summary: Release 0.11.3-rc7
      type: chore
  createdAt: "2023-07-06"
  irVersion: 22
  version: 0.11.3-rc7
- changelogEntry:
    - summary: Release 0.11.3-rc6
      type: chore
  createdAt: "2023-07-06"
  irVersion: 22
  version: 0.11.3-rc6
- changelogEntry:
    - summary: Release 0.11.3-rc5
      type: chore
  createdAt: "2023-07-06"
  irVersion: 22
  version: 0.11.3-rc5
- changelogEntry:
    - summary: Release 0.11.3-rc10
      type: chore
  createdAt: "2023-07-06"
  irVersion: 22
  version: 0.11.3-rc10
- changelogEntry:
    - summary: Release 0.11.3-rc4
      type: chore
  createdAt: "2023-07-05"
  irVersion: 20
  version: 0.11.3-rc4
- changelogEntry:
    - summary: Release 0.11.3-rc3
      type: chore
  createdAt: "2023-06-28"
  irVersion: 20
  version: 0.11.3-rc3
- changelogEntry:
    - summary: Release 0.11.3-rc2
      type: chore
  createdAt: "2023-06-28"
  irVersion: 20
  version: 0.11.3-rc2
- changelogEntry:
    - summary: "- Support reading `x-fern-audiences` extension so that OpenAPI spec
        users can leverage fern audiences"
      type: chore
  createdAt: "2023-06-28"
  irVersion: 20
  version: 0.11.3-rc1
- changelogEntry:
    - summary: Release 0.11.3-rc0
      type: chore
  createdAt: "2023-06-24"
  irVersion: 20
  version: 0.11.3-rc0
- changelogEntry:
    - summary: Release 0.11.2
      type: chore
  createdAt: "2023-06-23"
  irVersion: 20
  version: 0.11.2
- changelogEntry:
    - summary: Release 0.11.1-rc0
      type: chore
  createdAt: "2023-06-22"
  irVersion: 20
  version: 0.11.1-rc0
- changelogEntry:
    - summary: "- Update OpenAPI Importer logic to handle FastAPI operation ids"
      type: chore
  createdAt: "2023-06-22"
  irVersion: 20
  version: 0.11.0
- changelogEntry:
    - summary: Release 0.10.28
      type: chore
  createdAt: "2023-06-20"
  irVersion: 20
  version: 0.10.28
- changelogEntry:
    - summary: Release 0.10.27
      type: chore
  createdAt: "2023-06-20"
  irVersion: 20
  version: 0.10.27
- changelogEntry:
    - summary: Release 0.10.27-rc0
      type: chore
  createdAt: "2023-06-15"
  irVersion: 20
  version: 0.10.27-rc0
- changelogEntry:
    - summary: Release 0.10.26
      type: chore
  createdAt: "2023-06-15"
  irVersion: 20
  version: 0.10.26
- changelogEntry:
    - summary: Release 0.10.25
      type: chore
  createdAt: "2023-06-15"
  irVersion: 20
  version: 0.10.25
- changelogEntry:
    - summary: Release 0.10.25-rc1
      type: chore
  createdAt: "2023-06-14"
  irVersion: 20
  version: 0.10.25-rc1
- changelogEntry:
    - summary: Release 0.10.25-rc0
      type: chore
  createdAt: "2023-06-13"
  irVersion: 20
  version: 0.10.25-rc0
- changelogEntry:
    - summary: "- Fixes https://github.com/fern-api/fern/issues/1765 so OpenAPI specs
        are not required to have `operationId` or `x-fern-sdk-method-name` "
      type: chore
  createdAt: "2023-06-13"
  irVersion: 20
  version: 0.10.24
- changelogEntry:
    - summary: Release 0.10.23
      type: chore
  createdAt: "2023-06-13"
  irVersion: 20
  version: 0.10.23
- changelogEntry:
    - summary: Release 0.10.23-rc0
      type: chore
  createdAt: "2023-06-12"
  irVersion: 20
  version: 0.10.23-rc0
- changelogEntry:
    - summary: Release 0.10.22
      type: chore
  createdAt: "2023-06-12"
  irVersion: 20
  version: 0.10.22
- changelogEntry:
    - summary: Release 0.10.21
      type: chore
  createdAt: "2023-06-12"
  irVersion: 20
  version: 0.10.21
- changelogEntry:
    - summary: Release 0.10.20
      type: chore
  createdAt: "2023-06-12"
  irVersion: 20
  version: 0.10.20
- changelogEntry:
    - summary: Release 0.10.20-rc0
      type: chore
  createdAt: "2023-06-12"
  irVersion: 20
  version: 0.10.20-rc0
- changelogEntry:
    - summary: Release 0.10.19
      type: chore
  createdAt: "2023-06-12"
  irVersion: 20
  version: 0.10.19
- changelogEntry:
    - summary: Release 0.10.18
      type: chore
  createdAt: "2023-06-11"
  irVersion: 20
  version: 0.10.18
- changelogEntry:
    - summary: Release 0.10.17
      type: chore
  createdAt: "2023-06-11"
  irVersion: 20
  version: 0.10.17
- changelogEntry:
    - summary: Release 0.10.16
      type: chore
  createdAt: "2023-06-11"
  irVersion: 20
  version: 0.10.16
- changelogEntry:
    - summary: Release 0.10.15
      type: chore
  createdAt: "2023-06-10"
  irVersion: 20
  version: 0.10.15
- changelogEntry:
    - summary: Release 0.10.14
      type: chore
  createdAt: "2023-06-10"
  irVersion: 20
  version: 0.10.14
- changelogEntry:
    - summary: Release 0.10.14-rc0
      type: chore
  createdAt: "2023-06-10"
  irVersion: 20
  version: 0.10.14-rc0
- changelogEntry:
    - summary: Release 0.10.13
      type: chore
  createdAt: "2023-06-09"
  irVersion: 20
  version: 0.10.13
- changelogEntry:
    - summary: Release 0.10.13-rc2
      type: chore
  createdAt: "2023-06-09"
  irVersion: 20
  version: 0.10.13-rc2
- changelogEntry:
    - summary: Release 0.10.13-rc1
      type: chore
  createdAt: "2023-06-09"
  irVersion: 20
  version: 0.10.13-rc1
- changelogEntry:
    - summary: Release 0.10.13-rc0
      type: chore
  createdAt: "2023-06-09"
  irVersion: 20
  version: 0.10.13-rc0
- changelogEntry:
    - summary: Release 0.10.12
      type: chore
  createdAt: "2023-06-09"
  irVersion: 20
  version: 0.10.12
- changelogEntry:
    - summary: Release 0.10.11
      type: chore
  createdAt: "2023-06-09"
  irVersion: 20
  version: 0.10.11
- changelogEntry:
    - summary: Release 0.10.11-rc0
      type: chore
  createdAt: "2023-06-08"
  irVersion: 20
  version: 0.10.11-rc0
- changelogEntry:
    - summary: Release 0.10.10
      type: chore
  createdAt: "2023-06-08"
  irVersion: 20
  version: 0.10.10
- changelogEntry:
    - summary: Release 0.10.10-rc2
      type: chore
  createdAt: "2023-06-08"
  irVersion: 20
  version: 0.10.10-rc2
- changelogEntry:
    - summary: Release 0.10.10-rc1
      type: chore
  createdAt: "2023-06-08"
  irVersion: 20
  version: 0.10.10-rc1
- changelogEntry:
    - summary: Release 0.10.10-rc0
      type: chore
  createdAt: "2023-06-08"
  irVersion: 20
  version: 0.10.10-rc0
- changelogEntry:
    - summary: Release 0.10.9
      type: chore
  createdAt: "2023-06-07"
  irVersion: 20
  version: 0.10.9
- changelogEntry:
    - summary: Release 0.10.8
      type: chore
  createdAt: "2023-06-07"
  irVersion: 20
  version: 0.10.8
- changelogEntry:
    - summary: Release 0.10.8-rc0
      type: chore
  createdAt: "2023-06-07"
  irVersion: 20
  version: 0.10.8-rc0
- changelogEntry:
    - summary: Release 0.10.7
      type: chore
  createdAt: "2023-06-06"
  irVersion: 20
  version: 0.10.7
- changelogEntry:
    - summary: Release 0.10.6
      type: chore
  createdAt: "2023-06-06"
  irVersion: 20
  version: 0.10.6
- changelogEntry:
    - summary: Release 0.10.5
      type: chore
  createdAt: "2023-06-06"
  irVersion: 20
  version: 0.10.5
- changelogEntry:
    - summary: Release 0.10.4
      type: chore
  createdAt: "2023-06-06"
  irVersion: 20
  version: 0.10.4
- changelogEntry:
    - summary: Release 0.10.3
      type: chore
  createdAt: "2023-06-06"
  irVersion: 20
  version: 0.10.3
- changelogEntry:
    - summary: Release 0.10.2
      type: chore
  createdAt: "2023-06-05"
  irVersion: 20
  version: 0.10.2
- changelogEntry:
    - summary: Release 0.10.1
      type: chore
  createdAt: "2023-06-05"
  irVersion: 20
  version: 0.10.1
- changelogEntry:
    - summary: "- The docs `domain` must be a full domain ending in `docs.buildwithfern.com`\r\
        \n- `docs.yml` now supports custom-domains so that docs can redirect from a\
        \ custom url"
      type: chore
  createdAt: "2023-06-05"
  irVersion: 20
  version: 0.10.0
- changelogEntry:
    - summary: Release 0.9.10
      type: chore
  createdAt: "2023-06-02"
  irVersion: 20
  version: 0.9.10
- changelogEntry:
    - summary: Release 0.9.10-rc0
      type: chore
  createdAt: "2023-05-31"
  irVersion: 20
  version: 0.9.10-rc0
- changelogEntry:
    - summary: Release 0.9.9
      type: chore
  createdAt: "2023-05-31"
  irVersion: 20
  version: 0.9.9
- changelogEntry:
    - summary: Release 0.9.9-rc4
      type: chore
  createdAt: "2023-05-31"
  irVersion: 20
  version: 0.9.9-rc4
- changelogEntry:
    - summary: Release 0.9.9-rc3
      type: chore
  createdAt: "2023-05-31"
  irVersion: 20
  version: 0.9.9-rc3
- changelogEntry:
    - summary: Release 0.9.9-rc2
      type: chore
  createdAt: "2023-05-31"
  irVersion: 20
  version: 0.9.9-rc2
- changelogEntry:
    - summary: Release 0.9.9-rc1
      type: chore
  createdAt: "2023-05-31"
  irVersion: 20
  version: 0.9.9-rc1
- changelogEntry:
    - summary: Release 0.9.9-rc0
      type: chore
  createdAt: "2023-05-31"
  irVersion: 20
  version: 0.9.9-rc0
- changelogEntry:
    - summary: Release 0.9.8
      type: chore
  createdAt: "2023-05-30"
  irVersion: 20
  version: 0.9.8
- changelogEntry:
    - summary: Release 0.9.8-rc0
      type: chore
  createdAt: "2023-05-30"
  irVersion: 20
  version: 0.9.8-rc0
- changelogEntry:
    - summary: Release 0.9.7
      type: chore
  createdAt: "2023-05-30"
  irVersion: 20
  version: 0.9.7
- changelogEntry:
    - summary: Release 0.9.7-rc2
      type: chore
  createdAt: "2023-05-30"
  irVersion: 20
  version: 0.9.7-rc2
- changelogEntry:
    - summary: Release 0.9.7-rc1
      type: chore
  createdAt: "2023-05-29"
  irVersion: 20
  version: 0.9.7-rc1
- changelogEntry:
    - summary: Release 0.9.7-rc0
      type: chore
  createdAt: "2023-05-29"
  irVersion: 20
  version: 0.9.7-rc0
- changelogEntry:
    - summary: Release 0.9.6
      type: chore
  createdAt: "2023-05-29"
  irVersion: 20
  version: 0.9.6
- changelogEntry:
    - summary: Release 0.9.6-rc1
      type: chore
  createdAt: "2023-05-28"
  irVersion: 20
  version: 0.9.6-rc1
- changelogEntry:
    - summary: Release 0.9.6-rc0
      type: chore
  createdAt: "2023-05-28"
  irVersion: 20
  version: 0.9.6-rc0
- changelogEntry:
    - summary: Release 0.9.5
      type: chore
  createdAt: "2023-05-27"
  irVersion: 20
  version: 0.9.5
- changelogEntry:
    - summary: "- `fern init` reads `FERN_TOKEN` if the user token is not available"
      type: chore
  createdAt: "2023-05-27"
  irVersion: 20
  version: 0.9.4
- changelogEntry:
    - summary: Release 0.9.4-rc3
      type: chore
  createdAt: "2023-05-25"
  irVersion: 20
  version: 0.9.4-rc3
- changelogEntry:
    - summary: Release 0.9.4-rc2
      type: chore
  createdAt: "2023-05-25"
  irVersion: 20
  version: 0.9.4-rc2
- changelogEntry:
    - summary: Release 0.9.4-rc1
      type: chore
  createdAt: "2023-05-25"
  irVersion: 20
  version: 0.9.4-rc1
- changelogEntry:
    - summary: Release 0.9.4-rc0
      type: chore
  createdAt: "2023-05-25"
  irVersion: 20
  version: 0.9.4-rc0
- changelogEntry:
    - summary: Release 0.9.3
      type: chore
  createdAt: "2023-05-24"
  irVersion: 20
  version: 0.9.3
- changelogEntry:
    - summary: Release 0.9.2
      type: chore
  createdAt: "2023-05-24"
  irVersion: 20
  version: 0.9.2
- changelogEntry:
    - summary: Release 0.9.2-rc5
      type: chore
  createdAt: "2023-05-24"
  irVersion: 20
  version: 0.9.2-rc5
- changelogEntry:
    - summary: Release 0.9.2-rc4
      type: chore
  createdAt: "2023-05-24"
  irVersion: 20
  version: 0.9.2-rc4
- changelogEntry:
    - summary: Release 0.9.2-rc3
      type: chore
  createdAt: "2023-05-24"
  irVersion: 20
  version: 0.9.2-rc3
- changelogEntry:
    - summary: Release 0.9.2-rc2
      type: chore
  createdAt: "2023-05-23"
  irVersion: 20
  version: 0.9.2-rc2
- changelogEntry:
    - summary: Release 0.9.2-rc1
      type: chore
  createdAt: "2023-05-23"
  irVersion: 20
  version: 0.9.2-rc1
- changelogEntry:
    - summary: Release 0.9.2-rc0
      type: chore
  createdAt: "2023-05-21"
  irVersion: 20
  version: 0.9.2-rc0
- changelogEntry:
    - summary: Release 0.9.1
      type: chore
  createdAt: "2023-05-20"
  irVersion: 20
  version: 0.9.1
- changelogEntry:
    - summary: Release 0.9.1-rc3
      type: chore
  createdAt: "2023-05-20"
  irVersion: 20
  version: 0.9.1-rc3
- changelogEntry:
    - summary: Release 0.9.1-rc2
      type: chore
  createdAt: "2023-05-19"
  irVersion: 20
  version: 0.9.1-rc2
- changelogEntry:
    - summary: Release 0.9.1-rc1
      type: chore
  createdAt: "2023-05-18"
  irVersion: 20
  version: 0.9.1-rc1
- changelogEntry:
    - summary: Release 0.9.1-rc0
      type: chore
  createdAt: "2023-05-18"
  irVersion: 20
  version: 0.9.1-rc0
- changelogEntry:
    - summary: Running `fern init --openapi <path to openapi>` creates an OpenAPI workspace
      type: chore
  createdAt: "2023-05-17"
  irVersion: 20
  version: 0.9.0
- changelogEntry:
    - summary: Release 0.9.0-rc0
      type: chore
  createdAt: "2023-05-17"
  irVersion: 20
  version: 0.9.0-rc0
- changelogEntry:
    - summary: Add `fern-go-model` generator identifier.
      type: chore
  createdAt: "2023-05-16"
  irVersion: 20
  version: 0.8.25-rc0
- changelogEntry:
    - summary: Release 0.8.24
      type: chore
  createdAt: "2023-05-16"
  irVersion: 20
  version: 0.8.24
- changelogEntry:
    - summary: Release 0.8.23
      type: chore
  createdAt: "2023-05-13"
  irVersion: 20
  version: 0.8.23
- changelogEntry:
    - summary: Release 0.8.22
      type: chore
  createdAt: "2023-05-13"
  irVersion: 20
  version: 0.8.22
- changelogEntry:
    - summary: Release 0.8.21
      type: chore
  createdAt: "2023-05-13"
  irVersion: 20
  version: 0.8.21
- changelogEntry:
    - summary: Release 0.8.20
      type: chore
  createdAt: "2023-05-12"
  irVersion: 20
  version: 0.8.20
- changelogEntry:
    - summary: Release 0.8.20-rc4
      type: chore
  createdAt: "2023-05-12"
  irVersion: 20
  version: 0.8.20-rc4
- changelogEntry:
    - summary: Release 0.8.20-rc3
      type: chore
  createdAt: "2023-05-12"
  irVersion: 20
  version: 0.8.20-rc3
- changelogEntry:
    - summary: Release 0.8.20-rc2
      type: chore
  createdAt: "2023-05-11"
  irVersion: 20
  version: 0.8.20-rc2
- changelogEntry:
    - summary: Release 0.8.20-rc1
      type: chore
  createdAt: "2023-05-11"
  irVersion: 20
  version: 0.8.20-rc1
- changelogEntry:
    - summary: Release 0.8.20-rc0
      type: chore
  createdAt: "2023-05-11"
  irVersion: 20
  version: 0.8.20-rc0
- changelogEntry:
    - summary: Release 0.8.19
      type: chore
  createdAt: "2023-05-11"
  irVersion: 20
  version: 0.8.19
- changelogEntry:
    - summary: Release 0.8.19-rc9
      type: chore
  createdAt: "2023-05-11"
  irVersion: 20
  version: 0.8.19-rc9
- changelogEntry:
    - summary: Release 0.8.19-rc8
      type: chore
  createdAt: "2023-05-11"
  irVersion: 20
  version: 0.8.19-rc8
- changelogEntry:
    - summary: Release 0.8.19-rc7
      type: chore
  createdAt: "2023-05-10"
  irVersion: 20
  version: 0.8.19-rc7
- changelogEntry:
    - summary: Release 0.8.19-rc6
      type: chore
  createdAt: "2023-05-10"
  irVersion: 20
  version: 0.8.19-rc6
- changelogEntry:
    - summary: Release 0.8.19-rc5
      type: chore
  createdAt: "2023-05-10"
  irVersion: 20
  version: 0.8.19-rc5
- changelogEntry:
    - summary: Release 0.8.19-rc4
      type: chore
  createdAt: "2023-05-10"
  irVersion: 20
  version: 0.8.19-rc4
- changelogEntry:
    - summary: Release 0.8.19-rc3
      type: chore
  createdAt: "2023-05-10"
  irVersion: 20
  version: 0.8.19-rc3
- changelogEntry:
    - summary: Release 0.8.19-rc2
      type: chore
  createdAt: "2023-05-10"
  irVersion: 20
  version: 0.8.19-rc2
- changelogEntry:
    - summary: Release 0.8.19-rc1
      type: chore
  createdAt: "2023-05-10"
  irVersion: 20
  version: 0.8.19-rc1
- changelogEntry:
    - summary: Release 0.8.19-rc0
      type: chore
  createdAt: "2023-05-10"
  irVersion: 20
  version: 0.8.19-rc0
- changelogEntry:
    - summary: Release 0.8.18
      type: chore
  createdAt: "2023-05-08"
  irVersion: 20
  version: 0.8.18
- changelogEntry:
    - summary: Release 0.8.17
      type: chore
  createdAt: "2023-05-08"
  irVersion: 20
  version: 0.8.17
- changelogEntry:
    - summary: Release 0.8.17-rc3
      type: chore
  createdAt: "2023-05-08"
  irVersion: 20
  version: 0.8.17-rc3
- changelogEntry:
    - summary: Release 0.8.17-rc2
      type: chore
  createdAt: "2023-05-08"
  irVersion: 20
  version: 0.8.17-rc2
- changelogEntry:
    - summary: Release 0.8.17-rc1
      type: chore
  createdAt: "2023-05-08"
  irVersion: 20
  version: 0.8.17-rc1
- changelogEntry:
    - summary: Release 0.8.17-rc0
      type: chore
  createdAt: "2023-05-08"
  irVersion: 20
  version: 0.8.17-rc0
- changelogEntry:
    - summary: Release 0.8.16-rc9
      type: chore
  createdAt: "2023-05-08"
  irVersion: 20
  version: 0.8.16-rc9
- changelogEntry:
    - summary: Release 0.8.16-rc8
      type: chore
  createdAt: "2023-05-08"
  irVersion: 19
  version: 0.8.16-rc8
- changelogEntry:
    - summary: Release 0.8.16-rc7
      type: chore
  createdAt: "2023-05-08"
  irVersion: 19
  version: 0.8.16-rc7
- changelogEntry:
    - summary: Release 0.8.16-rc6
      type: chore
  createdAt: "2023-05-08"
  irVersion: 19
  version: 0.8.16-rc6
- changelogEntry:
    - summary: Release 0.8.16-rc5
      type: chore
  createdAt: "2023-05-08"
  irVersion: 19
  version: 0.8.16-rc5
- changelogEntry:
    - summary: Release 0.8.16-rc11
      type: chore
  createdAt: "2023-05-08"
  irVersion: 20
  version: 0.8.16-rc11
- changelogEntry:
    - summary: Release 0.8.16-rc10
      type: chore
  createdAt: "2023-05-08"
  irVersion: 20
  version: 0.8.16-rc10
- changelogEntry:
    - summary: Release 0.8.16-rc4
      type: chore
  createdAt: "2023-05-07"
  irVersion: 19
  version: 0.8.16-rc4
- changelogEntry:
    - summary: Release 0.8.16-rc3
      type: chore
  createdAt: "2023-05-07"
  irVersion: 19
  version: 0.8.16-rc3
- changelogEntry:
    - summary: Release 0.8.16-rc2
      type: chore
  createdAt: "2023-05-07"
  irVersion: 19
  version: 0.8.16-rc2
- changelogEntry:
    - summary: Release 0.8.16-rc1
      type: chore
  createdAt: "2023-05-07"
  irVersion: 19
  version: 0.8.16-rc1
- changelogEntry:
    - summary: Release 0.8.16-rc0
      type: chore
  createdAt: "2023-05-07"
  irVersion: 19
  version: 0.8.16-rc0
- changelogEntry:
    - summary: Release 0.8.15
      type: chore
  createdAt: "2023-05-07"
  irVersion: 19
  version: 0.8.15
- changelogEntry:
    - summary: Release 0.8.14
      type: chore
  createdAt: "2023-05-07"
  irVersion: 19
  version: 0.8.14
- changelogEntry:
    - summary: Release 0.8.13
      type: chore
  createdAt: "2023-05-07"
  irVersion: 19
  version: 0.8.13
- changelogEntry:
    - summary: Release 0.8.13-rc2
      type: chore
  createdAt: "2023-05-07"
  irVersion: 19
  version: 0.8.13-rc2
- changelogEntry:
    - summary: Release 0.8.13-rc1
      type: chore
  createdAt: "2023-05-07"
  irVersion: 19
  version: 0.8.13-rc1
- changelogEntry:
    - summary: Release 0.8.13-rc0
      type: chore
  createdAt: "2023-05-06"
  irVersion: 19
  version: 0.8.13-rc0
- changelogEntry:
    - summary: Release 0.8.12
      type: chore
  createdAt: "2023-05-05"
  irVersion: 19
  version: 0.8.12
- changelogEntry:
    - summary: Release 0.8.11
      type: chore
  createdAt: "2023-05-05"
  irVersion: 19
  version: 0.8.11
- changelogEntry:
    - summary: Release 0.8.10
      type: chore
  createdAt: "2023-05-05"
  irVersion: 19
  version: 0.8.10
- changelogEntry:
    - summary: Release 0.8.9
      type: chore
  createdAt: "2023-05-04"
  irVersion: 19
  version: 0.8.9
- changelogEntry:
    - summary: Release 0.8.8
      type: chore
  createdAt: "2023-05-04"
  irVersion: 19
  version: 0.8.8
- changelogEntry:
    - summary: Release 0.8.7
      type: chore
  createdAt: "2023-05-04"
  irVersion: 19
  version: 0.8.7
- changelogEntry:
    - summary: Release 0.8.6
      type: chore
  createdAt: "2023-05-03"
  irVersion: 19
  version: 0.8.6
- changelogEntry:
    - summary: Release 0.8.6-rc2
      type: chore
  createdAt: "2023-05-03"
  irVersion: 19
  version: 0.8.6-rc2
- changelogEntry:
    - summary: Release 0.8.6-rc1
      type: chore
  createdAt: "2023-05-03"
  irVersion: 19
  version: 0.8.6-rc1
- changelogEntry:
    - summary: Release 0.8.6-rc0
      type: chore
  createdAt: "2023-05-03"
  irVersion: 19
  version: 0.8.6-rc0
- changelogEntry:
    - summary: Release 0.8.5
      type: chore
  createdAt: "2023-05-03"
  irVersion: 19
  version: 0.8.5
- changelogEntry:
    - summary: Release 0.8.4
      type: chore
  createdAt: "2023-05-03"
  irVersion: 19
  version: 0.8.4
- changelogEntry:
    - summary: Release 0.8.3
      type: chore
  createdAt: "2023-05-03"
  irVersion: 19
  version: 0.8.3
- changelogEntry:
    - summary: Release 0.8.2
      type: chore
  createdAt: "2023-05-03"
  irVersion: 19
  version: 0.8.2
- changelogEntry:
    - summary: Release 0.8.1
      type: chore
  createdAt: "2023-05-02"
  irVersion: 19
  version: 0.8.1
- changelogEntry:
    - summary: Release 0.8.0
      type: chore
  createdAt: "2023-05-02"
  irVersion: 19
  version: 0.8.0
- changelogEntry:
    - summary: Release 0.8.0-rc9
      type: chore
  createdAt: "2023-05-02"
  irVersion: 19
  version: 0.8.0-rc9
- changelogEntry:
    - summary: Release 0.8.0-rc8
      type: chore
  createdAt: "2023-05-02"
  irVersion: 19
  version: 0.8.0-rc8
- changelogEntry:
    - summary: Release 0.8.0-rc7
      type: chore
  createdAt: "2023-05-02"
  irVersion: 19
  version: 0.8.0-rc7
- changelogEntry:
    - summary: Release 0.8.0-rc6
      type: chore
  createdAt: "2023-05-02"
  irVersion: 19
  version: 0.8.0-rc6
- changelogEntry:
    - summary: Release 0.8.0-rc5
      type: chore
  createdAt: "2023-05-02"
  irVersion: 19
  version: 0.8.0-rc5
- changelogEntry:
    - summary: Release 0.8.0-rc4
      type: chore
  createdAt: "2023-05-02"
  irVersion: 19
  version: 0.8.0-rc4
- changelogEntry:
    - summary: Release 0.8.0-rc3
      type: chore
  createdAt: "2023-05-02"
  irVersion: 19
  version: 0.8.0-rc3
- changelogEntry:
    - summary: Release 0.8.0-rc2
      type: chore
  createdAt: "2023-05-02"
  irVersion: 19
  version: 0.8.0-rc2
- changelogEntry:
    - summary: Release 0.8.0-rc1
      type: chore
  createdAt: "2023-05-02"
  irVersion: 19
  version: 0.8.0-rc1
- changelogEntry:
    - summary: Release 0.8.0-rc0
      type: chore
  createdAt: "2023-05-02"
  irVersion: 19
  version: 0.8.0-rc0
- changelogEntry:
    - summary: Release 0.7.5-rc17
      type: chore
  createdAt: "2023-05-02"
  irVersion: 19
  version: 0.7.5-rc17
- changelogEntry:
    - summary: Release 0.7.5-rc9
      type: chore
  createdAt: "2023-05-01"
  irVersion: 19
  version: 0.7.5-rc9
- changelogEntry:
    - summary: Release 0.7.5-rc8
      type: chore
  createdAt: "2023-05-01"
  irVersion: 19
  version: 0.7.5-rc8
- changelogEntry:
    - summary: Release 0.7.5-rc7
      type: chore
  createdAt: "2023-05-01"
  irVersion: 19
  version: 0.7.5-rc7
- changelogEntry:
    - summary: Release 0.7.5-rc16
      type: chore
  createdAt: "2023-05-01"
  irVersion: 19
  version: 0.7.5-rc16
- changelogEntry:
    - summary: Release 0.7.5-rc15
      type: chore
  createdAt: "2023-05-01"
  irVersion: 19
  version: 0.7.5-rc15
- changelogEntry:
    - summary: Release 0.7.5-rc14
      type: chore
  createdAt: "2023-05-01"
  irVersion: 19
  version: 0.7.5-rc14
- changelogEntry:
    - summary: Release 0.7.5-rc13
      type: chore
  createdAt: "2023-05-01"
  irVersion: 19
  version: 0.7.5-rc13
- changelogEntry:
    - summary: Release 0.7.5-rc12
      type: chore
  createdAt: "2023-05-01"
  irVersion: 19
  version: 0.7.5-rc12
- changelogEntry:
    - summary: Release 0.7.5-rc11
      type: chore
  createdAt: "2023-05-01"
  irVersion: 19
  version: 0.7.5-rc11
- changelogEntry:
    - summary: Release 0.7.5-rc10
      type: chore
  createdAt: "2023-05-01"
  irVersion: 19
  version: 0.7.5-rc10
- changelogEntry:
    - summary: Release 0.7.5-rc6
      type: chore
  createdAt: "2023-04-30"
  irVersion: 19
  version: 0.7.5-rc6
- changelogEntry:
    - summary: Release 0.7.5-rc5
      type: chore
  createdAt: "2023-04-30"
  irVersion: 19
  version: 0.7.5-rc5
- changelogEntry:
    - summary: Release 0.7.5-rc4
      type: chore
  createdAt: "2023-04-30"
  irVersion: 19
  version: 0.7.5-rc4
- changelogEntry:
    - summary: Release 0.7.5-rc3
      type: chore
  createdAt: "2023-04-30"
  irVersion: 19
  version: 0.7.5-rc3
- changelogEntry:
    - summary: Release 0.7.5-rc2
      type: chore
  createdAt: "2023-04-30"
  irVersion: 19
  version: 0.7.5-rc2
- changelogEntry:
    - summary: Release 0.7.5-rc1
      type: chore
  createdAt: "2023-04-30"
  irVersion: 18
  version: 0.7.5-rc1
- changelogEntry:
    - summary: Release 0.7.5-rc0
      type: chore
  createdAt: "2023-04-28"
  irVersion: 18
  version: 0.7.5-rc0
- changelogEntry:
    - summary: Release 0.7.4
      type: chore
  createdAt: "2023-04-23"
  irVersion: 18
  version: 0.7.4
- changelogEntry:
    - summary: Release 0.7.4-rc1
      type: chore
  createdAt: "2023-04-23"
  irVersion: 18
  version: 0.7.4-rc1
- changelogEntry:
    - summary: Release 0.7.4-rc0
      type: chore
  createdAt: "2023-04-23"
  irVersion: 18
  version: 0.7.4-rc0
- changelogEntry:
    - summary: Release 0.7.3
      type: chore
  createdAt: "2023-04-23"
  irVersion: 18
  version: 0.7.3
- changelogEntry:
    - summary: Release 0.7.3-rc0
      type: chore
  createdAt: "2023-04-23"
  irVersion: 18
  version: 0.7.3-rc0
- changelogEntry:
    - summary: Release 0.7.2
      type: chore
  createdAt: "2023-04-23"
  irVersion: 18
  version: 0.7.2
- changelogEntry:
    - summary: Release 0.7.1
      type: chore
  createdAt: "2023-04-23"
  irVersion: 18
  version: 0.7.1
- changelogEntry:
    - summary: Release 0.7.1-rc1
      type: chore
  createdAt: "2023-04-23"
  irVersion: 18
  version: 0.7.1-rc1
- changelogEntry:
    - summary: Release 0.7.1-rc0
      type: chore
  createdAt: "2023-04-23"
  irVersion: 18
  version: 0.7.1-rc0
- changelogEntry:
    - summary: Release 0.7.0
      type: chore
  createdAt: "2023-04-21"
  irVersion: 18
  version: 0.7.0
- changelogEntry:
    - summary: Release 0.7.0-rc1
      type: chore
  createdAt: "2023-04-21"
  irVersion: 18
  version: 0.7.0-rc1
- changelogEntry:
    - summary: Release 0.7.0-rc0
      type: chore
  createdAt: "2023-04-21"
  irVersion: 18
  version: 0.7.0-rc0
- changelogEntry:
    - summary: Release 0.6.12
      type: chore
  createdAt: "2023-04-19"
  irVersion: 18
  version: 0.6.12
- changelogEntry:
    - summary: Release 0.6.11
      type: chore
  createdAt: "2023-04-19"
  irVersion: 18
  version: 0.6.11
- changelogEntry:
    - summary: Release 0.6.11-rc2
      type: chore
  createdAt: "2023-04-17"
  irVersion: 18
  version: 0.6.11-rc2
- changelogEntry:
    - summary: Release 0.6.11-rc1
      type: chore
  createdAt: "2023-04-17"
  irVersion: 18
  version: 0.6.11-rc1
- changelogEntry:
    - summary: Release 0.6.11-rc0
      type: chore
  createdAt: "2023-04-17"
  irVersion: 18
  version: 0.6.11-rc0
- changelogEntry:
    - summary: Release 0.6.10
      type: chore
  createdAt: "2023-04-04"
  irVersion: 16
  version: 0.6.10
- changelogEntry:
    - summary: Release 0.6.10-rc4
      type: chore
  createdAt: "2023-04-03"
  irVersion: 16
  version: 0.6.10-rc4
- changelogEntry:
    - summary: Release 0.6.10-rc3
      type: chore
  createdAt: "2023-04-03"
  irVersion: 16
  version: 0.6.10-rc3
- changelogEntry:
    - summary: Release 0.6.10-rc2
      type: chore
  createdAt: "2023-04-03"
  irVersion: 16
  version: 0.6.10-rc2
- changelogEntry:
    - summary: Release 0.6.10-rc1
      type: chore
  createdAt: "2023-04-02"
  irVersion: 16
  version: 0.6.10-rc1
- changelogEntry:
    - summary: Release 0.6.10-rc0
      type: chore
  createdAt: "2023-04-02"
  irVersion: 16
  version: 0.6.10-rc0
- changelogEntry:
    - summary: Release 0.6.9
      type: chore
  createdAt: "2023-04-02"
  irVersion: 16
  version: 0.6.9
- changelogEntry:
    - summary: Release 0.6.8
      type: chore
  createdAt: "2023-04-02"
  irVersion: 16
  version: 0.6.8
- changelogEntry:
    - summary: Release 0.6.7
      type: chore
  createdAt: "2023-04-01"
  irVersion: 16
  version: 0.6.7
- changelogEntry:
    - summary: Release 0.6.7-rc0
      type: chore
  createdAt: "2023-04-01"
  irVersion: 16
  version: 0.6.7-rc0
- changelogEntry:
    - summary: Release 0.6.6
      type: chore
  createdAt: "2023-03-31"
  irVersion: 16
  version: 0.6.6
- changelogEntry:
    - summary: Release 0.6.5
      type: chore
  createdAt: "2023-03-31"
  irVersion: 16
  version: 0.6.5
- changelogEntry:
    - summary: Release 0.6.5-rc1
      type: chore
  createdAt: "2023-03-31"
  irVersion: 16
  version: 0.6.5-rc1
- changelogEntry:
    - summary: Release 0.6.5-rc0
      type: chore
  createdAt: "2023-03-30"
  irVersion: 16
  version: 0.6.5-rc0
- changelogEntry:
    - summary: Release 0.6.4
      type: chore
  createdAt: "2023-03-30"
  irVersion: 16
  version: 0.6.4
- changelogEntry:
    - summary: Release 0.6.3
      type: chore
  createdAt: "2023-03-30"
  irVersion: 16
  version: 0.6.3
- changelogEntry:
    - summary: Release 0.6.3-rc1
      type: chore
  createdAt: "2023-03-30"
  irVersion: 16
  version: 0.6.3-rc1
- changelogEntry:
    - summary: Release 0.6.3-rc0
      type: chore
  createdAt: "2023-03-30"
  irVersion: 16
  version: 0.6.3-rc0
- changelogEntry:
    - summary: Release 0.6.2
      type: chore
  createdAt: "2023-03-29"
  irVersion: 16
  version: 0.6.2
- changelogEntry:
    - summary: Release 0.6.2-rc2
      type: chore
  createdAt: "2023-03-29"
  irVersion: 16
  version: 0.6.2-rc2
- changelogEntry:
    - summary: Release 0.6.2-rc1
      type: chore
  createdAt: "2023-03-29"
  irVersion: 16
  version: 0.6.2-rc1
- changelogEntry:
    - summary: Release 0.6.2-rc0
      type: chore
  createdAt: "2023-03-28"
  irVersion: 16
  version: 0.6.2-rc0
- changelogEntry:
    - summary: Release 0.6.1
      type: chore
  createdAt: "2023-03-28"
  irVersion: 15
  version: 0.6.1
- changelogEntry:
    - summary: Release 0.6.0
      type: chore
  createdAt: "2023-03-28"
  irVersion: 15
  version: 0.6.0
- changelogEntry:
    - summary: Release 0.5.4
      type: chore
  createdAt: "2023-03-28"
  irVersion: 15
  version: 0.5.4
- changelogEntry:
    - summary: Release 0.5.4-rc4
      type: chore
  createdAt: "2023-03-28"
  irVersion: 15
  version: 0.5.4-rc4
- changelogEntry:
    - summary: Release 0.5.4-rc3
      type: chore
  createdAt: "2023-03-26"
  irVersion: 15
  version: 0.5.4-rc3
- changelogEntry:
    - summary: Release 0.5.4-rc2
      type: chore
  createdAt: "2023-03-24"
  irVersion: 15
  version: 0.5.4-rc2
- changelogEntry:
    - summary: Release 0.5.4-rc1
      type: chore
  createdAt: "2023-03-24"
  irVersion: 15
  version: 0.5.4-rc1
- changelogEntry:
    - summary: Release 0.5.4-rc0
      type: chore
  createdAt: "2023-03-24"
  irVersion: 15
  version: 0.5.4-rc0
- changelogEntry:
    - summary: Release 0.5.3
      type: chore
  createdAt: "2023-03-20"
  irVersion: 14
  version: 0.5.3
- changelogEntry:
    - summary: Release 0.5.3-rc6
      type: chore
  createdAt: "2023-03-20"
  irVersion: 14
  version: 0.5.3-rc6
- changelogEntry:
    - summary: Release 0.5.3-rc5
      type: chore
  createdAt: "2023-03-19"
  irVersion: 14
  version: 0.5.3-rc5
- changelogEntry:
    - summary: Release 0.5.3-rc4
      type: chore
  createdAt: "2023-03-19"
  irVersion: 14
  version: 0.5.3-rc4
- changelogEntry:
    - summary: Release 0.5.3-rc3
      type: chore
  createdAt: "2023-03-13"
  irVersion: 13
  version: 0.5.3-rc3
- changelogEntry:
    - summary: Release 0.5.3-rc2
      type: chore
  createdAt: "2023-03-13"
  irVersion: 13
  version: 0.5.3-rc2
- changelogEntry:
    - summary: Release 0.5.3-rc1
      type: chore
  createdAt: "2023-03-11"
  irVersion: 13
  version: 0.5.3-rc1
- changelogEntry:
    - summary: Release 0.5.3-rc0
      type: chore
  createdAt: "2023-03-11"
  irVersion: 13
  version: 0.5.3-rc0
- changelogEntry:
    - summary: Release 0.5.2
      type: chore
  createdAt: "2023-03-10"
  irVersion: 12
  version: 0.5.2
- changelogEntry:
    - summary: Release 0.5.1
      type: chore
  createdAt: "2023-03-09"
  irVersion: 12
  version: 0.5.1
- changelogEntry:
    - summary: "## What's Changed\r\n* Support http streams in responses by @zachkirsch\
        \ in https://github.com/fern-api/fern/pull/1365\r\n* fix: introduce undiscrminated\
        \ unions by @dsinghvi in https://github.com/fern-api/fern/pull/1367\r\n* Add\
        \ release blocker for undiscriminated unions by @zachkirsch in https://github.com/fern-api/fern/pull/1369\r\
        \n* Fix undiscriminated union rule by @zachkirsch in https://github.com/fern-api/fern/pull/1370\r\
        \n* Add file upload by @zachkirsch in https://github.com/fern-api/fern/pull/1366\r\
        \n* Rename property key to bodyProperty by @zachkirsch in https://github.com/fern-api/fern/pull/1371\r\
        \n* Add optional files by @zachkirsch in https://github.com/fern-api/fern/pull/1372\r\
        \n* ts generator versions above `0.5.0-rc0-6` use IR V12 by @dsinghvi in https://github.com/fern-api/fern/pull/1373\r\
        \n* Make File a reserved keyword in TS by @zachkirsch in https://github.com/fern-api/fern/pull/1374\r\
        \n* Add query-param stream condition by @zachkirsch in https://github.com/fern-api/fern/pull/1375\r\
        \n* fix: audiences works with subpackages and packages by @dsinghvi in https://github.com/fern-api/fern/pull/1376\r\
        \n* Fix docs in file properties by @zachkirsch in https://github.com/fern-api/fern/pull/1378\r\
        \n* Update import reference in OpenAPIMigrator by @TeisJayaswal in https://github.com/fern-api/fern/pull/1380\r\
        \n* fix: add missing `MovieId` type by @codebender828 in https://github.com/fern-api/fern/pull/1381\r\
        \n* Only disallow 'body' wrapper properties when there's a referenced request\
        \ body by @zachkirsch in https://github.com/fern-api/fern/pull/1382\r\n\r\n\
        ## New Contributors\r\n* @codebender828 made their first contribution in https://github.com/fern-api/fern/pull/1381\r\
        \n\r\n**Full Changelog**: https://github.com/fern-api/fern/compare/0.4.32...0.5.0"
      type: chore
  createdAt: "2023-03-09"
  irVersion: 12
  version: 0.5.0
- changelogEntry:
    - summary: Release 0.4.33-rc7
      type: chore
  createdAt: "2023-03-09"
  irVersion: 12
  version: 0.4.33-rc7
- changelogEntry:
    - summary: Release 0.4.33-rc6
      type: chore
  createdAt: "2023-03-09"
  irVersion: 12
  version: 0.4.33-rc6
- changelogEntry:
    - summary: Release 0.4.33-rc5
      type: chore
  createdAt: "2023-03-08"
  irVersion: 12
  version: 0.4.33-rc5
- changelogEntry:
    - summary: Release 0.4.33-rc4
      type: chore
  createdAt: "2023-03-08"
  irVersion: 12
  version: 0.4.33-rc4
- changelogEntry:
    - summary: Release 0.4.33-rc3
      type: chore
  createdAt: "2023-03-08"
  irVersion: 12
  version: 0.4.33-rc3
- changelogEntry:
    - summary: Release 0.4.33-rc2
      type: chore
  createdAt: "2023-03-08"
  irVersion: 12
  version: 0.4.33-rc2
- changelogEntry:
    - summary: Release 0.4.33-rc1
      type: chore
  createdAt: "2023-03-08"
  irVersion: 12
  version: 0.4.33-rc1
- changelogEntry:
    - summary: Release 0.4.33-rc0
      type: chore
  createdAt: "2023-03-07"
  irVersion: 12
  version: 0.4.33-rc0
- changelogEntry:
    - summary: Release 0.4.32-rc5
      type: chore
  createdAt: "2023-03-07"
  irVersion: 12
  version: 0.4.32-rc5
- changelogEntry:
    - summary: Release 0.4.32
      type: chore
  createdAt: "2023-03-06"
  irVersion: 11
  version: 0.4.32
- changelogEntry:
    - summary: Release 0.4.32-rc4
      type: chore
  createdAt: "2023-03-06"
  irVersion: 11
  version: 0.4.32-rc4
- changelogEntry:
    - summary: Release 0.4.32-rc3
      type: chore
  createdAt: "2023-03-06"
  irVersion: 11
  version: 0.4.32-rc3
- changelogEntry:
    - summary: Release 0.4.32-rc2
      type: chore
  createdAt: "2023-03-06"
  irVersion: 11
  version: 0.4.32-rc2
- changelogEntry:
    - summary: Release 0.4.32-rc1
      type: chore
  createdAt: "2023-03-06"
  irVersion: 11
  version: 0.4.32-rc1
- changelogEntry:
    - summary: Release 0.4.32-rc0
      type: chore
  createdAt: "2023-03-05"
  irVersion: 9
  version: 0.4.32-rc0
- changelogEntry:
    - summary: Release 0.4.31-rc3
      type: chore
  createdAt: "2023-03-04"
  irVersion: 9
  version: 0.4.31-rc3
- changelogEntry:
    - summary: Release 0.4.31
      type: chore
  createdAt: "2023-03-04"
  irVersion: 9
  version: 0.4.31
- changelogEntry:
    - summary: Release 0.4.31-rc4
      type: chore
  createdAt: "2023-03-04"
  irVersion: 9
  version: 0.4.31-rc4
- changelogEntry:
    - summary: Release 0.4.31-rc2
      type: chore
  createdAt: "2023-03-04"
  irVersion: 9
  version: 0.4.31-rc2
- changelogEntry:
    - summary: Release 0.4.31-rc1
      type: chore
  createdAt: "2023-03-04"
  irVersion: 9
  version: 0.4.31-rc1
- changelogEntry:
    - summary: Release 0.4.30
      type: chore
  createdAt: "2023-03-03"
  irVersion: 9
  version: 0.4.30
- changelogEntry:
    - summary: Release 0.4.29
      type: chore
  createdAt: "2023-03-03"
  irVersion: 9
  version: 0.4.29
- changelogEntry:
    - summary: Release 0.4.28-rc4
      type: chore
  createdAt: "2023-03-03"
  irVersion: 9
  version: 0.4.28-rc4
- changelogEntry:
    - summary: Release 0.4.28-rc3
      type: chore
  createdAt: "2023-03-03"
  irVersion: 9
  version: 0.4.28-rc3
- changelogEntry:
    - summary: Release 0.4.28-rc2
      type: chore
  createdAt: "2023-03-02"
  irVersion: 9
  version: 0.4.28-rc2
- changelogEntry:
    - summary: Release 0.4.28-rc1
      type: chore
  createdAt: "2023-03-02"
  irVersion: 9
  version: 0.4.28-rc1
- changelogEntry:
    - summary: Release 0.4.28-rc0
      type: chore
  createdAt: "2023-03-02"
  irVersion: 9
  version: 0.4.28-rc0
- changelogEntry:
    - summary: Release 0.4.27-rc2
      type: chore
  createdAt: "2023-03-02"
  irVersion: 9
  version: 0.4.27-rc2
- changelogEntry:
    - summary: Release 0.4.27
      type: chore
  createdAt: "2023-03-02"
  irVersion: 9
  version: 0.4.27
- changelogEntry:
    - summary: Release 0.4.27-rc1
      type: chore
  createdAt: "2023-03-02"
  irVersion: 9
  version: 0.4.27-rc1
- changelogEntry:
    - summary: Release 0.4.27-rc0
      type: chore
  createdAt: "2023-03-01"
  irVersion: 9
  version: 0.4.27-rc0
- changelogEntry:
    - summary: Release 0.4.26
      type: chore
  createdAt: "2023-02-25"
  irVersion: 9
  version: 0.4.26
- changelogEntry:
    - summary: Release 0.4.25
      type: chore
  createdAt: "2023-02-25"
  irVersion: 9
  version: 0.4.25
- changelogEntry:
    - summary: Release 0.4.24
      type: chore
  createdAt: "2023-02-23"
  irVersion: 9
  version: 0.4.24
- changelogEntry:
    - summary: Release 0.4.24-rc1
      type: chore
  createdAt: "2023-02-21"
  irVersion: 9
  version: 0.4.24-rc1
- changelogEntry:
    - summary: Release 0.4.24-rc0
      type: chore
  createdAt: "2023-02-20"
  irVersion: 9
  version: 0.4.24-rc0
- changelogEntry:
    - summary: Release 0.4.23
      type: chore
  createdAt: "2023-02-16"
  irVersion: 8
  version: 0.4.23
- changelogEntry:
    - summary: Release 0.4.23-rc0
      type: chore
  createdAt: "2023-02-16"
  irVersion: 8
  version: 0.4.23-rc0
- changelogEntry:
    - summary: Release 0.4.22
      type: chore
  createdAt: "2023-02-12"
  irVersion: 8
  version: 0.4.22
- changelogEntry:
    - summary: Release 0.4.21
      type: chore
  createdAt: "2023-02-12"
  irVersion: 8
  version: 0.4.21
- changelogEntry:
    - summary: Release 0.4.20
      type: chore
  createdAt: "2023-02-12"
  irVersion: 8
  version: 0.4.20
- changelogEntry:
    - summary: Release 0.4.20-rc1
      type: chore
  createdAt: "2023-02-09"
  irVersion: 8
  version: 0.4.20-rc1
- changelogEntry:
    - summary: Release 0.4.20-rc0
      type: chore
  createdAt: "2023-02-09"
  irVersion: 8
  version: 0.4.20-rc0
- changelogEntry:
    - summary: Release 0.4.19-rc1
      type: chore
  createdAt: "2023-02-09"
  irVersion: 8
  version: 0.4.19-rc1
- changelogEntry:
    - summary: Release 0.4.19
      type: chore
  createdAt: "2023-02-09"
  irVersion: 8
  version: 0.4.19
- changelogEntry:
    - summary: Release 0.4.19-rc2
      type: chore
  createdAt: "2023-02-09"
  irVersion: 8
  version: 0.4.19-rc2
- changelogEntry:
    - summary: Release 0.4.19-rc0
      type: chore
  createdAt: "2023-02-09"
  irVersion: 8
  version: 0.4.19-rc0
- changelogEntry:
    - summary: Release 0.4.18
      type: chore
  createdAt: "2023-02-07"
  irVersion: 8
  version: 0.4.18
- changelogEntry:
    - summary: Release 0.4.17
      type: chore
  createdAt: "2023-02-06"
  irVersion: 8
  version: 0.4.17
- changelogEntry:
    - summary: Release 0.4.17-rc0
      type: chore
  createdAt: "2023-02-06"
  irVersion: 8
  version: 0.4.17-rc0
- changelogEntry:
    - summary: Release 0.4.16
      type: chore
  createdAt: "2023-02-06"
  irVersion: 8
  version: 0.4.16
- changelogEntry:
    - summary: Release 0.4.15
      type: chore
  createdAt: "2023-02-06"
  irVersion: 8
  version: 0.4.15
- changelogEntry:
    - summary: Release 0.4.15-rc0
      type: chore
  createdAt: "2023-02-06"
  irVersion: 8
  version: 0.4.15-rc0
- changelogEntry:
    - summary: Release 0.4.14
      type: chore
  createdAt: "2023-02-05"
  irVersion: 8
  version: 0.4.14
- changelogEntry:
    - summary: Release 0.4.13
      type: chore
  createdAt: "2023-02-04"
  irVersion: 8
  version: 0.4.13
- changelogEntry:
    - summary: Release 0.4.12
      type: chore
  createdAt: "2023-02-02"
  irVersion: 8
  version: 0.4.12
- changelogEntry:
    - summary: Release 0.4.12-rc0
      type: chore
  createdAt: "2023-02-02"
  irVersion: 8
  version: 0.4.12-rc0
- changelogEntry:
    - summary: Release 0.4.11
      type: chore
  createdAt: "2023-02-02"
  irVersion: 8
  version: 0.4.11
- changelogEntry:
    - summary: Release 0.4.11-rc1
      type: chore
  createdAt: "2023-02-02"
  irVersion: 8
  version: 0.4.11-rc1
- changelogEntry:
    - summary: Release 0.4.11-rc0
      type: chore
  createdAt: "2023-02-02"
  irVersion: 8
  version: 0.4.11-rc0
- changelogEntry:
    - summary: Release 0.4.10
      type: chore
  createdAt: "2023-02-02"
  irVersion: 8
  version: 0.4.10
- changelogEntry:
    - summary: Release 0.4.9
      type: chore
  createdAt: "2023-02-01"
  irVersion: 7
  version: 0.4.9
- changelogEntry:
    - summary: Release 0.4.8
      type: chore
  createdAt: "2023-02-01"
  irVersion: 7
  version: 0.4.8
- changelogEntry:
    - summary: Release 0.4.7
      type: chore
  createdAt: "2023-02-01"
  irVersion: 7
  version: 0.4.7
- changelogEntry:
    - summary: Release 0.4.6
      type: chore
  createdAt: "2023-02-01"
  irVersion: 7
  version: 0.4.6
- changelogEntry:
    - summary: Release 0.4.5
      type: chore
  createdAt: "2023-02-01"
  irVersion: 7
  version: 0.4.5
- changelogEntry:
    - summary: Release 0.4.5-rc4
      type: chore
  createdAt: "2023-01-31"
  irVersion: 7
  version: 0.4.5-rc4
- changelogEntry:
    - summary: Release 0.4.5-rc3
      type: chore
  createdAt: "2023-01-31"
  irVersion: 7
  version: 0.4.5-rc3
- changelogEntry:
    - summary: Release 0.4.5-rc5
      type: chore
  createdAt: "2023-01-31"
  irVersion: 7
  version: 0.4.5-rc5
- changelogEntry:
    - summary: Release 0.4.5-rc2
      type: chore
  createdAt: "2023-01-30"
  irVersion: 7
  version: 0.4.5-rc2
- changelogEntry:
    - summary: Release 0.4.5-rc1
      type: chore
  createdAt: "2023-01-30"
  irVersion: 7
  version: 0.4.5-rc1
- changelogEntry:
    - summary: Release 0.4.5-rc0
      type: chore
  createdAt: "2023-01-30"
  irVersion: 7
  version: 0.4.5-rc0
- changelogEntry:
    - summary: Release 0.4.4
      type: chore
  createdAt: "2023-01-30"
  irVersion: 7
  version: 0.4.4
- changelogEntry:
    - summary: Release 0.4.3
      type: chore
  createdAt: "2023-01-30"
  irVersion: 7
  version: 0.4.3
- changelogEntry:
    - summary: Release 0.4.2
      type: chore
  createdAt: "2023-01-30"
  irVersion: 7
  version: 0.4.2
- changelogEntry:
    - summary: Release 0.4.1
      type: chore
  createdAt: "2023-01-29"
  irVersion: 7
  version: 0.4.1
- changelogEntry:
    - summary: Release 0.4.0-rc1
      type: chore
  createdAt: "2023-01-29"
  irVersion: 7
  version: 0.4.0-rc1
- changelogEntry:
    - summary: Release 0.4.0
      type: chore
  createdAt: "2023-01-29"
  irVersion: 7
  version: 0.4.0
- changelogEntry:
    - summary: Release 0.4.0-rc0
      type: chore
  createdAt: "2023-01-29"
  irVersion: 7
  version: 0.4.0-rc0
- changelogEntry:
    - summary: Release 0.3.23
      type: chore
  createdAt: "2023-01-28"
  irVersion: 6
  version: 0.3.23
- changelogEntry:
    - summary: Release 0.3.22
      type: chore
  createdAt: "2023-01-28"
  irVersion: 6
  version: 0.3.22
- changelogEntry:
    - summary: Release 0.3.21
      type: chore
  createdAt: "2023-01-28"
  irVersion: 6
  version: 0.3.21
- changelogEntry:
    - summary: Release 0.3.20
      type: chore
  createdAt: "2023-01-27"
  irVersion: 6
  version: 0.3.20
- changelogEntry:
    - summary: Release 0.3.19
      type: chore
  createdAt: "2023-01-24"
  irVersion: 6
  version: 0.3.19
- changelogEntry:
    - summary: Release 0.3.18
      type: chore
  createdAt: "2023-01-23"
  irVersion: 6
  version: 0.3.18
- changelogEntry:
    - summary: Release 0.3.17
      type: chore
  createdAt: "2023-01-23"
  irVersion: 6
  version: 0.3.17
- changelogEntry:
    - summary: Release 0.3.17-rc8
      type: chore
  createdAt: "2023-01-23"
  irVersion: 6
  version: 0.3.17-rc8
- changelogEntry:
    - summary: Release 0.3.17-rc7
      type: chore
  createdAt: "2023-01-23"
  irVersion: 6
  version: 0.3.17-rc7
- changelogEntry:
    - summary: Release 0.3.17-rc6
      type: chore
  createdAt: "2023-01-23"
  irVersion: 6
  version: 0.3.17-rc6
- changelogEntry:
    - summary: Release 0.3.17-rc5
      type: chore
  createdAt: "2023-01-23"
  irVersion: 6
  version: 0.3.17-rc5
- changelogEntry:
    - summary: Release 0.3.17-rc4
      type: chore
  createdAt: "2023-01-23"
  irVersion: 6
  version: 0.3.17-rc4
- changelogEntry:
    - summary: Release 0.3.17-rc3
      type: chore
  createdAt: "2023-01-23"
  irVersion: 6
  version: 0.3.17-rc3
- changelogEntry:
    - summary: Release 0.3.17-rc2
      type: chore
  createdAt: "2023-01-22"
  irVersion: 6
  version: 0.3.17-rc2
- changelogEntry:
    - summary: Release 0.3.17-rc1
      type: chore
  createdAt: "2023-01-21"
  irVersion: 6
  version: 0.3.17-rc1
- changelogEntry:
    - summary: Release 0.3.17-rc0
      type: chore
  createdAt: "2023-01-21"
  irVersion: 6
  version: 0.3.17-rc0
- changelogEntry:
    - summary: Release 0.3.16
      type: chore
  createdAt: "2023-01-20"
  irVersion: 6
  version: 0.3.16
- changelogEntry:
    - summary: Release 0.3.16-rc2
      type: chore
  createdAt: "2023-01-19"
  irVersion: 6
  version: 0.3.16-rc2
- changelogEntry:
    - summary: Release 0.3.16-rc1
      type: chore
  createdAt: "2023-01-18"
  irVersion: 6
  version: 0.3.16-rc1
- changelogEntry:
    - summary: Release 0.3.16-rc0
      type: chore
  createdAt: "2023-01-18"
  irVersion: 6
  version: 0.3.16-rc0
- changelogEntry:
    - summary: Release 0.3.15
      type: chore
  createdAt: "2023-01-18"
  irVersion: 6
  version: 0.3.15
- changelogEntry:
    - summary: Release 0.3.15-rc0
      type: chore
  createdAt: "2023-01-18"
  irVersion: 6
  version: 0.3.15-rc0
- changelogEntry:
    - summary: Release 0.3.14
      type: chore
  createdAt: "2023-01-18"
  irVersion: 6
  version: 0.3.14
- changelogEntry:
    - summary: Release 0.3.13
      type: chore
  createdAt: "2023-01-18"
  irVersion: 6
  version: 0.3.13
- changelogEntry:
    - summary: Release 0.3.12
      type: chore
  createdAt: "2023-01-18"
  irVersion: 6
  version: 0.3.12
- changelogEntry:
    - summary: Release 0.3.12-rc13
      type: chore
  createdAt: "2023-01-18"
  irVersion: 6
  version: 0.3.12-rc13
- changelogEntry:
    - summary: Release 0.3.12-rc12
      type: chore
  createdAt: "2023-01-18"
  irVersion: 6
  version: 0.3.12-rc12
- changelogEntry:
    - summary: Release 0.3.12-rc9
      type: chore
  createdAt: "2023-01-17"
  irVersion: 6
  version: 0.3.12-rc9
- changelogEntry:
    - summary: Release 0.3.12-rc8
      type: chore
  createdAt: "2023-01-17"
  irVersion: 6
  version: 0.3.12-rc8
- changelogEntry:
    - summary: Release 0.3.12-rc11
      type: chore
  createdAt: "2023-01-17"
  irVersion: 6
  version: 0.3.12-rc11
- changelogEntry:
    - summary: Release 0.3.12-rc10
      type: chore
  createdAt: "2023-01-17"
  irVersion: 6
  version: 0.3.12-rc10
- changelogEntry:
    - summary: Release 0.3.12-rc7
      type: chore
  createdAt: "2023-01-15"
  irVersion: 6
  version: 0.3.12-rc7
- changelogEntry:
    - summary: Release 0.3.12-rc6
      type: chore
  createdAt: "2023-01-15"
  irVersion: 6
  version: 0.3.12-rc6
- changelogEntry:
    - summary: Release 0.3.12-rc5
      type: chore
  createdAt: "2023-01-15"
  irVersion: 6
  version: 0.3.12-rc5
- changelogEntry:
    - summary: Release 0.3.12-rc4
      type: chore
  createdAt: "2023-01-15"
  irVersion: 6
  version: 0.3.12-rc4
- changelogEntry:
    - summary: Release 0.3.12-rc3
      type: chore
  createdAt: "2023-01-13"
  irVersion: 5
  version: 0.3.12-rc3
- changelogEntry:
    - summary: Release 0.3.12-rc2
      type: chore
  createdAt: "2023-01-13"
  irVersion: 5
  version: 0.3.12-rc2
- changelogEntry:
    - summary: Release 0.3.12-rc1
      type: chore
  createdAt: "2023-01-13"
  irVersion: 5
  version: 0.3.12-rc1
- changelogEntry:
    - summary: Release 0.3.12-rc0
      type: chore
  createdAt: "2023-01-12"
  irVersion: 5
  version: 0.3.12-rc0
- changelogEntry:
    - summary: Release 0.3.11
      type: chore
  createdAt: "2023-01-12"
  irVersion: 5
  version: 0.3.11
- changelogEntry:
    - summary: Release 0.3.10
      type: chore
  createdAt: "2023-01-11"
  irVersion: 5
  version: 0.3.10
- changelogEntry:
    - summary: Release 0.3.9
      type: chore
  createdAt: "2023-01-11"
  irVersion: 5
  version: 0.3.9
- changelogEntry:
    - summary: Release 0.3.8-rc1
      type: chore
  createdAt: "2023-01-11"
  irVersion: 5
  version: 0.3.8-rc1
- changelogEntry:
    - summary: Release 0.3.8-rc0
      type: chore
  createdAt: "2023-01-11"
  irVersion: 5
  version: 0.3.8-rc0
- changelogEntry:
    - summary: Release 0.3.8
      type: chore
  createdAt: "2023-01-09"
  irVersion: 5
  version: 0.3.8
- changelogEntry:
    - summary: Release 0.3.7
      type: chore
  createdAt: "2023-01-08"
  irVersion: 5
  version: 0.3.7
- changelogEntry:
    - summary: Release 0.3.7-rc0
      type: chore
  createdAt: "2023-01-08"
  irVersion: 5
  version: 0.3.7-rc0
- changelogEntry:
    - summary: Release 0.3.6
      type: chore
  createdAt: "2023-01-08"
  irVersion: 5
  version: 0.3.6
- changelogEntry:
    - summary: Release 0.3.6-rc1
      type: chore
  createdAt: "2023-01-06"
  irVersion: 4
  version: 0.3.6-rc1
- changelogEntry:
    - summary: Release 0.3.6-rc0
      type: chore
  createdAt: "2023-01-06"
  irVersion: 4
  version: 0.3.6-rc0
- changelogEntry:
    - summary: Release 0.3.5
      type: chore
  createdAt: "2022-12-28"
  irVersion: 4
  version: 0.3.5
- changelogEntry:
    - summary: Release 0.3.4
      type: chore
  createdAt: "2022-12-28"
  irVersion: 4
  version: 0.3.4
- changelogEntry:
    - summary: Release 0.3.3
      type: chore
  createdAt: "2022-12-28"
  irVersion: 4
  version: 0.3.3
- changelogEntry:
    - summary: Release 0.3.2
      type: chore
  createdAt: "2022-12-28"
  irVersion: 4
  version: 0.3.2
- changelogEntry:
    - summary: Release 0.3.1
      type: chore
  createdAt: "2022-12-28"
  irVersion: 4
  version: 0.3.1
- changelogEntry:
    - summary: Release 0.3.0-rc14
      type: chore
  createdAt: "2022-12-28"
  irVersion: 4
  version: 0.3.0-rc14
- changelogEntry:
    - summary: Release 0.3.0-rc13
      type: chore
  createdAt: "2022-12-28"
  irVersion: 4
  version: 0.3.0-rc13
- changelogEntry:
    - summary: Release 0.3.0
      type: chore
  createdAt: "2022-12-28"
  irVersion: 4
  version: 0.3.0
- changelogEntry:
    - summary: Release 0.3.0-rc12
      type: chore
  createdAt: "2022-12-24"
  irVersion: 4
  version: 0.3.0-rc12
- changelogEntry:
    - summary: Release 0.3.0-rc11
      type: chore
  createdAt: "2022-12-23"
  irVersion: 4
  version: 0.3.0-rc11
- changelogEntry:
    - summary: Release 0.3.0-rc9
      type: chore
  createdAt: "2022-12-16"
  irVersion: 4
  version: 0.3.0-rc9
- changelogEntry:
    - summary: Release 0.3.0-rc8
      type: chore
  createdAt: "2022-12-16"
  irVersion: 4
  version: 0.3.0-rc8
- changelogEntry:
    - summary: Release 0.3.0-rc7
      type: chore
  createdAt: "2022-12-16"
  irVersion: 4
  version: 0.3.0-rc7
- changelogEntry:
    - summary: Release 0.3.0-rc10
      type: chore
  createdAt: "2022-12-16"
  irVersion: 4
  version: 0.3.0-rc10
- changelogEntry:
    - summary: Release 0.3.0-rc6
      type: chore
  createdAt: "2022-12-16"
  irVersion: 4
  version: 0.3.0-rc6
- changelogEntry:
    - summary: Release 0.3.0-rc5
      type: chore
  createdAt: "2022-12-16"
  irVersion: 4
  version: 0.3.0-rc5
- changelogEntry:
    - summary: Release 0.3.0-rc4
      type: chore
  createdAt: "2022-12-16"
  irVersion: 4
  version: 0.3.0-rc4
- changelogEntry:
    - summary: Release 0.3.0-rc3
      type: chore
  createdAt: "2022-12-16"
  irVersion: 4
  version: 0.3.0-rc3
- changelogEntry:
    - summary: Release 0.3.0-rc2
      type: chore
  createdAt: "2022-12-16"
  irVersion: 4
  version: 0.3.0-rc2
- changelogEntry:
    - summary: Release 0.3.0-rc1
      type: chore
  createdAt: "2022-12-16"
  irVersion: 4
  version: 0.3.0-rc1
- changelogEntry:
    - summary: Release 0.3.0-rc0
      type: chore
  createdAt: "2022-12-15"
  irVersion: 3
  version: 0.3.0-rc0
- changelogEntry:
    - summary: Release 0.2.1
      type: chore
  createdAt: "2022-12-15"
  irVersion: 3
  version: 0.2.1
- changelogEntry:
    - summary: Release 0.2.0
      type: chore
  createdAt: "2022-12-14"
  irVersion: 3
  version: 0.2.0
- changelogEntry:
    - summary: Release 0.1.3-rc9
      type: chore
  createdAt: "2022-12-14"
  irVersion: 3
  version: 0.1.3-rc9
- changelogEntry:
    - summary: Release 0.1.3-rc8
      type: chore
  createdAt: "2022-12-14"
  irVersion: 3
  version: 0.1.3-rc8
- changelogEntry:
    - summary: Release 0.1.3-rc7
      type: chore
  createdAt: "2022-12-13"
  irVersion: 3
  version: 0.1.3-rc7
- changelogEntry:
    - summary: Release 0.1.3-rc6
      type: chore
  createdAt: "2022-12-13"
  irVersion: 3
  version: 0.1.3-rc6
- changelogEntry:
    - summary: Release 0.1.3-rc5
      type: chore
  createdAt: "2022-12-13"
  irVersion: 3
  version: 0.1.3-rc5
- changelogEntry:
    - summary: Release 0.1.3-rc4
      type: chore
  createdAt: "2022-12-13"
  irVersion: 3
  version: 0.1.3-rc4
- changelogEntry:
    - summary: Release 0.1.3-rc3
      type: chore
  createdAt: "2022-12-13"
  irVersion: 3
  version: 0.1.3-rc3
- changelogEntry:
    - summary: Release 0.1.3-rc2
      type: chore
  createdAt: "2022-12-13"
  irVersion: 3
  version: 0.1.3-rc2
- changelogEntry:
    - summary: Release 0.1.3-rc1
      type: chore
  createdAt: "2022-12-13"
  irVersion: 3
  version: 0.1.3-rc1
- changelogEntry:
    - summary: Release 0.1.3-rc0
      type: chore
  createdAt: "2022-12-13"
  irVersion: 3
  version: 0.1.3-rc0<|MERGE_RESOLUTION|>--- conflicted
+++ resolved
@@ -1,15 +1,16 @@
 - changelogEntry:
     - summary: |
-<<<<<<< HEAD
+        Unknown schemas are no longer incorrectly marked as `additionalProperties: true`. 
+      type: fix
+  irVersion: 53
+  version: 0.45.3
+
+- changelogEntry:
+    - summary: |
         The CLI prompts the user to confirm output directory overwrites on fern generate.
       type: fix
   irVersion: 53
   version: 0.45.2-rc0
-=======
-        Unknown schemas are no longer incorrectly marked as `additionalProperties: true`. 
-      type: fix
-  irVersion: 53
-  version: 0.45.3
 
 - changelogEntry:
     - summary: |
@@ -24,7 +25,6 @@
       type: fix
   irVersion: 53
   version: 0.45.1-rc0
->>>>>>> 0002a9aa
 
 - changelogEntry:
     - summary: |
