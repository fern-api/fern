--- conflicted
+++ resolved
@@ -1,12 +1,13 @@
 - changelogEntry:
-    - summary: |
-<<<<<<< HEAD
-        Improve generators.yml migration to `api.specs` syntax.
-      type: fix
-=======
+    - summary: Improve generators.yml migration to `api.specs` syntax.
+      type: fix
+  irVersion: 55
+  version: 0.54.0-rc6
+  
+- changelogEntry:
+    - summary: |
         Bump `docs-resolvers` to `0.0.64` to fix an issue with endpoint-level server parsing.
       type: feat
->>>>>>> 17b51f4b
   irVersion: 55
   version: 0.54.0-rc5
 
