- changelogEntry:
    - summary: |
<<<<<<< HEAD
        Add support for the `inline-path-parameters` setting in the OpenAPI
        importer.
      type: feat
=======
        Increase max recursive depth allowed for example validation.
      type: fix
>>>>>>> 8f00632e
  irVersion: 53
  version: 0.45.0-rc50

- changelogEntry:
    - summary: |
        Add 'list' to reserved keywords for use in PHP generator.
      type: fix
  irVersion: 53
  version: 0.45.0-rc49

- changelogEntry:
    - summary: |
        OAuth Client Credential Auth Scheme now supports the ability to optionally 
        set token header and prefix fields for use with docs playground.

        ```yml api.yml
        auth-schemes:
          OAuth:
            scheme: oauth
            type: client-credentials
            token-header: Fern-Authorization
            token-prefix: Fern-Bearer
            ...
        ```
      type: feat
  irVersion: 53
  version: 0.45.0-rc48

- changelogEntry:
    - summary: |
        Support SDK generation provided comma-delineated content-type values in OpenAPI specs.
      type: fix
  irVersion: 53
  version: 0.45.0-rc47

- changelogEntry:
    - summary: |
        The IR handles converting example unions that are aliases.
      type: fix
  irVersion: 53
  version: 0.45.0-rc46

- changelogEntry:
    - summary: |
        Update the IR's `ServiceTypeReferenceInfo` to include all transitive types
        referenced by a service.
      type: fix
  irVersion: 53
  version: 0.45.0-rc44

- changelogEntry:
    - summary: |
        Support non-standard HTTP code 498; Validate `x-fern-examples` during schema parsing.
      type: fix
  irVersion: 53
  version: 0.45.0-rc43

- changelogEntry:
    - summary: |
        Log error message logging when encountering doc errors during preview server initiation.
      type: fix
  irVersion: 53
  version: 0.45.0-rc42

- changelogEntry:
    - summary: Fixes bug introduced in 0.45.0-rc33 where version slugs were not being generated correctly.
      type: fix
  irVersion: 53
  version: 0.45.0-rc41

- changelogEntry:
    - summary: |
        Fixed bug in the Conjure importer where query parameters were overwritten during endpoint parameter parsing.
      type: fix
  irVersion: 53
  version: 0.45.0-rc40

- changelogEntry:
    - summary: |
        The OpenAPI importer now supports correlating request and response examples by name. When an example name is shared 
        between a request body and response, they will be paired together in the generated Fern definition.
      type: fix
  irVersion: 53
  version: 0.45.0-rc39

- changelogEntry:
    - summary: |
        The OpenAPI importer now supports respecting readonly properties in schemas. When enabled, readonly properties will be excluded from request bodies for 
        POST/PUT/PATCH endpoints. To enable this, configure the setting in your `generators.yml`:

        ```yml
        api:
         specs:
           - openapi: ./path/to/openapi.yml
             settings:
               respect-readonly-schemas: true
        ```
      type: fix
  irVersion: 53
  version: 0.45.0-rc38

- changelogEntry:
    - summary: Support parsing alpha and beta version numbers of Fern generators
      type: internal
  irVersion: 53
  version: 0.45.0-rc37

- changelogEntry:
    - summary: |
        The OpenAPI importer now supports importing deep object query parameters. To do this, you will
        need to configure a setting in your `generators.yml`

        ```yml
        api:
         specs:
           - openapi: ./path/to/openapi.yml
             settings:
               object-query-paramaters: true
        ```
      type: fix
  irVersion: 53
  version: 0.45.0-rc36

- changelogEntry:
    - summary: |
        The CLI now recognizes the versions of the Go generator that require IRv53.
      type: internal
  irVersion: 53
  version: 0.45.0-rc34

- changelogEntry:
    - summary: |
        The Fern CLI now supports roles and viewers in your docs configuration, if you are on the enteprise plan for docs:

        ```yml docs.ym
        roles:
          - internal
          - beta-users
          - enterprise-users

        navigation:
          - section: Internal Section
            viewers:
              - internal
            contents:
              - page: Internal Page
                path: ./internal/page.mdx
        ```
      type: feat
  irVersion: 53
  version: 0.45.0-rc33

- changelogEntry:
    - summary: |
        The OpenAPI importer now supports reading endpoints that have application/x-www-form-urlencoded requests
      type: fix
  irVersion: 53
  version: 0.45.0-rc32

- changelogEntry:
    - summary: |
        The OpenAPI importer now parses webhook examples and generates examples for webhooks when none are provided.
      type: fix
  irVersion: 53
  version: 0.45.0-rc31

- changelogEntry:
    - summary: |
        The OpenAPI importer now parses the `examples` field for primitive schema types like `string`, `number`, `array` and `boolean`.
      type: fix
  irVersion: 53
  version: 0.45.0-rc30

- changelogEntry:
    - summary: |
        The OpenAPI importer now parses the `examples` field that may be present on OpenAPI 3.1 schemas.
      type: feat
  irVersion: 53
  version: 0.45.0-rc29

- changelogEntry:
    - summary: |
        The OpenAPI importer now skips headers in a case-insensitive way (e.g. both "Content-Type" and "content-type" are skipped).
      type: feat
  irVersion: 53
  version: 0.45.0-rc28

- changelogEntry:
    - summary: |
        The Conjure importer now brings in endpoint level descriptions.
      type: feat
  irVersion: 53
  version: 0.45.0-rc27

- changelogEntry:
    - summary: |
        `fern check` handles validating unions that contain base properties.
      type: feat
  irVersion: 53
  version: 0.45.0-rc26

- changelogEntry:
    - summary: |
        The Fern CLI temporarily does not support RBAC/Audiences (they will be added in again shortly).
      type: internal
  irVersion: 53
  version: 0.45.0-rc25

- changelogEntry:
    - summary: |
        `fern docs dev` now runs in Node 16 - Node 22 environments.
      type: fix
  irVersion: 53
  version: 0.45.0-rc24

- changelogEntry:
    - summary: |
        The docs dev server now correctly handles base paths.
      type: fix
  irVersion: 53
  version: 0.45.0-rc23

- changelogEntry:
    - summary: |
        Fixes bug introduced in 0.45.0-rc20 where section children were dropped from the docs definition.
      type: fix
  irVersion: 53
  version: 0.45.0-rc22

- changelogEntry:
    - summary: |
        The Fern CLI now supports orphaned pages in your docs configuration.
      type: feat
    - summary: |
        The RBAC config model is now renamed to `roles` and `viewers`:

        ```yml docs.yml
        roles:
          - internal

        navigation:
          - section: Internal Section
            viewers:
              - internal
            contents:
              - page: Internal Page
                path: ./internal/page.mdx
        ```

      type: fix
  irVersion: 53
  version: 0.45.0-rc21

- changelogEntry:
    - summary: |
        The Fern CLI now supports audiences in your docs configuration:

        ```yml docs.yml
        # all audiences must be declared at the top level
        audiences:
          - internal

        navigation:
          - section: Internal Section
            audience: internal # audience is optional
            contents:
              - page: Internal Page
                path: ./internal/page.mdx
        ```
      type: feat
  irVersion: 53
  version: 0.45.0-rc20

- changelogEntry:
    - summary: |
        - Respect `x-fern-ignore` extension in OpenAPI parameters.
      type: fix
  irVersion: 53
  version: 0.45.0-rc19

- changelogEntry:
    - summary: |
        - Add additional debug logging to the CLI when downloading docs preview bundle
      type: fix
  irVersion: 53
  version: 0.45.0-rc18

- changelogEntry:
    - summary: |
        - Improved union example generation by increasing depth for better handling of recursive structures.
        - Updated Conjure importer to represent binary types as bytes for requests and file for responses in Fern.
        - Added detailed error messages when 'fern docs dev' fails, accessible with --log-level debug.
      type: fix
  irVersion: 53
  version: 0.45.0-rc17

- changelogEntry:
    - summary: |
        The Conjure importer now correctly keys the union subvariant by the property of the discriminant.

        ```conjure
        union:
          discriminant: type
          union:
            square: Square
            circle: Circle
        ```

        is equal to the following Fern Definition:

        ```yml fern
        union:
          discriminant: type
          types:
            square:
              type: Square
              key: square
            circle:
              type: Circle
              key: circle
        ```

      type: fix
  irVersion: 53
  version: 0.45.0-rc16

- changelogEntry:
    - summary: |
        The Conjure importer now correctly imports base-path and docs from your conjure definition.
      type: fix
  irVersion: 53
  version: 0.45.0-rc15

- changelogEntry:
    - summary: |
        The Fern CLI now uses a longer timeout to make HTTP requests, which should fix some flakyness with the docs registration process.
      type: fix
  irVersion: 53
  version: 0.45.0-rc14

- changelogEntry:
    - summary: |
        The Fern CLI now uses a longer timeout to make HTTP requests, which should fix some flakyness with the docs registration process.
      type: fix
  irVersion: 53
  version: 0.45.0-rc13

- changelogEntry:
    - summary: |
        Undiscriminated unions are now represented using `anyOf` in the generated JSON Schema
        Nullable properties are now correctly propagated to the JSON Schema
      type: fix
  irVersion: 53
  version: 0.45.0-rc12

- changelogEntry:
    - summary: |
        Improved JSON Schema generation for object inheritance:
        - Removed the use of `allOf` for representing object extensions
        - Properties from parent objects are now directly added to the child object in the JSON Schema
      type: fix
  irVersion: 53
  version: 0.45.0-rc11

- changelogEntry:
    - summary: |
        Added support for `additionalProperties` on export to JSON Schema.
      type: fix
  irVersion: 53
  version: 0.45.0-rc10

- changelogEntry:
    - summary: |
        Improved JSON Schema generation for object extensions and const values:
        - Object extensions are now properly represented using `allOf` in the JSON Schema
        - Literal values (string and boolean) are now correctly represented using `const` in the JSON Schema
      type: fix
  irVersion: 53
  version: 0.45.0-rc9

- changelogEntry:
    - summary: |
        Add `#!/usr/bin/env node` to the CLI to prevent runtime errors.
      type: internal
  irVersion: 53
  version: 0.45.0-rc8

- changelogEntry:
    - summary: |
        Stop minifying the CLI to prevent javascript runtime errors.
      type: internal
  irVersion: 53
  version: 0.45.0-rc7

- changelogEntry:
    - summary: |
        Update the CLI package.json to include the correct files.
      type: fix
  irVersion: 53
  version: 0.45.0-rc6

- changelogEntry:
    - summary: |
        Introduce a new command `fern jsonschema <output-file> --type <type-name>`
        that outputs the JSON Schema for a given type in your Fern Definition.

        ```sh
        fern jsonschema ./schema.json --type MyType
        ```
      type: feat
  irVersion: 53
  version: 0.45.0-rc5

- changelogEntry:
    - summary: |
        SCIM has been added as a common initialism.
      type: chore
  irVersion: 53
  version: 0.45.0-rc4

- changelogEntry:
    - summary: |
        Numerous fixes to the Conjure API Importer such as reading in request bodies and query parameters.
      type: fix
  irVersion: 53
  version: 0.45.0-rc3

- changelogEntry:
    - summary: |
        The CLI now generates endpoint examples for undiscriminated unions that are recusive.
      type: fix
  irVersion: 53
  version: 0.45.0-rc2

- changelogEntry:
    - summary: |
        The OpenAPI importer now generates streaming examples based on OpenAPI examples.
      type: fix
  irVersion: 53
  version: 0.45.0-rc1

- changelogEntry:
    - summary: |
        The Docs now support rendering `additionalProperties` in the API Playground so that users can send out arbitrary key,value pairs.
      type: fix
  irVersion: 53
  version: 0.45.0-rc0

- changelogEntry:
    - summary: Several improvements to the conjure importer.
      type: fix
  irVersion: 53
  version: 0.44.11

- changelogEntry:
    - summary: |
        API update now supports consuming the API origin from spec V2 configurations.
      type: fix
  irVersion: 53
  version: 0.44.10

- changelogEntry:
    - summary: |
        The fern definition now supports descriptions supplied on request and response bodies.
        You can enable this by simply supplying `docs` in your fern definition, or `description`
        in your OpenAPI spec.
      type: feat
  irVersion: 53
  version: 0.44.9

- changelogEntry:
    - summary: |
        API Configuration V2 schema now takes in `origin` as well, allowing `fern api update` to function as expected in the new config.
      type: fix
  irVersion: 53
  version: 0.44.8

- changelogEntry:
    - summary: |
        The Fern CLI command `fern generator list` now accepts filters for the output mode, for example, you may now specify `fern generator list --excluded-modes local-file-system`
        in order to filter any generators from the list that are outputting locally.
      type: internal
  irVersion: 53
  version: 0.44.7

- changelogEntry:
    - summary: |
        The Fern Definition respects endpoint level base-path overrides when validating examples.
      type: fix
  irVersion: 53
  version: 0.44.6

- changelogEntry:
    - summary: |
        The Fern Definition now supports overriding `base-path` at the endpoint level.
        This is useful if you have subset of endpoints that do not live at the
        configured base-path.

        ```yml imdb.yml
        service:
          endpoints:
            getMovie:
              method: POST
              base-path: "latest/" # overrides the base-path configured in api.yml
              path: "movies/{movieId}"
        ```
      type: feat
  irVersion: 53
  version: 0.44.5

- changelogEntry:
    - summary: |
        Fern's OpenAPI importer will now handle generating examples for declared
        errors so that they show up in the generated documentation.
      type: fix
  irVersion: 53
  version: 0.44.4

- changelogEntry:
    - summary: |
        Fern's OpenAPI importer can now handle `readOnly` properties in the top level
        request schema. Note that Fern does not handle nested `readOnly` properties
        just yet; please file a GitHub issue if this is important!
      type: feat
  irVersion: 53
  version: 0.44.3

- changelogEntry:
    - summary: |
        Fern's OpenAPI importer can now handle multiple error schemas for the
        same status code.
      type: fix
  irVersion: 53
  version: 0.44.2

- changelogEntry:
    - summary: |
        The OpenAPI importer used to try and coerce all enums into a literals.
        In some cases this is not desirable, so we now expose an option called
        `coerce-enums-to-literals` in your generators.yml.

        ```yml generators.yml
        api:
          specs:
            - openapi: ../openapi.json
              overrides: ../openapi-overrides.yml
              settings:
                title-as-schema-name: false
                coerce-enums-to-literals: false
        ```
      type: feat
  irVersion: 53
  version: 0.44.1

- changelogEntry:
    - summary: |
        The Fern CLI now supports parsing [Conjure](https://github.com/palantir/conjure), Palantir's
        home-grown API Definition format.

        If you know a company that is using Conjure that wants API Docs + SDKs, send them our way!
      type: feat
  irVersion: 53
  version: 0.44.0-rc0

- changelogEntry:
    - summary: |
        Any markdown files that have custom components are also pushed up to the Fern Docs
        platform.
      type: fix
  irVersion: 53
  version: 0.43.8

- changelogEntry:
    - summary: |
        The `valid-markdown` rule has been updated to try and parse the markdown file into a
        valid AST. If the file fails to parse, `fern check` will log an error as well
        as the path to the markdown.
      type: fix
  irVersion: 53
  version: 0.43.7

- changelogEntry:
    - summary: |
        The OpenAPI importer now appropriately brings in responses that are under the `text/event-stream`
        Content-Type if your endpoint is annotated with `x-fern-streaming`.
        If your endpoint is not annotated with `x-fern-streaming`, then the response will be ignored.
      type: fix
  irVersion: 53
  version: 0.43.6

- changelogEntry:
    - summary: |
        If you use the `x-fern-streaming` extension and want to provide different descriptions
        for the streaming endpoint, then you can now specify `streaming-description`.

        ```yml openapi.yml
        x-fern-streaming:
          stream-condition: $request.stream
          stream-description: The streaming version of this endpoint returns a series of chunks ...
          response:
            $ref: #/components/schemas/Response
          stream-response:
            $ref: #/components/schemas/ResponseChunk
        ```
      type: fix
  irVersion: 53
  version: 0.43.5

- changelogEntry:
    - summary: |
        The OpenAPI parser now respects the content type in your OpenAPI spec, instead of always sending
        `application/json`. With this upgrade, your SDKs will also start to send the correct content type.
      type: fix
  irVersion: 53
  version: 0.43.4

- changelogEntry:
    - summary: |
        The CLI now passes in the API definition ID once again, this is necessary so that generated snippet templates
        may reference schemas within the API. This was a regression that was recently introduced.
      type: chore
  irVersion: 53
  version: 0.43.3

- changelogEntry:
    - summary: |
        The CLI now prints which API cannot be registered if `fern generate --docs` fails.
      type: fix
  irVersion: 53
  version: 0.43.2

- changelogEntry:
    - summary: |
        The CLI now supports running OpenAPI generator 0.1.0 with IR version 53.
      type: feat
  irVersion: 53
  version: 0.43.1

- changelogEntry:
    - summary: |
        The CLI now recognizes the fern-php-sdk generator.
      type: feat
  irVersion: 53
  version: 0.43.0

- changelogEntry:
    - summary: |
        The documentation resolver now approrpiately creates a unique identifier for changelog sections. Previously, if you had multiple
        changelogs within the same section, despite their title and slug being different, they would be treated as the same section since the ID
        only took into account the parents' slug, appended the word "changelog" and that was all.

        As a result previously all changelogs within the same section would get highlighted when one was selected, now only the selected changelog
        is highlighted.
      type: internal
  irVersion: 53
  version: 0.42.15

- changelogEntry:
    - summary: |
        The OpenAPI importer now correctly propagates the title field on `oneof` schemas.
      type: fix
  irVersion: 53
  version: 0.42.14

- changelogEntry:
    - summary: |
        Example generation now intelligently truncates container examples, for example if the depth limit will be reached on a list of objects,
        the list will be returned as an empty list, as opposed the previous behavior where an unknown object would be created.
      type: fix
  irVersion: 53
  version: 0.42.13

- changelogEntry:
    - summary: |
        Previously, deploying docs from Windows machines led to bad asset paths.
        Now, the CLI respects Windows paths during run and web paths for retrieving
        assets.
      type: fix
  irVersion: 53
  version: 0.42.12

- changelogEntry:
    - summary: |
        The API V2 configuration now supports disabling using titles as schema
        names. You may want to disable this flag if your OpenAPI adds the same
        title to multiple schemas.

        ```
        api:
          specs:
            - openapi: /path/to/openapi
              settings:
                use-title-as-schema-name: false
        ```
      type: fix
  irVersion: 53
  version: 0.42.11

- changelogEntry:
    - summary: |
        Previously, the OpenAPI converter would bring over `title` on every
        single property. This field is extraneous, so now we ignore it.
      type: fix
  irVersion: 53
  version: 0.42.10

- changelogEntry:
    - summary: |
        Previously, the OpenAPI importer would ignore skip parsing arbitrary
        content types "*/*". Now it treats this content type as application/json.

        ```json openapi.json
        "responses": {
          "200": {
            "description": "Success reply",
            "content": {
              "*/*": {
        ```
      type: fix
  irVersion: 53
  version: 0.42.9

- changelogEntry:
    - summary: |
        The API V2 configuration (in beta) now supports global header overrides.
        This fixes a bug where those header overrides were getting dropped in
        certain cases.

        ```yml generators.yml
        api:
          headers:
            X-API-VERSION: string
          specs:
            - openapi: /path/to/openapi
              overrides: /path/to/overrides
        ```
      type: fix
  irVersion: 53
  version: 0.42.8

- changelogEntry:
    - summary: |
        The API V2 configuration (in beta) now supports global header
        overrides. To specify global headers that are not in your
        OpenAPI spec, simply add the following block in your `generators.yml`:

        ```yml generators.yml
        api:
          headers:
            X-API-VERSION: string
          specs:
            - openapi: /path/to/openapi
              overrides: /path/to/overrides
        ```
      type: feat
  irVersion: 53
  version: 0.42.7

- changelogEntry:
    - summary: Removes extraneous conditional error within namespacing configuration
      type: fix
  irVersion: 53
  version: 0.42.6

- changelogEntry:
    - summary: Adds additional metadata retrievable by `fern generator get` so you can now get the langauage and the target repo.
      type: feat
  irVersion: 53
  version: 0.42.5

- changelogEntry:
    - summary: |
        Namespaced APIs now:
          - No longer contain duplicative nesting of some endpoint within another package of the same name as the namespace
          - Respect the `x-fern-sdk-group-name` annotation for endpoints
      type: fix
  irVersion: 53
  version: 0.42.4

- changelogEntry:
    - summary: |
        The OpenAPI importer now supports handling encoding on multipart requests.
        Previously, the generators would not respect the `contentType` field for
        each form input. But, now they do.
        ```yml
        requestBody:
          content:
            multipart/form-data:
              schema:
                type: object
                properties:
                  file:
                    type: string
                    format: binary
                    description: The file to upload
              encoding:
                file:
                  contentType: "application/octet-stream"
        ```
      type: fix
    - summary: |
        The OpenAPI importer now correctly parses descriptions of multipart
        form requests. Previously these descriptions would be ignored.

        For example, previously the description `The file to upload` would be
        ignored in the example below.
        ```yml
        requestBody:
          content:
            multipart/form-data:
              schema:
                type: object
                properties:
                  file:
                    type: string
                    format: binary
                    description: The file to upload
        ```
      type: fix

  irVersion: 53
  version: 0.42.3

- changelogEntry:
    - summary: Error bodies are now appropriately namespaced as well!
      type: fix
  irVersion: 53
  version: 0.42.2

- changelogEntry:
    - summary: |
        Make sure to check for optionality when parsing stdout and stderr in CLI. This
        removes the error: `Cannot read properties of undefined (reading 'includes')`.
      type: fix
  irVersion: 53
  version: 0.42.1

- changelogEntry:
    - summary: |
        If you merge multiple OpenAPI specs with namespaces, `fern check` will no longer
        complain about duplicate schema names across namespaces.
        In the example below, both OpenAPI specs can have duplicative schema names and
        that is okay.
        ```yml
        api:
          specs:
            - openapi: openapi-bar.yml
              namespace: bar
            - openapi: opneapi-foo.yml
              namespace: foo
        ```
      type: fix
  irVersion: 53
  version: 0.42.0

- changelogEntry:
    - summary: |
        Previously the OpenAPI converter would incorrectly mark
        the values of `additionalProperties` as optional. Now, we have
        introduced a feature flag to turn this behavior off.

        The feature flag can be configured in generators.yml:
        ```yml
        api:
          specs:
            - openapi: /path/to/openapi
              settings:
                optional-additional-properties: false
        ```
      type: fix
  irVersion: 53
  version: 0.41.16

- changelogEntry:
    - summary: |
        Performance improvements for stringifiying large Intermediate Representations. If
        you have a large OpenAPI spec or Fern Definition, this can potentially shave off
        minutes from `fern generate`.
      type: internal
  irVersion: 53
  version: 0.41.15

- changelogEntry:
    - summary: |
        The Fern Definition now supports `conten-type` on multipart request properties.
        For example, to specify an `application/octet-stream` and `application/json`
        contnet types, use the snippet below:

        ```ts
        service:
          endpoints:
            upload:
              request:
                body:
                  properties:
                    file:
                      type: file
                      content-type: application/octet-stream
                    metadata:
                      type: unknown
                      content-type: application/json
        ```
      type: feat
  irVersion: 53
  version: 0.42.0-rc0

- changelogEntry:
    - summary: Remove bang operator and fix eslint warning in `compatible-ir-versions.ts`.
      type: internal
  irVersion: 53
  version: 0.41.14-rc2

- changelogEntry:
    - summary: |
        Running `fern check` will now check to confirm that the generator versions you are running are compatible with your Fern CLI version.

        Each version of SDK generators depends on a version of a libary that is exported by the Fern CLI, and as a result, each generator has a minimum
        compatible version of the Fern CLI. As an example, if you were to run `fern check` while leveraging `fernapi/fern-python-sdk` version `2.0.0`, on CLI version `0.1.3`, you'd receive the following error:

        `The generator fernapi/fern-python-sdk requires CLI version 0.23.0-rc4 or later (current version: 0.1.3-rc0).`

        Indicating that you must upgrade your CLI in order to leverage the current generator.
      added:
        - Running `fern check` will now check to confirm that the generator versions you are running are compatible with your Fern CLI version.
        - Fern commands now print out generator upgrades, in addition to CLI upgrades.
      type: feat
  irVersion: 53
  version: 0.41.14-rc1

- changelogEntry:
    - summary: |
        The Fern CLI now safely handles a npx file exists error by retrying the command on failure.
        This error typically happens when two or more instances of the Fern CLI are running `npx`
        at the same time.
      type: fix
  irVersion: 53
  version: 0.41.14-rc0

- changelogEntry:
    - summary: |
        `fern generate --local` no longer crashes on large API Definitions because we
        stream the JSON to file instead of calling `JSON.stringify`. See [PR 4640](https://github.com/fern-api/fern/pull/4640).
      type: fix
  irVersion: 53
  version: 0.41.13

- changelogEntry:
    - summary: |
        Adds availability to inlined properties for HTTP Requests, Webhooks, and WebSockets for Fern Definition and OpenAPI.
        You can add availability like so:

        Fern Definition:

        ```yml
        Request:
          name: InlineRequest
          properties:
            random:
              type: string
              availability: pre-release
        ```

        OpenAPI:

        ```yml
        requestBody:
        content:
          application/json:
            schema:
              type: object
              properties:
                random:
                  type: string
                  x-fern-availability: beta
        ```
      type: feat
  irVersion: 53
  version: 0.41.12

- changelogEntry:
    - summary: |
        Adds availability and display-names to discriminated union values. Now, in your docs, you can mark your union values
        with custom names and show their availability. You can do so by adding the following to your API definition:
        ```yml
        MyUnionType:
          union:
            UnionValue1:
              docs: The first union value
              type: string
              display-name: Union Value One
              availability: beta
            UnionValue2:
              docs: The second union value
              type: integer
              display-name: Union Value Two
              availability: deprecated
        ```
      type: feat
  irVersion: 53
  version: 0.41.11

- changelogEntry:
    - summary: |
        Adds availability and display-names to discriminated union values. Now, in your docs, you can mark your union values
        with custom names and show their availability. You can do so by adding the following to your API definition:
        ```yml
        MyUnionType:
          union:
            UnionValue1:
              docs: The first union value
              type: string
              display-name: Union Value One
              availability: beta
            UnionValue2:
              docs: The second union value
              type: integer
              display-name: Union Value Two
              availability: deprecated
        ```
      type: feat
  irVersion: 53
  version: 0.41.10

- changelogEntry:
    - summary: |
        Adds a `bundle-path` hidden parameter for `fern docs dev` for use with `fern-platform` testing. You can pass the
        path on the command line as an optional parameter.
      type: internal
  irVersion: 53
  version: 0.41.9

- changelogEntry:
    - summary: |
        The Fern generators.yml configuration now supports a new format for namespacing APIs for additional flexibility:

        ```yml
        api:
          specs:
            - openapi: path/to/v1/openapi
              overrides: path/to/v1/overrides
              namespace: v1
            - openapi: path/to/v2/openapi
              overrides: path/to/v2/overrides
              namespace: v2
        ```

        Through namespacing your API, you can have multiple objects and endpoints with the same name across different namespaces. You can think of them
        as the equivalent to Python modules or TypeScript packages.
      type: feat
  irVersion: 53
  version: 0.41.8

- changelogEntry:
    - summary: |
        Previously we weren't always awaiting PostHog API calls directly. Now the CLI
        awaits these calls so that we can ensure that events are sent.
      type: fix
  createdAt: "2024-09-08"
  irVersion: 53
  version: 0.41.7

- changelogEntry:
    - summary: |
        The Fern Docs CLI now supports OAuth 2.0 Client Credentials injection in API playgrounds.
        To enable this feature, you can define the OAuth Authorization Scheme in your API configuration,
        and enable the feature in your docs configuration.

        API configuration:
        ```yml
        api:
          auth-schemes:
            OAuth:
              scheme: oauth
              type: client-credentials
              get-token:
                endpoint: endpoint.authorization
        ```
        [More Information](https://buildwithfern.com/learn/api-definition/fern/authentication#oauth-client-credentials)

        Docs configuration:
        ```yml
        navigation:
          section: API Reference
            playground:
              oauth: true
        ```
        [More Information](https://buildwithfern.com/learn/docs/api-references/customize-api-playground)
      type: feat
  createdAt: "2024-09-07"
  irVersion: 53
  version: 0.41.6

- changelogEntry:
    - summary: |
        Fix an issue with non-deterministic file ordering when OpenAPI is used as input.
      type: fix
  createdAt: "2024-09-06"
  irVersion: 53
  version: 0.41.5

- changelogEntry:
    - summary: |
        The Fern OpenAPI importer now handles importing an array for the `type` key.

        ```
        User:
          properties:
            name:
              type: ["string"]
            id:
              type: ["string", "number"]
        ```
      type: feat
  createdAt: "2024-09-06"
  irVersion: 53
  version: 0.41.4

- changelogEntry:
    - summary: |
        Allow referencing by method and path. For example, when configuring an
        oauth scheme you can now do:

        ```oauth.yml
        auth-schemes:
          OAuth:
            scheme: oauth
            type: client-credentials
            get-token:
              endpoint: POST /oauth/token
        api:
          auth: OAuth
        ```
      type: feat
  createdAt: "2024-09-06"
  irVersion: 53
  version: 0.41.3

- changelogEntry:
    - summary: |
        Fixes an issue introduced in `0.41.1` that ignored server urls for docs generation.
      type: fix
    - summary: |
        Adds a `auth-schemes` and `auth` block where you can override auth for an existing spec.
        See below:

        ```generators.yml
        auth-schemes:
          Oauth:
            scheme: oauth
            type: client-credentials
            get-token:
              endpoint: auth.get-token
        api:
          auth: Oauth # overrides auth scheme
          specs:
            - openapi: path/to/openapi
        ```
      type: feat
  createdAt: "2024-09-05"
  irVersion: 53
  version: 0.41.2

- changelogEntry:
    - summary: |
        Adds a V2 configuration for the `api` block that is more flexible and allows
        OpenAPI users to consume Fern Definition features.

        For example, now you can override environments directly in the api configuration:
        ```yml
        api:
          environments:
            Production: https://prod.com
            Staging: https://staging.com
          specs:
            - openapi: path/to/openapi
              overrides: path/to/overrides
        ```

        If you want to define, multi-url environments, those can be done by configuring the following generators.yml:
        ```yml
        api:
          environments:
            Production:
              urls:
                api: https://api.com
                auth: https://auth.com
            Staging:
                api: https://stagingapi.com
                auth: https://stagingauth.com
          specs:
            - openapi: path/to/openapi
              overrides: path/to/overrides
        ```

        Note that you will need to use the `x-fern-server-name` annotation on each endpoint to assign it to a relevant server. For example,

        ```yml
        paths:
          /api/users/:
            get:
              x-fern-server-name: api
          /token:
            post:
              x-fern-server-name: auth
        ```
      type: feat
  createdAt: "2024-09-04"
  irVersion: 53
  version: 0.41.1

- changelogEntry:
    - summary: |
        Adds generic object declarations to the fern definition. Now we can define generics and
        use them in alias declarations to minimize code duplication:

        ```yml
        types:
          GenericTest<T>:
            properties:
              value: T
              other-value: string

          GenericApplication:
            type: GenericTest<string>
        ```

        More information can be found here: https://buildwithfern.com/learn/api-definition/fern/types#generics.
      type: feat
  createdAt: "2024-09-04"
  irVersion: 53
  version: 0.41.0

- changelogEntry:
    - summary: |
        Fix an issue where some postman environment variables (e.g. API key) were not substituted
        when running fern generate.
      type: fix
  createdAt: "2024-09-03"
  irVersion: 53
  version: 0.41.0-rc1

- changelogEntry:
    - summary: |
        Every fern folder that is using OpenAPI must configure an explicit location to the
        OpenAPI spec. The location can be configured in your `generators.yml`:

        ```yml
        api:
          path: path/to/openapi.yml
        ```

        If you run **fern upgrade**, the CLI will automatically run a migration for you to
        ensure that you are compliant!
      type: break
  createdAt: "2024-09-02"
  irVersion: 53
  version: 0.41.0-rc0

- changelogEntry:
    - summary: |
        `fern check` allows the service base-path to be a slash. For example, the following
        would be valid:

        ```yml
        service:
          base-path: "/"
        ```
      type: fix
  createdAt: "2024-09-02"
  irVersion: 53
  version: 0.40.4

- changelogEntry:
    - summary: Now `fern generator upgrade` respects  the `--group` flag and only upgrades generators within a particular group.
      type: fix
  createdAt: "2024-09-02"
  irVersion: 53
  version: 0.40.3

- changelogEntry:
    - summary: Release IR v53.9.0 which includes a publishing configuration.
      type: internal
  createdAt: "2024-08-28"
  irVersion: 53
  version: 0.40.2

- changelogEntry:
    - summary: Enable specifying whether redirect in docs.yml is permanent or temporary.
      type: feat
  createdAt: "2024-08-28"
  irVersion: 53
  version: 0.40.1

- changelogEntry:
    - summary: Update the `fern generator upgrade` command to leverage the Generator registry API as opposed to Docker and dockerode.
      type: feat
  createdAt: "2024-08-28"
  irVersion: 53
  version: 0.40.0

- changelogEntry:
    - summary: The OpenAPI importer now appropriately generates examples for circular `oneOf` schemas.
      type: fix
      fixed:
        - The OpenAPI importer now handles generating examples for referenced `oneOf` schemas. Previously, examples generation would fail.
        - |
          The OpenAPI importer now handles generating examples for circular `oneOf` schemas. Previously, the
          the converter would only default to generating examples for the first `oneOf` schema. If the first variant,
          circularly referenced itself, this would make terminating the example impossible.
          Now, the example generator tries every schema in order, guaranteeing that a termination condition will be
          reached.
  createdAt: "2024-08-25"
  irVersion: 53
  version: 0.39.19

- changelogEntry:
    - summary: Produce IR v53.8.0 with raw datetime examples.
      type: fix
      fixed:
        - Produce IR v53.8.0 with raw datetime examples. The raw datetime examples help  when generating test fixtures to assert conditions about the original datetime.
  createdAt: "2024-08-23"
  irVersion: 53
  version: 0.39.18

- changelogEntry:
    - summary: object declarations with extends and no properties now has examples propagating in the Docs and SDKs
      type: fix
      fixed:
        - |
          Previously, object declarations with extends and no properties did not have examples
          propagating in the Docs and SDKs. The core issue was in IR generation which has now
          been resolved.

          The following will now work as expected:

          ```yaml
          types:

            ObjectWithNoProperties:
              extends:
                - ParentA
                - ParentB
              examples:
                - name: Default
                  value:
                    propertyFromParentA: foo
                    propertyFromParentB: bar
          ```
  createdAt: "2024-08-23"
  irVersion: 53
  version: 0.39.17

- changelogEntry:
    - summary: Support running 0.2.x versions of the Postman Generator with IR V53 or above.
      type: chore
  createdAt: "2024-08-22"
  irVersion: 53
  version: 0.39.16

- changelogEntry:
    - summary: Introduce `generator list` and `organization` commands to faciliate actions taken by `fern-bot`
      type: internal
  createdAt: "2024-08-21"
  irVersion: 53
  version: 0.39.15

- changelogEntry:
    - summary: Format validation is enforced on `date` fields that are specified in examples specified in an api defintion.
      type: fix
  createdAt: "2024-08-21"
  irVersion: 53
  version: 0.39.14

- changelogEntry:
    - summary: Generated examples in the Intermediate Representation not respect root level path parameter examples.
      type: fix
      fixed:
        - Generated examples in the Intermediate Representation not respect root level path parameter examples. Previously, when ignored, this would result in invalid cURL examples in documentation.
  createdAt: "2024-08-21"
  irVersion: 53
  version: 0.39.13

- changelogEntry:
    - summary: The mock folder now includes source files, and the CLI no longer hard fails if it cannot resolve source files that are of OpenAPI type.
      type: fix
  createdAt: "2024-08-20"
  irVersion: 53
  version: 0.39.12

- changelogEntry:
    - summary: The Fern CLI now handles parsing `x-fern-parameter-name` on path parameters in an OpenAPI spec.
      type: fix
      fixed:
        - |
          Fix: The Fern CLI now handles parsing `x-fern-parameter-name` on path parameters in an OpenAPI spec. For example,
          if you want to rename a path parameter in the generated SDK, you can now do:

          ```yml
          paths:
            "/user":
                get:
                operationId: list_user
                parameters:
                    - in: header
                    name: X-API-Version
                    x-fern-parameter-name: version
                    schema:
                        type: string
                    required: true
          ```

          For more information, please check out the [docs](https://buildwithfern.com/learn/api-definition/openapi/extensions/parameter-names).
  createdAt: "2024-08-20"
  irVersion: 53
  version: 0.39.11

- changelogEntry:
    - summary: Release 0.39.10
      type: chore
  createdAt: "2024-08-19"
  irVersion: 53
  version: 0.39.10
- changelogEntry:
    - summary: Release 0.39.9
      type: chore
  createdAt: "2024-08-19"
  irVersion: 53
  version: 0.39.9
- changelogEntry:
    - summary: "## What's Changed\r\n* (feature, csharp): Generate well-known types\
        \ by @amckinney in https://github.com/fern-api/fern/pull/4319\r\n* fix: fix\
        \ seed, move unit test to right CoreUtility by @RohinBhargava in https://github.com/fern-api/fern/pull/4324\r\
        \n* fix(openapi): generate examples with latest schemas by @dsinghvi in https://github.com/fern-api/fern/pull/4329\r\
        \n\r\n\r\n**Full Changelog**: https://github.com/fern-api/fern/compare/0.39.6...0.39.7"
      type: chore
  createdAt: "2024-08-18"
  irVersion: 53
  version: 0.39.7
- changelogEntry:
    - summary: "## What's Changed\r\n* fix (ir): upgrade pydantic generator by @dsinghvi\
        \ in https://github.com/fern-api/fern/pull/4320\r\n* fix(ir): autogenerate ir\
        \ sdks on version bump by @dsinghvi in https://github.com/fern-api/fern/pull/4321\r\
        \n* fix(python): upgrade ir sdk to handle null unknown types by @dsinghvi in\
        \ https://github.com/fern-api/fern/pull/4322\r\n* fix: add names to form data\
        \ files by @RohinBhargava in https://github.com/fern-api/fern/pull/4323\r\n\
        * fix(docs): global path parameter examples are respected by @dsinghvi in https://github.com/fern-api/fern/pull/4325\r\
        \n\r\n\r\n**Full Changelog**: https://github.com/fern-api/fern/compare/0.39.5...0.39.6"
      type: chore
  createdAt: "2024-08-16"
  irVersion: 53
  version: 0.39.6
- changelogEntry:
    - summary: "## What's Changed\r\n* (fix): add docs for webhook inlining by @dsinghvi\
        \ in https://github.com/fern-api/fern/pull/4314\r\n* (chore): add any-auth test\
        \ definition by @dsinghvi in https://github.com/fern-api/fern/pull/4297\r\n\
        * (docs): hide a page from sidebar nav and search by @dannysheridan in https://github.com/fern-api/fern/pull/4312\r\
        \n* (fix): fdr test update snapshots by @dsinghvi in https://github.com/fern-api/fern/pull/4318\r\
        \n* feat: add schema definitions for popular analytics providers to the docs\
        \ generator config by @pujitm in https://github.com/fern-api/fern/pull/4291\r\
        \n\r\n\r\n**Full Changelog**: https://github.com/fern-api/fern/compare/0.39.4...0.39.5"
      type: chore
  createdAt: "2024-08-15"
  irVersion: 53
  version: 0.39.5
- changelogEntry:
    - summary: "## What's Changed\r\n* (fix): update ete test snapshots by @dsinghvi\
        \ in https://github.com/fern-api/fern/pull/4311\r\n* bump Python generator versions\
        \ by @armandobelardo in https://github.com/fern-api/fern/pull/4308\r\n* fix:\
        \ add in asyncapi tagging with namespaces by @armandobelardo in https://github.com/fern-api/fern/pull/4313\r\
        \n\r\n\r\n**Full Changelog**: https://github.com/fern-api/fern/compare/0.39.3...0.39.4"
      type: chore
  createdAt: "2024-08-15"
  irVersion: 53
  version: 0.39.4
- changelogEntry:
    - summary: "## What's Changed\r\n* (fix, docs): docs now respect ir base path by\
        \ @dsinghvi in https://github.com/fern-api/fern/pull/4310\r\n\r\n\r\n**Full\
        \ Changelog**: https://github.com/fern-api/fern/compare/0.39.2...0.39.3"
      type: chore
  createdAt: "2024-08-14"
  irVersion: 53
  version: 0.39.3
- changelogEntry:
    - summary: "## What's Changed\r\n* feat: allow namespacing an API from generators.yml\
        \ by @armandobelardo in https://github.com/fern-api/fern/pull/4290\r\n* fix:\
        \ unions with utils re-force update refs by @armandobelardo in https://github.com/fern-api/fern/pull/4296\r\
        \n* (feature, csharp): Generate gRPC core utilities by @amckinney in https://github.com/fern-api/fern/pull/4298\r\
        \n* Update publish-docs command post-migration by @armandobelardo in https://github.com/fern-api/fern/pull/4300\r\
        \n* Run publish-docs.yml if it's updated by @armandobelardo in https://github.com/fern-api/fern/pull/4301\r\
        \n* document redirects by @chdeskur in https://github.com/fern-api/fern/pull/4299\r\
        \n* (docs): add to our Welcome page that this docs site is built with Fern by\
        \ @dannysheridan in https://github.com/fern-api/fern/pull/4307\r\n* add information\
        \ on regex redirects by @chdeskur in https://github.com/fern-api/fern/pull/4306\r\
        \n* fix: read templated env vars in the docs generator config by @pujitm in\
        \ https://github.com/fern-api/fern/pull/4287\r\n* improvement: improve `.dict`\
        \ speed by limiting dict calls by @armandobelardo in https://github.com/fern-api/fern/pull/4302\r\
        \n* improvement: python handles arrays of deep object query parameters by @armandobelardo\
        \ in https://github.com/fern-api/fern/pull/4304\r\n* (fix): docs take into account\
        \ global path params and now we add tests by @dsinghvi in https://github.com/fern-api/fern/pull/4309\r\
        \n\r\n## New Contributors\r\n* @pujitm made their first contribution in https://github.com/fern-api/fern/pull/4287\r\
        \n\r\n**Full Changelog**: https://github.com/fern-api/fern/compare/0.39.1...0.39.2"
      type: chore
  createdAt: "2024-08-14"
  irVersion: 53
  version: 0.39.2
- changelogEntry:
    - summary: "## What's Changed\r\n* chore: update fern logo by @dannysheridan in\
        \ https://github.com/fern-api/fern/pull/4295\r\n* fix (mock server): make date\
        \ comparison against true dates as opposed to string comp by @armandobelardo\
        \ in https://github.com/fern-api/fern/pull/4278\r\n\r\n\r\n**Full Changelog**:\
        \ https://github.com/fern-api/fern/compare/0.38.1...0.39.1"
      type: chore
  createdAt: "2024-08-13"
  irVersion: 53
  version: 0.39.1
- changelogEntry:
    - summary: "## What's Changed\r\n* (feat, docs): add docs on `api.yml` and environment\
        \ audiences by @dsinghvi in https://github.com/fern-api/fern/pull/4292\r\n*\
        \ (fix): ir generation respects disable examples by @dsinghvi in https://github.com/fern-api/fern/pull/4293\r\
        \n* (fix, python): check autogenerated examples before indexing by @dsinghvi\
        \ in https://github.com/fern-api/fern/pull/4294\r\n\r\n\r\n**Full Changelog**:\
        \ https://github.com/fern-api/fern/compare/0.38.0...0.38.1"
      type: chore
  createdAt: "2024-08-13"
  irVersion: 53
  version: 0.38.1
- changelogEntry:
    - summary: "## What's Changed\r\n* (fix): retrigger typescript sdk publishing by\
        \ @dsinghvi in https://github.com/fern-api/fern/pull/4289\r\n\r\n\r\n**Full\
        \ Changelog**: https://github.com/fern-api/fern/compare/0.38.0-rc1...0.38.0"
      type: chore
  createdAt: "2024-08-12"
  irVersion: 53
  version: 0.38.0
- changelogEntry:
    - summary: "## What's Changed\r\n* (feat, typescript): support `hasNextPage`  property\
        \ for offset pagination by @dsinghvi in https://github.com/fern-api/fern/pull/4288\r\
        \n* (feature, cli): Upload source files to S3 by @amckinney in https://github.com/fern-api/fern/pull/4286\r\
        \n\r\n\r\n**Full Changelog**: https://github.com/fern-api/fern/compare/0.38.0-rc0...0.38.0-rc1"
      type: chore
  createdAt: "2024-08-12"
  irVersion: 53
  version: 0.38.0-rc1
- changelogEntry:
    - summary: "## What's Changed\r\n* (feat, python): move to ruff for formatting by\
        \ @dsinghvi in https://github.com/fern-api/fern/pull/4219\r\n* improvement:\
        \ improve discriminated union object naming by @armandobelardo in https://github.com/fern-api/fern/pull/4243\r\
        \n* (feature): Add encoding and source nodes by @amckinney in https://github.com/fern-api/fern/pull/4240\r\
        \n* (feat, cli): add `has-next-page` property to IR by @dsinghvi in https://github.com/fern-api/fern/pull/4241\r\
        \n* feat (wip): add playground settings for API playground by @RohinBhargava\
        \ in https://github.com/fern-api/fern/pull/4245\r\n* fix: remove wraps from\
        \ fastapi validators by @armandobelardo in https://github.com/fern-api/fern/pull/4246\r\
        \n* fix: make model_validator take kwargs by @armandobelardo in https://github.com/fern-api/fern/pull/4247\r\
        \n* (feat): refactor how pagination properties are checked in `fern check` by\
        \ @dsinghvi in https://github.com/fern-api/fern/pull/4250\r\n* (feature): Add\
        \ support for x-fern-encoding by @amckinney in https://github.com/fern-api/fern/pull/4249\r\
        \n* (chore): Remove fhir.json by @amckinney in https://github.com/fern-api/fern/pull/4253\r\
        \n* c#, improvements: small improvements including marking files `internal`\
        \ + client classes `partial` by @dcb6 in https://github.com/fern-api/fern/pull/4248\r\
        \n* c#, improvement: Use `FluentAssertions` in unit tests by @dcb6 in https://github.com/fern-api/fern/pull/4254\r\
        \n* (feat): wire through api workspaces to docs validator by @dsinghvi in https://github.com/fern-api/fern/pull/4255\r\
        \n* (feat): upgrade to yarn v4 by @dsinghvi in https://github.com/fern-api/fern/pull/4257\r\
        \n* c#, improvements: breaking change with several small improvements by @dcb6\
        \ in https://github.com/fern-api/fern/pull/4260\r\n* feat, python: add in true\
        \ forward compat enums by @armandobelardo in https://github.com/fern-api/fern/pull/4262\r\
        \n* (feature): Copy source files in seed tests by @amckinney in https://github.com/fern-api/fern/pull/4258\r\
        \n* c#, improvement: use string response directly in generic exception by @dcb6\
        \ in https://github.com/fern-api/fern/pull/4264\r\n* (internal): `pnpm` migration\
        \ by @dsinghvi in https://github.com/fern-api/fern/pull/4261\r\n* Remove old\
        \ documentation references from README by @armandobelardo in https://github.com/fern-api/fern/pull/4265\r\
        \n* Fix typo in pr-preview.mdx by @zachkirsch in https://github.com/fern-api/fern/pull/4235\r\
        \n* (chore): Update pnpm-lock.yaml by @amckinney in https://github.com/fern-api/fern/pull/4266\r\
        \n* (fix): run compile on every PR by @dsinghvi in https://github.com/fern-api/fern/pull/4267\r\
        \n* (fix): live tests continue to work in the pnpm era by @dsinghvi in https://github.com/fern-api/fern/pull/4268\r\
        \n* (chore): Remove all yarn files by @amckinney in https://github.com/fern-api/fern/pull/4269\r\
        \n* (chore, ir): Use latest TypeScript generator by @amckinney in https://github.com/fern-api/fern/pull/4271\r\
        \n* (chore, ruby): Remove ir-sdk from generator-commons by @amckinney in https://github.com/fern-api/fern/pull/4272\r\
        \n* (fix): bump to 53.6.x by @dsinghvi in https://github.com/fern-api/fern/pull/4273\r\
        \n* (fix): get seed working by deleting yarn ref by @dsinghvi in https://github.com/fern-api/fern/pull/4274\r\
        \n* (feature, csharp): Write Protobuf dependencies in .csproj by @amckinney\
        \ in https://github.com/fern-api/fern/pull/4270\r\n* c#, fix: fix type conflicts\
        \ by @dcb6 in https://github.com/fern-api/fern/pull/4244\r\n* (fix): ir generation\
        \ for examples is stable so that ete tests work by @dsinghvi in https://github.com/fern-api/fern/pull/4276\r\
        \n* fix: add validation around selectable environments for playground settings\
        \ by @RohinBhargava in https://github.com/fern-api/fern/pull/4252\r\n* (chore,\
        \ csharp): Release 1.2.1 by @amckinney in https://github.com/fern-api/fern/pull/4284\r\
        \n* (followup): add tests for playground validation messages by @dsinghvi in\
        \ https://github.com/fern-api/fern/pull/4283\r\n* ir: add `shape` to `ExampleQueryParameter`\
        \ by @dcb6 in https://github.com/fern-api/fern/pull/4222\r\n* (fix): eslint\
        \ is now a required check and will pass by @dsinghvi in https://github.com/fern-api/fern/pull/4285\r\
        \n\r\n\r\n**Full Changelog**: https://github.com/fern-api/fern/compare/0.37.16...0.38.0-rc0"
      type: chore
  createdAt: "2024-08-12"
  irVersion: 53
  version: 0.38.0-rc0
- changelogEntry:
    - summary: "## What's Changed\r\n* fix, python: make circular references more robust\
        \ by @armandobelardo in https://github.com/fern-api/fern/pull/4216\r\n* improvement:\
        \ allow naming for asyncapi messages to pull message name by @armandobelardo\
        \ in https://github.com/fern-api/fern/pull/4228\r\n* c#, fix: class names +\
        \ namespace conflicts by @dcb6 in https://github.com/fern-api/fern/pull/4229\r\
        \n* Add support for anonymous usage of the generate CLI by @antoniomdk in https://github.com/fern-api/fern/pull/4239\r\
        \n* (fix, docs): filter referenced subpackages appropriately by @dsinghvi in\
        \ https://github.com/fern-api/fern/pull/4242\r\n\r\n## New Contributors\r\n\
        * @antoniomdk made their first contribution in https://github.com/fern-api/fern/pull/4239\r\
        \n\r\n**Full Changelog**: https://github.com/fern-api/fern/compare/0.37.15...0.37.16"
      type: chore
  createdAt: "2024-08-09"
  irVersion: 53
  version: 0.37.16
- changelogEntry:
    - summary: "## What's Changed\r\n* improvement: respect returning nested properties\
        \ in python by @armandobelardo in https://github.com/fern-api/fern/pull/4236\r\
        \n* (feature): Add support for `.proto` inputs by @amckinney in https://github.com/fern-api/fern/pull/4223\r\
        \n* custom segment write key by @abarrell in https://github.com/fern-api/fern/pull/4238\r\
        \n\r\n\r\n**Full Changelog**: https://github.com/fern-api/fern/compare/0.37.14...0.37.15"
      type: chore
  createdAt: "2024-08-08"
  irVersion: 53
  version: 0.37.15
- changelogEntry:
    - summary: "## What's Changed\r\n* fix: address TS UT fetcher flakiness by @RohinBhargava\
        \ in https://github.com/fern-api/fern/pull/4226\r\n* chore: bump ir sdk to new\
        \ Python generator by @armandobelardo in https://github.com/fern-api/fern/pull/4214\r\
        \n* feat: hide TOC on docs home page by @zachkirsch in https://github.com/fern-api/fern/pull/4230\r\
        \n* (fix, go): Required properties don't specify omitempty by @amckinney in\
        \ https://github.com/fern-api/fern/pull/4231\r\n* (feat, in progress): ir supports\
        \ user agent headers by @dsinghvi in https://github.com/fern-api/fern/pull/4232\r\
        \n* (fix): LaTeX by @abvthecity in https://github.com/fern-api/fern/pull/4233\r\
        \n* (feat, typescript): send user agent header `<package>/<version>` by @dsinghvi\
        \ in https://github.com/fern-api/fern/pull/4234\r\n\r\n\r\n**Full Changelog**:\
        \ https://github.com/fern-api/fern/compare/0.37.13...0.37.14"
      type: chore
  createdAt: "2024-08-08"
  irVersion: 53
  version: 0.37.14
- changelogEntry:
    - summary: "## What's Changed\r\n* fix: address TS UT fetcher flakiness by @RohinBhargava\
        \ in https://github.com/fern-api/fern/pull/4226\r\n* chore: bump ir sdk to new\
        \ Python generator by @armandobelardo in https://github.com/fern-api/fern/pull/4214\r\
        \n* feat: hide TOC on docs home page by @zachkirsch in https://github.com/fern-api/fern/pull/4230\r\
        \n* (fix, go): Required properties don't specify omitempty by @amckinney in\
        \ https://github.com/fern-api/fern/pull/4231\r\n* (feat, in progress): ir supports\
        \ user agent headers by @dsinghvi in https://github.com/fern-api/fern/pull/4232\r\
        \n* (fix): LaTeX by @abvthecity in https://github.com/fern-api/fern/pull/4233\r\
        \n\r\n\r\n**Full Changelog**: https://github.com/fern-api/fern/compare/0.37.13...0.37.14-rc0"
      type: chore
  createdAt: "2024-08-08"
  irVersion: 53
  version: 0.37.14-rc0
- changelogEntry:
    - summary: "## What's Changed\r\n* (fix): reload docs preview server on specs outside\
        \ of the fern folder by @dsinghvi in https://github.com/fern-api/fern/pull/4227\r\
        \n\r\n\r\n**Full Changelog**: https://github.com/fern-api/fern/compare/0.37.12...0.37.13"
      type: chore
  createdAt: "2024-08-07"
  irVersion: 53
  version: 0.37.13
- changelogEntry:
    - summary: "## What's Changed\r\n* update cli to use default language by @abarrell\
        \ in https://github.com/fern-api/fern/pull/4218\r\n* (fix, openapi parser):\
        \ generated fern definitions respect OpenAPI tag casing by @dsinghvi in https://github.com/fern-api/fern/pull/4225\r\
        \n\r\n\r\n**Full Changelog**: https://github.com/fern-api/fern/compare/0.37.11...0.37.12"
      type: chore
  createdAt: "2024-08-07"
  irVersion: 53
  version: 0.37.12
- changelogEntry:
    - summary: "## What's Changed\r\n* Fix issue where misconfigured directory could\
        \ cause unhelpful error message by @abarrell in https://github.com/fern-api/fern/pull/4206\r\
        \n\r\n## New Contributors\r\n* @abarrell made their first contribution in https://github.com/fern-api/fern/pull/4206\r\
        \n\r\n**Full Changelog**: https://github.com/fern-api/fern/compare/0.37.10...0.37.11"
      type: chore
  createdAt: "2024-08-07"
  irVersion: 53
  version: 0.37.11
- changelogEntry:
    - summary: "## What's Changed\r\n* fix: if audience is filtering and no audiences\
        \ exist on environments, add all environments by @RohinBhargava in https://github.com/fern-api/fern/pull/4220\r\
        \n\r\n\r\n**Full Changelog**: https://github.com/fern-api/fern/compare/0.37.9...0.37.10"
      type: chore
  createdAt: "2024-08-06"
  irVersion: 53
  version: 0.37.10
- changelogEntry:
    - summary: "## What's Changed\r\n* (fix): support base properties when filtering\
        \ for audiences by @dsinghvi in https://github.com/fern-api/fern/pull/4221\r\
        \n\r\n\r\n**Full Changelog**: https://github.com/fern-api/fern/compare/0.37.8...0.37.9"
      type: chore
  createdAt: "2024-08-06"
  irVersion: 53
  version: 0.37.9
- changelogEntry:
    - summary: "## What's Changed\r\n* (feat): cli caches api dependencies by @dsinghvi\
        \ in https://github.com/fern-api/fern/pull/4201\r\n\r\n\r\n**Full Changelog**:\
        \ https://github.com/fern-api/fern/compare/0.37.7...0.37.8"
      type: chore
  createdAt: "2024-08-06"
  irVersion: 53
  version: 0.37.8
- changelogEntry:
    - summary: "## What's Changed\r\n* fix: python readme generation regression by @armandobelardo\
        \ in https://github.com/fern-api/fern/pull/4193\r\n* fix, python: allow extending\
        \ alias types by @armandobelardo in https://github.com/fern-api/fern/pull/4190\r\
        \n* (internal): setup flamegraph generation for python generator by @dsinghvi\
        \ in https://github.com/fern-api/fern/pull/4196\r\n* fix, python: Optional and\
        \ aliased literals are populated in snippets by @armandobelardo in https://github.com/fern-api/fern/pull/4184\r\
        \n* (feat, python): upgrade python generator to pydantic v2 by @dsinghvi in\
        \ https://github.com/fern-api/fern/pull/4197\r\n* fix: add async iterable symbol\
        \ to Stream Wrapper implementations by @RohinBhargava in https://github.com/fern-api/fern/pull/4195\r\
        \n* feat: environment filter by audience by @RohinBhargava in https://github.com/fern-api/fern/pull/4187\r\
        \n* (feat, python): use ruff for formatting by @dsinghvi in https://github.com/fern-api/fern/pull/4199\r\
        \n* Revert \"(feat, python): use ruff for formatting\" by @dsinghvi in https://github.com/fern-api/fern/pull/4200\r\
        \n* fix, python + ts: additional template bugs by @armandobelardo in https://github.com/fern-api/fern/pull/4198\r\
        \n* fix: remove reserved properties from function signatures by @armandobelardo\
        \ in https://github.com/fern-api/fern/pull/4205\r\n* fix, ir-generation: put\
        \ fully substituted path in `url` field of auto-generated `EndpointExampleCall`s\
        \ by @dcb6 in https://github.com/fern-api/fern/pull/4211\r\n* fix, python: allow\
        \ typing any to be wrapped in optional to match Pydantic v2 by @armandobelardo\
        \ in https://github.com/fern-api/fern/pull/4203\r\n* improvement: bring back\
        \ wrapped aliases and custom root validators in\u2026 by @armandobelardo in\
        \ https://github.com/fern-api/fern/pull/4204\r\n* fix: typehinting on unions\
        \ with visitors has been corrected by @armandobelardo in https://github.com/fern-api/fern/pull/4213\r\
        \n* Update speakeasy.mdx by @dannysheridan in https://github.com/fern-api/fern/pull/4215\r\
        \n* improvement: allow pydantic generator to specify package name by @armandobelardo\
        \ in https://github.com/fern-api/fern/pull/4217\r\n* (feature): Add Protobuf\
        \ mapper types by @amckinney in https://github.com/fern-api/fern/pull/4210\r\
        \n\r\n\r\n**Full Changelog**: https://github.com/fern-api/fern/compare/0.37.6...0.37.7"
      type: chore
  createdAt: "2024-08-06"
  irVersion: 53
  version: 0.37.7
- changelogEntry:
    - summary: "## What's Changed\r\n* fix: add literal properties back to typeddict\
        \ snippets by @armandobelardo in https://github.com/fern-api/fern/pull/4173\r\
        \n* (fix, typescript): wire `noScripts` into a PersistedProject and introduce\
        \ a test by @dsinghvi in https://github.com/fern-api/fern/pull/4185\r\n* (feat,\
        \ fastapi): introduce endpoint specific async handlers in fastapi by @dsinghvi\
        \ in https://github.com/fern-api/fern/pull/4188\r\n* fix: python readme references\
        \ request options correctly by @armandobelardo in https://github.com/fern-api/fern/pull/4189\r\
        \n* fix: replace referenced markdown by @abvthecity in https://github.com/fern-api/fern/pull/4191\r\
        \n\r\n\r\n**Full Changelog**: https://github.com/fern-api/fern/compare/0.37.5...0.37.6"
      type: chore
  createdAt: "2024-08-02"
  irVersion: 53
  version: 0.37.6
- changelogEntry:
    - summary: "## What's Changed\r\n* chore, ts: generate union v2 templates by @armandobelardo\
        \ in https://github.com/fern-api/fern/pull/4169\r\n* (feature, csharp): Add\
        \ customizable exception class names by @amckinney in https://github.com/fern-api/fern/pull/4181\r\
        \n* (fix, typescript): introduce no scripts option by @dsinghvi in https://github.com/fern-api/fern/pull/4179\r\
        \n\r\n\r\n**Full Changelog**: https://github.com/fern-api/fern/compare/0.37.4...0.37.5"
      type: chore
  createdAt: "2024-08-01"
  irVersion: 53
  version: 0.37.5
- changelogEntry:
    - summary: "## What's Changed\r\n* (fix, docs): validate api workspaces as in addition\
        \ to docs workspaces by @dsinghvi in https://github.com/fern-api/fern/pull/4178\r\
        \n\r\n\r\n**Full Changelog**: https://github.com/fern-api/fern/compare/0.37.3...0.37.4"
      type: chore
  createdAt: "2024-08-01"
  irVersion: 53
  version: 0.37.4
- changelogEntry:
    - summary: "## What's Changed\r\n* (fix): handle loggable fern cli error by @dsinghvi\
        \ in https://github.com/fern-api/fern/pull/4175\r\n* (fix): add tests for alias\
        \ extends by @dsinghvi in https://github.com/fern-api/fern/pull/4176\r\n* (fix):\
        \ docs preview server falls back to previous bundle by @dsinghvi in https://github.com/fern-api/fern/pull/4177\r\
        \n\r\n\r\n**Full Changelog**: https://github.com/fern-api/fern/compare/0.37.2...0.37.3"
      type: chore
  createdAt: "2024-08-01"
  irVersion: 53
  version: 0.37.3
- changelogEntry:
    - summary: "## What's Changed\r\n* (feature, csharp): Add RequestOptions by @amckinney\
        \ in https://github.com/fern-api/fern/pull/4166\r\n* c#, improvement: error\
        \ parsing  by @dcb6 in https://github.com/fern-api/fern/pull/4168\r\n* (fix):\
        \ introduce extended properties into the IR by @dsinghvi in https://github.com/fern-api/fern/pull/4171\r\
        \n* fix: OSS workspace settings propogate to APIs with dependencies by @armandobelardo\
        \ in https://github.com/fern-api/fern/pull/4147\r\n* chore, python: generate\
        \ union v2 templates by @armandobelardo in https://github.com/fern-api/fern/pull/4167\r\
        \n* c# improvement: text responses + inlined request body inheritance by @dcb6\
        \ in https://github.com/fern-api/fern/pull/4172\r\n\r\n\r\n**Full Changelog**:\
        \ https://github.com/fern-api/fern/compare/0.37.1...0.37.2"
      type: chore
  createdAt: "2024-08-01"
  irVersion: 53
  version: 0.37.2
- changelogEntry:
    - summary: "## What's Changed\r\n* make @dcb6 codeowner for java + csharp by @dcb6\
        \ in https://github.com/fern-api/fern/pull/4163\r\n* (beta, typescript): feature\
        \ flag test generation that actually works by @dsinghvi in https://github.com/fern-api/fern/pull/4164\r\
        \n* fix: add images from frontmatter as well by @RohinBhargava in https://github.com/fern-api/fern/pull/4156\r\
        \n* (fix, docs): ir to fdr converter sends global headers by @dsinghvi in https://github.com/fern-api/fern/pull/4170\r\
        \n\r\n\r\n**Full Changelog**: https://github.com/fern-api/fern/compare/0.37.0...0.37.1"
      type: chore
  createdAt: "2024-07-31"
  irVersion: 53
  version: 0.37.1
- changelogEntry:
    - summary: "## What's Changed\r\n* chore: bump typescript version and changelog\
        \ by @RohinBhargava in https://github.com/fern-api/fern/pull/4143\r\n* feat:\
        \ introduce typeddicts for request objects by @armandobelardo in https://github.com/fern-api/fern/pull/4113\r\
        \n* fix, python: get api error through external import by @armandobelardo in\
        \ https://github.com/fern-api/fern/pull/4145\r\n* fix: Fix unit test path and\
        \ add CI check for this by @RohinBhargava in https://github.com/fern-api/fern/pull/4148\r\
        \n* [c#, improvement]: add explicit namespaces to custom config by @dcb6 in\
        \ https://github.com/fern-api/fern/pull/4144\r\n* c#, improvement: `set` instead\
        \ of `init` field accessors in types by @dcb6 in https://github.com/fern-api/fern/pull/4151\r\
        \n* (feature): Add IRv53; float type by @amckinney in https://github.com/fern-api/fern/pull/4146\r\
        \n* c#, improvement: make datetime deserialization more lenient + include millis\
        \ in datetime serialization by @dcb6 in https://github.com/fern-api/fern/pull/4149\r\
        \n* chore: ci workflow gating on ts-sdk changes by @RohinBhargava in https://github.com/fern-api/fern/pull/4152\r\
        \n* (fix, csharp): `map<string, unknown>` values are nullable by @amckinney in\
        \ https://github.com/fern-api/fern/pull/4153\r\n* fix: incorrect code block\
        \ indentation in api-yml.mdx by @abvthecity in https://github.com/fern-api/fern/pull/4158\r\
        \n* (feature, csharp): Add support for allow-multiple query params by @amckinney\
        \ in https://github.com/fern-api/fern/pull/4157\r\n* internal: update IR to\
        \ have the FDR API definition ID by @armandobelardo in https://github.com/fern-api/fern/pull/4161\r\
        \n* (feature, csharp): Support uint, ulong, and float by @amckinney in https://github.com/fern-api/fern/pull/4160\r\
        \n\r\n**Full Changelog**: https://github.com/fern-api/fern/compare/0.36.0...0.37.0"
      type: chore
  createdAt: "2024-07-31"
  irVersion: 53
  version: 0.37.0
- changelogEntry:
    - summary: "## What's Changed\r\n* improvement, python: export the root client from\
        \ the root init file by @armandobelardo in https://github.com/fern-api/fern/pull/4111\r\
        \n* (feat): support multi url environments in C# by @dsinghvi in https://github.com/fern-api/fern/pull/4120\r\
        \n* (fix, csharp): MultiUrl environments now compile by @dsinghvi in https://github.com/fern-api/fern/pull/4121\r\
        \n* c#, improvement: Add header suppliers to `RawClient` constructor parameters\
        \ by @dcb6 in https://github.com/fern-api/fern/pull/4119\r\n* (fix, csharp):\
        \ uuids are now generated as strings by @dsinghvi in https://github.com/fern-api/fern/pull/4122\r\
        \n* (fix): regenerate c# model snapshots by @dsinghvi in https://github.com/fern-api/fern/pull/4123\r\
        \n* feat: header tabs by @abvthecity in https://github.com/fern-api/fern/pull/4124\r\
        \n* java, fix: match java local config to publish config by @dcb6 in https://github.com/fern-api/fern/pull/4127\r\
        \n* follow up: release java sdk 1.0.5 by @dcb6 in https://github.com/fern-api/fern/pull/4129\r\
        \n* fix: Add Stream Wrappers for use with various environments by @RohinBhargava\
        \ in https://github.com/fern-api/fern/pull/4118\r\n* chore: add changelog and\
        \ version for stream wrapper polyfill by @RohinBhargava in https://github.com/fern-api/fern/pull/4130\r\
        \n* feat: enable arbitrary code snippets in docs by @abvthecity in https://github.com/fern-api/fern/pull/4131\r\
        \n* fix: add start stream on pipe by @RohinBhargava in https://github.com/fern-api/fern/pull/4132\r\
        \n* GH Workflow for Checking Generator Version Consistency by @dcb6 in https://github.com/fern-api/fern/pull/4133\r\
        \n* fix: updated stream wrapper test paths by @RohinBhargava in https://github.com/fern-api/fern/pull/4134\r\
        \n* fix: SSE Streaming Bifurcation by @RohinBhargava in https://github.com/fern-api/fern/pull/4136\r\
        \n* (fix): global headers case insensitive comparison by @dsinghvi in https://github.com/fern-api/fern/pull/4137\r\
        \n\r\n\r\n**Full Changelog**: https://github.com/fern-api/fern/compare/0.35.0...0.36.0"
      type: chore
  createdAt: "2024-07-29"
  irVersion: 52
  version: 0.36.0
- changelogEntry:
    - summary: "## What's Changed\r\n* java, fix: match java local config to publish\
        \ config by @dcb6 in https://github.com/fern-api/fern/pull/4127\r\n* follow\
        \ up: release java sdk 1.0.5 by @dcb6 in https://github.com/fern-api/fern/pull/4129\r\
        \n* fix: Add Stream Wrappers for use with various environments by @RohinBhargava\
        \ in https://github.com/fern-api/fern/pull/4118\r\n* chore: add changelog and\
        \ version for stream wrapper polyfill by @RohinBhargava in https://github.com/fern-api/fern/pull/4130\r\
        \n* feat: enable arbitrary code snippets in docs by @abvthecity in https://github.com/fern-api/fern/pull/4131\r\
        \n* fix: add start stream on pipe by @RohinBhargava in https://github.com/fern-api/fern/pull/4132\r\
        \n\r\n\r\n**Full Changelog**: https://github.com/fern-api/fern/compare/0.36.0-rc0...0.36.0-rc1"
      type: chore
  createdAt: "2024-07-26"
  irVersion: 52
  version: 0.36.0-rc1
- changelogEntry:
    - summary: "## What's Changed\r\n* improvement, python: export the root client from\
        \ the root init file by @armandobelardo in https://github.com/fern-api/fern/pull/4111\r\
        \n* (feat): support multi url environments in C# by @dsinghvi in https://github.com/fern-api/fern/pull/4120\r\
        \n* (fix, csharp): MultiUrl environments now compile by @dsinghvi in https://github.com/fern-api/fern/pull/4121\r\
        \n* c#, improvement: Add header suppliers to `RawClient` constructor parameters\
        \ by @dcb6 in https://github.com/fern-api/fern/pull/4119\r\n* (fix, csharp):\
        \ uuids are now generated as strings by @dsinghvi in https://github.com/fern-api/fern/pull/4122\r\
        \n* (fix): regenerate c# model snapshots by @dsinghvi in https://github.com/fern-api/fern/pull/4123\r\
        \n* feat: header tabs by @abvthecity in https://github.com/fern-api/fern/pull/4124\r\
        \n\r\n\r\n**Full Changelog**: https://github.com/fern-api/fern/compare/0.35.0...0.36.0-rc0"
      type: chore
  createdAt: "2024-07-26"
  irVersion: 52
  version: 0.36.0-rc0
- changelogEntry:
    - summary: "## What's Changed\r\n* (feat): support `default-url`  and  url override\
        \ on imports by @dsinghvi in https://github.com/fern-api/fern/pull/4116\r\n\
        * (fix, openapi): set unauthed appropriately in openapi parser by @dsinghvi\
        \ in https://github.com/fern-api/fern/pull/4117\r\n\r\n\r\n**Full Changelog**:\
        \ https://github.com/fern-api/fern/compare/0.34.0...0.35.0"
      type: chore
  createdAt: "2024-07-25"
  irVersion: 52
  version: 0.35.0
- changelogEntry:
    - summary: "## What's Changed\r\n* (feat): support `default-url`  and  url override\
        \ on imports by @dsinghvi in https://github.com/fern-api/fern/pull/4116\r\n\r\
        \n\r\n**Full Changelog**: https://github.com/fern-api/fern/compare/0.34.0...0.35.0-rc0"
      type: chore
  createdAt: "2024-07-24"
  irVersion: 52
  version: 0.35.0-rc0
- changelogEntry:
    - summary: "## What's Changed\r\n* (chore): add SEO frontmatter section by @chdeskur\
        \ in https://github.com/fern-api/fern/pull/4101\r\n* fix: update typing of `expected_types`\
        \ to tuple to satisfy mypy by @armandobelardo in https://github.com/fern-api/fern/pull/4100\r\
        \n* (chore): document nuget api key by @chdeskur in https://github.com/fern-api/fern/pull/4103\r\
        \n* (chore): pypi styling update by @chdeskur in https://github.com/fern-api/fern/pull/4105\r\
        \n* c#, improvement: datetime serialization by @dcb6 in https://github.com/fern-api/fern/pull/4106\r\
        \n* feat: disable batch/stream toggle by @abvthecity in https://github.com/fern-api/fern/pull/4108\r\
        \n* fix: update forward refs continues to be silent by @armandobelardo in https://github.com/fern-api/fern/pull/4110\r\
        \n* java, improvement: allow builder methods for optional fields to accept null\
        \ by @dcb6 in https://github.com/fern-api/fern/pull/4107\r\n* [FER-2381] CLI\
        \ Forbidden Error Message Improvement by @RohinBhargava in https://github.com/fern-api/fern/pull/4109\r\
        \n* (feat, typescript): copy over `zurg` unit tests to the generated SDK  by\
        \ @williamluer in https://github.com/fern-api/fern/pull/4045\r\n* java, fix:\
        \ don't prematurely close okhttp response by @dcb6 in https://github.com/fern-api/fern/pull/4112\r\
        \n* (feat, typescript): generate tests for `auth` and `fetcher` utilities  by\
        \ @dsinghvi in https://github.com/fern-api/fern/pull/4115\r\n* (feature): Add\
        \ IRv52: uint and enum default values by @amckinney in https://github.com/fern-api/fern/pull/4102\r\
        \n\r\n\r\n**Full Changelog**: https://github.com/fern-api/fern/compare/0.33.5...0.34.0"
      type: chore
  createdAt: "2024-07-24"
  irVersion: 52
  version: 0.34.0
- changelogEntry:
    - summary: "## What's Changed\r\n* (chore): add SEO frontmatter section by @chdeskur\
        \ in https://github.com/fern-api/fern/pull/4101\r\n* fix: update typing of `expected_types`\
        \ to tuple to satisfy mypy by @armandobelardo in https://github.com/fern-api/fern/pull/4100\r\
        \n* (chore): document nuget api key by @chdeskur in https://github.com/fern-api/fern/pull/4103\r\
        \n* (chore): pypi styling update by @chdeskur in https://github.com/fern-api/fern/pull/4105\r\
        \n* c#, improvement: datetime serialization by @dcb6 in https://github.com/fern-api/fern/pull/4106\r\
        \n* feat: disable batch/stream toggle by @abvthecity in https://github.com/fern-api/fern/pull/4108\r\
        \n\r\n\r\n**Full Changelog**: https://github.com/fern-api/fern/compare/0.33.5...0.33.6-rc0"
      type: chore
  createdAt: "2024-07-24"
  irVersion: 51
  version: 0.33.6-rc0
- changelogEntry:
    - summary: "## What's Changed\r\n* (fix, go): Fix error handling for property-name\
        \ error discrimination by @amckinney in https://github.com/fern-api/fern/pull/4098\r\
        \n* improvement: support pydantic v2 outright by @armandobelardo in https://github.com/fern-api/fern/pull/3805\r\
        \n* fix: int64 format is correctly parsed to long by @armandobelardo in https://github.com/fern-api/fern/pull/4099\r\
        \n* c#, fix: fix datetime serialization, stop generating empty serialization\
        \ unit tests by @dcb6 in https://github.com/fern-api/fern/pull/4097\r\n* [FER-2339]\
        \ Pass OpenAPI request parameter examples through Fern IR Schema examples by\
        \ @RohinBhargava in https://github.com/fern-api/fern/pull/4095\r\n\r\n\r\n**Full\
        \ Changelog**: https://github.com/fern-api/fern/compare/0.33.4...0.33.5"
      type: chore
  createdAt: "2024-07-23"
  irVersion: 51
  version: 0.33.5
- changelogEntry:
    - summary: "## What's Changed\r\n* adding readme alternative page by @chdeskur in\
        \ https://github.com/fern-api/fern/pull/4091\r\n* fix: the ruby SDK now returns\
        \ the parsed json instead of openstruct if no JSON serializer is specified by\
        \ @armandobelardo in https://github.com/fern-api/fern/pull/4092\r\n* (fix):\
        \ OpenAPI parser handles generating examples when no request or response required\
        \ by @dsinghvi in https://github.com/fern-api/fern/pull/4096\r\n\r\n\r\n**Full\
        \ Changelog**: https://github.com/fern-api/fern/compare/0.33.3...0.33.4"
      type: chore
  createdAt: "2024-07-22"
  irVersion: 51
  version: 0.33.4
- changelogEntry:
    - summary: "## What's Changed\r\n* feat, csharp: Unit Test Generation + IR Bump\
        \  by @dcb6 in https://github.com/fern-api/fern/pull/4047\r\n* (fix): remove\
        \ `jest-specific-snapshot` by @dsinghvi in https://github.com/fern-api/fern/pull/4088\r\
        \n\r\n\r\n**Full Changelog**: https://github.com/fern-api/fern/compare/0.33.2...0.33.3"
      type: chore
  createdAt: "2024-07-21"
  irVersion: 51
  version: 0.33.3
- changelogEntry:
    - summary: "## What's Changed\r\n* fix, python: only check the oauth expiry if there\
        \ is a specified field by @armandobelardo in https://github.com/fern-api/fern/pull/4077\r\
        \n* fix: python now requires an environment be specified if a default is not\
        \ provided by @armandobelardo in https://github.com/fern-api/fern/pull/4078\r\
        \n* (feat): support `fs.CreateReadStream` on Node 19+ form data uploads by @dsinghvi\
        \ in https://github.com/fern-api/fern/pull/4073\r\n* (fix): support audiences\
        \ on query parameters by @dsinghvi in https://github.com/fern-api/fern/pull/4067\r\
        \n* (feat, cli): Add \"-\", \"/\", \"|\" to supported non-alphanumeric generated\
        \ names for Enums by @dsinghvi in https://github.com/fern-api/fern/pull/4084\r\
        \n* improvement: update 'any object' examples to be flatter by @armandobelardo\
        \ in https://github.com/fern-api/fern/pull/4083\r\n* improvement: global headers\
        \ are not extracted out for docs by @armandobelardo in https://github.com/fern-api/fern/pull/4085\r\
        \n* chore: implement stream-parameter IR change by @armandobelardo in https://github.com/fern-api/fern/pull/4072\r\
        \n* (chore, csharp): Generate latest test snapshots by @amckinney in https://github.com/fern-api/fern/pull/4087\r\
        \n* improvement: Add Availability to OpenApi Parser and OpenApi IR to Fern IR\
        \ by @armandobelardo in https://github.com/fern-api/fern/pull/4086\r\n\r\n\r\
        \n**Full Changelog**: https://github.com/fern-api/fern/compare/0.33.1...0.33.2"
      type: chore
  createdAt: "2024-07-19"
  irVersion: 51
  version: 0.33.2
- changelogEntry:
    - summary: "## What's Changed\r\n* fix, python: only check the oauth expiry if there\
        \ is a specified field by @armandobelardo in https://github.com/fern-api/fern/pull/4077\r\
        \n* fix: python now requires an environment be specified if a default is not\
        \ provided by @armandobelardo in https://github.com/fern-api/fern/pull/4078\r\
        \n* (feat): support `fs.CreateReadStream` on Node 19+ form data uploads by @dsinghvi\
        \ in https://github.com/fern-api/fern/pull/4073\r\n* (fix): support audiences\
        \ on query parameters by @dsinghvi in https://github.com/fern-api/fern/pull/4067\r\
        \n\r\n\r\n**Full Changelog**: https://github.com/fern-api/fern/compare/0.33.1...0.33.2-rc0"
      type: chore
  createdAt: "2024-07-19"
  irVersion: 51
  version: 0.33.2-rc0
- changelogEntry:
    - summary: "## What's Changed\r\n* :improvement: update seed's script runner to\
        \ fail if any of the commands exit 1 by @armandobelardo in https://github.com/fern-api/fern/pull/4075\r\
        \n* (fix, openapi): Deduplicate API version scheme header by @amckinney in https://github.com/fern-api/fern/pull/4076\r\
        \n\r\n\r\n**Full Changelog**: https://github.com/fern-api/fern/compare/0.33.0...0.33.1"
      type: chore
  createdAt: "2024-07-17"
  irVersion: 51
  version: 0.33.1
- changelogEntry:
    - summary: "## What's Changed\r\n* fix: python sdk serializes bytes within JSON\
        \ by @armandobelardo in https://github.com/fern-api/fern/pull/4070\r\n* (fix,\
        \ typescript): multipart form upload on Node 19+ by @dsinghvi in https://github.com/fern-api/fern/pull/4056\r\
        \n* (feat): `ir` now adds a `TypeReference` for container types that makes it\
        \ easier to generate snippets + autogenerated type examples by @dsinghvi in\
        \ https://github.com/fern-api/fern/pull/4038\r\n* (fix): fix `ir-sdk-latest`\
        \ `generators.yml` by @dcb6 in https://github.com/fern-api/fern/pull/4074\r\n\
        * (feature, typescript): Generarte API version scheme by @amckinney in https://github.com/fern-api/fern/pull/4071\r\
        \n\r\n\r\n**Full Changelog**: https://github.com/fern-api/fern/compare/0.32.0...0.33.0"
      type: chore
  createdAt: "2024-07-17"
  irVersion: 51
  version: 0.33.0
- changelogEntry:
    - summary: "## What's Changed\r\n* (fix, openapi): Resolve 'refs' specified in overrides\
        \ by @amckinney in https://github.com/fern-api/fern/pull/4049\r\n* Initial Swift\
        \ Codegen by @armandobelardo in https://github.com/fern-api/fern/pull/4035\r\
        \n* (fix): Swift generator and template by @amckinney in https://github.com/fern-api/fern/pull/4050\r\
        \n* fix: ignore data urls in parseImagePaths by @abvthecity in https://github.com/fern-api/fern/pull/4053\r\
        \n* (feature, typescript): Add omitUndefined option by @amckinney in https://github.com/fern-api/fern/pull/4052\r\
        \n* docs: Inspiration from Conjure, Smithy, and Stripe Docs by @dannysheridan\
        \ in https://github.com/fern-api/fern/pull/4054\r\n* feature: add Penguin AI\
        \ and Koala to our docs website by @dannysheridan in https://github.com/fern-api/fern/pull/3962\r\
        \n* (fix): eslint works by @dsinghvi in https://github.com/fern-api/fern/pull/4055\r\
        \n* fix: python snippet and template recursion errors by @armandobelardo in\
        \ https://github.com/fern-api/fern/pull/4057\r\n* (feature, typescript): Use\
        \ generator-cli to generate reference.md by @amckinney in https://github.com/fern-api/fern/pull/4062\r\
        \n* fix: analytics scripts by @abvthecity in https://github.com/fern-api/fern/pull/4063\r\
        \n* fix analytics 2 by @abvthecity in https://github.com/fern-api/fern/pull/4064\r\
        \n* fix: fern docs publishing by @abvthecity in https://github.com/fern-api/fern/pull/4065\r\
        \n* feature: add tracking via rb2b by @dannysheridan in https://github.com/fern-api/fern/pull/4061\r\
        \n* chore: add back x-readme code samples by @armandobelardo in https://github.com/fern-api/fern/pull/4060\r\
        \n* (feature): Add ApiVersionSchema type by @amckinney in https://github.com/fern-api/fern/pull/4068\r\
        \n\r\n\r\n**Full Changelog**: https://github.com/fern-api/fern/compare/0.31.24...0.32.0"
      type: chore
  createdAt: "2024-07-16"
  irVersion: 50
  version: 0.32.0
- changelogEntry:
    - summary: "## What's Changed\r\n* fix: ignore data urls in parseImagePaths by @abvthecity\
        \ in https://github.com/fern-api/fern/pull/4053\r\n\r\n\r\n**Full Changelog**:\
        \ https://github.com/fern-api/fern/compare/0.31.25-rc0...0.31.25-rc1"
      type: chore
  createdAt: "2024-07-12"
  irVersion: 50
  version: 0.31.25-rc1
- changelogEntry:
    - summary: "## What's Changed\r\n* (fix, openapi): Resolve 'refs' specified in overrides\
        \ by @amckinney in https://github.com/fern-api/fern/pull/4049\r\n* Initial Swift\
        \ Codegen by @armandobelardo in https://github.com/fern-api/fern/pull/4035\r\
        \n* (fix): Swift generator and template by @amckinney in https://github.com/fern-api/fern/pull/4050\r\
        \n\r\n**Full Changelog**: https://github.com/fern-api/fern/compare/0.31.24...0.31.25-rc0"
      type: chore
  createdAt: "2024-07-12"
  irVersion: 50
  version: 0.31.25-rc0
- changelogEntry:
    - summary: Release 0.31.24
      type: chore
  createdAt: "2024-07-12"
  irVersion: 50
  version: 0.31.24
- changelogEntry:
    - summary: "## What's Changed\r\n* (feature, typescript): Add setObjectProperty\
        \ core utility by @amckinney in https://github.com/fern-api/fern/pull/4032\r\
        \n* c#, fix: increase supported union size + handle double optionals by @dcb6\
        \ in https://github.com/fern-api/fern/pull/4033\r\n* (fix): Handle circular\
        \ references in serialization layer by @amckinney in https://github.com/fern-api/fern/pull/4036\r\
        \n* fix: fastapi generation does not duplicate descriptions anymore by @armandobelardo\
        \ in https://github.com/fern-api/fern/pull/4037\r\n* Move use_str_enums to base\
        \ by @jochs in https://github.com/fern-api/fern/pull/4040\r\n* (chore): remove\
        \ generator upgrade docs by @chdeskur in https://github.com/fern-api/fern/pull/4043\r\
        \n* (feature, openapi): Add support for x-fern-property-name on request body\
        \ by @amckinney in https://github.com/fern-api/fern/pull/4042\r\n* (feat, typescript):\
        \ refactor `Fetcher` and add unit tests by @williamluer in https://github.com/fern-api/fern/pull/3977\r\
        \n\r\n## New Contributors\r\n* @jochs made their first contribution in https://github.com/fern-api/fern/pull/4040\r\
        \n\r\n**Full Changelog**: https://github.com/fern-api/fern/compare/0.31.22...0.31.23"
      type: chore
  createdAt: "2024-07-11"
  irVersion: 50
  version: 0.31.23
- changelogEntry:
    - summary: "## What's Changed\r\n* (feature, typescript): Add setObjectProperty\
        \ core utility by @amckinney in https://github.com/fern-api/fern/pull/4032\r\
        \n* c#, fix: increase supported union size + handle double optionals by @dcb6\
        \ in https://github.com/fern-api/fern/pull/4033\r\n* (fix): Handle circular\
        \ references in serialization layer by @amckinney in https://github.com/fern-api/fern/pull/4036\r\
        \n* fix: fastapi generation does not duplicate descriptions anymore by @armandobelardo\
        \ in https://github.com/fern-api/fern/pull/4037\r\n* (feat): ir now adds a TypeReference\
        \ for container types that makes it easier to generate snippets by @dcb6 in\
        \ https://github.com/fern-api/fern/pull/4038\r\n\r\n\r\n**Full Changelog**:\
        \ https://github.com/fern-api/fern/compare/0.31.22...0.31.23-rc0"
      type: chore
  createdAt: "2024-07-11"
  irVersion: 50
  version: 0.31.23-rc0
- changelogEntry:
    - summary: "## What's Changed\r\n* Revert \"Revert \"feat: landing page in docs\"\
        \" by @abvthecity in https://github.com/fern-api/fern/pull/4023\r\n* Fix core-utilities\
        \ typescript tests by @williamluer in https://github.com/fern-api/fern/pull/4022\r\
        \n* experimental: scan files to include react in mdx by @abvthecity in https://github.com/fern-api/fern/pull/4015\r\
        \n* (feat, typescript): make `zurg` completely synchronous by @dsinghvi in https://github.com/fern-api/fern/pull/4024\r\
        \n* (chore): add xml type by @chdeskur in https://github.com/fern-api/fern/pull/4025\r\
        \n* fix: (regression) parseDocsConfiguration accidentally calls loadAllPages\
        \ with absolutePathToDocsConfig by @abvthecity in https://github.com/fern-api/fern/pull/4026\r\
        \n* (feature, typescript): Add offset step pagination with IRv48 by @amckinney\
        \ in https://github.com/fern-api/fern/pull/4028\r\n* csharp, fix, feature, improvment:\
        \ Target .NET Standard + Framework, fix various bugs, many small improvements\
        \ by @dcb6 in https://github.com/fern-api/fern/pull/4030\r\n* fix: update unchecked\
        \ base model to not coerce none by @armandobelardo in https://github.com/fern-api/fern/pull/4029\r\
        \n* fix: unreserve `set` name for python methods by @armandobelardo in https://github.com/fern-api/fern/pull/4031\r\
        \n* add in swift to seed runner by @armandobelardo in https://github.com/fern-api/fern/pull/4034\r\
        \n\r\n\r\n**Full Changelog**: https://github.com/fern-api/fern/compare/0.31.21...0.31.22"
      type: chore
  createdAt: "2024-07-10"
  irVersion: 50
  version: 0.31.22
- changelogEntry:
    - summary: "## What's Changed\r\n* Fix core-utilities typescript tests by @williamluer\
        \ in https://github.com/fern-api/fern/pull/4022\r\n* experimental: scan files\
        \ to include react in mdx by @abvthecity in https://github.com/fern-api/fern/pull/4015\r\
        \n\r\n\r\n**Full Changelog**: https://github.com/fern-api/fern/compare/0.31.22-rc0...0.31.22-rc1"
      type: chore
  createdAt: "2024-07-09"
  irVersion: 50
  version: 0.31.22-rc1
- changelogEntry:
    - summary: "## What's Changed\r\n* (feat, typescript): make `zurg` completely synchronous\
        \ by @dsinghvi in https://github.com/fern-api/fern/pull/4024\r\n* (chore): add\
        \ xml type by @chdeskur in https://github.com/fern-api/fern/pull/4025\r\n* fix:\
        \ (regression) parseDocsConfiguration accidentally calls loadAllPages with absolutePathToDocsConfig\
        \ by @abvthecity in https://github.com/fern-api/fern/pull/4026\r\n* (feature,\
        \ typescript): Add offset step pagination with IRv48 by @amckinney in https://github.com/fern-api/fern/pull/4028\r\
        \n\r\n\r\n**Full Changelog**: https://github.com/fern-api/fern/compare/0.31.22-rc1...0.31.22-rc2"
      type: chore
  createdAt: "2024-07-09"
  irVersion: 50
  version: 0.31.22-rc2
- changelogEntry:
    - summary: "## What's Changed\r\n* Revert \"Revert \"feat: landing page in docs\"\
        \" by @abvthecity in https://github.com/fern-api/fern/pull/4023\r\n\r\n\r\n\
        **Full Changelog**: https://github.com/fern-api/fern/compare/0.31.21...0.31.22-rc0"
      type: chore
  createdAt: "2024-07-09"
  irVersion: 50
  version: 0.31.22-rc0
- changelogEntry:
    - summary: "## What's Changed\r\n* (chore, typescript): Release 0.28.0-rc0 by @amckinney\
        \ in https://github.com/fern-api/fern/pull/4019\r\n* Revert \"feat: landing\
        \ page in docs\" by @dsinghvi in https://github.com/fern-api/fern/pull/4021\r\
        \n\r\n\r\n**Full Changelog**: https://github.com/fern-api/fern/compare/0.31.20...0.31.21"
      type: chore
  createdAt: "2024-07-09"
  irVersion: 50
  version: 0.31.21
- changelogEntry:
    - summary: "## What's Changed\r\n* (feature, typescript): Add offset pagination\
        \ by @amckinney in https://github.com/fern-api/fern/pull/4008\r\n* (fix, internal):\
        \ `template/codegen` repo plays nicely with mrlint by @dsinghvi in https://github.com/fern-api/fern/pull/4018\r\
        \n* (fix): CI is green by @amckinney in https://github.com/fern-api/fern/pull/4017\r\
        \n\r\n\r\n**Full Changelog**: https://github.com/fern-api/fern/compare/0.31.19...0.31.20"
      type: chore
  createdAt: "2024-07-09"
  irVersion: 50
  version: 0.31.20
- changelogEntry:
    - summary: "## What's Changed\r\n* (fix): Pagination works with imported type references\
        \ by @amckinney in https://github.com/fern-api/fern/pull/4014\r\n* Template\
        \ for creating a new SDK generator by @mikemilla in https://github.com/fern-api/fern/pull/4010\r\
        \n\r\n## New Contributors\r\n* @mikemilla made their first contribution in https://github.com/fern-api/fern/pull/4010\r\
        \n\r\n**Full Changelog**: https://github.com/fern-api/fern/compare/0.31.18...0.31.19"
      type: chore
  createdAt: "2024-07-09"
  irVersion: 50
  version: 0.31.19
- changelogEntry:
    - summary: "## What's Changed\r\n* feat: landing page in docs by @abvthecity in\
        \ https://github.com/fern-api/fern/pull/3999\r\n* (feature, typescript): Add\
        \ support for alpha/beta dist tags by @amckinney in https://github.com/fern-api/fern/pull/4000\r\
        \n* fix: allowed text encodings by @abvthecity in https://github.com/fern-api/fern/pull/4005\r\
        \n* (internal): get ci to green by @dsinghvi in https://github.com/fern-api/fern/pull/4009\r\
        \n* (feat, typescript): support jsr publish by @dsinghvi in https://github.com/fern-api/fern/pull/4007\r\
        \n* (chore, python): Update README.md snapshots by @amckinney in https://github.com/fern-api/fern/pull/4012\r\
        \n* (chore, check): Add pagination test cases by @amckinney in https://github.com/fern-api/fern/pull/4011\r\
        \n* (fix, typescript): readme correctly displays advanced sections by @dsinghvi\
        \ in https://github.com/fern-api/fern/pull/4013\r\n\r\n\r\n**Full Changelog**:\
        \ https://github.com/fern-api/fern/compare/0.31.17...0.31.18-rc0"
      type: chore
  createdAt: "2024-07-09"
  irVersion: 50
  version: 0.31.18
- changelogEntry:
    - summary: "## What's Changed\r\n* (chore): Replace CircleCI with GitHub workflows\
        \ by @amckinney in https://github.com/fern-api/fern/pull/3991\r\n* (fix): Update\
        \ NPM token envrionment variable by @amckinney in https://github.com/fern-api/fern/pull/3992\r\
        \n* (fix): Update git-version.sh script by @amckinney in https://github.com/fern-api/fern/pull/3993\r\
        \n* (fix): Use github.ref_name by @amckinney in https://github.com/fern-api/fern/pull/3996\r\
        \n* (fix): Add POSTHOG_API_KEY to live-test job by @amckinney in https://github.com/fern-api/fern/pull/3998\r\
        \n\r\n**Full Changelog**: https://github.com/fern-api/fern/compare/0.31.15...0.31.17"
      type: chore
  createdAt: "2024-07-05"
  irVersion: 50
  version: 0.31.17
- changelogEntry:
    - summary: "## What's Changed\r\n* (fix): Add POSTHOG_API_KEY to live-test job by\
        \ @amckinney in https://github.com/fern-api/fern/pull/3998\r\n\r\n**Full Changelog**:\
        \ https://github.com/fern-api/fern/compare/0.31.17-rc1...0.31.17-rc2"
      type: chore
  createdAt: "2024-07-05"
  irVersion: 50
  version: 0.31.17-rc2
- changelogEntry:
    - summary:
        "## What's Changed\r\n* (fix): Use github.ref_name by @amckinney in https://github.com/fern-api/fern/pull/3996\r\
        \n\r\n**Full Changelog**: https://github.com/fern-api/fern/compare/0.31.17-rc0...0.31.17-rc1"
      type: chore
  createdAt: "2024-07-05"
  irVersion: 50
  version: 0.31.17-rc1
- changelogEntry:
    - summary: "## What's Changed\r\n* (chore): Replace CircleCI with GitHub workflows\
        \ by @amckinney in https://github.com/fern-api/fern/pull/3991\r\n* (fix): Update\
        \ NPM token envrionment variable by @amckinney in https://github.com/fern-api/fern/pull/3992\r\
        \n* (fix): Update git-version.sh script by @amckinney in https://github.com/fern-api/fern/pull/3993\r\
        \n\r\n**Full Changelog**: https://github.com/fern-api/fern/compare/0.31.15...0.31.17-rc0"
      type: chore
  createdAt: "2024-07-05"
  irVersion: 50
  version: 0.31.17-rc0
- changelogEntry:
    - summary: "## What's Changed\r\n* (chore): update availability.mdx by @chdeskur\
        \ in https://github.com/fern-api/fern/pull/3989\r\n* (fix, openapi): Fix allOf\
        \ object filtering by @amckinney in https://github.com/fern-api/fern/pull/3990\r\
        \n\r\n\r\n**Full Changelog**: https://github.com/fern-api/fern/compare/0.31.14...0.31.16"
      type: chore
  createdAt: "2024-07-05"
  irVersion: 50
  version: 0.31.16
- changelogEntry:
    - summary: "## What's Changed\r\n* (chore): update availability.mdx by @chdeskur\
        \ in https://github.com/fern-api/fern/pull/3989\r\n* (fix, openapi): Fix allOf\
        \ object filtering by @amckinney in https://github.com/fern-api/fern/pull/3990\r\
        \n\r\n\r\n**Full Changelog**: https://github.com/fern-api/fern/compare/0.31.14...0.31.15"
      type: chore
  createdAt: "2024-07-05"
  irVersion: 50
  version: 0.31.15
- changelogEntry:
    - summary: "## What's Changed\r\n* (fix, go): Don't send 'null' for nil request\
        \ body by @amckinney in https://github.com/fern-api/fern/pull/3987\r\n* (fix):\
        \ fern generate --preview doesnt check for env variables by @dsinghvi in https://github.com/fern-api/fern/pull/3988\r\
        \n\r\n\r\n**Full Changelog**: https://github.com/fern-api/fern/compare/0.31.13...0.31.14"
      type: chore
  createdAt: "2024-07-04"
  irVersion: 50
  version: 0.31.14
- changelogEntry:
    - summary: "## What's Changed\r\n* (fix): allow ISO-8859-1 encoded files by @dsinghvi\
        \ in https://github.com/fern-api/fern/pull/3986\r\n\r\n\r\n**Full Changelog**:\
        \ https://github.com/fern-api/fern/compare/0.31.12...0.31.13"
      type: chore
  createdAt: "2024-07-04"
  irVersion: 50
  version: 0.31.13
- changelogEntry:
    - summary: "## What's Changed\r\n* (fix, cli): Remove default value checks for boolean,\
        \ long, and bigint by @amckinney in https://github.com/fern-api/fern/pull/3985\r\
        \n\r\n\r\n**Full Changelog**: https://github.com/fern-api/fern/compare/0.31.11...0.31.12"
      type: chore
  createdAt: "2024-07-04"
  irVersion: 50
  version: 0.31.12
- changelogEntry:
    - summary: "## What's Changed\r\n* fix: ruby snippets for dates have correct quotes\
        \ by @armandobelardo in https://github.com/fern-api/fern/pull/3983\r\n* improvement:\
        \ python respects ir50, inserts defaults by @armandobelardo in https://github.com/fern-api/fern/pull/3982\r\
        \n* (fix, openapi): Prefer security schemes in order by @amckinney in https://github.com/fern-api/fern/pull/3984\r\
        \n\r\n\r\n**Full Changelog**: https://github.com/fern-api/fern/compare/0.31.10...0.31.11"
      type: chore
  createdAt: "2024-07-04"
  irVersion: 50
  version: 0.31.11
- changelogEntry:
    - summary: "## What's Changed\r\n* improvement: add advanced section to python readme\
        \ by @armandobelardo in https://github.com/fern-api/fern/pull/3970\r\n* (feat):\
        \ customize status code for typescript express generator  by @dsinghvi in https://github.com/fern-api/fern/pull/3971\r\
        \n* fix, python: allow offsets to start at 0 by @armandobelardo in https://github.com/fern-api/fern/pull/3972\r\
        \n* fix: python pagination helper types now share generic type by @armandobelardo\
        \ in https://github.com/fern-api/fern/pull/3973\r\n* chore: update python seed\
        \ after generator-cli update by @armandobelardo in https://github.com/fern-api/fern/pull/3974\r\
        \n* (charp, fix): Empty Root Client Methods + `.Core` namespace issue by @dcb6\
        \ in https://github.com/fern-api/fern/pull/3975\r\n* (java, improvement): change\
        \ default `JsonInclude` behavior  by @dcb6 in https://github.com/fern-api/fern/pull/3978\r\
        \n* (csharp, fix): base client requests not generated by @dcb6 in https://github.com/fern-api/fern/pull/3976\r\
        \n* chore: plumb through ruby snippets config to FDR by @armandobelardo in https://github.com/fern-api/fern/pull/3980\r\
        \n* improvement: allow boolean defaults within IR by @armandobelardo in https://github.com/fern-api/fern/pull/3981\r\
        \n\r\n\r\n**Full Changelog**: https://github.com/fern-api/fern/compare/0.31.9...0.31.10"
      type: chore
  createdAt: "2024-07-03"
  irVersion: 50
  version: 0.31.10
- changelogEntry:
    - summary: "## What's Changed\r\n* improvement: python async snippets now leverage\
        \ asyncio run by @armandobelardo in https://github.com/fern-api/fern/pull/3961\r\
        \n* improvement: allow adding extra dependencies to Ruby SDK by @armandobelardo\
        \ in https://github.com/fern-api/fern/pull/3960\r\n* fix: Mark CSS files as\
        \ 'will not be uploaded' by @trevorblades in https://github.com/fern-api/fern/pull/3964\r\
        \n* (fix, cli): make sure `js` file checking works by @dsinghvi in https://github.com/fern-api/fern/pull/3963\r\
        \n\r\n\r\n**Full Changelog**: https://github.com/fern-api/fern/compare/0.31.8...0.31.9"
      type: chore
  createdAt: "2024-07-01"
  irVersion: 49
  version: 0.31.9
- changelogEntry:
    - summary: "## What's Changed\r\n* fix: generator upgrade cli upgrades in place\
        \ by @armandobelardo in https://github.com/fern-api/fern/pull/3951\r\n* feat:\
        \ add reviewers blocks to generators.yml by @armandobelardo in https://github.com/fern-api/fern/pull/3952\r\
        \n* Use all FormData headers and don't stringify stream.Readable by @williamluer\
        \ in https://github.com/fern-api/fern/pull/3956\r\n* (feat, csharp): support\
        \ extra dependencies  by @dsinghvi in https://github.com/fern-api/fern/pull/3957\r\
        \n* improvement: allow specifying if taking major in flag by @armandobelardo\
        \ in https://github.com/fern-api/fern/pull/3958\r\n* fix: include css alongside\
        \ js when validating UTF8 files by @abvthecity in https://github.com/fern-api/fern/pull/3959\r\
        \n\r\n## New Contributors\r\n* @williamluer made their first contribution in\
        \ https://github.com/fern-api/fern/pull/3956\r\n\r\n**Full Changelog**: https://github.com/fern-api/fern/compare/0.31.7...0.31.8"
      type: chore
  createdAt: "2024-07-01"
  irVersion: 49
  version: 0.31.8
- changelogEntry:
    - summary: "## What's Changed\r\n* fix: validate files to be uploaded by @trevorblades\
        \ in https://github.com/fern-api/fern/pull/3917\r\n* fix: python list allowlist\
        \ is now case insensitive by @armandobelardo in https://github.com/fern-api/fern/pull/3950\r\
        \n* improvement: add x-fern-base-path to asyncapi extensions by @armandobelardo\
        \ in https://github.com/fern-api/fern/pull/3953\r\n\r\n\r\n**Full Changelog**:\
        \ https://github.com/fern-api/fern/compare/0.31.6...0.31.7"
      type: chore
  createdAt: "2024-06-28"
  irVersion: 49
  version: 0.31.7
- changelogEntry:
    - summary: "## What's Changed\r\n* (improvement, typescript): support overriding\
        \ global headers by @dsinghvi in https://github.com/fern-api/fern/pull/3945\r\
        \n* feat, python: introduce `reference.md` generation by @armandobelardo in\
        \ https://github.com/fern-api/fern/pull/3946\r\n* (fix, csharp): json serialize\
        \ enums before sending over the wire by @dsinghvi in https://github.com/fern-api/fern/pull/3947\r\
        \n* (fix, cli): remove out of range number validations in `openapi-ir-to-fern`\
        \ + remove husky by @dcb6 in https://github.com/fern-api/fern/pull/3948\r\n\r\
        \n\r\n**Full Changelog**: https://github.com/fern-api/fern/compare/0.31.5...0.31.6"
      type: chore
  createdAt: "2024-06-27"
  irVersion: 49
  version: 0.31.6
- changelogEntry:
    - summary: "## What's Changed\r\n* fix: api update command now works with unioned\
        \ + nested APIs by @armandobelardo in https://github.com/fern-api/fern/pull/3944\r\
        \n\r\n\r\n**Full Changelog**: https://github.com/fern-api/fern/compare/0.31.4...0.31.5"
      type: chore
  createdAt: "2024-06-27"
  irVersion: 49
  version: 0.31.5
- changelogEntry:
    - summary: "## What's Changed\r\n* (feat, typescript): support automatic cursor\
        \ based pagination by @dsinghvi in https://github.com/fern-api/fern/pull/3941\r\
        \n* (fix, typescript): auto pagination handles optional results arrays by @dsinghvi\
        \ in https://github.com/fern-api/fern/pull/3942\r\n* (fix, openapi):  `x-fern-global-headers`\
        \ works with predefined types by @dsinghvi in https://github.com/fern-api/fern/pull/3943\r\
        \n\r\n\r\n**Full Changelog**: https://github.com/fern-api/fern/compare/0.31.3...0.31.4"
      type: chore
  createdAt: "2024-06-27"
  irVersion: 49
  version: 0.31.4
- changelogEntry:
    - summary: "## What's Changed\r\n* fix: the python sdk sends additional properties\
        \ to the correct reques\u2026 by @armandobelardo in https://github.com/fern-api/fern/pull/3936\r\
        \n* java, improvement: improve java exception naming by @dcb6 in https://github.com/fern-api/fern/pull/3938\r\
        \n* Bump golang.org/x/tools from 0.21.0 to 0.22.0 in /generators/go by @dependabot\
        \ in https://github.com/fern-api/fern/pull/3823\r\n* (fix): make sure that `exclusiveMaximum`\
        \ and `exclusiveMinimum` are always booleans by @dsinghvi in https://github.com/fern-api/fern/pull/3940\r\
        \n\r\n\r\n**Full Changelog**: https://github.com/fern-api/fern/compare/0.31.2...0.31.3"
      type: chore
  createdAt: "2024-06-26"
  irVersion: 49
  version: 0.31.3
- changelogEntry:
    - summary: "## What's Changed\r\n* (fix): openapi parser gets boolean values safely\
        \ by @dsinghvi in https://github.com/fern-api/fern/pull/3937\r\n\r\n\r\n**Full\
        \ Changelog**: https://github.com/fern-api/fern/compare/0.31.1...0.31.2"
      type: chore
  createdAt: "2024-06-26"
  irVersion: 49
  version: 0.31.2
- changelogEntry:
    - summary: "## What's Changed\r\n* fix: ruby RC respects header prefixes again by\
        \ @armandobelardo in https://github.com/fern-api/fern/pull/3927\r\n* (feat,\
        \ cli): add support for `--mode pull-request` in the CLI when running `fern\
        \ generate` by @dsinghvi in https://github.com/fern-api/fern/pull/3928\r\n*\
        \ fix, ruby: add one missed prefix fix by @armandobelardo in https://github.com/fern-api/fern/pull/3929\r\
        \n* docs: add java example for oauth by @dcb6 in https://github.com/fern-api/fern/pull/3930\r\
        \n* (improvement, python): add in root client templates for python snippets\
        \ by @armandobelardo in https://github.com/fern-api/fern/pull/3931\r\n* Update\
        \ generate-api-ref.mdx by @dannysheridan in https://github.com/fern-api/fern/pull/3933\r\
        \n* improvement: add streaming and pagination sections to generated readme by\
        \ @armandobelardo in https://github.com/fern-api/fern/pull/3932\r\n* java: make\
        \ base api error class name configurable by @dcb6 in https://github.com/fern-api/fern/pull/3934\r\
        \n* (chore, internal): upgrade python generator to use ir v49 by @dsinghvi in\
        \ https://github.com/fern-api/fern/pull/3915\r\n* build(deps-dev): bump @types/jest-specific-snapshot\
        \ from 0.5.7 to 0.5.9 by @dependabot in https://github.com/fern-api/fern/pull/3925\r\
        \n* build(deps-dev): bump jsonc-parser from 2.2.1 to 3.3.0 by @dependabot in\
        \ https://github.com/fern-api/fern/pull/3924\r\n* build(deps-dev): bump @types/is-ci\
        \ from 3.0.2 to 3.0.4 by @dependabot in https://github.com/fern-api/fern/pull/3922\r\
        \n* (fix, typescript): upgrade generators to `v46.2.0` by @dsinghvi in https://github.com/fern-api/fern/pull/3935\r\
        \n\r\n\r\n**Full Changelog**: https://github.com/fern-api/fern/compare/0.31.0...0.31.1"
      type: chore
  createdAt: "2024-06-26"
  irVersion: 49
  version: 0.31.1
- changelogEntry:
    - summary: "**Full Changelog**: https://github.com/fern-api/fern/compare/0.31.0-rc5...0.31.0"
      type: chore
  createdAt: "2024-06-24"
  irVersion: 49
  version: 0.31.0
- changelogEntry:
    - summary: "## What's Changed\r\n* (fix): set  when uploading a mock server definition\
        \ by @dsinghvi in https://github.com/fern-api/fern/pull/3926\r\n\r\n\r\n**Full\
        \ Changelog**: https://github.com/fern-api/fern/compare/0.31.0-rc4...0.31.0-rc5"
      type: chore
  createdAt: "2024-06-24"
  irVersion: 49
  version: 0.31.0-rc5
- changelogEntry:
    - summary: "## What's Changed\r\n* (feat, IR): support streaming code generation\
        \ with the parameter by @dsinghvi in https://github.com/fern-api/fern/pull/3914\r\
        \n* (feat): update frontmatter docs by @chdeskur in https://github.com/fern-api/fern/pull/3916\r\
        \n* (fix, cli): examples dont print out where the missing property is by @dsinghvi\
        \ in https://github.com/fern-api/fern/pull/3919\r\n* (fix): dont error if required\
        \ literal parameters are unspecified by @dsinghvi in https://github.com/fern-api/fern/pull/3921\r\
        \n\r\n\r\n**Full Changelog**: https://github.com/fern-api/fern/compare/0.31.0-rc3...0.31.0-rc4"
      type: chore
  createdAt: "2024-06-24"
  irVersion: 49
  version: 0.31.0-rc4
- changelogEntry:
    - summary: "## What's Changed\r\n* (fix, python): SDK doesn't leak `JSONDecodeError`\
        \ to users by @dsinghvi in https://github.com/fern-api/fern/pull/3908\r\n* (fix,\
        \ python): python sdk generator handles stream termination like `[[DONE]]` by\
        \ @dsinghvi in https://github.com/fern-api/fern/pull/3909\r\n* (feature, readme):\
        \ Add support for configurable introduction by @amckinney in https://github.com/fern-api/fern/pull/3898\r\
        \n* build(deps): bump ws from 8.17.0 to 8.17.1 by @dependabot in https://github.com/fern-api/fern/pull/3866\r\
        \n* (internal, refactor): make `OSSWorkspace` and `FernWorkspace` classes by\
        \ @dsinghvi in https://github.com/fern-api/fern/pull/3910\r\n* (refactor, internal):\
        \ generate fern workspace before calling generate by @dsinghvi in https://github.com/fern-api/fern/pull/3911\r\
        \n* (refactor, internal): clean up how OpenAPI parser deals with settings by\
        \ @dsinghvi in https://github.com/fern-api/fern/pull/3912\r\n* (feat, cli):\
        \ support customizing api settings per generator by @dsinghvi in https://github.com/fern-api/fern/pull/3913\r\
        \n\r\n\r\n**Full Changelog**: https://github.com/fern-api/fern/compare/0.31.0-rc2...0.31.0-rc3"
      type: chore
  createdAt: "2024-06-24"
  irVersion: 48
  version: 0.31.0-rc3
- changelogEntry:
    - summary: "## What's Changed\r\n* (fix, csharp): concatenate `baseURL` and endpoint\
        \ path together by @dsinghvi in https://github.com/fern-api/fern/pull/3906\r\
        \n* (fix, cli): literal examples are generated correctly in the IR by @dsinghvi\
        \ in https://github.com/fern-api/fern/pull/3907\r\n\r\n\r\n**Full Changelog**:\
        \ https://github.com/fern-api/fern/compare/0.31.0-rc1...0.31.0-rc2"
      type: chore
  createdAt: "2024-06-22"
  irVersion: 48
  version: 0.31.0-rc2
- changelogEntry:
    - summary: "## What's Changed\r\n* fix, ruby: leverage a types module by @armandobelardo\
        \ in https://github.com/fern-api/fern/pull/3893\r\n* (fix, typescript): generate\
        \ streaming endpoint snippets by @dsinghvi in https://github.com/fern-api/fern/pull/3895\r\
        \n* fix: new ruby generator config matches class reference and class decl\u2026\
        \ by @armandobelardo in https://github.com/fern-api/fern/pull/3896\r\n* fix,\
        \ python: readme is not specified in pyproject if not made by @armandobelardo\
        \ in https://github.com/fern-api/fern/pull/3894\r\n* (fix, csharp): query params\
        \ for datetimes index `Value` by @dsinghvi in https://github.com/fern-api/fern/pull/3892\r\
        \n* (feature, python): Generate better README.md by @amckinney in https://github.com/fern-api/fern/pull/3897\r\
        \n* (fix, typescript): remove fs dependency in browser runtimes by @dsinghvi\
        \ in https://github.com/fern-api/fern/pull/3899\r\n* (fix, csharp): sdk respects\
        \ service level path and path parameters by @dsinghvi in https://github.com/fern-api/fern/pull/3900\r\
        \n* fix: validate files to be uploaded by @trevorblades in https://github.com/fern-api/fern/pull/3872\r\
        \n* (feat, csharp): support sending bytes requests by @dsinghvi in https://github.com/fern-api/fern/pull/3901\r\
        \n* (fix, csharp): safe join url and base path by @dsinghvi in https://github.com/fern-api/fern/pull/3902\r\
        \n* Revert \"fix: validate files to be uploaded\" by @abvthecity in https://github.com/fern-api/fern/pull/3904\r\
        \n* feat: changelog on tabs and sections by @abvthecity in https://github.com/fern-api/fern/pull/3903\r\
        \n\r\n## New Contributors\r\n* @trevorblades made their first contribution in\
        \ https://github.com/fern-api/fern/pull/3872\r\n\r\n**Full Changelog**: https://github.com/fern-api/fern/compare/0.31.0-rc0...0.31.0-rc1"
      type: chore
  createdAt: "2024-06-22"
  irVersion: 48
  version: 0.31.0-rc1
- changelogEntry:
    - summary: "## What's Changed\r\n* (fix, csharp): revert to .NET 6+ compatibility\
        \ by @dsinghvi in https://github.com/fern-api/fern/pull/3882\r\n* (fix, ts):\
        \ Fix environment import in snippets by @amckinney in https://github.com/fern-api/fern/pull/3885\r\
        \n* (feat, internal): setup csharp seed scripts by @dsinghvi in https://github.com/fern-api/fern/pull/3884\r\
        \n* (feature, ts): Merge README.md files by @amckinney in https://github.com/fern-api/fern/pull/3881\r\
        \n* (fix, csharp): ToString() Datetimes must be explicitly iso encoded by @dsinghvi\
        \ in https://github.com/fern-api/fern/pull/3886\r\n* (feat, internal): run seed\
        \ with audiences  by @dsinghvi in https://github.com/fern-api/fern/pull/3887\r\
        \n* (fix, csharp): handle discriminated unions + header literal parameters by\
        \ @dsinghvi in https://github.com/fern-api/fern/pull/3888\r\n* (fix, csharp):\
        \ handle optional datetime encoding by @dsinghvi in https://github.com/fern-api/fern/pull/3889\r\
        \n* (fix): add seed test case for optional datetime query parameters by @dsinghvi\
        \ in https://github.com/fern-api/fern/pull/3890\r\n* (fix): remove sdk language\
        \ toggle for new unions by @dsinghvi in https://github.com/fern-api/fern/pull/3891\r\
        \n\r\n\r\n**Full Changelog**: https://github.com/fern-api/fern/compare/0.30.10...0.31.0-rc0"
      type: chore
  createdAt: "2024-06-20"
  irVersion: 48
  version: 0.31.0-rc0
- changelogEntry:
    - summary: "## What's Changed\r\n* (chore, python): Upgrade to IRv46 by @amckinney\
        \ in https://github.com/fern-api/fern/pull/3880\r\n* feat: add basepath to preview\
        \ generation by @abvthecity in https://github.com/fern-api/fern/pull/3877\r\n\
        \r\n\r\n**Full Changelog**: https://github.com/fern-api/fern/compare/0.30.9...0.30.10"
      type: chore
  createdAt: "2024-06-19"
  irVersion: 48
  version: 0.30.10
- changelogEntry:
    - summary: "## What's Changed\r\n* fix: bold text on \u201Ccomparison with openapi\u201D\
        \ docs by @zachkirsch in https://github.com/fern-api/fern/pull/3876\r\n* (fix,\
        \ typescript): snippet templates include client import by @dsinghvi in https://github.com/fern-api/fern/pull/3878\r\
        \n* (fix, ts): Update README.md snippets to call nested methods by @amckinney\
        \ in https://github.com/fern-api/fern/pull/3873\r\n* fix: python and ts generators\
        \ only add publish block if they have cre\u2026 by @armandobelardo in https://github.com/fern-api/fern/pull/3871\r\
        \n* (fix, openapi): generate examples for discriminated unions by @dsinghvi\
        \ in https://github.com/fern-api/fern/pull/3879\r\n\r\n\r\n**Full Changelog**:\
        \ https://github.com/fern-api/fern/compare/0.30.8...0.30.9"
      type: chore
  createdAt: "2024-06-19"
  irVersion: 48
  version: 0.30.9
- changelogEntry:
    - summary:
        "## What's Changed\r\n* java, feature: pagination by @dcb6 in https://github.com/fern-api/fern/pull/3845\r\
        \n* (fix): handle code samples without accompanying examples by @dsinghvi in\
        \ https://github.com/fern-api/fern/pull/3849\r\n* (fix, ts): Add environment\
        \ property to snippets by @amckinney in https://github.com/fern-api/fern/pull/3850\r\
        \n* feat: api navigation reorder by @abvthecity in https://github.com/fern-api/fern/pull/3841\r\
        \n* (fix, webhooks): support audiences for webhooks and payload properties by\
        \ @dsinghvi in https://github.com/fern-api/fern/pull/3851\r\n* fix: merge and\
        \ filter children within non-visited subpackage by @abvthecity in https://github.com/fern-api/fern/pull/3854\r\
        \n* (fix, docs): Update OAuth section by @amckinney in https://github.com/fern-api/fern/pull/3856\r\
        \n* build(deps): bump idna from 3.6 to 3.7 in /generators/python by @dependabot\
        \ in https://github.com/fern-api/fern/pull/3364\r\n* (fix, ts): Snippets and\
        \ GitHub publish workflow by @amckinney in https://github.com/fern-api/fern/pull/3858\r\
        \n* docs: fix broken links to cli commands by @atwooddc in https://github.com/fern-api/fern/pull/3782\r\
        \n* docs: add openapi and asyncapi overrides by @dannysheridan in https://github.com/fern-api/fern/pull/3863\r\
        \n* build(deps): bump @fern-fern/ir-v1-model from 0.0.1 to 0.0.2 by @dependabot\
        \ in https://github.com/fern-api/fern/pull/3861\r\n* build(deps): bump @fern-fern/ir-v16-model\
        \ from 0.0.1 to 0.0.4 by @dependabot in https://github.com/fern-api/fern/pull/3860\r\
        \n* feat, ruby: enable oauth client generation by @armandobelardo in https://github.com/fern-api/fern/pull/3842\r\
        \n* docs: add fern definition display-name property by @chdeskur in https://github.com/fern-api/fern/pull/3864\r\
        \n* (feature, IRv48): Add offset pagination step by @amckinney in https://github.com/fern-api/fern/pull/3865\r\
        \n* bump ir to account for ruby upgrade by @armandobelardo in https://github.com/fern-api/fern/pull/3868\r\
        \n* [FER-1985] Adds support for templatized Client Generation parameters in\
        \ Dynamic Snippets by @ppod1991 in https://github.com/fern-api/fern/pull/3848\r\
        \n* fix, ruby: deeply nested from_json functions now respect whether to call\
        \ to_json or not by @armandobelardo in https://github.com/fern-api/fern/pull/3870\r\
        \n* fix: subpackages should recursively expand its children by @abvthecity in\
        \ https://github.com/fern-api/fern/pull/3875\r\n* docs: update how to specify\
        \ servers with FastAPI by @minaelee in https://github.com/fern-api/fern/pull/3874\r\
        \n\r\n\r\n**Full Changelog**: https://github.com/fern-api/fern/compare/0.30.7...0.30.8"
      type: chore
  createdAt: "2024-06-18"
  irVersion: 48
  version: 0.30.8
- changelogEntry:
    - summary: "## What's Changed\r\n* fix: merge and filter children within non-visited\
        \ subpackage by @abvthecity in https://github.com/fern-api/fern/pull/3854\r\n\
        * (fix, docs): Update OAuth section by @amckinney in https://github.com/fern-api/fern/pull/3856\r\
        \n* build(deps): bump idna from 3.6 to 3.7 in /generators/python by @dependabot\
        \ in https://github.com/fern-api/fern/pull/3364\r\n* (fix, ts): Snippets and\
        \ GitHub publish workflow by @amckinney in https://github.com/fern-api/fern/pull/3858\r\
        \n* docs: fix broken links to cli commands by @atwooddc in https://github.com/fern-api/fern/pull/3782\r\
        \n* docs: add openapi and asyncapi overrides by @dannysheridan in https://github.com/fern-api/fern/pull/3863\r\
        \n* build(deps): bump @fern-fern/ir-v1-model from 0.0.1 to 0.0.2 by @dependabot\
        \ in https://github.com/fern-api/fern/pull/3861\r\n* build(deps): bump @fern-fern/ir-v16-model\
        \ from 0.0.1 to 0.0.4 by @dependabot in https://github.com/fern-api/fern/pull/3860\r\
        \n* feat, ruby: enable oauth client generation by @armandobelardo in https://github.com/fern-api/fern/pull/3842\r\
        \n* docs: add fern definition display-name property by @chdeskur in https://github.com/fern-api/fern/pull/3864\r\
        \n* (feature, IRv48): Add offset pagination step by @amckinney in https://github.com/fern-api/fern/pull/3865\r\
        \n* bump ir to account for ruby upgrade by @armandobelardo in https://github.com/fern-api/fern/pull/3868\r\
        \n\r\n\r\n**Full Changelog**: https://github.com/fern-api/fern/compare/0.30.8-rc6...0.30.8-rc7"
      type: chore
  createdAt: "2024-06-18"
  irVersion: 48
  version: 0.30.8-rc7
- changelogEntry:
    - summary: "## What's Changed\r\n* feat: api navigation reorder by @abvthecity in\
        \ https://github.com/fern-api/fern/pull/3841\r\n* (fix, webhooks): support audiences\
        \ for webhooks and payload properties by @dsinghvi in https://github.com/fern-api/fern/pull/3851\r\
        \n\r\n\r\n**Full Changelog**: https://github.com/fern-api/fern/compare/0.30.8-rc2...0.30.8-rc6"
      type: chore
  createdAt: "2024-06-14"
  irVersion: 47
  version: 0.30.8-rc6
- changelogEntry:
    - summary: "**Full Changelog**: https://github.com/fern-api/fern/compare/0.30.8-rc4...0.30.8-rc5"
      type: chore
  createdAt: "2024-06-14"
  irVersion: 47
  version: 0.30.8-rc5
- changelogEntry:
    - summary: "**Full Changelog**: https://github.com/fern-api/fern/compare/0.30.8-rc3...0.30.8-rc4"
      type: chore
  createdAt: "2024-06-14"
  irVersion: 47
  version: 0.30.8-rc4
- changelogEntry:
    - summary: "## What's Changed\r\n* (fix): handle code samples without accompanying\
        \ examples by @dsinghvi in https://github.com/fern-api/fern/pull/3849\r\n* (fix,\
        \ ts): Add environment property to snippets by @amckinney in https://github.com/fern-api/fern/pull/3850\r\
        \n\r\n\r\n**Full Changelog**: https://github.com/fern-api/fern/compare/0.30.8-rc1...0.30.8-rc3"
      type: chore
  createdAt: "2024-06-14"
  irVersion: 47
  version: 0.30.8-rc3
- changelogEntry:
    - summary:
        "## What's Changed\r\n* java, feature: pagination by @dcb6 in https://github.com/fern-api/fern/pull/3845\r\
        \n* (fix): handle code samples without accompanying examples by @dsinghvi in\
        \ https://github.com/fern-api/fern/pull/3849\r\n* (fix, ts): Add environment\
        \ property to snippets by @amckinney in https://github.com/fern-api/fern/pull/3850\r\
        \n\r\n\r\n**Full Changelog**: https://github.com/fern-api/fern/compare/0.30.7...0.30.8-rc2"
      type: chore
  createdAt: "2024-06-14"
  irVersion: 47
  version: 0.30.8-rc2
- changelogEntry:
    - summary: "**Full Changelog**: https://github.com/fern-api/fern/compare/0.30.8-rc0...0.30.8-rc1"
      type: chore
  createdAt: "2024-06-14"
  irVersion: 46
  version: 0.30.8-rc1
- changelogEntry:
    - summary:
        "## What's Changed\r\n* java, feature: pagination by @dcb6 in https://github.com/fern-api/fern/pull/3845\r\
        \n\r\n\r\n**Full Changelog**: https://github.com/fern-api/fern/compare/0.30.7...0.30.8-rc0"
      type: chore
  createdAt: "2024-06-14"
  irVersion: 46
  version: 0.30.8-rc0
- changelogEntry:
    - summary: "## What's Changed\r\n* fix: after parsing the paths, replace the image\
        \ paths with file ids by @abvthecity in https://github.com/fern-api/fern/pull/3847\r\
        \n\r\n\r\n**Full Changelog**: https://github.com/fern-api/fern/compare/0.30.6...0.30.7"
      type: chore
  createdAt: "2024-06-13"
  irVersion: 46
  version: 0.30.7
- changelogEntry:
    - summary: "## What's Changed\r\n* (feature, openapi): Add better support for OpenAPI\
        \ webhooks by @amckinney in https://github.com/fern-api/fern/pull/3846\r\n\r\
        \n\r\n**Full Changelog**: https://github.com/fern-api/fern/compare/0.30.5...0.30.6"
      type: chore
  createdAt: "2024-06-13"
  irVersion: 46
  version: 0.30.6
- changelogEntry:
    - summary: "## What's Changed\r\n* (fix, go): Handle deepObject query parameter\
        \ arrays by @amckinney in https://github.com/fern-api/fern/pull/3836\r\n* [FER-1986]\
        \ Fix two DiscriminatedUnion bugs in dynamic Typescript snippets by @ppod1991\
        \ in https://github.com/fern-api/fern/pull/3833\r\n* added custom package json\
        \ config by @jmedway614 in https://github.com/fern-api/fern/pull/3832\r\n* (release,\
        \ typescript): version `0.23.0-rc1` by @dsinghvi in https://github.com/fern-api/fern/pull/3838\r\
        \n* (fix, ts): Support README.md generation in local mode by @amckinney in https://github.com/fern-api/fern/pull/3839\r\
        \n* Chdeskur/streamline audiences by @chdeskur in https://github.com/fern-api/fern/pull/3815\r\
        \n* Bump boxen from 7.0.0 to 7.1.1 by @dependabot in https://github.com/fern-api/fern/pull/3827\r\
        \n* Bump inquirer and @types/inquirer by @dependabot in https://github.com/fern-api/fern/pull/3828\r\
        \n* Bump braces from 3.0.2 to 3.0.3 by @dependabot in https://github.com/fern-api/fern/pull/3837\r\
        \n* Bump github.com/fern-api/generator-exec-go from 0.0.874 to 0.0.877 in /generators/go\
        \ by @dependabot in https://github.com/fern-api/fern/pull/3825\r\n* Bump golang.org/x/mod\
        \ from 0.17.0 to 0.18.0 in /generators/go by @dependabot in https://github.com/fern-api/fern/pull/3824\r\
        \n* integration docs by @chdeskur in https://github.com/fern-api/fern/pull/3795\r\
        \n* fix, python: the unchecked base model stops special casing pydantic v2 by\
        \ @armandobelardo in https://github.com/fern-api/fern/pull/3840\r\n* (fix, ts):\
        \ Handle undiscriminated union map key examples by @amckinney in https://github.com/fern-api/fern/pull/3844\r\
        \n* java: upgrade to IR 46 + BigInteger support by @dcb6 in https://github.com/fern-api/fern/pull/3814\r\
        \n* fix: image path parsing from markdown considers MDX children by @abvthecity\
        \ in https://github.com/fern-api/fern/pull/3843\r\n\r\n## New Contributors\r\
        \n* @ppod1991 made their first contribution in https://github.com/fern-api/fern/pull/3833\r\
        \n\r\n**Full Changelog**: https://github.com/fern-api/fern/compare/0.30.4...0.30.5"
      type: chore
  createdAt: "2024-06-13"
  irVersion: 46
  version: 0.30.5
- changelogEntry:
    - summary: "## What's Changed\r\n* fix: pagination is 1-based not 0 by @armandobelardo\
        \ in https://github.com/fern-api/fern/pull/3835\r\n* (fix, openapi): fall back\
        \ to default status code if none provided by @dsinghvi in https://github.com/fern-api/fern/pull/3834\r\
        \n\r\n\r\n**Full Changelog**: https://github.com/fern-api/fern/compare/0.30.3...0.30.4"
      type: chore
  createdAt: "2024-06-11"
  irVersion: 46
  version: 0.30.4
- changelogEntry:
    - summary: "## What's Changed\r\n* (feature, ts): Add generator-cli client to generate\
        \ README.md by @amckinney in https://github.com/fern-api/fern/pull/3817\r\n\
        * (fix, python): Unions with single element and/or no properties by @amckinney\
        \ in https://github.com/fern-api/fern/pull/3822\r\n* (fix, openapi): Handle\
        \ more `allow-multiple` oneOf cases by @amckinney in https://github.com/fern-api/fern/pull/3830\r\
        \n\r\n\r\n**Full Changelog**: https://github.com/fern-api/fern/compare/0.30.2...0.30.3"
      type: chore
  createdAt: "2024-06-10"
  irVersion: 46
  version: 0.30.3
- changelogEntry:
    - summary: "## What's Changed\r\n* (fix): snippet templates for discriminated unions\
        \ specify `template_inputs` by @dsinghvi in https://github.com/fern-api/fern/pull/3808\r\
        \n* fix python seed by @dsinghvi in https://github.com/fern-api/fern/pull/3809\r\
        \n* (feature): Write ReameConfig in IR by @amckinney in https://github.com/fern-api/fern/pull/3786\r\
        \n* python: improve seed setup script by @dcb6 in https://github.com/fern-api/fern/pull/3810\r\
        \n* (fix): fern definition overview repetition by @chdeskur in https://github.com/fern-api/fern/pull/3812\r\
        \n* fix: unchecked base model respects dicts as well as objects by @armandobelardo\
        \ in https://github.com/fern-api/fern/pull/3813\r\n* (feat): C# is `.NET 4`\
        \ compatible by @dsinghvi in https://github.com/fern-api/fern/pull/3816\r\n\
        * add query encoder tests for value and for None by @jmedway614 in https://github.com/fern-api/fern/pull/3818\r\
        \n* (internal, python): python generator uses python 3.9 and pins mypy by @dsinghvi\
        \ in https://github.com/fern-api/fern/pull/3819\r\n* (internal, ir-sdk): generate\
        \ ir sdk with pydantic v1 by @dsinghvi in https://github.com/fern-api/fern/pull/3820\r\
        \n* (chore, ts): Pin IRv46 TypeScript migrator versions by @amckinney in https://github.com/fern-api/fern/pull/3821\r\
        \n\r\n\r\n**Full Changelog**: https://github.com/fern-api/fern/compare/0.30.1...0.30.2"
      type: chore
  createdAt: "2024-06-10"
  irVersion: 46
  version: 0.30.2
- changelogEntry:
    - summary: "## What's Changed\r\n* fix, python: update timeout parameter docs by\
        \ @armandobelardo in https://github.com/fern-api/fern/pull/3771\r\n* fix, python:\
        \ mypy variance check by @armandobelardo in https://github.com/fern-api/fern/pull/3772\r\
        \n* java: make sure oauth gated properly by @dcb6 in https://github.com/fern-api/fern/pull/3757\r\
        \n* Bump validate-npm-package-name from 4.0.0 to 5.0.1 by @dependabot in https://github.com/fern-api/fern/pull/3765\r\
        \n* Bump jwks-rsa from 3.0.0 to 3.1.0 by @dependabot in https://github.com/fern-api/fern/pull/3767\r\
        \n* clean up step text by @chdeskur in https://github.com/fern-api/fern/pull/3774\r\
        \n* Bump qs and @types/qs by @dependabot in https://github.com/fern-api/fern/pull/3768\r\
        \n* feat: skip-slug in tabs by @abvthecity in https://github.com/fern-api/fern/pull/3780\r\
        \n* (docs): Add Go and Ruby snippet sections by @amckinney in https://github.com/fern-api/fern/pull/3775\r\
        \n* (feature): Add ReadmeConfig IR and generators.yml schema by @amckinney in\
        \ https://github.com/fern-api/fern/pull/3781\r\n* improvement, python: unit\
        \ tests are now run in CI if configured by @armandobelardo in https://github.com/fern-api/fern/pull/3783\r\
        \n* java, improvement: error types by @dcb6 in https://github.com/fern-api/fern/pull/3779\r\
        \n* java, feat: support response properties in sdk by @dcb6 in https://github.com/fern-api/fern/pull/3785\r\
        \n* fix, python: the new client ensures there's a slash on the base path by\
        \ @armandobelardo in https://github.com/fern-api/fern/pull/3787\r\n* (fix, python):\
        \ generated python snippets respect trailing slashes by @dsinghvi in https://github.com/fern-api/fern/pull/3789\r\
        \n* (chore, ts): Upgrade to IRv46 by @amckinney in https://github.com/fern-api/fern/pull/3788\r\
        \n* (feat): run mypy on non integration tests by @dsinghvi in https://github.com/fern-api/fern/pull/3794\r\
        \n* fix, python: regressions with client clean up by @armandobelardo in https://github.com/fern-api/fern/pull/3797\r\
        \n* fix: address a number of unit test issues by @armandobelardo in https://github.com/fern-api/fern/pull/3800\r\
        \n* java, fix: use `@java.lang.Override` in all generated code by @dcb6 in https://github.com/fern-api/fern/pull/3799\r\
        \n* (eslint): check for `no-misused-promises` by @dsinghvi in https://github.com/fern-api/fern/pull/3801\r\
        \n* upgrade: fdr-sdk by @abvthecity in https://github.com/fern-api/fern/pull/3792\r\
        \n* improvement: add local configuration for python by @armandobelardo in https://github.com/fern-api/fern/pull/3803\r\
        \n* (fix): Publish ir-types-latest by @amckinney in https://github.com/fern-api/fern/pull/3806\r\
        \n* Add Extra Field Support for FastAPI by @jmedway614 in https://github.com/fern-api/fern/pull/3804\r\
        \n* java, fix: initialize `RequestOptions` `timeout` field correctly to `Optional.empty()`\
        \ by @dcb6 in https://github.com/fern-api/fern/pull/3807\r\n* (fix, typescript):\
        \ prefer `TextDecoder` when deserializing stream data by @dsinghvi in https://github.com/fern-api/fern/pull/3791\r\
        \n\r\n## New Contributors\r\n* @jmedway614 made their first contribution in\
        \ https://github.com/fern-api/fern/pull/3804\r\n\r\n**Full Changelog**: https://github.com/fern-api/fern/compare/0.30.0...0.30.1"
      type: chore
  createdAt: "2024-06-07"
  irVersion: 46
  version: 0.30.1
- changelogEntry:
    - summary: "## What's Changed\r\n* fix, python: update timeout parameter docs by\
        \ @armandobelardo in https://github.com/fern-api/fern/pull/3771\r\n* fix, python:\
        \ mypy variance check by @armandobelardo in https://github.com/fern-api/fern/pull/3772\r\
        \n* java: make sure oauth gated properly by @dcb6 in https://github.com/fern-api/fern/pull/3757\r\
        \n* Bump validate-npm-package-name from 4.0.0 to 5.0.1 by @dependabot in https://github.com/fern-api/fern/pull/3765\r\
        \n* Bump jwks-rsa from 3.0.0 to 3.1.0 by @dependabot in https://github.com/fern-api/fern/pull/3767\r\
        \n* clean up step text by @chdeskur in https://github.com/fern-api/fern/pull/3774\r\
        \n* Bump qs and @types/qs by @dependabot in https://github.com/fern-api/fern/pull/3768\r\
        \n* feat: skip-slug in tabs by @abvthecity in https://github.com/fern-api/fern/pull/3780\r\
        \n* (docs): Add Go and Ruby snippet sections by @amckinney in https://github.com/fern-api/fern/pull/3775\r\
        \n* (feature): Add ReadmeConfig IR and generators.yml schema by @amckinney in\
        \ https://github.com/fern-api/fern/pull/3781\r\n* improvement, python: unit\
        \ tests are now run in CI if configured by @armandobelardo in https://github.com/fern-api/fern/pull/3783\r\
        \n* java, improvement: error types by @dcb6 in https://github.com/fern-api/fern/pull/3779\r\
        \n* java, feat: support response properties in sdk by @dcb6 in https://github.com/fern-api/fern/pull/3785\r\
        \n* fix, python: the new client ensures there's a slash on the base path by\
        \ @armandobelardo in https://github.com/fern-api/fern/pull/3787\r\n* (fix, python):\
        \ generated python snippets respect trailing slashes by @dsinghvi in https://github.com/fern-api/fern/pull/3789\r\
        \n* (chore, ts): Upgrade to IRv46 by @amckinney in https://github.com/fern-api/fern/pull/3788\r\
        \n* (feat): run mypy on non integration tests by @dsinghvi in https://github.com/fern-api/fern/pull/3794\r\
        \n* fix, python: regressions with client clean up by @armandobelardo in https://github.com/fern-api/fern/pull/3797\r\
        \n* fix: address a number of unit test issues by @armandobelardo in https://github.com/fern-api/fern/pull/3800\r\
        \n* java, fix: use `@java.lang.Override` in all generated code by @dcb6 in https://github.com/fern-api/fern/pull/3799\r\
        \n* (eslint): check for `no-misused-promises` by @dsinghvi in https://github.com/fern-api/fern/pull/3801\r\
        \n* upgrade: fdr-sdk by @abvthecity in https://github.com/fern-api/fern/pull/3792\r\
        \n\r\n\r\n**Full Changelog**: https://github.com/fern-api/fern/compare/0.30.0...0.30.1-rc1"
      type: chore
  createdAt: "2024-06-06"
  irVersion: 46
  version: 0.30.1-rc1
- changelogEntry:
    - summary: "## What's Changed\r\n* fix: address a number of papercuts in the mock\
        \ server and python unit tests by @armandobelardo in https://github.com/fern-api/fern/pull/3749\r\
        \n* (fix, ts): Simplify OAuth error handling by @amckinney in https://github.com/fern-api/fern/pull/3752\r\
        \n* docs: add java examples by @dcb6 in https://github.com/fern-api/fern/pull/3755\r\
        \n* (feat, python): write out example ids in generated snippets by @dsinghvi\
        \ in https://github.com/fern-api/fern/pull/3750\r\n* docs: remove maxHeight\
        \ prop by @chdeskur in https://github.com/fern-api/fern/pull/3734\r\n* (fix,\
        \ typescript): peer dependencies are always persisted by @dsinghvi in https://github.com/fern-api/fern/pull/3758\r\
        \n* docs: added custom css & js page by @atwooddc in https://github.com/fern-api/fern/pull/3753\r\
        \n* (fix, typescript): example identifiers are added to generated snippets by\
        \ @dsinghvi in https://github.com/fern-api/fern/pull/3759\r\n* improvement,\
        \ python: clean up endpoint functions by centralizing logic by @armandobelardo\
        \ in https://github.com/fern-api/fern/pull/3761\r\n* improvement: add literal\
        \ example type and add id to example by @armandobelardo in https://github.com/fern-api/fern/pull/3756\r\
        \n* improvement: filter out nulls after merging API specs by @armandobelardo\
        \ in https://github.com/fern-api/fern/pull/3710\r\n* (docs): Add discriminated\
        \ union section by @amckinney in https://github.com/fern-api/fern/pull/3763\r\
        \n* improvement: add a flag to allow python to generate discriminated unions\
        \ as undiscriminated unions by @armandobelardo in https://github.com/fern-api/fern/pull/3740\r\
        \n* (feature): Add keywords configuration by @amckinney in https://github.com/fern-api/fern/pull/3769\r\
        \n\r\n\r\n**Full Changelog**: https://github.com/fern-api/fern/compare/0.29.5...0.30.0"
      type: chore
  createdAt: "2024-06-03"
  irVersion: 46
  version: 0.30.0
- changelogEntry:
    - summary: "## What's Changed\r\n* fix: address a number of papercuts in the mock\
        \ server and python unit tests by @armandobelardo in https://github.com/fern-api/fern/pull/3749\r\
        \n* (fix, ts): Simplify OAuth error handling by @amckinney in https://github.com/fern-api/fern/pull/3752\r\
        \n* docs: add java examples by @dcb6 in https://github.com/fern-api/fern/pull/3755\r\
        \n* (feat, python): write out example ids in generated snippets by @dsinghvi\
        \ in https://github.com/fern-api/fern/pull/3750\r\n* docs: remove maxHeight\
        \ prop by @chdeskur in https://github.com/fern-api/fern/pull/3734\r\n* (fix,\
        \ typescript): peer dependencies are always persisted by @dsinghvi in https://github.com/fern-api/fern/pull/3758\r\
        \n* docs: added custom css & js page by @atwooddc in https://github.com/fern-api/fern/pull/3753\r\
        \n* (fix, typescript): example identifiers are added to generated snippets by\
        \ @dsinghvi in https://github.com/fern-api/fern/pull/3759\r\n* improvement,\
        \ python: clean up endpoint functions by centralizing logic by @armandobelardo\
        \ in https://github.com/fern-api/fern/pull/3761\r\n* improvement: add literal\
        \ example type and add id to example by @armandobelardo in https://github.com/fern-api/fern/pull/3756\r\
        \n* improvement: filter out nulls after merging API specs by @armandobelardo\
        \ in https://github.com/fern-api/fern/pull/3710\r\n* (docs): Add discriminated\
        \ union section by @amckinney in https://github.com/fern-api/fern/pull/3763\r\
        \n* improvement: add a flag to allow python to generate discriminated unions\
        \ as undiscriminated unions by @armandobelardo in https://github.com/fern-api/fern/pull/3740\r\
        \n\r\n\r\n**Full Changelog**: https://github.com/fern-api/fern/compare/0.29.5...0.30.0-rc0"
      type: chore
  createdAt: "2024-06-03"
  irVersion: 46
  version: 0.30.0-rc0
- changelogEntry:
    - summary: "**Full Changelog**: https://github.com/fern-api/fern/compare/0.29.5...0.29.6"
      type: chore
  createdAt: "2024-05-31"
  irVersion: 45
  version: 0.29.6
- changelogEntry:
    - summary: "## What's Changed\r\n* (fix, ts): Throw an error upon OAuth refresh\
        \ failure by @amckinney in https://github.com/fern-api/fern/pull/3737\r\n* (fix,\
        \ openapi): Preserve descriptions in anyOf by @amckinney in https://github.com/fern-api/fern/pull/3748\r\
        \n\r\n\r\n**Full Changelog**: https://github.com/fern-api/fern/compare/0.29.4...0.29.5"
      type: chore
  createdAt: "2024-05-31"
  irVersion: 45
  version: 0.29.5
- changelogEntry:
    - summary: "## What's Changed\r\n* (fix, typescript): disable integration test generation\
        \ by @dsinghvi in https://github.com/fern-api/fern/pull/3731\r\n* (fix, typescript):\
        \ generated GitHub workflows do not assume `fern` present by @dsinghvi in https://github.com/fern-api/fern/pull/3732\r\
        \n* fix, python: add type annotations to test vars by @armandobelardo in https://github.com/fern-api/fern/pull/3733\r\
        \n* (feature, typescript): support `extraPeerDependencies` and `extraPeerDependenciesMeta`\
        \ in custom config by @dsinghvi in https://github.com/fern-api/fern/pull/3739\r\
        \n* docs: add note on GFM support by @chdeskur in https://github.com/fern-api/fern/pull/3738\r\
        \n* Bump eslint-plugin-jest from 27.0.4 to 27.9.0 by @dependabot in https://github.com/fern-api/fern/pull/3539\r\
        \n* Bump golang.org/x/tools from 0.20.0 to 0.21.0 in /generators/go by @dependabot\
        \ in https://github.com/fern-api/fern/pull/3538\r\n* (feat, python): support\
        \ optional python deps + extras by @dsinghvi in https://github.com/fern-api/fern/pull/3742\r\
        \n* java, improvement: run seed faster using local mode by @dcb6 in https://github.com/fern-api/fern/pull/3741\r\
        \n* java, fix: generate builders even when types have no fields by @dcb6 in\
        \ https://github.com/fern-api/fern/pull/3744\r\n* (fix, csharp): support `List<OneOf>`\
        \ deserialization by @dsinghvi in https://github.com/fern-api/fern/pull/3745\r\
        \n* (feat, openapi): add support for `x-fern-idempotency-headers` by @dsinghvi\
        \ in https://github.com/fern-api/fern/pull/3746\r\n\r\n## New Contributors\r\
        \n* @chdeskur made their first contribution in https://github.com/fern-api/fern/pull/3738\r\
        \n\r\n**Full Changelog**: https://github.com/fern-api/fern/compare/0.29.3...0.29.4"
      type: chore
  createdAt: "2024-05-31"
  irVersion: 45
  version: 0.29.4
- changelogEntry:
    - summary: "## What's Changed\r\n* (fix): write mock definition by @dsinghvi in\
        \ https://github.com/fern-api/fern/pull/3730\r\n\r\n\r\n**Full Changelog**:\
        \ https://github.com/fern-api/fern/compare/0.29.2...0.29.3"
      type: chore
  createdAt: "2024-05-30"
  irVersion: 45
  version: 0.29.3
- changelogEntry:
    - summary: "## What's Changed\r\n* docs: fix broken links and anchor text by @atwooddc\
        \ in https://github.com/fern-api/fern/pull/3718\r\n* docs: nested tabs auto\
        \ pagination page bug by @atwooddc in https://github.com/fern-api/fern/pull/3717\r\
        \n* (fix, internal): do deploys of fern docs to dev by @dsinghvi in https://github.com/fern-api/fern/pull/3529\r\
        \n* fix, python: flatten optional pagination return types by @armandobelardo\
        \ in https://github.com/fern-api/fern/pull/3721\r\n* java, fix: de-conflict\
        \ undiscriminated unions by @dcb6 in https://github.com/fern-api/fern/pull/3719\r\
        \n* improvement, python: literal fields are now defaulted by @armandobelardo\
        \ in https://github.com/fern-api/fern/pull/3724\r\n* (fix, csharp): enum deserialization\
        \ by @armandobelardo in https://github.com/fern-api/fern/pull/3725\r\n* docs:\
        \ added subtitle documentation on frontmatter page by @atwooddc in https://github.com/fern-api/fern/pull/3723\r\
        \n* docs: added api reference summary by @atwooddc in https://github.com/fern-api/fern/pull/3716\r\
        \n* docs: fixed broken links and updated openapi generator info by @atwooddc\
        \ in https://github.com/fern-api/fern/pull/3700\r\n* (fix, seed): Fix snapshots\
        \ by @dcb6 in https://github.com/fern-api/fern/pull/3726\r\n* (fix, csharp):\
        \ streamline enum + union serde by @dsinghvi in https://github.com/fern-api/fern/pull/3727\r\
        \n* (fix, typescript): remove `node:stream` import to play nicely with webpack\
        \ by @dsinghvi in https://github.com/fern-api/fern/pull/3728\r\n* (fix, ts):\
        \ Support OAuth for SDKs that set neverThrowErrors by @amckinney in https://github.com/fern-api/fern/pull/3729\r\
        \n\r\n\r\n**Full Changelog**: https://github.com/fern-api/fern/compare/0.29.1...0.29.2"
      type: chore
  createdAt: "2024-05-29"
  irVersion: 45
  version: 0.29.2
- changelogEntry:
    - summary: "## What's Changed\r\n* fix, python: do not manually specify custom license\
        \ file by @armandobelardo in https://github.com/fern-api/fern/pull/3697\r\n\
        * build(deps): bump github.com/fern-api/generator-exec-go from 0.0.817 to 0.0.823\
        \ in /generators/go by @dependabot in https://github.com/fern-api/fern/pull/3653\r\
        \n* fix, fastapi: fixes path prefixes and construction by @armandobelardo in\
        \ https://github.com/fern-api/fern/pull/3699\r\n* (docs) Add Building Your Docs\
        \ section by @dannysheridan in https://github.com/fern-api/fern/pull/3698\r\n\
        * docs: individualized title tags by @atwooddc in https://github.com/fern-api/fern/pull/3704\r\
        \n* docs: add img alt attributes by @atwooddc in https://github.com/fern-api/fern/pull/3703\r\
        \n* docs fixed tabs meta description typo by @atwooddc in https://github.com/fern-api/fern/pull/3702\r\
        \n* (docs) Add custom subdomain and subpath instructions by @dannysheridan in\
        \ https://github.com/fern-api/fern/pull/3705\r\n* (fix, docs): add missing dashes\
        \ for \u201C--instance\u201D in CLI docs by @zachkirsch in https://github.com/fern-api/fern/pull/3709\r\
        \n* build(deps): bump github.com/fern-api/generator-exec-go from 0.0.823 to\
        \ 0.0.874 in /generators/go by @dependabot in https://github.com/fern-api/fern/pull/3707\r\
        \n* fix: ruby snippets now respect the full module path of the function call\
        \ by @armandobelardo in https://github.com/fern-api/fern/pull/3706\r\n* (fix,\
        \ csharp): make C# sdk .NET 6 compatible by @dsinghvi in https://github.com/fern-api/fern/pull/3711\r\
        \n* (fix, csharp): generated GitHub workflows use `.NET` 8.x by @dsinghvi in\
        \ https://github.com/fern-api/fern/pull/3712\r\n* fix: fastapi now has all pydantic\
        \ utilities it needs by @armandobelardo in https://github.com/fern-api/fern/pull/3713\r\
        \n* fix, python: add typing lib for dateutils by @armandobelardo in https://github.com/fern-api/fern/pull/3714\r\
        \n* Docs remove redirect links by @atwooddc in https://github.com/fern-api/fern/pull/3701\r\
        \n* (fix): `x-fern-base-path` impacts endpoint paths instead of `api.yml` base\
        \ path by @dsinghvi in https://github.com/fern-api/fern/pull/3720\r\n\r\n\r\n\
        **Full Changelog**: https://github.com/fern-api/fern/compare/0.29.1-rc0...0.29.2"
      type: chore
  createdAt: "2024-05-28"
  irVersion: 45
  version: 0.29.1
- changelogEntry:
    - summary: "## What's Changed\r\n* (feat, csharp): generate `Environments.cs` and\
        \ populate default `BaseURL` by @dsinghvi in https://github.com/fern-api/fern/pull/3677\r\
        \n* (fix, csharp): package in LICENSE in `.csproj` by @dsinghvi in https://github.com/fern-api/fern/pull/3678\r\
        \n* (fix, python): re-add python unit tests by @armandobelardo in https://github.com/fern-api/fern/pull/3609\r\
        \n* (chore, python): fix typo in generated comments by @armandobelardo in https://github.com/fern-api/fern/pull/3680\r\
        \n* fix, python: do not run `fern test` in CI yet by @armandobelardo in https://github.com/fern-api/fern/pull/3683\r\
        \n* docs changed trivial anchor text by @atwooddc in https://github.com/fern-api/fern/pull/3687\r\
        \n* docs: unbolded sections for seo by @atwooddc in https://github.com/fern-api/fern/pull/3686\r\
        \n* docs: api definition docs and mdx descriptions for seo by @atwooddc in https://github.com/fern-api/fern/pull/3685\r\
        \n* (fix, csharp): scan `EnumMember` annotations when serializaing to string\
        \ by @dsinghvi in https://github.com/fern-api/fern/pull/3688\r\n* fix, python:\
        \ request bodies respect literals again by @armandobelardo in https://github.com/fern-api/fern/pull/3689\r\
        \n* (fix, python): support  endpoint method names by @dsinghvi in https://github.com/fern-api/fern/pull/3690\r\
        \n* (fix, csharp): inlined requests that are 1:1 with HTTP bodies now have JSON\
        \ annotations by @dsinghvi in https://github.com/fern-api/fern/pull/3691\r\n\
        * docs cli UI changed to Accordion Group by @atwooddc in https://github.com/fern-api/fern/pull/3681\r\
        \n* docs: fixing broken links by @atwooddc in https://github.com/fern-api/fern/pull/3667\r\
        \n* Update extensions.mdx by @dannysheridan in https://github.com/fern-api/fern/pull/3658\r\
        \n* feat: markdown-in-markdown - load markdown from another markdown file. by\
        \ @abvthecity in https://github.com/fern-api/fern/pull/3693\r\n* java: oauth\
        \ improvements including token refresh by @dcb6 in https://github.com/fern-api/fern/pull/3682\r\
        \n* (feat, typescript): accept abort signals as request options by @dsinghvi\
        \ in https://github.com/fern-api/fern/pull/3694\r\n* (fix, typescript): pass\
        \ abort signal to SSE/JSON streams by @dsinghvi in https://github.com/fern-api/fern/pull/3695\r\
        \n* (feat, express): pass `next` into express handlers by @dsinghvi in https://github.com/fern-api/fern/pull/3696\r\
        \n\r\n\r\n**Full Changelog**: https://github.com/fern-api/fern/compare/0.29.0...0.29.1-rc0"
      type: chore
  createdAt: "2024-05-24"
  irVersion: 45
  version: 0.29.1-rc0
- changelogEntry:
    - summary: "## What's Changed\r\n* (fix, python): fix naming conflicts with inlined\
        \ body parameters by @armandobelardo in https://github.com/fern-api/fern/pull/3673\r\
        \n* (fix, python): correct snippets for optional referenced requests when\u2026\
        \ by @armandobelardo in https://github.com/fern-api/fern/pull/3676\r\n* fix,\
        \ java: make java compatible with java 8 by @dcb6 in https://github.com/fern-api/fern/pull/3671\r\
        \n* (fix, python): use safe names wherever there's no string concat by @armandobelardo\
        \ in https://github.com/fern-api/fern/pull/3674\r\n* (feature, openapi): Map\
        \ additionalProperties to extra-properties by @amckinney in https://github.com/fern-api/fern/pull/3675\r\
        \n\r\n\r\n**Full Changelog**: https://github.com/fern-api/fern/compare/0.28.0...0.29.0"
      type: chore
  createdAt: "2024-05-22"
  irVersion: 45
  version: 0.29.0
- changelogEntry:
    - summary: "## What's Changed\r\n* (feature): Add support for default values and\
        \ validation rules by @amckinney in https://github.com/fern-api/fern/pull/3640\r\
        \n* improvement: add in config to enrich pypi metadata by @armandobelardo in\
        \ https://github.com/fern-api/fern/pull/3660\r\n* (fix, chsarp): `.csproj` generation\
        \ includes license, version, and github url by @dsinghvi in https://github.com/fern-api/fern/pull/3659\r\
        \n* feat: allow users to configure pypi details by @armandobelardo in https://github.com/fern-api/fern/pull/3662\r\
        \n* (fix, python): include project URLs in generated pyproject toml by @armandobelardo\
        \ in https://github.com/fern-api/fern/pull/3663\r\n* (fix, python): change author\
        \ format and fix query encoder by @armandobelardo in https://github.com/fern-api/fern/pull/3664\r\
        \n* chore: update docs on using overrides.yml by @armandobelardo in https://github.com/fern-api/fern/pull/3666\r\
        \n* (feature, ts): Add inlineFileProperties configuration by @amckinney in https://github.com/fern-api/fern/pull/3661\r\
        \n* (chore, readme): add csharp sdk generator by @dannysheridan in https://github.com/fern-api/fern/pull/3665\r\
        \n* docs fixed typos by @atwooddc in https://github.com/fern-api/fern/pull/3668\r\
        \n* (feature, go): Expose extra response properties by @amckinney in https://github.com/fern-api/fern/pull/3669\r\
        \n* (feature): Add SAML and SSO to common initialisms by @amckinney in https://github.com/fern-api/fern/pull/3670\r\
        \n\r\n\r\n**Full Changelog**: https://github.com/fern-api/fern/compare/0.27.0...0.28.0"
      type: chore
  createdAt: "2024-05-21"
  irVersion: 45
  version: 0.28.0
- changelogEntry:
    - summary: "## What's Changed\r\n* (feature): Add support for default values and\
        \ validation rules by @amckinney in https://github.com/fern-api/fern/pull/3640\r\
        \n* improvement: add in config to enrich pypi metadata by @armandobelardo in\
        \ https://github.com/fern-api/fern/pull/3660\r\n* (fix, chsarp): `.csproj` generation\
        \ includes license, version, and github url by @dsinghvi in https://github.com/fern-api/fern/pull/3659\r\
        \n\r\n\r\n**Full Changelog**: https://github.com/fern-api/fern/compare/0.27.0...0.27.1-rc0"
      type: chore
  createdAt: "2024-05-21"
  irVersion: 45
  version: 0.27.1-rc0
- changelogEntry:
    - summary: "## What's Changed\r\n- (feature): support local preview of docs via\
        \ `fern docs dev`\r\n\r\n\r\n**Full Changelog**: https://github.com/fern-api/fern/compare/0.26.11...0.27.0"
      type: chore
  createdAt: "2024-05-20"
  irVersion: 45
  version: 0.27.0
- changelogEntry:
    - summary: "## What's Changed\r\n* (feat, docs): document local previews by @dsinghvi\
        \ in https://github.com/fern-api/fern/pull/3649\r\n* chore: add identifier override\
        \ to further specify snippets by @armandobelardo in https://github.com/fern-api/fern/pull/3642\r\
        \n* fixed broken internal links on docs site by @atwooddc in https://github.com/fern-api/fern/pull/3656\r\
        \n* chore: add v1 websocket events in local docs preview by @abvthecity in https://github.com/fern-api/fern/pull/3655\r\
        \n* fix, python: deconflict parameter names when inlining request parameters\
        \ by @armandobelardo in https://github.com/fern-api/fern/pull/3650\r\n* (fix):\
        \ support running docs dev server on a port by @dsinghvi in https://github.com/fern-api/fern/pull/3657\r\
        \n\r\n## New Contributors\r\n* @atwooddc made their first contribution in https://github.com/fern-api/fern/pull/3656\r\
        \n\r\n**Full Changelog**: https://github.com/fern-api/fern/compare/0.26.10...0.26.11"
      type: chore
  createdAt: "2024-05-20"
  irVersion: 45
  version: 0.26.11
- changelogEntry:
    - summary: "## What's Changed\r\n* (fix): `fern docs preview` -> `fern docs dev`\
        \ by @dsinghvi in https://github.com/fern-api/fern/pull/3647\r\n* (fix): docs\
        \ preview server is fault tolerant to invalid `docs.yml` files by @dsinghvi\
        \ in https://github.com/fern-api/fern/pull/3648\r\n\r\n\r\n**Full Changelog**:\
        \ https://github.com/fern-api/fern/compare/0.26.10-rc2...0.26.10"
      type: chore
  createdAt: "2024-05-19"
  irVersion: 45
  version: 0.26.10
- changelogEntry:
    - summary: "## What's Changed\r\n* (fix): improve local preview responsiveness by\
        \ @dsinghvi in https://github.com/fern-api/fern/pull/3646\r\n\r\n\r\n**Full\
        \ Changelog**: https://github.com/fern-api/fern/compare/0.26.10-rc1...0.26.10-rc2"
      type: chore
  createdAt: "2024-05-19"
  irVersion: 45
  version: 0.26.10-rc2
- changelogEntry:
    - summary: "## What's Changed\r\n* chore: document auto-pagination configuration\
        \ by @armandobelardo in https://github.com/fern-api/fern/pull/3644\r\n* Tidy\
        \ up python generator docs by @fabubaker in https://github.com/fern-api/fern/pull/3645\r\
        \n* (feat, local preview): setup dynamic local preview by @dsinghvi in https://github.com/fern-api/fern/pull/3634\r\
        \n* refactor: share common logic between publishDocs and previewDocs by @abvthecity\
        \ in https://github.com/fern-api/fern/pull/3639\r\n\r\n## New Contributors\r\
        \n* @fabubaker made their first contribution in https://github.com/fern-api/fern/pull/3645\r\
        \n\r\n**Full Changelog**: https://github.com/fern-api/fern/compare/0.26.10-rc0...0.26.10-rc1"
      type: chore
  createdAt: "2024-05-19"
  irVersion: 45
  version: 0.26.10-rc1
- changelogEntry:
    - summary: "## What's Changed\r\n* chore: clean up some nuget references by @armandobelardo\
        \ in https://github.com/fern-api/fern/pull/3627\r\n* (fix, ts): OAuth provides\
        \ an optional token by @amckinney in https://github.com/fern-api/fern/pull/3633\r\
        \n* improvement, java: stop generating extra semicolon by @dcb6 in https://github.com/fern-api/fern/pull/3631\r\
        \n* chore, python: improve snippets for streaming by @armandobelardo in https://github.com/fern-api/fern/pull/3630\r\
        \n* improvement: python now respects deep object query parameters by @armandobelardo\
        \ in https://github.com/fern-api/fern/pull/3629\r\n* fix: fern cli now appropriately\
        \ awaits docker pull by @armandobelardo in https://github.com/fern-api/fern/pull/3636\r\
        \n* (docs, improvement): add guide on how to publish public sdks by @dsinghvi\
        \ in https://github.com/fern-api/fern/pull/3638\r\n* (feat): Add default values,\
        \ validation rules, and big integer to primitives by @dsinghvi in https://github.com/fern-api/fern/pull/3625\r\
        \n* feat: add seo and metadata configuration in docs.yml by @abvthecity in https://github.com/fern-api/fern/pull/3635\r\
        \n* Update welcome.mdx by @dannysheridan in https://github.com/fern-api/fern/pull/3637\r\
        \n* fix formatting of our own java code by @dcb6 in https://github.com/fern-api/fern/pull/3641\r\
        \n\r\n\r\n**Full Changelog**: https://github.com/fern-api/fern/compare/0.26.9...0.26.10-rc0"
      type: chore
  createdAt: "2024-05-17"
  irVersion: 45
  version: 0.26.10-rc0
- changelogEntry:
    - summary: "## What's Changed\r\n* (fix, ts): Client credentials are optional with\
        \ env vars by @amckinney in https://github.com/fern-api/fern/pull/3617\r\n*\
        \ fix: upload images in changelogs by @abvthecity in https://github.com/fern-api/fern/pull/3623\r\
        \n* fix: batch image and file upload by @abvthecity in https://github.com/fern-api/fern/pull/3624\r\
        \n* chore: add nuget config for csharp sdks by @armandobelardo in https://github.com/fern-api/fern/pull/3621\r\
        \n* (feat): add java oauth generation by @dcb6 in https://github.com/fern-api/fern/pull/3614\r\
        \n* (fix): generate unknown examples as primitive by @dsinghvi in https://github.com/fern-api/fern/pull/3626\r\
        \n\r\n\r\n**Full Changelog**: https://github.com/fern-api/fern/compare/0.26.8...0.26.9"
      type: chore
  createdAt: "2024-05-15"
  irVersion: 44
  version: 0.26.9
- changelogEntry:
    - summary: Release 0.26.9-rc2
      type: chore
  createdAt: "2024-05-15"
  irVersion: 44
  version: 0.26.9-rc2
- changelogEntry:
    - summary: "## What's Changed\r\n* fix: batch image and file upload by @abvthecity\
        \ in https://github.com/fern-api/fern/pull/3624\r\n\r\n\r\n**Full Changelog**:\
        \ https://github.com/fern-api/fern/compare/0.26.9-rc0...0.26.9-rc1"
      type: chore
  createdAt: "2024-05-15"
  irVersion: 44
  version: 0.26.9-rc1
- changelogEntry:
    - summary: "## What's Changed\r\n* (fix, ts): Client credentials are optional with\
        \ env vars by @amckinney in https://github.com/fern-api/fern/pull/3617\r\n*\
        \ fix: upload images in changelogs by @abvthecity in https://github.com/fern-api/fern/pull/3623\r\
        \n\r\n\r\n**Full Changelog**: https://github.com/fern-api/fern/compare/0.26.8...0.26.9\r\
        \n"
      type: chore
  createdAt: "2024-05-15"
  irVersion: 44
  version: 0.26.9-rc0
- changelogEntry:
    - summary: "## What's Changed\r\n* (fix, openapi): Fix nameOverride resolution by\
        \ @amckinney in https://github.com/fern-api/fern/pull/3622\r\n* (docs): Add\
        \ OAuth SDK docs by @amckinney in https://github.com/fern-api/fern/pull/3615\r\
        \n\r\n\r\n**Full Changelog**: https://github.com/fern-api/fern/compare/0.26.7...0.26.8"
      type: chore
  createdAt: "2024-05-14"
  irVersion: 44
  version: 0.26.8
- changelogEntry:
    - summary: "## What's Changed\r\n* [WIP] Upgrade Java Generator to IR 42 by @dcb6\
        \ in https://github.com/fern-api/fern/pull/3608\r\n* (improvement, fern): Add\
        \ better error for invalid generators.yml by @amckinney in https://github.com/fern-api/fern/pull/3521\r\
        \n* fix: fern-aware pydantic models now effectively 'exclude_optional' in\u2026\
        \ by @armandobelardo in https://github.com/fern-api/fern/pull/3618\r\n* feat:\
        \ introduce pagination to python by @armandobelardo in https://github.com/fern-api/fern/pull/3604\r\
        \n* (fix, ir): Fix undiscriminated union examples by @amckinney in https://github.com/fern-api/fern/pull/3619\r\
        \n\r\n\r\n**Full Changelog**: https://github.com/fern-api/fern/compare/0.26.6...0.26.7"
      type: chore
  createdAt: "2024-05-14"
  irVersion: 44
  version: 0.26.7
- changelogEntry:
    - summary: "## What's Changed\r\n* (fix, openapi): Consolidate enums into discriminants\
        \ by @amckinney in https://github.com/fern-api/fern/pull/3607\r\n* (feature,\
        \ ts): Support oauth client credentials flow by @amckinney in https://github.com/fern-api/fern/pull/3578\r\
        \n* (fix, openapi): OpenAPI importer now parses list examples that are specific\
        \ to a field by @dsinghvi in https://github.com/fern-api/fern/pull/3613\r\n\r\
        \n\r\n**Full Changelog**: https://github.com/fern-api/fern/compare/0.26.5...0.26.6"
      type: chore
  createdAt: "2024-05-14"
  irVersion: 44
  version: 0.26.6
- changelogEntry:
    - summary:
        "## What's Changed\r\n* (fix): eslint passes by @dsinghvi in https://github.com/fern-api/fern/pull/3603\r\
        \n* (fix, typescript): ensure formdata utils work cross-runtime by @armandobelardo\
        \ in https://github.com/fern-api/fern/pull/3601\r\n* (improvement, yaml): Update\
        \ default OAuth configuration by @amckinney in https://github.com/fern-api/fern/pull/3573\r\
        \n* (feature): support `skipResponseValidation` in express handlers by @dsinghvi\
        \ in https://github.com/fern-api/fern/pull/3611\r\n* (fix, changelog): relativize\
        \ changelog paths, and properly handle in tabbed docs by @abvthecity in https://github.com/fern-api/fern/pull/3610\r\
        \n\r\n\r\n**Full Changelog**: https://github.com/fern-api/fern/compare/0.26.4...0.26.5"
      type: chore
  createdAt: "2024-05-13"
  irVersion: 44
  version: 0.26.5
- changelogEntry:
    - summary: "## What's Changed\r\n* (docs) Add intro section by @dannysheridan in\
        \ https://github.com/fern-api/fern/pull/3547\r\n* (chore, fastapi, ruby sdk)\
        \ release versions by @dannysheridan in https://github.com/fern-api/fern/pull/3587\r\
        \n* (chore, pydantic): Release 0.9.0 by @dannysheridan in https://github.com/fern-api/fern/pull/3586\r\
        \n* (document) reusable code snippets by @dannysheridan in https://github.com/fern-api/fern/pull/3524\r\
        \n* remove page that does not exist from docs by @armandobelardo in https://github.com/fern-api/fern/pull/3589\r\
        \n* improvement: add  `extra_dev_dependencies` to python generator by @armandobelardo\
        \ in https://github.com/fern-api/fern/pull/3585\r\n* feat: support Stream and\
        \ SSE in ExampleResponseSchema by @abvthecity in https://github.com/fern-api/fern/pull/3577\r\
        \n* improvement: also run fetch latest version on `fern init` by @armandobelardo\
        \ in https://github.com/fern-api/fern/pull/3588\r\n* improvement: allow a break\
        \ the glass override of the min-python version by @armandobelardo in https://github.com/fern-api/fern/pull/3591\r\
        \n* feat: allow overriding api reference slug in docs by @abvthecity in https://github.com/fern-api/fern/pull/3575\r\
        \n* break: release python 2.x by @armandobelardo in https://github.com/fern-api/fern/pull/3590\r\
        \n* fix: treat multipart form as form by @abvthecity in https://github.com/fern-api/fern/pull/3553\r\
        \n* (feat, csharp): several fixes including arbitrary nested subpackage clients\
        \ by @dsinghvi in https://github.com/fern-api/fern/pull/3593\r\n* (fix, csharp):\
        \ support sending inlined requests that are entirely bodies by @dsinghvi in\
        \ https://github.com/fern-api/fern/pull/3594\r\n* chore: document naming and\
        \ env overrides for basic and bearer auth in\u2026 by @armandobelardo in https://github.com/fern-api/fern/pull/3596\r\
        \n* feat: streaming and sse examples by @abvthecity in https://github.com/fern-api/fern/pull/3592\r\
        \n* fix issue#3566 by @last-developer in https://github.com/fern-api/fern/pull/3597\r\
        \n* (fix, docs) webhook indentation by @dannysheridan in https://github.com/fern-api/fern/pull/3600\r\
        \n* (fix):`ir.json` are not out of date for seed by @dsinghvi in https://github.com/fern-api/fern/pull/3598\r\
        \n* (fix): `fern add` with a new `--group` works by @dsinghvi in https://github.com/fern-api/fern/pull/3602\r\
        \n\r\n## New Contributors\r\n* @last-developer made their first contribution\
        \ in https://github.com/fern-api/fern/pull/3597\r\n\r\n**Full Changelog**: https://github.com/fern-api/fern/compare/0.26.3...0.26.4"
      type: chore
  createdAt: "2024-05-13"
  irVersion: 44
  version: 0.26.4
- changelogEntry:
    - summary: "## What's Changed\r\n* fix: upgrade gen version now pulls image correctly\
        \ by @armandobelardo in https://github.com/fern-api/fern/pull/3584\r\n\r\n\r\
        \n**Full Changelog**: https://github.com/fern-api/fern/compare/0.26.2...0.26.3"
      type: chore
  createdAt: "2024-05-09"
  irVersion: 43
  version: 0.26.3
- changelogEntry:
    - summary: "## What's Changed\r\n* feat, cli: add `fern generator upgrade` command\
        \ by @armandobelardo in https://github.com/fern-api/fern/pull/3535\r\n* (fix,\
        \ internal): typescript generators depend on latest ir by @dsinghvi in https://github.com/fern-api/fern/pull/3583\r\
        \n\r\n\r\n**Full Changelog**: https://github.com/fern-api/fern/compare/0.26.1...0.26.2"
      type: chore
  createdAt: "2024-05-09"
  irVersion: 43
  version: 0.26.2
- changelogEntry:
    - summary: "## What's Changed\r\n* (feat, docs): send status code to fdr by @dsinghvi\
        \ in https://github.com/fern-api/fern/pull/3582\r\n\r\n\r\n**Full Changelog**:\
        \ https://github.com/fern-api/fern/compare/0.26.0...0.26.1"
      type: chore
  createdAt: "2024-05-09"
  irVersion: 43
  version: 0.26.1
- changelogEntry:
    - summary: "## What's Changed\r\n* (feat, definition): support response status codes\
        \ by @dsinghvi in https://github.com/fern-api/fern/pull/3580\r\n\r\n\r\n**Full\
        \ Changelog**: https://github.com/fern-api/fern/compare/0.25.0...0.26.0"
      type: chore
  createdAt: "2024-05-09"
  irVersion: 43
  version: 0.26.0
- changelogEntry:
    - summary: "## What's Changed\r\n* feat: add origin and ability to update API spec\
        \ via CLI by @armandobelardo in https://github.com/fern-api/fern/pull/3533\r\
        \n* internal: add in tags and labels for docker images for use in upgrade\u2026\
        \ by @armandobelardo in https://github.com/fern-api/fern/pull/3542\r\n* Bump\
        \ @fern-api/fdr-sdk from 0.82.1-32d571a0d to 0.82.1-6020e1266 by @dependabot\
        \ in https://github.com/fern-api/fern/pull/3540\r\n* (improvement, express):\
        \ Remove unnecessary console.error by @amckinney in https://github.com/fern-api/fern/pull/3541\r\
        \n* fix: update docker cli usage for ts sdks by @armandobelardo in https://github.com/fern-api/fern/pull/3544\r\
        \n* (feat, cli): introduce error examples in the fern definition by @dsinghvi\
        \ in https://github.com/fern-api/fern/pull/3546\r\n* (feat, ir): add example\
        \ errors to ir and fdr by @dsinghvi in https://github.com/fern-api/fern/pull/3548\r\
        \n* (feature, ts): Support upload endpoints with file arrays by @amckinney in\
        \ https://github.com/fern-api/fern/pull/3543\r\n* (fix): ete tests are green\
        \ by @dsinghvi in https://github.com/fern-api/fern/pull/3550\r\n* (fix): openapi\
        \ ir to fern carries through error examples by @dsinghvi in https://github.com/fern-api/fern/pull/3551\r\
        \n* (fix): pass in example.value to error converter by @dsinghvi in https://github.com/fern-api/fern/pull/3554\r\
        \n* (fix, openapi): Recursively visit nested anyOf schemas by @amckinney in\
        \ https://github.com/fern-api/fern/pull/3536\r\n* (express): Release 0.12.0-rc2\
        \ by @amckinney in https://github.com/fern-api/fern/pull/3555\r\n* fix, java:\
        \ do not require non-auth headers if auth is mandatory by @armandobelardo in\
        \ https://github.com/fern-api/fern/pull/3549\r\n* (fix): add `node-gyp` to make\
        \ yarn installs faster by @dsinghvi in https://github.com/fern-api/fern/pull/3552\r\
        \n* Revert \"(fix): add `node-gyp` to make yarn installs faster\" by @dsinghvi\
        \ in https://github.com/fern-api/fern/pull/3558\r\n* (fix): OpenAPI converter\
        \ only adds unique error examples by @dsinghvi in https://github.com/fern-api/fern/pull/3556\r\
        \n* (fix, go): Disable url tags for in-lined body properties by @amckinney in\
        \ https://github.com/fern-api/fern/pull/3557\r\n* (feat, express): add `skipRequestValidation`\
        \ configuration to the express generator by @dsinghvi in https://github.com/fern-api/fern/pull/3560\r\
        \n* (fix) [wip] java empty response body instead of null by @dcb6 in https://github.com/fern-api/fern/pull/3545\r\
        \n* Document new `background` prop for `Frame` component by @KenzoBenzo in https://github.com/fern-api/fern/pull/3559\r\
        \n* (improvment, ir): Improve OAuth IR customizability by @amckinney in https://github.com/fern-api/fern/pull/3563\r\
        \n* (docs) consolidate code snippets and code block markdown pages by @abvthecity\
        \ in https://github.com/fern-api/fern/pull/3562\r\n* fix: deduplicate image\
        \ filepaths to upload by @abvthecity in https://github.com/fern-api/fern/pull/3564\r\
        \n* (fix, internal): seed exits when docker fails to build by @dsinghvi in https://github.com/fern-api/fern/pull/3568\r\
        \n* (internal, fix): rewrite inputs and run seed on ir changes by @dsinghvi\
        \ in https://github.com/fern-api/fern/pull/3569\r\n* fix: do not add header\
        \ to java map unless not null by @armandobelardo in https://github.com/fern-api/fern/pull/3567\r\
        \n* (fix, docs): improve docs on augmenting generators with customization by\
        \ @dsinghvi in https://github.com/fern-api/fern/pull/3570\r\n* docs: sidebar\
        \ icons by @abvthecity in https://github.com/fern-api/fern/pull/3574\r\n* fix:\
        \ perform the correct null check on headers by @armandobelardo in https://github.com/fern-api/fern/pull/3571\r\
        \n* fix, ir: fall back to the generated name when creating schemas if the\u2026\
        \ by @armandobelardo in https://github.com/fern-api/fern/pull/3572\r\n\r\n##\
        \ New Contributors\r\n* @dcb6 made their first contribution in https://github.com/fern-api/fern/pull/3545\r\
        \n* @KenzoBenzo made their first contribution in https://github.com/fern-api/fern/pull/3559\r\
        \n\r\n**Full Changelog**: https://github.com/fern-api/fern/compare/0.24.0...0.25.0"
      type: chore
  createdAt: "2024-05-08"
  irVersion: 42
  version: 0.25.0
- changelogEntry:
    - summary: "## What's Changed\r\n* (express): Release 0.12.0-rc2 by @amckinney in\
        \ https://github.com/fern-api/fern/pull/3555\r\n* fix, java: do not require\
        \ non-auth headers if auth is mandatory by @armandobelardo in https://github.com/fern-api/fern/pull/3549\r\
        \n* (fix): OpenAPI converter only adds unique error examples by @dsinghvi in\
        \ https://github.com/fern-api/fern/pull/3556\r\n\r\n\r\n**Full Changelog**:\
        \ https://github.com/fern-api/fern/compare/0.25.0-rc2...0.25.0-rc3"
      type: chore
  createdAt: "2024-05-07"
  irVersion: 41
  version: 0.25.0-rc3
- changelogEntry:
    - summary: "## What's Changed\r\n* feat: add origin and ability to update API spec\
        \ via CLI by @armandobelardo in https://github.com/fern-api/fern/pull/3533\r\
        \n* internal: add in tags and labels for docker images for use in upgrade\u2026\
        \ by @armandobelardo in https://github.com/fern-api/fern/pull/3542\r\n* Bump\
        \ @fern-api/fdr-sdk from 0.82.1-32d571a0d to 0.82.1-6020e1266 by @dependabot\
        \ in https://github.com/fern-api/fern/pull/3540\r\n* (improvement, express):\
        \ Remove unnecessary console.error by @amckinney in https://github.com/fern-api/fern/pull/3541\r\
        \n* fix: update docker cli usage for ts sdks by @armandobelardo in https://github.com/fern-api/fern/pull/3544\r\
        \n* (feat, cli): introduce error examples in the fern definition by @dsinghvi\
        \ in https://github.com/fern-api/fern/pull/3546\r\n* (feat, ir): add example\
        \ errors to ir and fdr by @dsinghvi in https://github.com/fern-api/fern/pull/3548\r\
        \n* (feature, ts): Support upload endpoints with file arrays by @amckinney in\
        \ https://github.com/fern-api/fern/pull/3543\r\n* (fix): ete tests are green\
        \ by @dsinghvi in https://github.com/fern-api/fern/pull/3550\r\n* (fix): openapi\
        \ ir to fern carries through error examples by @dsinghvi in https://github.com/fern-api/fern/pull/3551\r\
        \n* (fix): pass in example.value to error converter by @dsinghvi in https://github.com/fern-api/fern/pull/3554\r\
        \n* (fix, openapi): Recursively visit nested anyOf schemas by @amckinney in\
        \ https://github.com/fern-api/fern/pull/3536\r\n\r\n\r\n**Full Changelog**:\
        \ https://github.com/fern-api/fern/compare/0.24.0...0.25.0-rc2"
      type: chore
  createdAt: "2024-05-07"
  irVersion: 41
  version: 0.25.0-rc2
- changelogEntry:
    - summary: "## What's Changed\r\n* feat: add origin and ability to update API spec\
        \ via CLI by @armandobelardo in https://github.com/fern-api/fern/pull/3533\r\
        \n* internal: add in tags and labels for docker images for use in upgrade\u2026\
        \ by @armandobelardo in https://github.com/fern-api/fern/pull/3542\r\n* Bump\
        \ @fern-api/fdr-sdk from 0.82.1-32d571a0d to 0.82.1-6020e1266 by @dependabot\
        \ in https://github.com/fern-api/fern/pull/3540\r\n* (improvement, express):\
        \ Remove unnecessary console.error by @amckinney in https://github.com/fern-api/fern/pull/3541\r\
        \n* fix: update docker cli usage for ts sdks by @armandobelardo in https://github.com/fern-api/fern/pull/3544\r\
        \n* (feat, cli): introduce error examples in the fern definition by @dsinghvi\
        \ in https://github.com/fern-api/fern/pull/3546\r\n* (feat, ir): add example\
        \ errors to ir and fdr by @dsinghvi in https://github.com/fern-api/fern/pull/3548\r\
        \n* (feature, ts): Support upload endpoints with file arrays by @amckinney in\
        \ https://github.com/fern-api/fern/pull/3543\r\n* (fix): ete tests are green\
        \ by @dsinghvi in https://github.com/fern-api/fern/pull/3550\r\n* (fix): openapi\
        \ ir to fern carries through error examples by @dsinghvi in https://github.com/fern-api/fern/pull/3551\r\
        \n* (fix): pass in example.value to error converter by @dsinghvi in https://github.com/fern-api/fern/pull/3554\r\
        \n\r\n\r\n**Full Changelog**: https://github.com/fern-api/fern/compare/0.24.0...0.25.0-rc1"
      type: chore
  createdAt: "2024-05-07"
  irVersion: 41
  version: 0.25.0-rc1
- changelogEntry:
    - summary: "## What's Changed\r\n* feat: add origin and ability to update API spec\
        \ via CLI by @armandobelardo in https://github.com/fern-api/fern/pull/3533\r\
        \n* internal: add in tags and labels for docker images for use in upgrade\u2026\
        \ by @armandobelardo in https://github.com/fern-api/fern/pull/3542\r\n* Bump\
        \ @fern-api/fdr-sdk from 0.82.1-32d571a0d to 0.82.1-6020e1266 by @dependabot\
        \ in https://github.com/fern-api/fern/pull/3540\r\n* (improvement, express):\
        \ Remove unnecessary console.error by @amckinney in https://github.com/fern-api/fern/pull/3541\r\
        \n* fix: update docker cli usage for ts sdks by @armandobelardo in https://github.com/fern-api/fern/pull/3544\r\
        \n* (feat, cli): introduce error examples in the fern definition by @dsinghvi\
        \ in https://github.com/fern-api/fern/pull/3546\r\n* (feat, ir): add example\
        \ errors to ir and fdr by @dsinghvi in https://github.com/fern-api/fern/pull/3548\r\
        \n* (feature, ts): Support upload endpoints with file arrays by @amckinney in\
        \ https://github.com/fern-api/fern/pull/3543\r\n* (fix): ete tests are green\
        \ by @dsinghvi in https://github.com/fern-api/fern/pull/3550\r\n* (fix): openapi\
        \ ir to fern carries through error examples by @dsinghvi in https://github.com/fern-api/fern/pull/3551\r\
        \n\r\n\r\n**Full Changelog**: https://github.com/fern-api/fern/compare/0.24.0...0.25.0-rc0"
      type: chore
  createdAt: "2024-05-07"
  irVersion: 41
  version: 0.25.0-rc0
- changelogEntry:
    - summary: "## What's Changed\r\n* (fix): remove `api.yml` not found error when\
        \ the openapi folder is present by @dsinghvi in https://github.com/fern-api/fern/pull/3519\r\
        \n* add example snippet syntax by @abvthecity in https://github.com/fern-api/fern/pull/3523\r\
        \n* (fix, internal):  fix preview docs and move props to left side in docs by\
        \ @dsinghvi in https://github.com/fern-api/fern/pull/3525\r\n* fix, python:\
        \ check for nulls before dereferencing in unchecked base m\u2026 by @armandobelardo\
        \ in https://github.com/fern-api/fern/pull/3528\r\n* (feature, openapi): Add\
        \ x-fern-base-path extension by @amckinney in https://github.com/fern-api/fern/pull/3530\r\
        \n\r\n\r\n**Full Changelog**: https://github.com/fern-api/fern/compare/0.23.7...0.24.0"
      type: chore
  createdAt: "2024-05-06"
  irVersion: 40
  version: 0.24.0
- changelogEntry:
    - summary: "## What's Changed\r\n* fix: The vanilla pydantic base model now respects\
        \ the by @armandobelardo in https://github.com/fern-api/fern/pull/3504\r\n*\
        \ (fix): support parsing path parameters in asyncapi v2 by @dsinghvi in https://github.com/fern-api/fern/pull/3505\r\
        \n* (internal, test): Stop testing IR generation snapshots by @dsinghvi in https://github.com/fern-api/fern/pull/3508\r\
        \n* fix, python: pipe through the whole kit and caboodle for inlined unions\
        \ by @armandobelardo in https://github.com/fern-api/fern/pull/3507\r\n* fix,\
        \ python: the SDK generator now generates disciminated unions correctlly by\
        \ @armandobelardo in https://github.com/fern-api/fern/pull/3509\r\n* internal:\
        \ release python generator RC by @armandobelardo in https://github.com/fern-api/fern/pull/3510\r\
        \n* fix, ts, python: snippet template paper cuts by @armandobelardo in https://github.com/fern-api/fern/pull/3511\r\
        \n* (fix, ts): Prefer user-provided examples by @amckinney in https://github.com/fern-api/fern/pull/3496\r\
        \n* (fix, ts): Add URL encoding to path parameters by @amckinney in https://github.com/fern-api/fern/pull/3494\r\
        \n* (docs) aside component by @dannysheridan in https://github.com/fern-api/fern/pull/3512\r\
        \n* internal: update public api docs by @armandobelardo in https://github.com/fern-api/fern/pull/3513\r\
        \n* (feature, ts): Add JSDoc docs to client methods by @amckinney in https://github.com/fern-api/fern/pull/3515\r\
        \n* improvement: add in sync templates for python (in addition to async) by\
        \ @armandobelardo in https://github.com/fern-api/fern/pull/3516\r\n* (chore,\
        \ python): Ignore core_utilities in mypy by @amckinney in https://github.com/fern-api/fern/pull/3517\r\
        \n* (feature): expose `x-fern-property-name` extension by @dsinghvi in https://github.com/fern-api/fern/pull/3518\r\
        \n\r\n\r\n**Full Changelog**: https://github.com/fern-api/fern/compare/0.23.6...0.23.7"
      type: chore
  createdAt: "2024-05-02"
  irVersion: 40
  version: 0.23.7
- changelogEntry:
    - summary: "## What's Changed\r\n* docs: Add services to entities with `availability`\
        \ by @jackfischer in https://github.com/fern-api/fern/pull/3500\r\n* fix typo\
        \ in docs by @rnz269 in https://github.com/fern-api/fern/pull/3502\r\n* fix:\
        \ filter allOf schemas to look for objects instead of malformed bl\u2026 by\
        \ @armandobelardo in https://github.com/fern-api/fern/pull/3503\r\n\r\n## New\
        \ Contributors\r\n* @rnz269 made their first contribution in https://github.com/fern-api/fern/pull/3502\r\
        \n\r\n**Full Changelog**: https://github.com/fern-api/fern/compare/0.23.5...0.23.6"
      type: chore
  createdAt: "2024-05-01"
  irVersion: 40
  version: 0.23.6
- changelogEntry:
    - summary: "## What's Changed\r\n* (fix): literal descriptions from OpenAPI by @dsinghvi\
        \ in https://github.com/fern-api/fern/pull/3501\r\n\r\n\r\n**Full Changelog**:\
        \ https://github.com/fern-api/fern/compare/0.23.4...0.23.5"
      type: chore
  createdAt: "2024-05-01"
  irVersion: 40
  version: 0.23.5
- changelogEntry:
    - summary: "## What's Changed\r\n* improvements, python: update docstrings to match\
        \ numpydoc convention by @armandobelardo in https://github.com/fern-api/fern/pull/3487\r\
        \n* feat, python: introduce flag to inline request params in function sig\u2026\
        \ by @armandobelardo in https://github.com/fern-api/fern/pull/3491\r\n* (fix,\
        \ go): Add URL encoding to path parameters by @amckinney in https://github.com/fern-api/fern/pull/3488\r\
        \n* (feat, internal): introduce default custom config and use in express generator\
        \ by @dsinghvi in https://github.com/fern-api/fern/pull/3493\r\n* (fix, python):\
        \ re-add inlining union properties by @armandobelardo in https://github.com/fern-api/fern/pull/3476\r\
        \n* feat: tabs with href by @abvthecity in https://github.com/fern-api/fern/pull/3497\r\
        \n* feat: in docs.yml, allow api reference to be \"flattened\" by @abvthecity\
        \ in https://github.com/fern-api/fern/pull/3498\r\n* fix, ts: remove duplicate\
        \ quotation marks from snippet templates by @armandobelardo in https://github.com/fern-api/fern/pull/3495\r\
        \n* fix: address formatting issues with python templates by @armandobelardo\
        \ in https://github.com/fern-api/fern/pull/3499\r\n\r\n\r\n**Full Changelog**:\
        \ https://github.com/fern-api/fern/compare/0.23.3...0.23.4"
      type: chore
  createdAt: "2024-05-01"
  irVersion: 40
  version: 0.23.4
- changelogEntry:
    - summary: "## What's Changed\r\n* (fix): send file arrays to fdr by @dsinghvi in\
        \ https://github.com/fern-api/fern/pull/3492\r\n\r\n\r\n**Full Changelog**:\
        \ https://github.com/fern-api/fern/compare/0.23.2...0.23.3"
      type: chore
  createdAt: "2024-04-30"
  irVersion: 40
  version: 0.23.3
- changelogEntry:
    - summary: "## What's Changed\r\n* improvement: throw a better error when an invalid\
        \ version is used by @armandobelardo in https://github.com/fern-api/fern/pull/3477\r\
        \n* (fix, go): Discrimninated unions always include discriminant by @amckinney\
        \ in https://github.com/fern-api/fern/pull/3479\r\n* (internal, feat): add \
        \ mode to seed for running the generators directly from source by @dsinghvi\
        \ in https://github.com/fern-api/fern/pull/3421\r\n* (fix, docs): improve docs\
        \ overview by @dsinghvi in https://github.com/fern-api/fern/pull/3480\r\n* (docs,\
        \ quickstart): rewrite the docs quickstart by @dsinghvi in https://github.com/fern-api/fern/pull/3481\r\
        \n* docs: add pages for api reference navigation and summary markdown by @abvthecity\
        \ in https://github.com/fern-api/fern/pull/3482\r\n* (chore): parse file upload\
        \ and their descriptions by @dsinghvi in https://github.com/fern-api/fern/pull/3485\r\
        \n* (feature, go): Add cursor and offset pagination by @amckinney in https://github.com/fern-api/fern/pull/3486\r\
        \n* (fix): redo docs for accordion, accorodion groups, callouts, card groups,\
        \ etc. by @dsinghvi in https://github.com/fern-api/fern/pull/3489\r\n* (fix,\
        \ docs): document frames and endpoint req/res snippets by @dsinghvi in https://github.com/fern-api/fern/pull/3490\r\
        \n\r\n\r\n**Full Changelog**: https://github.com/fern-api/fern/compare/0.23.1...0.23.2"
      type: chore
  createdAt: "2024-04-30"
  irVersion: 40
  version: 0.23.2
- changelogEntry:
    - summary: "## What's Changed\r\n* fix: run seed to get CI to green by @armandobelardo\
        \ in https://github.com/fern-api/fern/pull/3463\r\n* (feature, go): Add support\
        \ for extra properties by @amckinney in https://github.com/fern-api/fern/pull/3462\r\
        \n* fix: try ignoring the .mock folder, whos diff doesn't matter by @armandobelardo\
        \ in https://github.com/fern-api/fern/pull/3465\r\n* feat: support multiple\
        \ custom domains by @abvthecity in https://github.com/fern-api/fern/pull/3466\r\
        \n* fix: migrating docs.yml to 0.15.0-rc0 should fail if custom-domain is an\
        \ array by @abvthecity in https://github.com/fern-api/fern/pull/3467\r\n* (feat):\
        \ introduce an audiences config to load filtered OpenAPIs  by @dsinghvi in https://github.com/fern-api/fern/pull/3468\r\
        \n* add logging to ts snippet template generation by @armandobelardo in https://github.com/fern-api/fern/pull/3469\r\
        \n* fix: fix indentation level for ts templates by @armandobelardo in https://github.com/fern-api/fern/pull/3470\r\
        \n* (fix, go): Only use omitempty for nil-able types by @amckinney in https://github.com/fern-api/fern/pull/3471\r\
        \n* (fix): backfill SSE events as streaming json by @dsinghvi in https://github.com/fern-api/fern/pull/3472\r\
        \n* Add image parsing to cli by @jhpak22 in https://github.com/fern-api/fern/pull/3193\r\
        \n* (docs): add docs about defining webhooks in the fern definition by @dsinghvi\
        \ in https://github.com/fern-api/fern/pull/3473\r\n* Fix typo in forward-compatibility.mdx\
        \ by @zachkirsch in https://github.com/fern-api/fern/pull/3474\r\n* fix: broken\
        \ docs post-processor by @abvthecity in https://github.com/fern-api/fern/pull/3475\r\
        \n\r\n## New Contributors\r\n* @jhpak22 made their first contribution in https://github.com/fern-api/fern/pull/3193\r\
        \n\r\n**Full Changelog**: https://github.com/fern-api/fern/compare/0.23.0...0.23.1-rc6"
      type: chore
  createdAt: "2024-04-26"
  irVersion: 40
  version: 0.23.1-rc6
- changelogEntry:
    - summary: Release 0.23.1
      type: chore
  createdAt: "2024-04-26"
  irVersion: 40
  version: 0.23.1
- changelogEntry:
    - summary: "## What's Changed\r\n* fix: run seed to get CI to green by @armandobelardo\
        \ in https://github.com/fern-api/fern/pull/3463\r\n* (feature, go): Add support\
        \ for extra properties by @amckinney in https://github.com/fern-api/fern/pull/3462\r\
        \n* fix: try ignoring the .mock folder, whos diff doesn't matter by @armandobelardo\
        \ in https://github.com/fern-api/fern/pull/3465\r\n* feat: support multiple\
        \ custom domains by @abvthecity in https://github.com/fern-api/fern/pull/3466\r\
        \n* fix: migrating docs.yml to 0.15.0-rc0 should fail if custom-domain is an\
        \ array by @abvthecity in https://github.com/fern-api/fern/pull/3467\r\n* (feat):\
        \ introduce an audiences config to load filtered OpenAPIs  by @dsinghvi in https://github.com/fern-api/fern/pull/3468\r\
        \n* add logging to ts snippet template generation by @armandobelardo in https://github.com/fern-api/fern/pull/3469\r\
        \n* fix: fix indentation level for ts templates by @armandobelardo in https://github.com/fern-api/fern/pull/3470\r\
        \n* (fix, go): Only use omitempty for nil-able types by @amckinney in https://github.com/fern-api/fern/pull/3471\r\
        \n* (fix): backfill SSE events as streaming json by @dsinghvi in https://github.com/fern-api/fern/pull/3472\r\
        \n* Add image parsing to cli by @jhpak22 in https://github.com/fern-api/fern/pull/3193\r\
        \n* (docs): add docs about defining webhooks in the fern definition by @dsinghvi\
        \ in https://github.com/fern-api/fern/pull/3473\r\n* Fix typo in forward-compatibility.mdx\
        \ by @zachkirsch in https://github.com/fern-api/fern/pull/3474\r\n\r\n## New\
        \ Contributors\r\n* @jhpak22 made their first contribution in https://github.com/fern-api/fern/pull/3193\r\
        \n\r\n**Full Changelog**: https://github.com/fern-api/fern/compare/0.23.0...0.23.1-rc5"
      type: chore
  createdAt: "2024-04-26"
  irVersion: 40
  version: 0.23.1-rc5
- changelogEntry:
    - summary: "## What's Changed\r\n* fix: run seed to get CI to green by @armandobelardo\
        \ in https://github.com/fern-api/fern/pull/3463\r\n* (feature, go): Add support\
        \ for extra properties by @amckinney in https://github.com/fern-api/fern/pull/3462\r\
        \n* fix: try ignoring the .mock folder, whos diff doesn't matter by @armandobelardo\
        \ in https://github.com/fern-api/fern/pull/3465\r\n* feat: support multiple\
        \ custom domains by @abvthecity in https://github.com/fern-api/fern/pull/3466\r\
        \n* fix: migrating docs.yml to 0.15.0-rc0 should fail if custom-domain is an\
        \ array by @abvthecity in https://github.com/fern-api/fern/pull/3467\r\n* (feat):\
        \ introduce an audiences config to load filtered OpenAPIs  by @dsinghvi in https://github.com/fern-api/fern/pull/3468\r\
        \n* add logging to ts snippet template generation by @armandobelardo in https://github.com/fern-api/fern/pull/3469\r\
        \n* fix: fix indentation level for ts templates by @armandobelardo in https://github.com/fern-api/fern/pull/3470\r\
        \n* (fix, go): Only use omitempty for nil-able types by @amckinney in https://github.com/fern-api/fern/pull/3471\r\
        \n* (fix): backfill SSE events as streaming json by @dsinghvi in https://github.com/fern-api/fern/pull/3472\r\
        \n\r\n\r\n**Full Changelog**: https://github.com/fern-api/fern/compare/0.23.0...0.23.1-rc4"
      type: chore
  createdAt: "2024-04-26"
  irVersion: 40
  version: 0.23.1-rc4
- changelogEntry:
    - summary: "## What's Changed\r\n* fix: run seed to get CI to green by @armandobelardo\
        \ in https://github.com/fern-api/fern/pull/3463\r\n* (feature, go): Add support\
        \ for extra properties by @amckinney in https://github.com/fern-api/fern/pull/3462\r\
        \n* fix: try ignoring the .mock folder, whos diff doesn't matter by @armandobelardo\
        \ in https://github.com/fern-api/fern/pull/3465\r\n* feat: support multiple\
        \ custom domains by @abvthecity in https://github.com/fern-api/fern/pull/3466\r\
        \n\r\n\r\n**Full Changelog**: https://github.com/fern-api/fern/compare/0.23.0...0.23.1-rc1"
      type: chore
  createdAt: "2024-04-25"
  irVersion: 40
  version: 0.23.1-rc1
- changelogEntry:
    - summary: "## What's Changed\r\n* fix: run seed to get CI to green by @armandobelardo\
        \ in https://github.com/fern-api/fern/pull/3463\r\n* (feature, go): Add support\
        \ for extra properties by @amckinney in https://github.com/fern-api/fern/pull/3462\r\
        \n\r\n\r\n**Full Changelog**: https://github.com/fern-api/fern/compare/0.23.0...0.23.1-rc0"
      type: chore
  createdAt: "2024-04-25"
  irVersion: 40
  version: 0.23.1-rc0
- changelogEntry:
    - summary: "## What's Changed\r\n* (feat): add `format` to the `x-fern-streaming`\
        \ extension to support sse by @dsinghvi in https://github.com/fern-api/fern/pull/3407\r\
        \n* Revert \"(fix): inline discriminated union props\" by @dsinghvi in https://github.com/fern-api/fern/pull/3408\r\
        \n* (fix): python generator imports `json` when deserializing server sent events\
        \ by @dsinghvi in https://github.com/fern-api/fern/pull/3409\r\n* (feature):\
        \ Add OAuth to IR by @amckinney in https://github.com/fern-api/fern/pull/3410\r\
        \n* (feat, ts): support server-sent events by @dsinghvi in https://github.com/fern-api/fern/pull/3411\r\
        \n* (feat, docs): create a api definition tab before sdks and docs by @dsinghvi\
        \ in https://github.com/fern-api/fern/pull/3413\r\n* (fix): setup local cli\
        \ by @dsinghvi in https://github.com/fern-api/fern/pull/3416\r\n* (fix): fixes\
        \ trailing slash parsing in openapi-parser, updates tests by @franklinharvey\
        \ in https://github.com/fern-api/fern/pull/3418\r\n* (fix): fixes trailing slash\
        \ additional test by @franklinharvey in https://github.com/fern-api/fern/pull/3419\r\
        \n* (internal, seed): heavy rewrite of seed by @dsinghvi in https://github.com/fern-api/fern/pull/3297\r\
        \n* feat: register snippet templates by @armandobelardo in https://github.com/fern-api/fern/pull/3400\r\
        \n* (feat): release python sdk generator by @dsinghvi in https://github.com/fern-api/fern/pull/3423\r\
        \n* internal: add logging to python template generation by @armandobelardo in\
        \ https://github.com/fern-api/fern/pull/3424\r\n* fix: fix debug log in template\
        \ generator by @armandobelardo in https://github.com/fern-api/fern/pull/3426\r\
        \n* fix, internal: leverage the union factory to create the generic templ\u2026\
        \ by @armandobelardo in https://github.com/fern-api/fern/pull/3427\r\n* fix,\
        \ python: add best-case formatting to snippet templates by @armandobelardo in\
        \ https://github.com/fern-api/fern/pull/3428\r\n* (fix, typescript): respect\
        \ stream terminator by @dsinghvi in https://github.com/fern-api/fern/pull/3429\r\
        \n* fix: use relative location for containers, not it's parent's location by\
        \ @armandobelardo in https://github.com/fern-api/fern/pull/3431\r\n* fix: do\
        \ not stringify null headers by @armandobelardo in https://github.com/fern-api/fern/pull/3433\r\
        \n* fix: parse map example by @abvthecity in https://github.com/fern-api/fern/pull/3434\r\
        \n* fix: skipUrlSlug in api section by @abvthecity in https://github.com/fern-api/fern/pull/3435\r\
        \n* Fixes validation rules for path and base-path by @franklinharvey in https://github.com/fern-api/fern/pull/3420\r\
        \n* (fix): get ci to green by @dsinghvi in https://github.com/fern-api/fern/pull/3437\r\
        \n* chore, python: follow redirects by default by @armandobelardo in https://github.com/fern-api/fern/pull/3436\r\
        \n* (feature, python): Add OAuth token provider by @amckinney in https://github.com/fern-api/fern/pull/3439\r\
        \n* improvement, oas: do not require schema to be present to parse response\
        \ objects by @armandobelardo in https://github.com/fern-api/fern/pull/3438\r\
        \n* feat: show error schemas in docs by @abvthecity in https://github.com/fern-api/fern/pull/3401\r\
        \n* (fix): OAuth is migrated back to bearer by @amckinney in https://github.com/fern-api/fern/pull/3440\r\
        \n* chore: transition snippets api to monorepo by @armandobelardo in https://github.com/fern-api/fern/pull/3442\r\
        \n* Update what-is-an-api-definition.mdx by @bsinghvi in https://github.com/fern-api/fern/pull/3443\r\
        \n* (fix, python): OAuthTokenProvider initializes all private member variables\
        \ by @amckinney in https://github.com/fern-api/fern/pull/3444\r\n* (fix): seed\
        \ run with custom fixture works by @dsinghvi in https://github.com/fern-api/fern/pull/3445\r\
        \n* (feature): Add support for extra-properties by @amckinney in https://github.com/fern-api/fern/pull/3441\r\
        \n* chore: add a lot of logging and attempt to optimize rubocop config by @armandobelardo\
        \ in https://github.com/fern-api/fern/pull/3447\r\n* (fix): ts seed debugging\
        \ works by @dsinghvi in https://github.com/fern-api/fern/pull/3446\r\n* (feat):\
        \ support text responses in typescript by @dsinghvi in https://github.com/fern-api/fern/pull/3451\r\
        \n* fix: subpackage uses original name by @abvthecity in https://github.com/fern-api/fern/pull/3452\r\
        \n* (fix, python): Use kwargs for all httpx params by @amckinney in https://github.com/fern-api/fern/pull/3454\r\
        \n* fix: do not fail hard if FDR is having problems by @armandobelardo in https://github.com/fern-api/fern/pull/3455\r\
        \n* (chore): Update all seed snapshots by @amckinney in https://github.com/fern-api/fern/pull/3456\r\
        \n* (chore): Add better Python CHANGELOG.md entry by @amckinney in https://github.com/fern-api/fern/pull/3457\r\
        \n* (fix, typescript): handle empty sse events by @dsinghvi in https://github.com/fern-api/fern/pull/3458\r\
        \n* (improvement): appending type for type exports by @bsinghvi in https://github.com/fern-api/fern/pull/3405\r\
        \n* Updating TS seed generated files by @bsinghvi in https://github.com/fern-api/fern/pull/3459\r\
        \n* Fixing API First Development box link by @bsinghvi in https://github.com/fern-api/fern/pull/3460\r\
        \n* Switching product card ordering on welcome by @bsinghvi in https://github.com/fern-api/fern/pull/3461\r\
        \n* feat, ts: introduce snippet template creation by @armandobelardo in https://github.com/fern-api/fern/pull/3450\r\
        \n* (fix): openapi converter handles missing schemas by @dsinghvi in https://github.com/fern-api/fern/pull/3464\r\
        \n\r\n## New Contributors\r\n* @franklinharvey made their first contribution\
        \ in https://github.com/fern-api/fern/pull/3418\r\n\r\n**Full Changelog**: https://github.com/fern-api/fern/compare/0.22.0...0.23.0"
      type: chore
  createdAt: "2024-04-25"
  irVersion: 40
  version: 0.23.0
- changelogEntry:
    - summary: "## What's Changed\r\n* improvement, oas: do not require schema to be\
        \ present to parse response objects by @armandobelardo in https://github.com/fern-api/fern/pull/3438\r\
        \n\r\n**Full Changelog**: https://github.com/fern-api/fern/compare/0.23.0-rc5...0.23.0-rc6"
      type: chore
  createdAt: "2024-04-23"
  irVersion: 39
  version: 0.23.0-rc6
- changelogEntry:
    - summary: "## What's Changed\r\n* (feat): add `format` to the `x-fern-streaming`\
        \ extension to support sse by @dsinghvi in https://github.com/fern-api/fern/pull/3407\r\
        \n* Revert \"(fix): inline discriminated union props\" by @dsinghvi in https://github.com/fern-api/fern/pull/3408\r\
        \n* (fix): python generator imports `json` when deserializing server sent events\
        \ by @dsinghvi in https://github.com/fern-api/fern/pull/3409\r\n* (feature):\
        \ Add OAuth to IR by @amckinney in https://github.com/fern-api/fern/pull/3410\r\
        \n* (feat, ts): support server-sent events by @dsinghvi in https://github.com/fern-api/fern/pull/3411\r\
        \n* (feat, docs): create a api definition tab before sdks and docs by @dsinghvi\
        \ in https://github.com/fern-api/fern/pull/3413\r\n* (fix): setup local cli\
        \ by @dsinghvi in https://github.com/fern-api/fern/pull/3416\r\n* (fix): fixes\
        \ trailing slash parsing in openapi-parser, updates tests by @franklinharvey\
        \ in https://github.com/fern-api/fern/pull/3418\r\n* (fix): fixes trailing slash\
        \ additional test by @franklinharvey in https://github.com/fern-api/fern/pull/3419\r\
        \n* (internal, seed): heavy rewrite of seed by @dsinghvi in https://github.com/fern-api/fern/pull/3297\r\
        \n* feat: register snippet templates by @armandobelardo in https://github.com/fern-api/fern/pull/3400\r\
        \n* (feat): release python sdk generator by @dsinghvi in https://github.com/fern-api/fern/pull/3423\r\
        \n* internal: add logging to python template generation by @armandobelardo in\
        \ https://github.com/fern-api/fern/pull/3424\r\n* fix: fix debug log in template\
        \ generator by @armandobelardo in https://github.com/fern-api/fern/pull/3426\r\
        \n* fix, internal: leverage the union factory to create the generic templ\u2026\
        \ by @armandobelardo in https://github.com/fern-api/fern/pull/3427\r\n* fix,\
        \ python: add best-case formatting to snippet templates by @armandobelardo in\
        \ https://github.com/fern-api/fern/pull/3428\r\n* (fix, typescript): respect\
        \ stream terminator by @dsinghvi in https://github.com/fern-api/fern/pull/3429\r\
        \n* fix: use relative location for containers, not it's parent's location by\
        \ @armandobelardo in https://github.com/fern-api/fern/pull/3431\r\n* fix: do\
        \ not stringify null headers by @armandobelardo in https://github.com/fern-api/fern/pull/3433\r\
        \n* fix: parse map example by @abvthecity in https://github.com/fern-api/fern/pull/3434\r\
        \n* fix: skipUrlSlug in api section by @abvthecity in https://github.com/fern-api/fern/pull/3435\r\
        \n* Fixes validation rules for path and base-path by @franklinharvey in https://github.com/fern-api/fern/pull/3420\r\
        \n* (fix): get ci to green by @dsinghvi in https://github.com/fern-api/fern/pull/3437\r\
        \n* chore, python: follow redirects by default by @armandobelardo in https://github.com/fern-api/fern/pull/3436\r\
        \n* (feature, python): Add OAuth token provider by @amckinney in https://github.com/fern-api/fern/pull/3439\r\
        \n\r\n## New Contributors\r\n* @franklinharvey made their first contribution\
        \ in https://github.com/fern-api/fern/pull/3418\r\n\r\n**Full Changelog**: https://github.com/fern-api/fern/compare/0.22.0...0.23.0-rc5"
      type: chore
  createdAt: "2024-04-23"
  irVersion: 39
  version: 0.23.0-rc5
- changelogEntry:
    - summary: "## What's Changed\r\n* (feat): add `format` to the `x-fern-streaming`\
        \ extension to support sse by @dsinghvi in https://github.com/fern-api/fern/pull/3407\r\
        \n* Revert \"(fix): inline discriminated union props\" by @dsinghvi in https://github.com/fern-api/fern/pull/3408\r\
        \n* (fix): python generator imports `json` when deserializing server sent events\
        \ by @dsinghvi in https://github.com/fern-api/fern/pull/3409\r\n* (feature):\
        \ Add OAuth to IR by @amckinney in https://github.com/fern-api/fern/pull/3410\r\
        \n* (feat, ts): support server-sent events by @dsinghvi in https://github.com/fern-api/fern/pull/3411\r\
        \n* (feat, docs): create a api definition tab before sdks and docs by @dsinghvi\
        \ in https://github.com/fern-api/fern/pull/3413\r\n* (fix): setup local cli\
        \ by @dsinghvi in https://github.com/fern-api/fern/pull/3416\r\n* (fix): fixes\
        \ trailing slash parsing in openapi-parser, updates tests by @franklinharvey\
        \ in https://github.com/fern-api/fern/pull/3418\r\n* (fix): fixes trailing slash\
        \ additional test by @franklinharvey in https://github.com/fern-api/fern/pull/3419\r\
        \n* (internal, seed): heavy rewrite of seed by @dsinghvi in https://github.com/fern-api/fern/pull/3297\r\
        \n* feat: register snippet templates by @armandobelardo in https://github.com/fern-api/fern/pull/3400\r\
        \n* (feat): release python sdk generator by @dsinghvi in https://github.com/fern-api/fern/pull/3423\r\
        \n* internal: add logging to python template generation by @armandobelardo in\
        \ https://github.com/fern-api/fern/pull/3424\r\n* fix: fix debug log in template\
        \ generator by @armandobelardo in https://github.com/fern-api/fern/pull/3426\r\
        \n* fix, internal: leverage the union factory to create the generic templ\u2026\
        \ by @armandobelardo in https://github.com/fern-api/fern/pull/3427\r\n* fix,\
        \ python: add best-case formatting to snippet templates by @armandobelardo in\
        \ https://github.com/fern-api/fern/pull/3428\r\n* (fix, typescript): respect\
        \ stream terminator by @dsinghvi in https://github.com/fern-api/fern/pull/3429\r\
        \n* fix: use relative location for containers, not it's parent's location by\
        \ @armandobelardo in https://github.com/fern-api/fern/pull/3431\r\n* fix: do\
        \ not stringify null headers by @armandobelardo in https://github.com/fern-api/fern/pull/3433\r\
        \n* fix: parse map example by @abvthecity in https://github.com/fern-api/fern/pull/3434\r\
        \n* fix: skipUrlSlug in api section by @abvthecity in https://github.com/fern-api/fern/pull/3435\r\
        \n* Fixes validation rules for path and base-path by @franklinharvey in https://github.com/fern-api/fern/pull/3420\r\
        \n* (fix): get ci to green by @dsinghvi in https://github.com/fern-api/fern/pull/3437\r\
        \n\r\n## New Contributors\r\n* @franklinharvey made their first contribution\
        \ in https://github.com/fern-api/fern/pull/3418\r\n\r\n**Full Changelog**: https://github.com/fern-api/fern/compare/0.22.0...0.23.0-rc4"
      type: chore
  createdAt: "2024-04-23"
  irVersion: 39
  version: 0.23.0-rc4
- changelogEntry:
    - summary: "## What's Changed\r\n* (chore, docs): document automated registry publishing)\
        \ by @dsinghvi in https://github.com/fern-api/fern/pull/3379\r\n* (feature):\
        \ Add allowExtraFields configuration to TypeScript generators by @amckinney\
        \ in https://github.com/fern-api/fern/pull/3368\r\n* fix: address parsed_json\
        \ instantiation for serializable object types by @armandobelardo in https://github.com/fern-api/fern/pull/3382\r\
        \n* Fix typo in SDK docs page by @zachkirsch in https://github.com/fern-api/fern/pull/3383\r\
        \n* (chore): upgrade fern version by @dannysheridan in https://github.com/fern-api/fern/pull/3376\r\
        \n* fix: support multiple request and response examples automatically by @abvthecity\
        \ in https://github.com/fern-api/fern/pull/3384\r\n* (fix): discriminated union\
        \ schema examples don't contain discriminants by @dsinghvi in https://github.com/fern-api/fern/pull/3386\r\
        \n* (fix): make sure versioned tabbed config works by @dsinghvi in https://github.com/fern-api/fern/pull/3387\r\
        \n* (fix): Go path parameter order by @amckinney in https://github.com/fern-api/fern/pull/3385\r\
        \n* (feature): Go supports environment variable scanning by @amckinney in https://github.com/fern-api/fern/pull/3389\r\
        \n* (fix): only generate unit tests when enabled by @dsinghvi in https://github.com/fern-api/fern/pull/3390\r\
        \n* (fix): update `node-fetch` import to be dynamic by @dsinghvi in https://github.com/fern-api/fern/pull/3391\r\
        \n* (fix): Generate TS snippets for file download by @bsinghvi in https://github.com/fern-api/fern/pull/3394\r\
        \n* (feat): support sse with arbitrary terminators by @dsinghvi in https://github.com/fern-api/fern/pull/3395\r\
        \n* (improvement): add return type for getAuthorizationHeader by @bsinghvi in\
        \ https://github.com/fern-api/fern/pull/3396\r\n* (feat): make module imports\
        \ directly point to index.js by @dsinghvi in https://github.com/fern-api/fern/pull/3397\r\
        \n* (fix): generate basic tests when integration tests disabled by @dsinghvi\
        \ in https://github.com/fern-api/fern/pull/3398\r\n* (fix, typescript): do file\
        \ upload snippet generation by @dsinghvi in https://github.com/fern-api/fern/pull/3399\r\
        \n* (feature): Add OAuth YAML and validator by @amckinney in https://github.com/fern-api/fern/pull/3403\r\
        \n* (feat, python): support sse by @dsinghvi in https://github.com/fern-api/fern/pull/3402\r\
        \n* (fix): inline discriminated union props by @dsinghvi in https://github.com/fern-api/fern/pull/3404\r\
        \n\r\n## New Contributors\r\n* @bsinghvi made their first contribution in https://github.com/fern-api/fern/pull/3394\r\
        \n\r\n**Full Changelog**: https://github.com/fern-api/fern/compare/0.21.0...0.22.0"
      type: chore
  createdAt: "2024-04-19"
  irVersion: 38
  version: 0.22.0
- changelogEntry:
    - summary: "## What's Changed\r\n* improvements: misc ruby QOL changes by @armandobelardo\
        \ in https://github.com/fern-api/fern/pull/3349\r\n* fix readme links to images\
        \ that were moved from /docs/images by @harry-humanloop in https://github.com/fern-api/fern/pull/3355\r\
        \n* additional ruby fixes to the 0.5.0 overhaul by @armandobelardo in https://github.com/fern-api/fern/pull/3359\r\
        \n* (chore): setup docs landing page by @dsinghvi in https://github.com/fern-api/fern/pull/3361\r\
        \n* (feature): Implement fern generate --preview by @amckinney in https://github.com/fern-api/fern/pull/3363\r\
        \n* chore: add learn to welcome links hrefs by @dannysheridan in https://github.com/fern-api/fern/pull/3369\r\
        \n* build(deps): bump tar from 4.4.19 to 6.2.1 by @dependabot in https://github.com/fern-api/fern/pull/3348\r\
        \n* fix, ruby: call json.parse before iterating through response by @armandobelardo\
        \ in https://github.com/fern-api/fern/pull/3367\r\n* feat: introduce snippets\
        \ for Ruby SDKs by @armandobelardo in https://github.com/fern-api/fern/pull/3370\r\
        \n* (chore): fix title in front matter for docs by @dannysheridan in https://github.com/fern-api/fern/pull/3375\r\
        \n* improvement: pass snippets version to fdr to register docs with snippets\
        \ at a specific version by @armandobelardo in https://github.com/fern-api/fern/pull/3374\r\
        \n* (feat): redo SDKs documentation by @dsinghvi in https://github.com/fern-api/fern/pull/3365\r\
        \n* (feat, docs): explain registering and depending on api artifacts by @dsinghvi\
        \ in https://github.com/fern-api/fern/pull/3377\r\n* fix: update IR for the\
        \ TS SDK by @armandobelardo in https://github.com/fern-api/fern/pull/3378\r\n\
        \r\n## New Contributors\r\n* @harry-humanloop made their first contribution\
        \ in https://github.com/fern-api/fern/pull/3355\r\n\r\n**Full Changelog**: https://github.com/fern-api/fern/compare/0.20.0...0.21.0"
      type: chore
  createdAt: "2024-04-15"
  irVersion: 37
  version: 0.21.0
- changelogEntry:
    - summary: "## What's Changed\r\n* (fix): code blocks are valid by @dsinghvi in\
        \ https://github.com/fern-api/fern/pull/3337\r\n* improvement, ruby: add and\
        \ run rake to run dummy test for build errors by @armandobelardo in https://github.com/fern-api/fern/pull/3330\r\
        \n* add api origin to generators config by @armandobelardo in https://github.com/fern-api/fern/pull/3336\r\
        \n* build(deps): bump github.com/fern-api/generator-exec-go from 0.0.694 to\
        \ 0.0.702 in /generators/go by @dependabot in https://github.com/fern-api/fern/pull/3342\r\
        \n* build(deps): bump golang.org/x/mod from 0.16.0 to 0.17.0 in /generators/go\
        \ by @dependabot in https://github.com/fern-api/fern/pull/3341\r\n* build(deps):\
        \ bump golang.org/x/tools from 0.19.0 to 0.20.0 in /generators/go by @dependabot\
        \ in https://github.com/fern-api/fern/pull/3340\r\n* build(deps-dev): bump vite\
        \ from 5.1.3 to 5.2.8 by @dependabot in https://github.com/fern-api/fern/pull/3339\r\
        \n* fix: allow lists and sets to be complex query params by @armandobelardo\
        \ in https://github.com/fern-api/fern/pull/3343\r\n* Update README to point\
        \ to the latest generators by @armandobelardo in https://github.com/fern-api/fern/pull/3344\r\
        \n* fix: commit .mock in ts-sdk by @mscolnick in https://github.com/fern-api/fern/pull/3345\r\
        \n* feat: generated jest tests by @mscolnick in https://github.com/fern-api/fern/pull/3267\r\
        \n* (fix): misc edits to csharp client generation by @dsinghvi in https://github.com/fern-api/fern/pull/3335\r\
        \n* improvement: upgrade ts-sdk, ts-express to IR37 by @mscolnick in https://github.com/fern-api/fern/pull/3347\r\
        \n* feat: add api summary markdown pages by @abvthecity in https://github.com/fern-api/fern/pull/3350\r\
        \n* feat: hidden, skipurlslug, and icon by @abvthecity in https://github.com/fern-api/fern/pull/3352\r\
        \n* (feat): setup root and sub client instantiations  by @dsinghvi in https://github.com/fern-api/fern/pull/3351\r\
        \n\r\n\r\n**Full Changelog**: https://github.com/fern-api/fern/compare/0.19.31...0.20.0-rc0\r\
        \n* (chore): changelog dates are ready based on mdx title by @dsinghvi in https://github.com/fern-api/fern/pull/3354\r\
        \n\r\n\r\n**Full Changelog**: https://github.com/fern-api/fern/compare/0.19.31...0.20.0"
      type: chore
  createdAt: "2024-04-10"
  irVersion: 37
  version: 0.20.0
- changelogEntry:
    - summary: "## What's Changed\r\n* revert: python generator version 0.13.2 by @armandobelardo\
        \ in https://github.com/fern-api/fern/pull/3316\r\n* break: release python generator\
        \ 1.x by @armandobelardo in https://github.com/fern-api/fern/pull/3312\r\n*\
        \ fix: force pydantic.v1 only if pydantic v2, this is needed due to a p\u2026\
        \ by @armandobelardo in https://github.com/fern-api/fern/pull/3318\r\n* feat:\
        \ add flag to disable Pydantic validation and keep extra fields on the Pydantic\
        \ model by @armandobelardo in https://github.com/fern-api/fern/pull/3311\r\n\
        * fix: do not try to generate the version file if we're not generating \u2026\
        \ by @armandobelardo in https://github.com/fern-api/fern/pull/3320\r\n* fix:\
        \ write skipping validation code the same as before to keep new lines by @armandobelardo\
        \ in https://github.com/fern-api/fern/pull/3321\r\n* (chore): bump csharp sdk\
        \ generator version by @dsinghvi in https://github.com/fern-api/fern/pull/3322\r\
        \n* (feat, csharp): generate subclient files by @dsinghvi in https://github.com/fern-api/fern/pull/3325\r\
        \n* (fix): misc c# fixes by @dsinghvi in https://github.com/fern-api/fern/pull/3326\r\
        \n* (fix): csharp generator handles property and field level conflicts by @dsinghvi\
        \ in https://github.com/fern-api/fern/pull/3327\r\n* (fix): remove str enum\
        \ from c# by @dsinghvi in https://github.com/fern-api/fern/pull/3328\r\n* fix:\
        \ fix pydantic skip validation by @armandobelardo in https://github.com/fern-api/fern/pull/3324\r\
        \n* (feature): Generate snippets locally by @amckinney in https://github.com/fern-api/fern/pull/3323\r\
        \n* (fix): send multipart upload property descriptions when registering docs\
        \ by @dsinghvi in https://github.com/fern-api/fern/pull/3333\r\n\r\n\r\n**Full\
        \ Changelog**: https://github.com/fern-api/fern/compare/0.19.30...0.19.31-rc0"
      type: chore
  createdAt: "2024-04-05"
  irVersion: 37
  version: 0.19.31
- changelogEntry:
    - summary: "## What's Changed\r\n* (fix): send auth prefix to docs by @dsinghvi\
        \ in https://github.com/fern-api/fern/pull/3314\r\n\r\n\r\n**Full Changelog**:\
        \ https://github.com/fern-api/fern/compare/0.19.29...0.19.30"
      type: chore
  createdAt: "2024-04-03"
  irVersion: 37
  version: 0.19.30
- changelogEntry:
    - summary: "## What's Changed\r\n* (feature): Add retainOriginalCasing option to\
        \ TypeScript generators by @amckinney in https://github.com/fern-api/fern/pull/3310\r\
        \n* (feature): Implement pagination by @amckinney in https://github.com/fern-api/fern/pull/3304\r\
        \n* fix: revert to one ci file in python by @armandobelardo in https://github.com/fern-api/fern/pull/3237\r\
        \n* (fix): Authorization header schemes aren't truncated by @amckinney in https://github.com/fern-api/fern/pull/3313\r\
        \n* (fix): pass through correct maven url by @dsinghvi in https://github.com/fern-api/fern/pull/3315\r\
        \n\r\n\r\n**Full Changelog**: https://github.com/fern-api/fern/compare/0.19.28...0.19.29"
      type: chore
  createdAt: "2024-04-03"
  irVersion: 37
  version: 0.19.29
- changelogEntry:
    - summary: "**Full Changelog**: https://github.com/fern-api/fern/compare/0.19.27...0.19.28"
      type: chore
  createdAt: "2024-04-02"
  irVersion: 37
  version: 0.19.28
- changelogEntry:
    - summary:
        "## What's Changed\r\n* (chore): no icon tabs by @dsinghvi in https://github.com/fern-api/fern/pull/3309\r\
        \n* fix: allow for specifying x-fern-examples as the yaml schema, not jus\u2026\
        \ by @armandobelardo in https://github.com/fern-api/fern/pull/3308\r\n\r\n\r\
        \n**Full Changelog**: https://github.com/fern-api/fern/compare/0.19.26...0.19.27"
      type: chore
  createdAt: "2024-04-02"
  irVersion: 37
  version: 0.19.27
- changelogEntry:
    - summary: "## What's Changed\r\n* (fix): fern docs use horizontal tabs by @dsinghvi\
        \ in https://github.com/fern-api/fern/pull/3307\r\n\r\n\r\n**Full Changelog**:\
        \ https://github.com/fern-api/fern/compare/0.19.25...0.19.26"
      type: chore
  createdAt: "2024-04-01"
  irVersion: 37
  version: 0.19.26
- changelogEntry:
    - summary: "## What's Changed\r\n* improvement: allow header auth extension to specify\
        \ auth prefix by @armandobelardo in https://github.com/fern-api/fern/pull/3303\r\
        \n\r\n\r\n**Full Changelog**: https://github.com/fern-api/fern/compare/0.19.24...0.19.25"
      type: chore
  createdAt: "2024-04-01"
  irVersion: 37
  version: 0.19.25
- changelogEntry:
    - summary: "## What's Changed\r\n* (fix): allow specifying license in publish metadata\
        \ by @dsinghvi in https://github.com/fern-api/fern/pull/3292\r\n\r\n\r\n**Full\
        \ Changelog**: https://github.com/fern-api/fern/compare/0.19.22...0.19.24"
      type: chore
  createdAt: "2024-03-29"
  irVersion: 37
  version: 0.19.24
- changelogEntry:
    - summary: "**Full Changelog**: https://github.com/fern-api/fern/compare/0.19.24-rc2...0.19.24-rc3"
      type: chore
  createdAt: "2024-03-29"
  irVersion: 37
  version: 0.19.24-rc3
- changelogEntry:
    - summary: "## What's Changed\r\n* chore(docs): alphabetize docs components in the\
        \ navigation sidebar by @abvthecity in https://github.com/fern-api/fern/pull/3278\r\
        \n* fix: generate examples for multipart-form by @abvthecity in https://github.com/fern-api/fern/pull/3253\r\
        \n\r\n\r\n**Full Changelog**: https://github.com/fern-api/fern/compare/0.19.23...0.19.24-rc2"
      type: chore
  createdAt: "2024-03-29"
  irVersion: 37
  version: 0.19.24-rc2
- changelogEntry:
    - summary: "## What's Changed\r\n* [(fix): openapi importer ignores duplicate enum\
        \ names](https://github.com/fern-api/fern/commit/6473f3269e31ad896aecc70c03149094ecd9679c)\
        \ by @dsinghvi\r\n\r\n\r\n**Full Changelog**: https://github.com/fern-api/fern/compare/0.19.23...0.19.24-rc1"
      type: chore
  createdAt: "2024-03-29"
  irVersion: 37
  version: 0.19.24-rc1
- changelogEntry:
    - summary: "## What's Changed\r\n* chore(docs): alphabetize docs components in the\
        \ navigation sidebar by @abvthecity in https://github.com/fern-api/fern/pull/3278\r\
        \n* fix: generate examples for multipart-form by @abvthecity in https://github.com/fern-api/fern/pull/3253\r\
        \n\r\n\r\n**Full Changelog**: https://github.com/fern-api/fern/compare/0.19.23...0.19.24-rc0"
      type: chore
  createdAt: "2024-03-29"
  irVersion: 37
  version: 0.19.24-rc0
- changelogEntry:
    - summary: "## What's Changed\r\n* (chore): introduce  to plumb through display\
        \ name by @dsinghvi in https://github.com/fern-api/fern/pull/3290\r\n\r\n\r\n\
        **Full Changelog**: https://github.com/fern-api/fern/compare/0.19.22...0.19.23"
      type: chore
  createdAt: "2024-03-29"
  irVersion: 37
  version: 0.19.23
- changelogEntry:
    - summary: "## What's Changed\r\n* (fix): use display names for services by @dsinghvi\
        \ in https://github.com/fern-api/fern/pull/3289\r\n\r\n\r\n**Full Changelog**:\
        \ https://github.com/fern-api/fern/compare/0.19.21...0.19.22"
      type: chore
  createdAt: "2024-03-28"
  irVersion: 37
  version: 0.19.22
- changelogEntry:
    - summary: "## What's Changed\r\n* feat: API navigation overrides by @abvthecity\
        \ in https://github.com/fern-api/fern/pull/3205\r\n\r\n\r\n**Full Changelog**:\
        \ https://github.com/fern-api/fern/compare/0.19.20...0.19.21"
      type: chore
  createdAt: "2024-03-28"
  irVersion: 37
  version: 0.19.21
- changelogEntry:
    - summary: "## What's Changed\r\n* improvement, python: add __version__ variable\
        \ by @armandobelardo in https://github.com/fern-api/fern/pull/3262\r\n* (docs):\
        \ update fern cli commands docs by @minaelee in https://github.com/fern-api/fern/pull/3215\r\
        \n* build(deps-dev): bump eslint-plugin-react from 7.31.10 to 7.34.1 by @dependabot\
        \ in https://github.com/fern-api/fern/pull/3264\r\n* build(deps): bump github.com/fern-api/generator-exec-go\
        \ from 0.0.679 to 0.0.694 in /generators/go by @dependabot in https://github.com/fern-api/fern/pull/3263\r\
        \n* (docs): add requirements and installation instructions to fern CLI overview\
        \ by @minaelee in https://github.com/fern-api/fern/pull/3269\r\n* (docs): preface\
        \ all internal links with learn/ by @minaelee in https://github.com/fern-api/fern/pull/3270\r\
        \n* build(deps): bump tar and @types/tar by @dependabot in https://github.com/fern-api/fern/pull/3266\r\
        \n* build(deps-dev): bump sass from 1.71.0 to 1.72.0 by @dependabot in https://github.com/fern-api/fern/pull/3265\r\
        \n* (fix): resolve fern check failures due to invalid enum name overrides and\
        \ complex query params by @omarrida in https://github.com/fern-api/fern/pull/3268\r\
        \n* (docs): additional internal link updates by @minaelee in https://github.com/fern-api/fern/pull/3275\r\
        \n* build(deps): bump express from 4.18.2 to 4.19.2 by @dependabot in https://github.com/fern-api/fern/pull/3271\r\
        \n* (docs): start react components docs by @minaelee in https://github.com/fern-api/fern/pull/3276\r\
        \n* (docs): run vale linter on PR to fern/docs/pages/ by @minaelee in https://github.com/fern-api/fern/pull/3274\r\
        \n* fix: make map mutable for adding environment variables by @armandobelardo\
        \ in https://github.com/fern-api/fern/pull/3280\r\n* improvement: default literal\
        \ values for unions by @armandobelardo in https://github.com/fern-api/fern/pull/3283\r\
        \n* (fix): Maps are complex query params by @amckinney in https://github.com/fern-api/fern/pull/3285\r\
        \n\r\n\r\n**Full Changelog**: https://github.com/fern-api/fern/compare/0.19.19...0.19.20"
      type: chore
  createdAt: "2024-03-27"
  irVersion: 37
  version: 0.19.20
- changelogEntry:
    - summary: "## What's Changed\r\n* (fix): docs for `optionalImplementation` use\
        \ the right key by @dsinghvi in https://github.com/fern-api/fern/pull/3254\r\
        \n* (fix): support schema references in OpenAPI that aren't just Schema Ids\
        \ by @omarrida in https://github.com/fern-api/fern/pull/3259\r\n\r\n\r\n**Full\
        \ Changelog**: https://github.com/fern-api/fern/compare/0.19.18...0.19.19"
      type: chore
  createdAt: "2024-03-25"
  irVersion: 37
  version: 0.19.19
- changelogEntry:
    - summary: "## What's Changed\r\n* fix: update python defaults to be the user provided\
        \ number and not th\u2026 by @armandobelardo in https://github.com/fern-api/fern/pull/3248\r\
        \n* fix depth check to prevent max call stack exceeded issue by @omarrida in\
        \ https://github.com/fern-api/fern/pull/3247\r\n\r\n\r\n**Full Changelog**:\
        \ https://github.com/fern-api/fern/compare/0.19.17...0.19.18"
      type: chore
  createdAt: "2024-03-23"
  irVersion: 37
  version: 0.19.18
- changelogEntry:
    - summary: "## What's Changed\r\n* (fix): fix typo in writing license by @armandobelardo\
        \ in https://github.com/fern-api/fern/pull/3245\r\n* (internal): consolidate\
        \ GeneratorNotificationService implementations by @omarrida in https://github.com/fern-api/fern/pull/3235\r\
        \n* (feature): merge x-codeSamples with x-fern-examples by @abvthecity in https://github.com/fern-api/fern/pull/3246\r\
        \n\r\n\r\n**Full Changelog**: https://github.com/fern-api/fern/compare/0.19.16...0.19.17"
      type: chore
  createdAt: "2024-03-22"
  irVersion: 37
  version: 0.19.17
- changelogEntry:
    - summary: "## What's Changed\r\n* (docs): document full slug override in front\
        \ matter by @minaelee in https://github.com/fern-api/fern/pull/3219\r\n* fix:\
        \ create a pom config for publishing by @armandobelardo in https://github.com/fern-api/fern/pull/3243\r\
        \n* \U0001F926: update final sonatype reference to allow staging url by @armandobelardo\
        \ in https://github.com/fern-api/fern/pull/3244\r\n\r\n\r\n**Full Changelog**:\
        \ https://github.com/fern-api/fern/compare/0.19.16-rc0...0.19.16"
      type: chore
  createdAt: "2024-03-21"
  irVersion: 37
  version: 0.19.16
- changelogEntry:
    - summary: "## What's Changed\r\n* fix, java: make gpg publish script executable\
        \ by @armandobelardo in https://github.com/fern-api/fern/pull/3236\r\n* (docs):\
        \ update links due to recent docs changes by @minaelee in https://github.com/fern-api/fern/pull/3233\r\
        \n* fix: java publishing - wrap the multiline secret in quotes to perserv\u2026\
        \ by @armandobelardo in https://github.com/fern-api/fern/pull/3239\r\n* fix:\
        \ update to the staging sonatype url for signing by @armandobelardo in https://github.com/fern-api/fern/pull/3240\r\
        \n* fix: update java registry in cli too by @armandobelardo in https://github.com/fern-api/fern/pull/3242\r\
        \n\r\n\r\n**Full Changelog**: https://github.com/fern-api/fern/compare/0.19.14...0.19.15"
      type: chore
  createdAt: "2024-03-21"
  irVersion: 37
  version: 0.19.15
- changelogEntry:
    - summary:
        "## What's Changed\r\n* (feature): sdk endpoint by @dsinghvi in https://github.com/fern-api/fern/pull/3197\r\
        \n* feat: add in gpg signing for gradle publish by @armandobelardo in https://github.com/fern-api/fern/pull/3195\r\
        \n* FER-970: Improve performance in by reducing reliance on async behavior and\
        \ lazy dynamic imports by @omarrida in https://github.com/fern-api/fern/pull/3206\r\
        \n* (fix): ts sdk doesn't support response property by @dsinghvi in https://github.com/fern-api/fern/pull/3208\r\
        \n* (internal): `seed` runs whenever `seed.yml` config changes by @dsinghvi\
        \ in https://github.com/fern-api/fern/pull/3209\r\n* fix: fullSlug implementation\
        \ uses the wrong filepath structure by @abvthecity in https://github.com/fern-api/fern/pull/3210\r\
        \n* (docs): remove $ sign from bash codeblocks content by @minaelee in https://github.com/fern-api/fern/pull/3194\r\
        \n* add background-image docs by @minaelee in https://github.com/fern-api/fern/pull/3211\r\
        \n* build(deps-dev): bump @ts-morph/common from 0.21.0 to 0.23.0 by @dependabot\
        \ in https://github.com/fern-api/fern/pull/3202\r\n* build(deps-dev): bump eslint-plugin-tailwindcss\
        \ from 3.14.2 to 3.15.1 by @dependabot in https://github.com/fern-api/fern/pull/3201\r\
        \n* build(deps): bump github.com/fern-api/generator-exec-go from 0.0.622 to\
        \ 0.0.679 in /generators/go by @dependabot in https://github.com/fern-api/fern/pull/3199\r\
        \n* (feat): set `ir-version` override when running generators by @dsinghvi in\
        \ https://github.com/fern-api/fern/pull/3212\r\n* bump fern version by @minaelee\
        \ in https://github.com/fern-api/fern/pull/3214\r\n* improvement: allow ruby\
        \ and python to take in byte streams by @armandobelardo in https://github.com/fern-api/fern/pull/3207\r\
        \n* improvement: use AnyStr to keep intellisense for enums but allow forw\u2026\
        \ by @armandobelardo in https://github.com/fern-api/fern/pull/3216\r\n* (fix):\
        \ Handle optional multipart references by @amckinney in https://github.com/fern-api/fern/pull/3218\r\
        \n* (fix): update generator config deserialization logic in OpenAPI generator\
        \ by @omarrida in https://github.com/fern-api/fern/pull/3224\r\n* (internal):\
        \ document syntax highlighting by @abvthecity in https://github.com/fern-api/fern/pull/3220\r\
        \n* (chore): Simplify heading for `max height` in a code block by @dsinghvi\
        \ in https://github.com/fern-api/fern/pull/3225\r\n* (chore): rename `syntax\
        \ highlighting` to `code snippets` by @dsinghvi in https://github.com/fern-api/fern/pull/3226\r\
        \n* (docs): move `searchbar` to top to create more space by @dsinghvi in https://github.com/fern-api/fern/pull/3227\r\
        \n* fix: add signature to the local zod schema as well by @armandobelardo in\
        \ https://github.com/fern-api/fern/pull/3228\r\n\r\n## New Contributors\r\n\
        * @omarrida made their first contribution in https://github.com/fern-api/fern/pull/3206\r\
        \n\r\n**Full Changelog**: https://github.com/fern-api/fern/compare/0.19.13...0.19.14-rc3"
      type: chore
  createdAt: "2024-03-21"
  irVersion: 37
  version: 0.19.14
- changelogEntry:
    - summary:
        "## What's Changed\r\n* (feature): sdk endpoint by @dsinghvi in https://github.com/fern-api/fern/pull/3197\r\
        \n* feat: add in gpg signing for gradle publish by @armandobelardo in https://github.com/fern-api/fern/pull/3195\r\
        \n* FER-970: Improve performance in by reducing reliance on async behavior and\
        \ lazy dynamic imports by @omarrida in https://github.com/fern-api/fern/pull/3206\r\
        \n* (fix): ts sdk doesn't support response property by @dsinghvi in https://github.com/fern-api/fern/pull/3208\r\
        \n* (internal): `seed` runs whenever `seed.yml` config changes by @dsinghvi\
        \ in https://github.com/fern-api/fern/pull/3209\r\n* fix: fullSlug implementation\
        \ uses the wrong filepath structure by @abvthecity in https://github.com/fern-api/fern/pull/3210\r\
        \n* (docs): remove $ sign from bash codeblocks content by @minaelee in https://github.com/fern-api/fern/pull/3194\r\
        \n* add background-image docs by @minaelee in https://github.com/fern-api/fern/pull/3211\r\
        \n* build(deps-dev): bump @ts-morph/common from 0.21.0 to 0.23.0 by @dependabot\
        \ in https://github.com/fern-api/fern/pull/3202\r\n* build(deps-dev): bump eslint-plugin-tailwindcss\
        \ from 3.14.2 to 3.15.1 by @dependabot in https://github.com/fern-api/fern/pull/3201\r\
        \n* build(deps): bump github.com/fern-api/generator-exec-go from 0.0.622 to\
        \ 0.0.679 in /generators/go by @dependabot in https://github.com/fern-api/fern/pull/3199\r\
        \n\r\n## New Contributors\r\n* @omarrida made their first contribution in https://github.com/fern-api/fern/pull/3206\r\
        \n\r\n**Full Changelog**: https://github.com/fern-api/fern/compare/0.19.13...0.19.14-rc0"
      type: chore
  createdAt: "2024-03-19"
  irVersion: 37
  version: 0.19.14-rc0
- changelogEntry:
    - summary: "## What's Changed\r\n* fix: tab slug override should be passed to FDR\
        \ by @abvthecity in https://github.com/fern-api/fern/pull/3198\r\n* fix: python\
        \ retry wrapper leverages the right types by @armandobelardo in https://github.com/fern-api/fern/pull/3204\r\
        \n\r\n\r\n**Full Changelog**: https://github.com/fern-api/fern/compare/0.19.12...0.19.13"
      type: chore
  createdAt: "2024-03-18"
  irVersion: 37
  version: 0.19.13
- changelogEntry:
    - summary: "## What's Changed\r\n* (fix): unit tests for python now run successfully\
        \ by @armandobelardo in https://github.com/fern-api/fern/pull/3187\r\n* (improvement):\
        \ allow x-fern-sdk-group-name to be a list by @mscolnick in https://github.com/fern-api/fern/pull/3196\r\
        \n\r\n\r\n**Full Changelog**: https://github.com/fern-api/fern/compare/0.19.11...0.19.12"
      type: chore
  createdAt: "2024-03-18"
  irVersion: 37
  version: 0.19.12
- changelogEntry:
    - summary: "## What's Changed\r\n* chore: bump versions of public python sdk to\
        \ produce unit tests by @armandobelardo in https://github.com/fern-api/fern/pull/3179\r\
        \n* fix: small fix for python sdk gen by @armandobelardo in https://github.com/fern-api/fern/pull/3181\r\
        \n* chore: remove webpack from ts generators by @mscolnick in https://github.com/fern-api/fern/pull/3180\r\
        \n* build(deps): bump follow-redirects from 1.15.5 to 1.15.6 by @dependabot\
        \ in https://github.com/fern-api/fern/pull/3178\r\n* fix: Fix code-samples deserialization\
        \ from openapi-overrides.yml by @mscolnick in https://github.com/fern-api/fern/pull/3170\r\
        \n\r\n\r\n**Full Changelog**: https://github.com/fern-api/fern/compare/0.19.10...0.19.11"
      type: chore
  createdAt: "2024-03-15"
  irVersion: 37
  version: 0.19.11
- changelogEntry:
    - summary: "## What's Changed\r\n* fix: add in envvar scanning for more than bearer\
        \ auth by @armandobelardo in https://github.com/fern-api/fern/pull/3176\r\n\
        * fixing unit tests by @armandobelardo in https://github.com/fern-api/fern/pull/3168\r\
        \n\r\n\r\n**Full Changelog**: https://github.com/fern-api/fern/compare/0.19.9...0.19.10"
      type: chore
  createdAt: "2024-03-15"
  irVersion: 37
  version: 0.19.10
- changelogEntry:
    - summary: "## What's Changed\r\n* (fix): make sure that deep object query params\
        \ are reverse migrated t\u2026 by @dsinghvi in https://github.com/fern-api/fern/pull/3172\r\
        \n\r\n\r\n**Full Changelog**: https://github.com/fern-api/fern/compare/0.19.8...0.19.9"
      type: chore
  createdAt: "2024-03-13"
  irVersion: 37
  version: 0.19.9
- changelogEntry:
    - summary: "## What's Changed\r\n* fix: run seed for ruby-seed by @armandobelardo\
        \ in https://github.com/fern-api/fern/pull/3167\r\n* (fix): getReferencedMarkdownFiles\
        \ should ignore http/https links by @abvthecity in https://github.com/fern-api/fern/pull/3169\r\
        \n\r\n\r\n**Full Changelog**: https://github.com/fern-api/fern/compare/0.19.7...0.19.8"
      type: chore
  createdAt: "2024-03-13"
  irVersion: 37
  version: 0.19.8
- changelogEntry:
    - summary: "## What's Changed\r\n* feat: init c# playground by @armandobelardo in\
        \ https://github.com/fern-api/fern/pull/3142\r\n* build(deps-dev): bump eslint-plugin-tailwindcss\
        \ from 3.13.0 to 3.13.1 by @dependabot in https://github.com/fern-api/fern/pull/2946\r\
        \n* (chore): consolidate configuration into single package by @dsinghvi in https://github.com/fern-api/fern/pull/3141\r\
        \n* (feature): fern check catches invalid mdx files in docs by @dsinghvi in\
        \ https://github.com/fern-api/fern/pull/3145\r\n* (feature): convert markdown\
        \ references to slug if possible by @dsinghvi in https://github.com/fern-api/fern/pull/3146\r\
        \n* fix: do not add auto-example if one exists by @armandobelardo in https://github.com/fern-api/fern/pull/3147\r\
        \n* (fix): migration depends on published coordinate by @dsinghvi in https://github.com/fern-api/fern/pull/3143\r\
        \n* import float as unknown from openapi spec by @buie in https://github.com/fern-api/fern/pull/3144\r\
        \n* chore: add polling to feature spec by @armandobelardo in https://github.com/fern-api/fern/pull/3068\r\
        \n* build(deps): bump golang.org/x/tools from 0.18.0 to 0.19.0 in /generators/go\
        \ by @dependabot in https://github.com/fern-api/fern/pull/3151\r\n* build(deps):\
        \ bump github.com/fern-api/generator-exec-go from 0.0.609 to 0.0.622 in /generators/go\
        \ by @dependabot in https://github.com/fern-api/fern/pull/3150\r\n* (feature):\
        \ implement fileUpload and bytes type conversion to FDR by @abvthecity in https://github.com/fern-api/fern/pull/3158\r\
        \n* feat, python: add snippet-based testing to Python SDKs by @armandobelardo\
        \ in https://github.com/fern-api/fern/pull/3102\r\n* (fix): enable SSO on preview\
        \ URLs by @abvthecity in https://github.com/fern-api/fern/pull/3160\r\n* (fix):\
        \ Go snippets handle unknown examples by @amckinney in https://github.com/fern-api/fern/pull/3163\r\
        \n* (fix): update IR migration gates for Python SDK by @dsinghvi in https://github.com/fern-api/fern/pull/3164\r\
        \n\r\n## New Contributors\r\n* @buie made their first contribution in https://github.com/fern-api/fern/pull/3144\r\
        \n\r\n**Full Changelog**: https://github.com/fern-api/fern/compare/0.19.6...0.19.7-rc0"
      type: chore
  createdAt: "2024-03-13"
  irVersion: 37
  version: 0.19.7
- changelogEntry:
    - summary: "## What's Changed\r\n* (fix): parse frontmatter before registering docs\
        \ by @dsinghvi in https://github.com/fern-api/fern/pull/3140\r\n\r\n\r\n**Full\
        \ Changelog**: https://github.com/fern-api/fern/compare/0.19.5...0.19.6"
      type: chore
  createdAt: "2024-03-10"
  irVersion: 37
  version: 0.19.6
- changelogEntry:
    - summary: "## What's Changed\r\n* (feat, cli): add autogenerated examples for the\
        \ fern definition by @armandobelardo in https://github.com/fern-api/fern/pull/3114\r\
        \n* (fix, cli): don't require a schema to exist under `application/octet-stream`\
        \ by @armandobelardo in https://github.com/fern-api/fern/pull/3137\r\n\r\n\r\
        \n**Full Changelog**: https://github.com/fern-api/fern/compare/0.19.4...0.19.5"
      type: chore
  createdAt: "2024-03-10"
  irVersion: 37
  version: 0.19.5
- changelogEntry:
    - summary: "## What's Changed\r\n* feat, python: allow extra fields not specified\
        \ in model to come through by @armandobelardo in https://github.com/fern-api/fern/pull/3131\r\
        \n* (fix): `x-fern-streaming` wont duplicate referenced requests causing collision\
        \ by @dsinghvi in https://github.com/fern-api/fern/pull/3136\r\n\r\n\r\n**Full\
        \ Changelog**: https://github.com/fern-api/fern/compare/0.19.3...0.19.4"
      type: chore
  createdAt: "2024-03-09"
  irVersion: 36
  version: 0.19.4
- changelogEntry:
    - summary: "## What's Changed\r\n* (fix, typescript): SDK generator appropriately\
        \ imports `node-fetch` by @dsinghvi in https://github.com/fern-api/fern/pull/3130\r\
        \n* fix: accent-primary regression (and move color validation to fern check)\
        \ by @abvthecity in https://github.com/fern-api/fern/pull/3132\r\n\r\n\r\n**Full\
        \ Changelog**: https://github.com/fern-api/fern/compare/0.19.2...0.19.3"
      type: chore
  createdAt: "2024-03-08"
  irVersion: 36
  version: 0.19.3
- changelogEntry:
    - summary: "## What's Changed\r\n* (fix): OpenAPI importer reads `deprecated: true`\
        \ on operation objects by @dsinghvi in https://github.com/fern-api/fern/pull/3129\r\
        \n\r\n\r\n**Full Changelog**: https://github.com/fern-api/fern/compare/0.19.1...0.19.2"
      type: chore
  createdAt: "2024-03-08"
  irVersion: 36
  version: 0.19.2
- changelogEntry:
    - summary: "## What's Changed\r\n* (fix): detect file object in OpenAPI and ignore\
        \ content type by @dsinghvi in https://github.com/fern-api/fern/pull/3128\r\n\
        \r\n\r\n**Full Changelog**: https://github.com/fern-api/fern/compare/0.19.0...0.19.1"
      type: chore
  createdAt: "2024-03-08"
  irVersion: 36
  version: 0.19.1
- changelogEntry:
    - summary: "## What's Changed\r\n* (fix, typescript): serialize optional deep object\
        \ query params correctly in the TypeScript SDK  by @dsinghvi in https://github.com/fern-api/fern/pull/3071\r\
        \n* fix, ruby: Ensure the name passed into the `X-Fern-SDK-Name` header is the\
        \ name of the gem, not the client class by @armandobelardo in https://github.com/fern-api/fern/pull/3073\r\
        \n* (fix, typescript): sdk code snippets dont render empty dicts for parameters\
        \ with default values by @dsinghvi in https://github.com/fern-api/fern/pull/3074\r\
        \n* (chore): Refactor Pagination IR to support offset by @amckinney in https://github.com/fern-api/fern/pull/3072\r\
        \n* (chore, internal): move `docs-config` to use local typescript sdk gen by\
        \ @abvthecity in https://github.com/fern-api/fern/pull/3047\r\n* (feature, beta):\
        \ support reading `changelog` dir from api directory by @dsinghvi in https://github.com/fern-api/fern/pull/3075\r\
        \n* docs: multiple site layout and page updates by @minaelee in https://github.com/fern-api/fern/pull/3052\r\
        \n* docs: overview diagram newer version by @dannysheridan in https://github.com/fern-api/fern/pull/3076\r\
        \n* docs: use new overview diagram image  by @dannysheridan in https://github.com/fern-api/fern/pull/3077\r\
        \n* docs: add info on new icon component by @minaelee in https://github.com/fern-api/fern/pull/3079\r\
        \n* docs: update availability documentation by @minaelee in https://github.com/fern-api/fern/pull/3078\r\
        \n* (feature): leverage OpenAPI extension `x-tags` for schemas by @dsinghvi\
        \ in https://github.com/fern-api/fern/pull/3081\r\n* fix: make express generator\
        \ respect it's version while publishing by @armandobelardo in https://github.com/fern-api/fern/pull/3084\r\
        \n* fix, nit: update the name of the GH workflow step to match by @armandobelardo\
        \ in https://github.com/fern-api/fern/pull/3085\r\n* fix: address recursive\
        \ loop in example gen with a max depth and lookback by @armandobelardo in https://github.com/fern-api/fern/pull/3086\r\
        \n* (internal): stop running eslint by @dsinghvi in https://github.com/fern-api/fern/pull/3087\r\
        \n* (chore): upgrade mrlint and reenable eslint by @dsinghvi in https://github.com/fern-api/fern/pull/3088\r\
        \n* fix: add missing ruby dependencies to ensure rubocop can install by @armandobelardo\
        \ in https://github.com/fern-api/fern/pull/3090\r\n* fix, ts: leverage the full\
        \ package path for `reference.md` by @armandobelardo in https://github.com/fern-api/fern/pull/3083\r\
        \n* (feature): Add option to disable OpenAPI example generation by @amckinney\
        \ in https://github.com/fern-api/fern/pull/3091\r\n* (ts, feature): introduce\
        \ custom config for `tolerateRepublish` to re publish npm versions by @dsinghvi\
        \ in https://github.com/fern-api/fern/pull/3093\r\n* improvement, python: swap\
        \ to literals instead of enums by @armandobelardo in https://github.com/fern-api/fern/pull/3082\r\
        \n* docs: add new sdks quickstarts and update docs.yml by @minaelee in https://github.com/fern-api/fern/pull/3095\r\
        \n* docs: update feb 2024 changelog by @minaelee in https://github.com/fern-api/fern/pull/3092\r\
        \n* (fix): republish python seed container by @dsinghvi in https://github.com/fern-api/fern/pull/3098\r\
        \n* (fix): support generating correct code snippets when extending base client\
        \ in python by @dsinghvi in https://github.com/fern-api/fern/pull/3097\r\n*\
        \ (fix): Importer handles adding imports from api.yml  by @dsinghvi in https://github.com/fern-api/fern/pull/3100\r\
        \n* fix: build seed docker multiplatform by @armandobelardo in https://github.com/fern-api/fern/pull/3099\r\
        \n* (feature): allow overriding type for global headers by @dsinghvi in https://github.com/fern-api/fern/pull/3101\r\
        \n* feat, python: add in max_retries with exponential backoff by @armandobelardo\
        \ in https://github.com/fern-api/fern/pull/3096\r\n* fix, python: use docstrings\
        \ instead of descriptions by @armandobelardo in https://github.com/fern-api/fern/pull/3108\r\
        \n* chore: cache docker builds in github actions by @mscolnick in https://github.com/fern-api/fern/pull/3104\r\
        \n* chore: migrate to Vitest by @mscolnick in https://github.com/fern-api/fern/pull/3103\r\
        \n* (feature): Go supports simpler unions by @amckinney in https://github.com/fern-api/fern/pull/3111\r\
        \n* fix: strip trailing slash from environments list by @abvthecity in https://github.com/fern-api/fern/pull/3109\r\
        \n* chore: stop checking equality when merging files by @armandobelardo in https://github.com/fern-api/fern/pull/3112\r\
        \n* improvement: add additional reserved words to python by @armandobelardo\
        \ in https://github.com/fern-api/fern/pull/3116\r\n* docs: add titles and descs\
        \ by @minaelee in https://github.com/fern-api/fern/pull/3113\r\n* Revert \"\
        chore: migrate to Vitest\" by @dsinghvi in https://github.com/fern-api/fern/pull/3118\r\
        \n* (chore): fix our tests by @dsinghvi in https://github.com/fern-api/fern/pull/3119\r\
        \n* (fix): `fern generate --docs` doesn't reupload duplicate files preventing\
        \ 503s by @dsinghvi in https://github.com/fern-api/fern/pull/3120\r\n* (feature):\
        \ introduce more layout options for docs configuration by @abvthecity in https://github.com/fern-api/fern/pull/3115\r\
        \n* docs: update components docs by @minaelee in https://github.com/fern-api/fern/pull/3117\r\
        \n* (beta): introduce new api configuration in generators.yml by @dsinghvi in\
        \ https://github.com/fern-api/fern/pull/3121\r\n* (fix): `mergeWith` actually\
        \ merges with incoming spec by @dsinghvi in https://github.com/fern-api/fern/pull/3124\r\
        \n* build(deps): bump jose from 4.11.2 to 4.15.5 by @dependabot in https://github.com/fern-api/fern/pull/3123\r\
        \n\r\n## New Contributors\r\n* @mscolnick made their first contribution in https://github.com/fern-api/fern/pull/3104\r\
        \n\r\n**Full Changelog**: https://github.com/fern-api/fern/compare/0.18.5...0.19.0"
      type: chore
  createdAt: "2024-03-07"
  irVersion: 36
  version: 0.19.0
- changelogEntry:
    - summary: "## What's Changed\r\n* (fix): `mergeWith` actually merges with incoming\
        \ spec by @dsinghvi in https://github.com/fern-api/fern/pull/3124\r\n\r\n\r\n\
        **Full Changelog**: https://github.com/fern-api/fern/compare/0.19.0-rc8...0.19.0-rc9"
      type: chore
  createdAt: "2024-03-07"
  irVersion: 36
  version: 0.19.0-rc9
- changelogEntry:
    - summary: "## What's Changed\r\n* (improvement, python): add additional reserved\
        \ words to python by @armandobelardo in https://github.com/fern-api/fern/pull/3116\r\
        \n* (chore): fix our tests by @dsinghvi in https://github.com/fern-api/fern/pull/3119\r\
        \n* (fix): `fern generate --docs` doesn't reupload duplicate files preventing\
        \ 503s by @dsinghvi in https://github.com/fern-api/fern/pull/3120\r\n* (feature):\
        \ introduce more layout options for docs configuration by @abvthecity in https://github.com/fern-api/fern/pull/3115\r\
        \n* (beta): introduce new api configuration in generators.yml by @dsinghvi in\
        \ https://github.com/fern-api/fern/pull/3121\r\n\r\n\r\n**Full Changelog**:\
        \ https://github.com/fern-api/fern/compare/0.19.0-rc7...0.19.0-rc8"
      type: chore
  createdAt: "2024-03-07"
  irVersion: 36
  version: 0.19.0-rc8
- changelogEntry:
    - summary: "## What's Changed\r\n* chore: stop checking equality when merging files\
        \ by @armandobelardo in https://github.com/fern-api/fern/pull/3112\r\n\r\n\r\
        \n**Full Changelog**: https://github.com/fern-api/fern/compare/0.19.0-rc6...0.19.0-rc7"
      type: chore
  createdAt: "2024-03-05"
  irVersion: 36
  version: 0.19.0-rc7
- changelogEntry:
    - summary: "## What's Changed\r\n* (fix, python): use docstrings instead of descriptions\
        \ by @armandobelardo in https://github.com/fern-api/fern/pull/3108\r\n* (feature,\
        \ go): Supports simpler unions by @amckinney in https://github.com/fern-api/fern/pull/3111\r\
        \n* (fix, cli): strip trailing slash from environments list by @abvthecity in\
        \ https://github.com/fern-api/fern/pull/3109\r\n* (feature): allow overriding\
        \ type for global headers by @dsinghvi in https://github.com/fern-api/fern/pull/3101\r\
        \n* (feat, python): add in max_retries with exponential backoff by @armandobelardo\
        \ in https://github.com/fern-api/fern/pull/3096\r\n* (ts, feature): introduce\
        \ custom config for `tolerateRepublish` to re publish npm versions by @dsinghvi\
        \ in https://github.com/fern-api/fern/pull/3093\r\n* (improvement, python):\
        \ swap to literals instead of enums by @armandobelardo in https://github.com/fern-api/fern/pull/3082\r\
        \n* (fix, python): support generating correct code snippets when extending base\
        \ client in python by @dsinghvi in https://github.com/fern-api/fern/pull/3097\r\
        \n* (fix): Importer handles adding imports from api.yml  by @dsinghvi in https://github.com/fern-api/fern/pull/3100\r\
        \n* (fix, ruby): add missing ruby dependencies to ensure rubocop can install\
        \ by @armandobelardo in https://github.com/fern-api/fern/pull/3090\r\n* (fix,\
        \ ts): leverage the full package path for `reference.md` by @armandobelardo\
        \ in https://github.com/fern-api/fern/pull/3083\r\n* (feature): Add option to\
        \ disable OpenAPI example generation by @amckinney in https://github.com/fern-api/fern/pull/3091\r\
        \n* (feature): leverage OpenAPI extension `x-tags` for schemas by @dsinghvi\
        \ in https://github.com/fern-api/fern/pull/3081\r\n* (fix, typescript): serialize\
        \ optional deep object query params correctly in the TypeScript SDK  by @dsinghvi\
        \ in https://github.com/fern-api/fern/pull/3071\r\n* (fix, ruby): Ensure the\
        \ name passed into the `X-Fern-SDK-Name` header is the name of the gem, not\
        \ the client class by @armandobelardo in https://github.com/fern-api/fern/pull/3073\r\
        \n* (fix, typescript): sdk code snippets dont render empty dicts for parameters\
        \ with default values by @dsinghvi in https://github.com/fern-api/fern/pull/3074\r\
        \n* (chore): Refactor Pagination IR to support offset by @amckinney in https://github.com/fern-api/fern/pull/3072\r\
        \n* (chore, internal): move `docs-config` to use local typescript sdk gen by\
        \ @abvthecity in https://github.com/fern-api/fern/pull/3047\r\n* (feature, beta):\
        \ support reading `changelog` dir from api directory by @dsinghvi in https://github.com/fern-api/fern/pull/3075\r\
        \n* (fix, express): make express generator respect it's version while publishing\
        \ by @armandobelardo in https://github.com/fern-api/fern/pull/3084\r\n* (fix):\
        \ address recursive loop in example gen with a max depth and lookback by @armandobelardo\
        \ in https://github.com/fern-api/fern/pull/3086\r\n\r\n\r\n**Full Changelog**:\
        \ https://github.com/fern-api/fern/compare/0.19.0-rc3...0.18.5\r\n\r\n\r\n**Full\
        \ Changelog**: https://github.com/fern-api/fern/compare/0.19.0-rc4...0.19.0-rc5\r\
        \n\r\n## New Contributors\r\n* @mscolnick made their first contribution in https://github.com/fern-api/fern/pull/3104\r\
        \n\r\n**Full Changelog**: https://github.com/fern-api/fern/compare/0.19.0-rc5...0.19.0-rc6"
      type: chore
  createdAt: "2024-03-05"
  irVersion: 36
  version: 0.19.0-rc6
- changelogEntry:
    - summary: "## What's Changed\r\n* (chore, go): Release fern-go-sdk 0.17.0 by @amckinney\
        \ in https://github.com/fern-api/fern/pull/3066\r\n* (feature, go): supports\
        \ multiple files in upload by @amckinney in https://github.com/fern-api/fern/pull/3070\r\
        \n* (feature, ts): deep object query parameter serialization  by @dsinghvi in\
        \ https://github.com/fern-api/fern/pull/3060\r\n* (chore): CLI supports providing\
        \ IR v33 to TypeScript generators  by @dsinghvi in https://github.com/fern-api/fern/pull/3060\r\
        \n\r\n\r\n**Full Changelog**: https://github.com/fern-api/fern/compare/0.18.4...0.18.5"
      type: chore
  createdAt: "2024-02-27"
  irVersion: 36
  version: 0.18.5
- changelogEntry:
    - summary: "## What's Changed\r\n* (fix): OpenAPI/AsyncAPI importer handles invalid\
        \ datetime examples by @dsinghvi in https://github.com/fern-api/fern/pull/3056\r\
        \n* (fix): ensure we apply audience-based filtering to examples as well by @armandobelardo\
        \ in https://github.com/fern-api/fern/pull/3043\r\n* (feat, fern): allow headers\
        \ to specify their envvar as well by @armandobelardo in https://github.com/fern-api/fern/pull/3061\r\
        \n* (feat, python): support envvar scanning for headers by @armandobelardo in\
        \ https://github.com/fern-api/fern/pull/3064\r\n\r\n## New Contributors\r\n\
        * @Danwakeem made their first contribution in https://github.com/fern-api/fern/pull/3057\r\
        \n\r\n**Full Changelog**: https://github.com/fern-api/fern/compare/0.18.3...0.18.4"
      type: chore
  createdAt: "2024-02-26"
  irVersion: 36
  version: 0.18.4
- changelogEntry:
    - summary: "## What's Changed\r\n*  (fix, java): leverage callTimeout instead of\
        \ readTimeout for RequestOptions timeout configuration by @armandobelardo in\
        \ https://github.com/fern-api/fern/pull/3031\r\n* (fix, java): Address NPE for\
        \ RequestOptions with new timeout feature by @armandobelardo in https://github.com/fern-api/fern/pull/3053\r\
        \n* (fix, go): Snippets for optional primitive aliases are accurate by @amckinney\
        \ in https://github.com/fern-api/fern/pull/3050\r\n* (fix, python): move from\
        \ lists to sequences when using lists in function signatures by @armandobelardo\
        \ in https://github.com/fern-api/fern/pull/3040\r\n* (fix, java) Use safe name\
        \ to generate discriminator wrapper class by @kikones34 in https://github.com/fern-api/fern/pull/2961\r\
        \n* (fix, python): just use jsonable_encoder and remove .value from enum references\
        \ by @armandobelardo in https://github.com/fern-api/fern/pull/3044\r\n* (fix,\
        \ python): fix envvars scanning by updating the ApiError usage by @armandobelardo\
        \ in https://github.com/fern-api/fern/pull/3046\r\n* (feature): OpenAPI importer\
        \ attempts to use tag order to render endpoints if possible by @dsinghvi in\
        \ https://github.com/fern-##\r\n* (improvement, python): make optional fields\
        \ not required by default by @armandobelardo in https://github.com/fern-api/fern/pull/3041\r\
        \n* (feature): Add pagination (IRv35) by @amckinney in https://github.com/fern-api/fern/pull/2985\r\
        \n* (feature): support asyncapi examples via `x-fern-examples` by @dsinghvi\
        \ in https://github.com/fern-api/fern/pull/3042\r\n* (feature): generate default\
        \ examples for WebSocket Sessions by @dsinghvi in https://github.com/fern-api/fern/pull/3039\r\
        \n* (fix): fern check no longer throws when an undiscriminated union is a list\
        \ of primitives by @dsinghvi in https://github.com/fern-api/fern/pull/3055\r\
        \n\r\n\r\n**Full Changelog**: https://github.com/fern-api/fern/compare/0.18.2...0.18.3-rc0\r\
        \n\r\n## New Contributors\r\n* @kikones34 made their first contribution in https://github.com/fern-api/fern/pull/2961\r\
        \n\r\n**Full Changelog**: https://github.com/fern-api/fern/compare/0.18.3-rc1...0.18.3-rc2"
      type: chore
  createdAt: "2024-02-26"
  irVersion: 35
  version: 0.18.3
- changelogEntry:
    - summary: "## What's Changed\r\n* (feature, python): introduce feature flag to\
        \ simplify imports in python and remove the nested `resources` directory by\
        \ @dsinghvi in https://github.com/fern-api/fern/pull/3029\r\n* (chore, internal):\
        \ move `openapi-ir` to use local typescript sdk codegen by @dsinghvi in https://github.com/fern-api/fern/pull/3033\r\
        \n* (docs): external sidebar links, filled navbar button, tab slug overrides\
        \ by @abvthecity in https://github.com/fern-api/fern/pull/3034\r\n* (feature):\
        \ Add Go snippet generation by @amckinney in https://github.com/fern-api/fern/pull/3035\r\
        \n* (feature): Importer brings in Websocket Channels from `AsyncAPI`  by @dsinghvi\
        \ in https://github.com/fern-api/fern/pull/3037\r\n\r\n\r\n**Full Changelog**:\
        \ https://github.com/fern-api/fern/compare/0.18.1...0.18.2"
      type: chore
  createdAt: "2024-02-22"
  irVersion: 34
  version: 0.18.2
- changelogEntry:
    - summary: "## What's Changed\r\n* docs: define fern as a toolkit by @dannysheridan\
        \ in https://github.com/fern-api/fern/pull/2974\r\n* (feature): introduce websocket\
        \ channel into fern definition by @dsinghvi in https://github.com/fern-api/fern/pull/2975\r\
        \n* (fix): `fern write-overrides` uses summary to generate method name if no\
        \ operation id and tag are present by @dsinghvi in https://github.com/fern-api/fern/pull/2976\r\
        \n* (python, feat): add in request options to python by @armandobelardo in https://github.com/fern-api/fern/pull/2926\r\
        \n* (fix):  postman collection is published appropriately by @dsinghvi in https://github.com/fern-api/fern/pull/2978\r\
        \n* (internal): add websocket to IR by @dsinghvi in https://github.com/fern-api/fern/pull/2981\r\
        \n* (internal): register websocket schemas with fdr by @dsinghvi in https://github.com/fern-api/fern/pull/2983\r\
        \n* python, fix: revert regressions in writing circular references by @armandobelardo\
        \ in https://github.com/fern-api/fern/pull/2988\r\n* (typescript): always use\
        \ `node-fetch` when in Node.js by @dsinghvi in https://github.com/fern-api/fern/pull/2989\r\
        \n* (typescript): Fetcher supports sending bytes in request body in `0.11.4`\
        \ by @dsinghvi in https://github.com/fern-api/fern/pull/2991\r\n* (feature):\
        \ make sure casing overrides take affect by @dsinghvi in https://github.com/fern-api/fern/pull/2992\r\
        \n* (fix): IR generation respects casing overrides by @dsinghvi in https://github.com/fern-api/fern/pull/2994\r\
        \n* chore, ruby: release the ruby generators to include IR compatibility fix\
        \ by @armandobelardo in https://github.com/fern-api/fern/pull/2995\r\n* (fix):\
        \ `x-fern-webhook` respects sdk method and group name by @dsinghvi in https://github.com/fern-api/fern/pull/2996\r\
        \n* (feat, openapi): add global header aliasing by @armandobelardo in https://github.com/fern-api/fern/pull/2990\r\
        \n* feat, ts: add in a reference generator class by @armandobelardo in https://github.com/fern-api/fern/pull/2998\r\
        \n* improvement: tweaks to how we write references by @armandobelardo in https://github.com/fern-api/fern/pull/3001\r\
        \n* (feat, java): add timeout to request options by @armandobelardo in https://github.com/fern-api/fern/pull/2973\r\
        \n* chore: nest Go changelog within ./go/sdk by @dannysheridan in https://github.com/fern-api/fern/pull/3004\r\
        \n* docs: delete unused pages by @minaelee in https://github.com/fern-api/fern/pull/3008\r\
        \n* docs: fix broken link  by @minaelee in https://github.com/fern-api/fern/pull/3007\r\
        \n* (chore, internal): speed up seed tests by using custom runner by @dsinghvi\
        \ in https://github.com/fern-api/fern/pull/3005\r\n* (chore, internal): introduce\
        \ telemetry for seed CLI by @dsinghvi in https://github.com/fern-api/fern/pull/3009\r\
        \n* (fix): optional enum body parameters now pass check by @dsinghvi in https://github.com/fern-api/fern/pull/2914\r\
        \n* (fix, python): literals are properly accepted as `query`, `path`, `header`,\
        \ inlined body and referenced body parameters by @dsinghvi in https://github.com/fern-api/fern/pull/3012\r\
        \n* improvement: allow files to be arrays within the IR by @armandobelardo in\
        \ https://github.com/fern-api/fern/pull/2993\r\n* (fix, typescript): core.Stream\
        \ is browser compatible by @dsinghvi in https://github.com/fern-api/fern/pull/3017\r\
        \n* (chore, internal): setup browser playground for ts generator by @dsinghvi\
        \ in https://github.com/fern-api/fern/pull/3019\r\n* build(deps): bump golang.org/x/tools\
        \ from 0.17.0 to 0.18.0 in /generators/go by @dependabot in https://github.com/fern-api/fern/pull/3015\r\
        \n* (typescript, release): release browser compatible streaming in `0.11.5`\
        \ by @dsinghvi in https://github.com/fern-api/fern/pull/3022\r\n* (internal)\
        \ rename Websocket to WebSocket and bump fdr by @abvthecity in https://github.com/fern-api/fern/pull/3018\r\
        \n* feats, ruby: add in idempotency headers and improve enum and union implementations\
        \ by @armandobelardo in https://github.com/fern-api/fern/pull/3020\r\n* improvement,\
        \ python: update python file type to be more reflective or HTTPX types and allow\
        \ lists of files by @armandobelardo in https://github.com/fern-api/fern/pull/3010\r\
        \n* build(deps): bump axios from 0.27.2 to 0.28.0 by @dependabot in https://github.com/fern-api/fern/pull/3024\r\
        \n* fix: websocket inline jsonExample and ir-to-fdr path by @abvthecity in https://github.com/fern-api/fern/pull/3026\r\
        \n* improvement, seed: reduce size of seed containers and speed up python and\
        \ java tests by @armandobelardo in https://github.com/fern-api/fern/pull/3011\r\
        \n* feature, python: allow for users to define custom exports from __init__.py\
        \ by @armandobelardo in https://github.com/fern-api/fern/pull/3025\r\n* build(deps):\
        \ bump github.com/fern-api/generator-exec-go from 0.0.574 to 0.0.600 in /generators/go\
        \ by @dependabot in https://github.com/fern-api/fern/pull/3021\r\n* (java, fix):\
        \ file upload endpoints compile when determining mime type by @dsinghvi in https://github.com/fern-api/fern/pull/3027\r\
        \n* (fix): a single enum with x-fern-enum is not turned into a literal by @dsinghvi\
        \ in https://github.com/fern-api/fern/pull/3028\r\n\r\n\r\n**Full Changelog**:\
        \ https://github.com/fern-api/fern/compare/0.18.0...0.18.1"
      type: chore
  createdAt: "2024-02-21"
  irVersion: 34
  version: 0.18.1
- changelogEntry:
    - summary: "## What's Changed\r\n* (chore, ruby): release the ruby generators to\
        \ include IR compatibility fix by @armandobelardo in https://github.com/fern-api/fern/pull/2995\r\
        \n* (cli, fix): `x-fern-webhook` respects sdk method and group name by @dsinghvi\
        \ in https://github.com/fern-api/fern/pull/2996\r\n* (cli, feature): IR generation\
        \ respects casing overrides by @dsinghvi in https://github.com/fern-api/fern/pull/2994\r\
        \n* (python, feat): add in request options to python by @armandobelardo in https://github.com/fern-api/fern/pull/2926\r\
        \n* (typescript): always use `node-fetch` when in Node.js by @dsinghvi in https://github.com/fern-api/fern/pull/2989\r\
        \n* (typescript): Fetcher supports sending bytes in request body in `0.11.4`\
        \ by @dsinghvi in https://github.com/fern-api/fern/pull/2991\r\n\r\n\r\n**Full\
        \ Changelog**: https://github.com/fern-api/fern/compare/0.18.0...0.18.0-rc0\r\
        \n\r\n\r\n**Full Changelog**: https://github.com/fern-api/fern/compare/0.18.1-rc1...0.18.1-rc2"
      type: chore
  createdAt: "2024-02-16"
  irVersion: 33
  version: 0.18.1-rc2
- changelogEntry:
    - summary: "## What's Changed\r\n* (fix): handle `optional` multipart file upload\
        \ parameters by @armandobelardo in https://github.com/fern-api/fern/pull/2964\r\
        \n* (break): sever base paths are no longer pre-pended to endpoint URLs in OpenAPI\
        \ Parser by @dsinghvi in https://github.com/fern-api/fern/pull/2972\r\n\r\n\r\
        \n**Full Changelog**: https://github.com/fern-api/fern/compare/0.17.10...0.18.0"
      type: chore
  createdAt: "2024-02-14"
  irVersion: 33
  version: 0.18.0
- changelogEntry:
    - summary: "## What's Changed\r\n* (typescript): typescript generator forwards runtime\
        \ information via `X-Fern-Runtime` header by @dsinghvi in https://github.com/fern-api/fern/pull/2962\r\
        \n* (python): Remove literals from the function signature by @armandobelardo\
        \ in https://github.com/fern-api/fern/pull/2952\r\n* (fix): TypeScript SDK generator\
        \ no longer enables `noUnusedParameters` in tsconfg.json by @dsinghvi in https://github.com/fern-api/fern/pull/2968\r\
        \n* (python): Remove support for Python 3.7  by @armandobelardo in https://github.com/fern-api/fern/pull/2967\r\
        \n* (fix): OpenAPI importer appropriately handles custom json content types\
        \ by @dsinghvi in https://github.com/fern-api/fern/pull/2971\r\n\r\n\r\n**Full\
        \ Changelog**: https://github.com/fern-api/fern/compare/0.17.9...0.17.10"
      type: chore
  createdAt: "2024-02-13"
  irVersion: 33
  version: 0.17.10
- changelogEntry:
    - summary: "## What's Changed\r\n* (internal): initialize csharp AST by @dsinghvi\
        \ in https://github.com/fern-api/fern/pull/2938\r\n* (feature): go generator\
        \ supports whitelabelling by @dsinghvi in https://github.com/fern-api/fern/pull/2953\r\
        \n* (feature): OpenAPI importer handles extending undiscriminated unions if\
        \ they are objects by @dsinghvi in https://github.com/fern-api/fern/pull/2956\r\
        \n\r\n\r\n**Full Changelog**: https://github.com/fern-api/fern/compare/0.17.8...0.17.9"
      type: chore
  createdAt: "2024-02-13"
  irVersion: 33
  version: 0.17.9
- changelogEntry:
    - summary: "## What's Changed\r\n* (feature): support whitelabeling SDKs  by @dsinghvi\
        \ in https://github.com/fern-api/fern/pull/2928\r\n* (feature): css + js + measure\
        \ img size by @abvthecity in https://github.com/fern-api/fern/pull/2872api/fern/pull/2937\r\
        \n\r\n\r\n**Full Changelog**: https://github.com/fern-api/fern/compare/0.17.7...0.17.8"
      type: chore
  createdAt: "2024-02-11"
  irVersion: 33
  version: 0.17.8
- changelogEntry:
    - summary: "## What's Changed\r\n* (fix): read nuget output mode\r\n\r\n\r\n**Full\
        \ Changelog**: https://github.com/fern-api/fern/compare/0.17.3...0.17.5"
      type: chore
  createdAt: "2024-02-09"
  irVersion: 33
  version: 0.17.7
- changelogEntry:
    - summary: "## What's Changed\r\n* (fix): only opt in go and ruby to capitalize\
        \ initialisms by @dsinghvi in https://github.com/fern-api/fern/pull/2925\r\n\
        \r\n\r\n**Full Changelog**: https://github.com/fern-api/fern/compare/0.17.3...0.17.4"
      type: chore
  createdAt: "2024-02-09"
  irVersion: 33
  version: 0.17.4
- changelogEntry:
    - summary: "## What's Changed\r\n* improvement: add better numbering support for\
        \ snakecasing when smartCasing is enabled by @armandobelardo in https://github.com/fern-api/fern/pull/2921\r\
        \n\r\n\r\n**Full Changelog**: https://github.com/fern-api/fern/compare/0.17.1...0.17.3"
      type: chore
  createdAt: "2024-02-09"
  irVersion: 33
  version: 0.17.3
- changelogEntry:
    - summary: "## What's Changed\r\n* (fix): misc improvements to OpenAPI example generation\
        \ by @dsinghvi in https://github.com/fern-api/fern/pull/2916\r\n\r\n\r\n**Full\
        \ Changelog**: https://github.com/fern-api/fern/compare/0.17.1...0.17.2"
      type: chore
  createdAt: "2024-02-08"
  irVersion: 33
  version: 0.17.2
- changelogEntry:
    - summary: "## What's Changed\r\n* (fix): OpenAPI overrides replaces list of primitives\
        \ but merges list of objects by @dsinghvi in https://github.com/fern-api/fern/pull/2910\r\
        \n* (fix): OpenAPI overrides replaces list of primitives but merges list of\
        \ objects by @dsinghvi in https://github.com/fern-api/fern/pull/2910\r\n* (fix):\
        \ use brightness not luminance to flip the color theme by @abvthecity in https://github.com/fern-api/fern/pull/2912\r\
        \napi/fern/pull/2915\r\n\r\n\r\n**Full Changelog**: https://github.com/fern-api/fern/compare/0.17.0...0.17.1"
      type: chore
  createdAt: "2024-02-07"
  irVersion: 33
  version: 0.17.1
- changelogEntry:
    - summary: "- **break**: The OpenAPI importer now considers the `title` field when\
        \ generating a schema name. It only considers this field if there is no whitespace\
        \ and only contains alphabetic characters. We're constantly trying to improve\
        \ Fern to generate as idiomatic code as possible and naming schemas correctly\
        \ is a huge part of that. \r\n \r\n   By upgrading the Fern CLI to a `0.17.x`\
        \ version, any SDKs with the following OpenAPI would receive compile breaks\
        \ b/c the object would be renamed as `Bar`.\r\n   ```yaml\r\n   Foo: \r\n  \
        \   title: Bar\r\n     type: object\r\n   ```\r\n"
      type: chore
  createdAt: "2024-02-07"
  irVersion: 33
  version: 0.17.0
- changelogEntry:
    - summary: "## What's Changed\r\n* (feature): additional layout options for docs\
        \ by @abvthecity in https://github.com/fern-api/fern/pull/2781\r\n* (feature):\
        \ `x-fern-examples` extension in OpenAPI operation by @abvthecity in https://github.com/fern-api/fern/pull/2856\r\
        \n**Full Changelog**: https://github.com/fern-api/fern/compare/0.16.43...0.16.44-rc0\r\
        \n* (java): java sdk, model and spring generators now support boolean literals\
        \ by @dsinghvi in https://github.com/fern-api/fern/pull/2887\r\n* fixes: \U0001F48E\
        \ Ruby: Fix typos, imports and several other papercuts within SDK generation\
        \ by @armandobelardo in https://github.com/fern-api/fern/pull/2868\r\n* fix:\
        \ Ruby: fix version header and file write location by @armandobelardo in https://github.com/fern-api/fern/pull/2889\r\
        \n* fix: ruby: support deeply nested objects correctly by @armandobelardo in\
        \ https://github.com/fern-api/fern/pull/2895\r\n* chore: allow releasing RCs\
        \ through Actions by @armandobelardo in https://github.com/fern-api/fern/pull/2896\r\
        \n* fix: update the dev release workflow to leverage full commit history by\
        \ @armandobelardo in https://github.com/fern-api/fern/pull/2897\r\n* additional\
        \ config options by @abvthecity in https://github.com/fern-api/fern/pull/2781\r\
        \n* improvement: update readme to expose fastapi configs by @armandobelardo\
        \ in https://github.com/fern-api/fern/pull/2901\r\n* fix: ruby: address potential\
        \ naming conflicts within SDK by @armandobelardo in https://github.com/fern-api/fern/pull/2902\r\
        \n* fix: Ruby: ensure services always have a name by @armandobelardo in https://github.com/fern-api/fern/pull/2903\r\
        \n* fix: improve handling color config for dark vs light themes by @abvthecity\
        \ in https://github.com/fern-api/fern/pull/2904\r\n\r\n\r\n**Full Changelog**:\
        \ https://github.com/fern-api/fern/compare/0.16.43...0.16.44-rc1"
      type: chore
  createdAt: "2024-02-06"
  irVersion: 32
  version: 0.16.44-rc1
- changelogEntry:
    - summary:
        "## What's Changed\r\n* (ruby): 0.0.1 Release by @armandobelardo in https://github.com/fern-api/fern/pull/2858\r\
        \n* (java): java sdk generator supports idempotency headers by @dsinghvi in\
        \ https://github.com/fern-api/fern/pull/2884\r\n* (cli): `x-fern-streaming`\
        \ respects extensions on stream property by @dsinghvi in https://github.com/fern-api/fern/pull/2853\r\
        \n* (cli): list overrides win over OpenAPI and do not get combined by @dsinghvi\
        \ in https://github.com/fern-api/fern/pull/2854\r\n\r\n**Full Changelog**: https://github.com/fern-api/fern/compare/0.16.43-rc0...0.16.43-rc1\r\
        \n\r\n\r\n**Full Changelog**: https://github.com/fern-api/fern/compare/0.16.43-rc1...0.16.43-rc2"
      type: chore
  createdAt: "2024-02-04"
  irVersion: 32
  version: 0.16.43
- changelogEntry:
    - summary: "## What's Changed\r\n* improvement: TypeScript SDK steps in quickstart\
        \ by @dannysheridan in https://github.com/fern-api/fern/pull/2829\r\n* fix:\
        \ increase python generator recursion depth to allow for deeply nested examples\
        \ by @armandobelardo  in https://github.com/fern-api/fern/pull/2825\r\n* fix:\
        \ OpenAPI importer respects `x-examples` key by @dsinghvi in https://github.com/fern-api/fern/pull/2845\r\
        \n* (fix): Add support for custom code samples by @abvthecity in https://github.com/fern-api/fern/pull/2842\r\
        \n* (fix): OpenAPI importer brings in example names by @dsinghvi in https://github.com/fern-api/fern/pull/2847\r\
        \n* (fix): `fern write-definition` does not remove markdown formatting by @dsinghvi\
        \ in https://github.com/fern-api/fern/pull/2849\r\n* (feature): introduce `x-fern-resolutions`\
        \ extension by @dsinghvi in https://github.com/fern-api/fern/pull/2844\r\n\r\
        \n## New Contributors\r\n* @abvthecity made their first contribution in https://github.com/fern-api/fern/pull/2842\r\
        \n\r\n**Full Changelog**: https://github.com/fern-api/fern/compare/0.16.41...0.16.42"
      type: chore
  createdAt: "2024-02-01"
  irVersion: 32
  version: 0.16.42
- changelogEntry:
    - summary: "## What's Changed\r\n* (feature): OpenAPI importer supports format `json-string`\
        \ by @dsinghvi in https://github.com/fern-api/fern/pull/2827\r\n  ```yaml\r\n\
        \  MySchema: \r\n    type: striing\r\n    format: json-string # <---- OpenAPI\
        \ importer handles this\r\n  ```\r\n\r\n\r\n**Full Changelog**: https://github.com/fern-api/fern/compare/0.16.40...0.16.41"
      type: chore
  createdAt: "2024-01-29"
  irVersion: 32
  version: 0.16.41
- changelogEntry:
    - summary: "## What's Changed\r\n* (fix): add a `disable-example` flag for generators\
        \ by @dsinghvi in https://github.com/fern-api/fern/pull/2826\r\n  ```yaml\r\n\
        \  generators: \r\n    - name: ...\r\n       version: ...\r\n       disable-examples:\
        \ true # A temporary workaround while we iron out example deserialization bugs\
        \ in python\r\n  ```\r\n\r\n\r\n**Full Changelog**: https://github.com/fern-api/fern/compare/0.16.39...0.16.40"
      type: chore
  createdAt: "2024-01-29"
  irVersion: 32
  version: 0.16.40
- changelogEntry:
    - summary: "## What's Changed\r\n* (release): support scanning env variable for\
        \ auth in python sdk generator 0.8.1  by @dsinghvi in https://github.com/fern-api/fern/pull/2811\r\
        \n* (feature): introduce nuget ouptut location by @dsinghvi in https://github.com/fern-api/fern/pull/2812\r\
        \n\r\n\r\n**Full Changelog**: https://github.com/fern-api/fern/compare/0.16.38...0.16.39"
      type: chore
  createdAt: "2024-01-26"
  irVersion: 32
  version: 0.16.39
- changelogEntry:
    - summary: "## What's Changed\r\n* (fix): OpenAPI importer uses the `value` field\
        \ when looking at `examples` by @dsinghvi in https://github.com/fern-api/fern/pull/2803\r\
        \n\r\n\r\n**Full Changelog**: https://github.com/fern-api/fern/compare/0.16.37...0.16.38"
      type: chore
  createdAt: "2024-01-26"
  irVersion: 32
  version: 0.16.38
- changelogEntry:
    - summary: "## What's Changed\r\n* (fix): Allow Ruby generator to work on IRv32\
        \ by @armandobelardo in https://github.com/fern-api/fern/pull/2668\r\n* (chore):\
        \ Go generators use IRv32 by @amckinney in https://github.com/fern-api/fern/pull/2672\r\
        \n* (fix): python sdk sends enum value for inlined requests by @dsinghvi in\
        \ https://github.com/fern-api/fern/pull/2793\r\n* (release): 0.8.0 of python-sdk\
        \ generator by @dsinghvi in https://github.com/fern-api/fern/pull/2795\r\n*\
        \ (fix): OpenAPI importer query parameters always generate valid names by @dsinghvi\
        \ in https://github.com/fern-api/fern/pull/2801\r\n* (fix): OpenAPI importer\
        \ example generation skips object query params by @dsinghvi in https://github.com/fern-api/fern/pull/2800\r\
        \n\r\n## New Contributors\r\n* @SK-Sam made their first contribution in https://github.com/fern-api/fern/pull/2687\r\
        \n\r\n**Full Changelog**: https://github.com/fern-api/fern/compare/0.16.36...0.16.37"
      type: chore
  createdAt: "2024-01-25"
  irVersion: 32
  version: 0.16.37
- changelogEntry:
    - summary: "## What's Changed\r\n* feature: CLI supports running Ruby sdk + model\
        \ generator by @armandobelardo in https://github.com/fern-api/fern/pull/2570\r\
        \n* fix: OpenAPI importer adds variables accordingly by @dsinghvi in https://github.com/fern-api/fern/pull/2667\r\
        \n\r\n\r\n**Full Changelog**: https://github.com/fern-api/fern/compare/0.16.35...0.16.36"
      type: chore
  createdAt: "2024-01-19"
  irVersion: 32
  version: 0.16.36
- changelogEntry:
    - summary: "## What's Changed\r\n* fix: OpenAPI importer supports union examples\
        \  by @dsinghvi in https://github.com/fern-api/fern/pull/2653\r\n\r\n\r\n**Full\
        \ Changelog**: https://github.com/fern-api/fern/compare/0.16.34...0.16.35"
      type: chore
  createdAt: "2024-01-18"
  irVersion: 32
  version: 0.16.35
- changelogEntry:
    - summary: "## What's Changed\r\n* fix: OpenAPI importer supports generating examples\
        \ for `unknown` by @dsinghvi in https://github.com/fern-api/fern/pull/2624\r\
        \n* fix: auto generation of primitive examples by @dsinghvi in https://github.com/fern-api/fern/pull/2625\r\
        \n* fix: misc fixes to OpenAPI example generation by @dsinghvi in https://github.com/fern-api/fern/pull/2630\r\
        \n* fix: `getAllProperties` visits references by @dsinghvi in https://github.com/fern-api/fern/pull/2631\r\
        \n* fix: OpenAPI importer uses generated names for aliases by @dsinghvi in https://github.com/fern-api/fern/pull/2632\r\
        \n* fix: inlined component schemas are added to __package__.yml by @dsinghvi\
        \ in https://github.com/fern-api/fern/pull/2633\r\n* fix: OpenAPI importer handles\
        \ property conflicts from grandparents by @dsinghvi in https://github.com/fern-api/fern/pull/2637\r\
        \n* fix: OpenAPI importer replaces schemas that start with numbers with alphabetic\
        \ notation by @dsinghvi in https://github.com/fern-api/fern/pull/2638\r\n* fix:\
        \ upgrade fiddle sdk to `0.0.386` so that license generation works by @dsinghvi\
        \ in https://github.com/fern-api/fern/pull/2643\r\n* fix: OpenAPI importer removes\
        \ redundant path from environment by @dsinghvi in https://github.com/fern-api/fern/pull/2650\r\
        \n* fix: OpenAPI importer doesn't extend aliased schemas that have a property\
        \ conflict by @dsinghvi in https://github.com/fern-api/fern/pull/2651\r\n* fix:\
        \ OpenAPI importer doesn't set name override for nested key value pair by @dsinghvi\
        \ in https://github.com/fern-api/fern/pull/2652\r\n\r\n\r\n**Full Changelog**:\
        \ https://github.com/fern-api/fern/compare/0.16.33...0.16.34"
      type: chore
  createdAt: "2024-01-17"
  irVersion: 32
  version: 0.16.34
- changelogEntry:
    - summary: "## What's Changed\r\n* feature: add `fern mock` command by @amckinney\
        \ in https://github.com/fern-api/fern/pull/2618\r\n* feature: OpenAPI importer\
        \ looks at `examples` property by @dsinghvi in https://github.com/fern-api/fern/pull/2621\r\
        \n\r\n\r\n**Full Changelog**: https://github.com/fern-api/fern/compare/0.16.32...0.16.33"
      type: chore
  createdAt: "2024-01-15"
  irVersion: 32
  version: 0.16.33
- changelogEntry:
    - summary: "## What's Changed\r\n* fix: OpenAPI importer handles converting boolean\
        \ enums  @dsinghvi in https://github.com/fern-api/fern/pull/2616\r\n\r\n\r\n\
        **Full Changelog**: https://github.com/fern-api/fern/compare/0.16.31...0.16.32"
      type: chore
  createdAt: "2024-01-13"
  irVersion: 32
  version: 0.16.32
- changelogEntry:
    - summary: "## What's Changed\r\n* fix: OpenAPI importer visits nested `allOf` when\
        \ inlined by @dsinghvi in https://github.com/fern-api/fern/pull/2615\r\n\r\n\
        \r\n**Full Changelog**: https://github.com/fern-api/fern/compare/0.16.30...0.16.31"
      type: chore
  createdAt: "2024-01-12"
  irVersion: 32
  version: 0.16.31
- changelogEntry:
    - summary: "## What's Changed\r\n* feature: allow specifying OpenAPI overrides in\
        \ generators.yml by @dsinghvi in https://github.com/fern-api/fern/pull/2613\r\
        \n  ```yaml\r\n  # generators.yml \r\n  openapi: <path to openapi> \r\n  openapi-overrides:\
        \ <path to openapi overrides> \r\n  ```\r\n\r\n\r\n**Full Changelog**: https://github.com/fern-api/fern/compare/0.16.29...0.16.30"
      type: chore
  createdAt: "2024-01-12"
  irVersion: 32
  version: 0.16.30
- changelogEntry:
    - summary: "## What's Changed\r\n* fix: OpenAPI importer supports reading `x-fern-sdk-return-value`\
        \ by @dsinghvi in https://github.com/fern-api/fern/pull/2610\r\n\r\n\r\n**Full\
        \ Changelog**: https://github.com/fern-api/fern/compare/0.16.28...0.16.29"
      type: chore
  createdAt: "2024-01-12"
  irVersion: 32
  version: 0.16.29
- changelogEntry:
    - summary: "## What's Changed\r\n* fix: OpenAPI importer adds common server path\
        \ to endpoint path by @dsinghvi in https://github.com/fern-api/fern/pull/2603\r\
        \n\r\n\r\n**Full Changelog**: https://github.com/fern-api/fern/compare/0.16.27...0.16.28"
      type: chore
  createdAt: "2024-01-11"
  irVersion: 32
  version: 0.16.28
- changelogEntry:
    - summary: "## What's Changed\r\n* test: Add test for file upload with query params\
        \ by @amckinney in https://github.com/fern-api/fern/pull/2441\r\n* test: Replace\
        \ /bin/bash with /bin/sh by @amckinney in https://github.com/fern-api/fern/pull/2595\r\
        \n* docs: update quickstart.mdx by @minaelee in https://github.com/fern-api/fern/pull/2596\r\
        \n* fix: send descriptions for union base properties when generating docs by\
        \ @dsinghvi in https://github.com/fern-api/fern/pull/2601\r\n\r\n\r\n**Full\
        \ Changelog**: https://github.com/fern-api/fern/compare/0.16.25...0.16.26"
      type: chore
  createdAt: "2024-01-11"
  irVersion: 32
  version: 0.16.27
- changelogEntry:
    - summary: "## What's Changed\r\n* fix: OpenAPI importer creates inline request\
        \ schemas for singular allOf by @dsinghvi in https://github.com/fern-api/fern/pull/2591\r\
        \n\r\n\r\n**Full Changelog**: https://github.com/fern-api/fern/compare/0.16.24...0.16.25"
      type: chore
  createdAt: "2024-01-10"
  irVersion: 32
  version: 0.16.25
- changelogEntry:
    - summary: "## What's Changed\r\n* fix: OpenAPI converter uses literals when anyOf\
        \ has inlined enums  by @dsinghvi in https://github.com/fern-api/fern/pull/2589\r\
        \n\r\n\r\n**Full Changelog**: https://github.com/fern-api/fern/compare/0.16.23...0.16.24"
      type: chore
  createdAt: "2024-01-10"
  irVersion: 32
  version: 0.16.24
- changelogEntry:
    - summary: "## What's Changed\r\n* fix: make `generators.yml` optional if no generators\
        \ by @dsinghvi in https://github.com/fern-api/fern/pull/2585\r\n\r\n## New Contributors\r\
        \n* @minaelee made their first contribution in https://github.com/fern-api/fern/pull/2567\r\
        \n\r\n**Full Changelog**: https://github.com/fern-api/fern/compare/0.16.22...0.16.23"
      type: chore
  createdAt: "2024-01-09"
  irVersion: 32
  version: 0.16.23
- changelogEntry:
    - summary: "## What's Changed\r\n* fix: handle error declaration conflicts in OpenAPI\
        \ importer by @dsinghvi in https://github.com/fern-api/fern/pull/2550\r\n\r\n\
        \r\n**Full Changelog**: https://github.com/fern-api/fern/compare/0.16.21...0.16.22"
      type: chore
  createdAt: "2024-01-01"
  irVersion: 32
  version: 0.16.22
- changelogEntry:
    - summary: "## What's Changed\r\n* fix: OpenAPI importer handles null `anyOf` with\
        \ more than 3 variants by @dsinghvi in https://github.com/fern-api/fern/pull/2549\r\
        \n\r\n\r\n**Full Changelog**: https://github.com/fern-api/fern/compare/0.16.20...0.16.21"
      type: chore
  createdAt: "2024-01-01"
  irVersion: 32
  version: 0.16.21
- changelogEntry:
    - summary: "## What's Changed\r\n* feature: `push` mode for GitHub repository by\
        \ @dsinghvi in https://github.com/fern-api/fern/pull/2546\r\n  ```yaml\r\n \
        \ # generators.yml\r\n  - name: fernapi/fern-python-sdk\r\n    ...\r\n    github:\
        \ \r\n      mode: push\r\n      repository: owner/repo\r\n      branch: # optional\
        \ branch, if omitted uses the default channel \r\n  ```\r\n\r\n\r\n**Full Changelog**:\
        \ https://github.com/fern-api/fern/compare/0.16.19...0.16.20"
      type: chore
  createdAt: "2023-12-29"
  irVersion: 32
  version: 0.16.20
- changelogEntry:
    - summary: "**Full Changelog**: https://github.com/fern-api/fern/compare/0.16.17...0.16.19"
      type: chore
  createdAt: "2023-12-23"
  irVersion: 32
  version: 0.16.19
- changelogEntry:
    - summary: "## What's Changed\r\n* feature: openapi importer generates oauth 2 scopes\
        \ enum by @dsinghvi in https://github.com/fern-api/fern/pull/2540\r\n\r\n\r\n\
        **Full Changelog**: https://github.com/fern-api/fern/compare/0.16.16...0.16.17"
      type: chore
  createdAt: "2023-12-23"
  irVersion: 32
  version: 0.16.17
- changelogEntry:
    - summary: "## What's Changed\r\n* fix: respect audiences on inlined request bodies\
        \ by @dsinghvi in https://github.com/fern-api/fern/pull/2535\r\n\r\n\r\n**Full\
        \ Changelog**: https://github.com/fern-api/fern/compare/0.16.15...0.16.16"
      type: chore
  createdAt: "2023-12-22"
  irVersion: 32
  version: 0.16.16
- changelogEntry:
    - summary: "## What's Changed\r\n* fix: unknown types should be treated as optional\
        \ when validating examples by @dsinghvi in https://github.com/fern-api/fern/pull/2532\r\
        \n* fix: `write-definition` writes to hidden folder by @dsinghvi in https://github.com/fern-api/fern/pull/2533\r\
        \n\r\n\r\n**Full Changelog**: https://github.com/fern-api/fern/compare/0.16.14...0.16.15"
      type: chore
  createdAt: "2023-12-22"
  irVersion: 32
  version: 0.16.15
- changelogEntry:
    - summary: "## What's Changed\r\n* feature: `fern write-definition` writes out api\
        \ dependencies by @dsinghvi in https://github.com/fern-api/fern/pull/2531\r\n\
        \r\n\r\n**Full Changelog**: https://github.com/fern-api/fern/compare/0.16.13...0.16.14"
      type: chore
  createdAt: "2023-12-22"
  irVersion: 32
  version: 0.16.14
- changelogEntry:
    - summary: "## What's Changed\r\n* feature: support property level audiences by\
        \ @dsinghvi in https://github.com/fern-api/fern/pull/2526\r\n* feature: openapi\
        \ importer supports importing property level audiences by @dsinghvi in https://github.com/fern-api/fern/pull/2528\r\
        \n\r\n\r\n**Full Changelog**: https://github.com/fern-api/fern/compare/0.16.12...0.16.13"
      type: chore
  createdAt: "2023-12-21"
  irVersion: 32
  version: 0.16.13
- changelogEntry:
    - summary: "## What's Changed\r\n* internal: seed accepts path to api directory\
        \ for custom fixture by @dsinghvi in https://github.com/fern-api/fern/pull/2516\r\
        \n* fix: fern python generators rely on ir v31 by @dsinghvi in https://github.com/fern-api/fern/pull/2517\r\
        \n* feature: run prettier on doc strings by @dsinghvi in https://github.com/fern-api/fern/pull/2508\r\
        \n* fix: use `JSON.stringify` when writing IR by @dsinghvi in https://github.com/fern-api/fern/pull/2511\r\
        \n* fix: OpenAPI importer handles self referencing schemas  by @dsinghvi in\
        \ https://github.com/fern-api/fern/pull/2512\r\n* fix: handle explicit `null`\
        \ strings in OpenAPI schemas by @dsinghvi in https://github.com/fern-api/fern/pull/2514\r\
        \n* fix: `ResourceList` in fhir is an undiscriminated union with literal properties\
        \ by @armandobelardo in https://github.com/fern-api/fern/pull/2513\r\n* fix:\
        \ add `int`, `float`, and `complex` to python reserved words by @armandobelardo\
        \ in https://github.com/fern-api/fern/pull/2523\r\n\r\n\r\n**Full Changelog**:\
        \ https://github.com/fern-api/fern/compare/0.16.11...0.16.12"
      type: chore
  createdAt: "2023-12-20"
  irVersion: 32
  version: 0.16.12
- changelogEntry:
    - summary: "## What's Changed\r\n* fix: OpenAPI importer properly escapes examples\
        \ that start with $ sign by @dsinghvi in https://github.com/fern-api/fern/pull/2509\r\
        \n\r\n\r\n**Full Changelog**: https://github.com/fern-api/fern/compare/0.16.10...0.16.11"
      type: chore
  createdAt: "2023-12-18"
  irVersion: 32
  version: 0.16.11
- changelogEntry:
    - summary: "## What's Changed\r\n* document: x-fern-server-name extension by @dannysheridan\
        \ in https://github.com/fern-api/fern/pull/2504\r\n* feature: add x-fern-parameter-name\
        \ extension by @amckinney in https://github.com/fern-api/fern/pull/2489\r\n\
        * chore: seed exits 1 if tests fail  by @dsinghvi in https://github.com/fern-api/fern/pull/2505\r\
        \n* fix: x-fern-streaming can be used with x-fern-group-name by @amckinney in\
        \ https://github.com/fern-api/fern/pull/2488\r\n\r\n\r\n**Full Changelog**:\
        \ https://github.com/fern-api/fern/compare/0.16.9...0.16.10"
      type: chore
  createdAt: "2023-12-18"
  irVersion: 32
  version: 0.16.10
- changelogEntry:
    - summary: "## What's Changed\r\n* fix: improve `fern check` only logging errors\
        \ by @dsinghvi in https://github.com/fern-api/fern/pull/2501\r\n\r\n\r\n**Full\
        \ Changelog**: https://github.com/fern-api/fern/compare/0.16.8...0.16.9"
      type: chore
  createdAt: "2023-12-17"
  irVersion: 32
  version: 0.16.9
- changelogEntry:
    - summary: "## What's Changed\r\n* chore: run ci on forked PRs for contributors\
        \ by @dsinghvi in https://github.com/fern-api/fern/pull/2494\r\n* internal:\
        \ seed only runs one container per script for all fixtures by @armandobelardo\
        \ in https://github.com/fern-api/fern/pull/2492\r\n* fix: typo in docs starter\
        \ example repo by @dannysheridan in https://github.com/fern-api/fern/pull/2496\r\
        \n* fix: header on quickstart page by @dannysheridan in https://github.com/fern-api/fern/pull/2497\r\
        \n* fix: `fern write-definition` doesn't throw on non-OpenAPI workspaces by\
        \ @dsinghvi in https://github.com/fern-api/fern/pull/2499\r\n* fix: `fern check`\
        \ logs `All checks passed` if no errors @dsinghvi in https://github.com/fern-api/fern/pull/2499\r\
        \n\r\n\r\n**Full Changelog**: https://github.com/fern-api/fern/compare/0.16.7...0.16.8"
      type: chore
  createdAt: "2023-12-17"
  irVersion: 32
  version: 0.16.8
- changelogEntry:
    - summary: "## What's Changed\r\n* fix: openapi importer correctly imports across\
        \ nested fern definition files by @dsinghvi in https://github.com/fern-api/fern/pull/2491\r\
        \n\r\n\r\n**Full Changelog**: https://github.com/fern-api/fern/compare/0.16.6...0.16.7"
      type: chore
  createdAt: "2023-12-14"
  irVersion: 32
  version: 0.16.7
- changelogEntry:
    - summary: "## What's Changed\r\n* fix: openapi importer properly detects json response\
        \ by @dsinghvi in https://github.com/fern-api/fern/pull/2487\r\n\r\n\r\n**Full\
        \ Changelog**: https://github.com/fern-api/fern/compare/0.16.5...0.16.6"
      type: chore
  createdAt: "2023-12-13"
  irVersion: 32
  version: 0.16.6
- changelogEntry:
    - summary: "## What's Changed\r\n* fix: OpenAPI importer detects all possible `application/json`\
        \ request and response content types by @dsinghvi in https://github.com/fern-api/fern/pull/2486\r\
        \n\r\n\r\n**Full Changelog**: https://github.com/fern-api/fern/compare/0.16.4...0.16.5"
      type: chore
  createdAt: "2023-12-13"
  irVersion: 32
  version: 0.16.5
- changelogEntry:
    - summary: "## What's Changed\r\n* internal: enable typescript code snippets in\
        \ fern docs by @dsinghvi in https://github.com/fern-api/fern/pull/2473\r\n*\
        \ internal: `generators.yml` in public-api by @dsinghvi in https://github.com/fern-api/fern/pull/2475\r\
        \n* document: API-wide global configs in api.yml by @dannysheridan in https://github.com/fern-api/fern/pull/2478\r\
        \n* fix: escape OpenAPI string examples that star with `$` by @dsinghvi in https://github.com/fern-api/fern/pull/2483\r\
        \n* fix: handle OpenAPI importer handles unions `type: [string, object]` by\
        \ @dsinghvi in https://github.com/fern-api/fern/pull/2483\r\n\r\n\r\n**Full\
        \ Changelog**: https://github.com/fern-api/fern/compare/0.16.3...0.16.4"
      type: chore
  createdAt: "2023-12-13"
  irVersion: 32
  version: 0.16.4
- changelogEntry:
    - summary: "## What's Changed\r\n* improvement: openapi importer enum name generator\
        \ for like `>`, `<` , `<=`, `>=` by @dsinghvi in https://github.com/fern-api/fern/pull/2471\r\
        \n\r\n\r\n**Full Changelog**: https://github.com/fern-api/fern/compare/0.16.2...0.16.3"
      type: chore
  createdAt: "2023-12-11"
  irVersion: 32
  version: 0.16.3
- changelogEntry:
    - summary: "## What's Changed\r\n* docs: show example of list by @dannysheridan\
        \ in https://github.com/fern-api/fern/pull/2464\r\n* docs: improve cli descriptions\
        \ by @dannysheridan in https://github.com/fern-api/fern/pull/2466\r\n* fix:\
        \ openapi importer enum generation is valid @dsinghvi in https://github.com/fern-api/fern/pull/2468\r\
        \n* fix: openapi importer request references generation is valid @dsinghvi in\
        \ https://github.com/fern-api/fern/pull/2468\r\n* fix: introduce `fern openapi-ir`\
        \ for debugging @dsinghvi in https://github.com/fern-api/fern/pull/2468\r\n\r\
        \n\r\n**Full Changelog**: https://github.com/fern-api/fern/compare/0.16.1...0.16.2"
      type: chore
  createdAt: "2023-12-10"
  irVersion: 32
  version: 0.16.2
- changelogEntry:
    - summary: "## What's Changed\r\n* test: introduce a test definition for optional\
        \ by @dsinghvi in https://github.com/fern-api/fern/pull/2460\r\n* fix: aliases\
        \ with `x-fern-sdk-group-name` are stored in the right file by @dsinghvi in\
        \ https://github.com/fern-api/fern/pull/2461\r\n\r\n\r\n**Full Changelog**:\
        \ https://github.com/fern-api/fern/compare/0.16.0...0.16.1"
      type: chore
  createdAt: "2023-12-08"
  irVersion: 32
  version: 0.16.1
- changelogEntry:
    - summary: "## What's Changed\r\n* docs: add docs quickstart by @dannysheridan in\
        \ https://github.com/fern-api/fern/pull/2456\r\n* docs: fix callout spacing\
        \ by @dannysheridan in https://github.com/fern-api/fern/pull/2457\r\n* docs:\
        \ example provided for path parameter by @dannysheridan in https://github.com/fern-api/fern/pull/2458\r\
        \n* *feature*: support `x-fern-sdk-group-name` on schemas by @dsinghvi in https://github.com/fern-api/fern/pull/2459\r\
        \n   **NOTE** The OpenAPI importer was drastically modified, so be careful upgrading\
        \ to `0.16.0` and report any issues!\r\n\r\n\r\n**Full Changelog**: https://github.com/fern-api/fern/compare/0.15.18...0.16.0"
      type: chore
  createdAt: "2023-12-08"
  irVersion: 32
  version: 0.16.0
- changelogEntry:
    - summary: "## What's Changed\r\n* fix: overrides from `x-fern-overrides-filepath`\
        \ file win on tie by @dsinghvi in https://github.com/fern-api/fern/pull/2455\r\
        \n\r\n\r\n**Full Changelog**: https://github.com/fern-api/fern/compare/0.15.17...0.15.18"
      type: chore
  createdAt: "2023-12-07"
  irVersion: 32
  version: 0.15.18
- changelogEntry:
    - summary: "## What's Changed\r\n* feature: support overlaying extensions using\
        \ `x-fern-overrides-filepath` by @dsinghvi in https://github.com/fern-api/fern/pull/2452\r\
        \n\r\n\r\n**Full Changelog**: https://github.com/fern-api/fern/compare/0.15.16...0.15.17"
      type: chore
  createdAt: "2023-12-07"
  irVersion: 32
  version: 0.15.17
- changelogEntry:
    - summary: "## What's Changed\r\n* docs: Add screenshots to availability page by\
        \ @dannysheridan in https://github.com/fern-api/fern/pull/2448\r\n* feature:\
        \ OpenAPI supports `application/pdf` content-type by @amckinney in https://github.com/fern-api/fern/pull/2450\r\
        \n\r\n\r\n**Full Changelog**: https://github.com/fern-api/fern/compare/0.15.15...0.15.16"
      type: chore
  createdAt: "2023-12-06"
  irVersion: 32
  version: 0.15.16
- changelogEntry:
    - summary: "## What's Changed\r\n* fix: validate responses that are imported correctly\
        \ by @dsinghvi in https://github.com/fern-api/fern/pull/2447\r\n\r\n\r\n**Full\
        \ Changelog**: https://github.com/fern-api/fern/compare/0.15.14...0.15.15"
      type: chore
  createdAt: "2023-12-06"
  irVersion: 32
  version: 0.15.15
- changelogEntry:
    - summary: "**Full Changelog**: https://github.com/fern-api/fern/compare/0.15.13...0.15.14"
      type: chore
  createdAt: "2023-12-06"
  irVersion: 32
  version: 0.15.14
- changelogEntry:
    - summary: "## What's Changed\r\n* feature: OpenAPI importer supports `audio/mpeg`\
        \ content type by @dsinghvi in https://github.com/fern-api/fern/pull/2446\r\n\
        \r\n\r\n**Full Changelog**: https://github.com/fern-api/fern/compare/0.15.12...0.15.13"
      type: chore
  createdAt: "2023-12-06"
  irVersion: 32
  version: 0.15.13
- changelogEntry:
    - summary: "## What's Changed\r\n* internal: seed supports configurable ouptut mode\
        \ by @dsinghvi in https://github.com/fern-api/fern/pull/2430\r\n* internal:\
        \ add examples to literal-headers test definition by @amckinney in https://github.com/fern-api/fern/pull/2437\r\
        \n* internal: seed fixtures are dynamic by @amckinney in https://github.com/fern-api/fern/pull/2440\r\
        \n* documentation: broken links in quickstart by @dannysheridan in https://github.com/fern-api/fern/pull/2444\r\
        \n* feature: use tag order to set `navigation` in fern definition by @dsinghvi\
        \ in https://github.com/fern-api/fern/pull/2445\r\n\r\n\r\n**Full Changelog**:\
        \ https://github.com/fern-api/fern/compare/0.15.11...0.15.12"
      type: chore
  createdAt: "2023-12-06"
  irVersion: 32
  version: 0.15.12
- changelogEntry:
    - summary: "## What's Changed\r\n* feature: use terminal link to render clickable\
        \ docs URL by @dannysheridan in https://github.com/fern-api/fern/pull/2391\r\
        \n* docs: Explain how SDKs and Docs use audiences by @dannysheridan in https://github.com/fern-api/fern/pull/2411\r\
        \n* feature: send property level availability information to docs by @dsinghvi\
        \ in https://github.com/fern-api/fern/pull/2420\r\n* feature: support undiscriminated\
        \ union examples in ir by @dsinghvi in https://github.com/fern-api/fern/pull/2425\r\
        \n* feature: support x-fern-ignore at the schema level by @dsinghvi in https://github.com/fern-api/fern/pull/2428\r\
        \n* fix: correctly validate referenced examples that are being imported by @dsinghvi\
        \ in https://github.com/fern-api/fern/pull/2429\r\n\r\n\r\n**Full Changelog**:\
        \ https://github.com/fern-api/fern/compare/0.15.10...0.15.11"
      type: chore
  createdAt: "2023-12-04"
  irVersion: 32
  version: 0.15.11
- changelogEntry:
    - summary: "## What's Changed\r\n* seed: generators can be tested with different\
        \ output versions by @amckinney in https://github.com/fern-api/fern/pull/2401\r\
        \n* seed: support optional compile commands by @amckinney in https://github.com/fern-api/fern/pull/2409\r\
        \n* fix: example properties for imported types are properly serialized by @dsinghvi\
        \ in https://github.com/fern-api/fern/pull/2407\r\n\r\n\r\n**Full Changelog**:\
        \ https://github.com/fern-api/fern/compare/0.15.9...0.15.10"
      type: chore
  createdAt: "2023-11-30"
  irVersion: 31
  version: 0.15.10
- changelogEntry:
    - summary: "## What's Changed\r\n* fix: properly convert examples of imported types\
        \  by @dsinghvi in https://github.com/fern-api/fern/pull/2404\r\n\r\n\r\n**Full\
        \ Changelog**: https://github.com/fern-api/fern/compare/0.15.8...0.15.9"
      type: chore
  createdAt: "2023-11-30"
  irVersion: 31
  version: 0.15.9
- changelogEntry:
    - summary: "## What's Changed\r\n* fix: see docker logs when running `fern generate\
        \ --local` by @dsinghvi in https://github.com/fern-api/fern/pull/2400\r\n\r\n\
        \r\n**Full Changelog**: https://github.com/fern-api/fern/compare/0.15.7...0.15.8"
      type: chore
  createdAt: "2023-11-30"
  irVersion: 31
  version: 0.15.8
- changelogEntry:
    - summary: "## What's Changed\r\n* fix: compress fhir definition by having types\
        \ extend `BaseResource`  by @dsinghvi in https://github.com/fern-api/fern/pull/2387\r\
        \n* docs: availability in Fern Definition by @dannysheridan in https://github.com/fern-api/fern/pull/2395\r\
        \n* fix: OpenAPI importer generates non-conflicting names for multipart file\
        \ upload endpoints by @dsinghvi in https://github.com/fern-api/fern/pull/2399\r\
        \n\r\n\r\n**Full Changelog**: https://github.com/fern-api/fern/compare/0.15.6...0.15.7"
      type: chore
  createdAt: "2023-11-30"
  irVersion: 31
  version: 0.15.7
- changelogEntry:
    - summary: "## What's Changed\r\n* docs: how to control display order of your API\
        \ reference by @dsinghvi in https://github.com/fern-api/fern/pull/2366\r\n*\
        \ docs: .NET server code generator for C# by @dannysheridan in https://github.com/fern-api/fern/pull/2354\r\
        \n* docs: improve fern's readme.md by @dannysheridan in https://github.com/fern-api/fern/pull/2370\r\
        \n* docs: improve images in readme by @dannysheridan in https://github.com/fern-api/fern/pull/2371\r\
        \n* docs: improve readme image by @dannysheridan in https://github.com/fern-api/fern/pull/2372\r\
        \n* docs: add getting started to readme by @dannysheridan in https://github.com/fern-api/fern/pull/2380\r\
        \n* docs: update bug-report.md by @dannysheridan in https://github.com/fern-api/fern/pull/2375\r\
        \n* docs: file structure upon fern init by @dannysheridan in https://github.com/fern-api/fern/pull/2381\r\
        \n* fix: fern no longer fails to parse nested maps (`map<string, map<string,\
        \ int>>`)by @mmolash in https://github.com/fern-api/fern/pull/2369\r\n\r\n##\
        \ New Contributors\r\n* @mmolash made their first contribution in https://github.com/fern-api/fern/pull/2369\r\
        \n\r\n**Full Changelog**: https://github.com/fern-api/fern/compare/0.15.5...0.15.6"
      type: chore
  createdAt: "2023-11-28"
  irVersion: 31
  version: 0.15.6
- changelogEntry:
    - summary: "## What's Changed\r\n* fix: forward along global headers when registering\
        \ docs by @dsinghvi in https://github.com/fern-api/fern/pull/2358\r\n\r\n\r\n\
        **Full Changelog**: https://github.com/fern-api/fern/compare/0.15.4...0.15.5"
      type: chore
  createdAt: "2023-11-27"
  irVersion: 31
  version: 0.15.5
- changelogEntry:
    - summary: "## What's Changed\r\n* chore: use correct URL for preview server by\
        \ @dsinghvi in https://github.com/fern-api/fern/pull/2322\r\n* fix: docs preview\
        \ server no longer has cors requirement by @dsinghvi in https://github.com/fern-api/fern/pull/2323\r\
        \n* Add test def for optional enum query param by @davidkonigsberg in https://github.com/fern-api/fern/pull/2317\r\
        \n* chore: migrate to github workflows by @dsinghvi in https://github.com/fern-api/fern/pull/2327\r\
        \n* chore: migrate documentation to core repo by @dsinghvi in https://github.com/fern-api/fern/pull/2328\r\
        \n* feature: add example docs by @dsinghvi in https://github.com/fern-api/fern/pull/2342\r\
        \n* Change 'let us know' link from email to issue by @zachkirsch in https://github.com/fern-api/fern/pull/2344\r\
        \n* fix: links to generators by making them exact urls by @dannysheridan in\
        \ https://github.com/fern-api/fern/pull/2346\r\n* feature: seed CLI runs compile\
        \ commands for verification by @dsinghvi in https://github.com/fern-api/fern/pull/2351\r\
        \n* Improvement: document using an enum name and value by @dannysheridan in\
        \ https://github.com/fern-api/fern/pull/2349\r\n* chore: test definition for\
        \ bearer auth with environment variable by @dsinghvi in https://github.com/fern-api/fern/pull/2353\r\
        \n* fix: resolve referenced examples for path parameters by @dsinghvi in https://github.com/fern-api/fern/pull/2356\r\
        \n\r\n## New Contributors\r\n* @davidkonigsberg made their first contribution\
        \ in https://github.com/fern-api/fern/pull/2317\r\n\r\n**Full Changelog**: https://github.com/fern-api/fern/compare/0.15.3...0.15.4"
      type: chore
  createdAt: "2023-11-27"
  irVersion: 31
  version: 0.15.4
- changelogEntry:
    - summary: "## What's Changed\r\n* fix: migrate from registry-node to fdr-sdk by\
        \ @dsinghvi in https://github.com/fern-api/fern/pull/2313\r\n* build(deps):\
        \ bump @redocly/openapi-core from 1.4.0 to 1.4.1 by @dependabot in https://github.com/fern-api/fern/pull/2312\r\
        \n* build(deps): bump @fern-api/venus-api-sdk from 0.0.20-7-g6ea8dc4 to 0.0.36\
        \ by @dependabot in https://github.com/fern-api/fern/pull/2311\r\n* fix: docs\
        \ preview server returns the proper load docs by url response by @dsinghvi in\
        \ https://github.com/fern-api/fern/pull/2315\r\n* build(deps-dev): bump @types/swagger2openapi\
        \ from 7.0.0 to 7.0.4 by @dependabot in https://github.com/fern-api/fern/pull/2309\r\
        \n* feature: introduce `idempotency` configuration by @dsinghvi in https://github.com/fern-api/fern/pull/2302\r\
        \n* chore: add `idempotency-headers` to fern  by @dsinghvi in https://github.com/fern-api/fern/pull/2318\r\
        \n* chore: typescript generators depend on ir v31 by @dsinghvi in https://github.com/fern-api/fern/pull/2320\r\
        \n\r\n\r\n**Full Changelog**: https://github.com/fern-api/fern/compare/0.15.2...0.15.3"
      type: chore
  createdAt: "2023-11-21"
  irVersion: 31
  version: 0.15.3
- changelogEntry:
    - summary: "- **fix**: running `fern generate --local` with a `.fernignore` works
        in Github Actions (@dsinghvi)"
      type: chore
  createdAt: "2023-11-20"
  irVersion: 30
  version: 0.15.2
- changelogEntry:
    - summary: "**Full Changelog**: https://github.com/fern-api/fern/compare/0.15.2-rc1...0.15.2-rc3"
      type: chore
  createdAt: "2023-11-20"
  irVersion: 30
  version: 0.15.2-rc3
- changelogEntry:
    - summary: "**Full Changelog**: https://github.com/fern-api/fern/compare/0.15.2-rc1...0.15.2-rc2"
      type: chore
  createdAt: "2023-11-20"
  irVersion: 30
  version: 0.15.2-rc2
- changelogEntry:
    - summary: "**Full Changelog**: https://github.com/fern-api/fern/compare/0.15.2-rc0...0.15.2-rc1"
      type: chore
  createdAt: "2023-11-20"
  irVersion: 30
  version: 0.15.2-rc1
- changelogEntry:
    - summary:
        "## What's Changed\r\n* upgrade json5 to `2.2.2` by @dsinghvi in https://github.com/fern-api/fern/pull/2304\r\
        \n* chore: remove wire verification by @dsinghvi in https://github.com/fern-api/fern/pull/2305\r\
        \n* chore: upgrade yaml to 2.3.3 by @dsinghvi in https://github.com/fern-api/fern/pull/2306\r\
        \n* fix: `fern generate --local` with `.fernignore` fails in Github Workflow\
        \ by @dsinghvi in https://github.com/fern-api/fern/pull/2307\r\n\r\n\r\n**Full\
        \ Changelog**: https://github.com/fern-api/fern/compare/0.15.1...0.15.2-rc0"
      type: chore
  createdAt: "2023-11-20"
  irVersion: 30
  version: 0.15.2-rc0
- changelogEntry:
    - summary: "_It's been forever since we released a non release candidate!_\r\n\r\
        \n**Break**\r\n- The file structure of the Fern folder has now changed. If you\
        \ have a single API, your definition can live directly at the top-level. If\
        \ you have multiple, they will need to live in an apis folder. When you run\
        \ `fern upgrade` the directory structure will automatically be updated. "
      type: chore
  createdAt: "2023-11-20"
  irVersion: 30
  version: 0.15.1
- changelogEntry:
    - summary: "## What's Changed\r\n* feature: introduce `fern token` command to generate\
        \ `FERN_TOKEN` by @dsinghvi in https://github.com/fern-api/fern/pull/2295\r\n\
        \r\n\r\n**Full Changelog**: https://github.com/fern-api/fern/compare/0.15.0-rc87...0.15.0-rc88"
      type: chore
  createdAt: "2023-11-17"
  irVersion: 30
  version: 0.15.0-rc88
- changelogEntry:
    - summary: "## What's Changed\r\n* fix: non .fernignored files are deleted on successive\
        \ regeneration by @dsinghvi in https://github.com/fern-api/fern/pull/2294\r\n\
        \r\n\r\n**Full Changelog**: https://github.com/fern-api/fern/compare/0.15.0-rc84...0.15.0-rc85"
      type: chore
  createdAt: "2023-11-17"
  irVersion: 30
  version: 0.15.0-rc87
- changelogEntry:
    - summary: "## What's Changed\r\n* fix: `fern generate --local` no longer fails\
        \ if `.fernignore` is present and there are no new changes by @dsinghvi in https://github.com/fern-api/fern/pull/2291\r\
        \n\r\n\r\n**Full Changelog**: https://github.com/fern-api/fern/compare/0.15.0-rc83...0.15.0-rc84"
      type: chore
  createdAt: "2023-11-16"
  irVersion: 30
  version: 0.15.0-rc84
- changelogEntry:
    - summary: "## What's Changed\r\n* fix: default to service availability if endpoint\
        \ availability is not present by @dsinghvi in https://github.com/fern-api/fern/pull/2290\r\
        \n\r\n\r\n**Full Changelog**: https://github.com/fern-api/fern/compare/0.15.0-rc82...0.15.0-rc83"
      type: chore
  createdAt: "2023-11-16"
  irVersion: 30
  version: 0.15.0-rc83
- changelogEntry:
    - summary: "## What's Changed\r\n* feature: introduce `x-fern-type` extension to\
        \ the OpenAPI spec by @dsinghvi in https://github.com/fern-api/fern/pull/2289\r\
        \n\r\n\r\n**Full Changelog**: https://github.com/fern-api/fern/compare/0.15.0-rc81...0.15.0-rc82"
      type: chore
  createdAt: "2023-11-16"
  irVersion: 30
  version: 0.15.0-rc82
- changelogEntry:
    - summary: "## What's Changed\r\n* **Internal**: Add fern-python generator versions\
        \ for IRv30 by @amckinney in https://github.com/fern-api/fern/pull/2283\r\n\
        * **Internal**: Fix fern-java-model maven coordinates by @amckinney in https://github.com/fern-api/fern/pull/2284\r\
        \n* **Internal**: Generate fern-api/ir-go repository by @amckinney in https://github.com/fern-api/fern/pull/2285\r\
        \n* **Internal**: Set IRv29 version for TS and Java by @amckinney in https://github.com/fern-api/fern/pull/2286\r\
        \n\r\n\r\n**Full Changelog**: https://github.com/fern-api/fern/compare/0.15.0-rc80...0.15.0-rc81"
      type: chore
  createdAt: "2023-11-15"
  irVersion: 30
  version: 0.15.0-rc81
- changelogEntry:
    - summary: "## What's Changed\r\n* fix: dont compare root api files if dependency\
        \ has no endpoints by @dsinghvi in https://github.com/fern-api/fern/pull/2282\r\
        \n\r\n\r\n**Full Changelog**: https://github.com/fern-api/fern/compare/0.15.0-rc79...0.15.0-rc80"
      type: chore
  createdAt: "2023-11-15"
  irVersion: 30
  version: 0.15.0-rc80
- changelogEntry:
    - summary: "## What's Changed\r\n* internal: Add more granular test definitions\
        \ by @amckinney in https://github.com/fern-api/fern/pull/2277\r\n* feature:\
        \ update fhir.yml and setup workflow for registration by @dsinghvi in https://github.com/fern-api/fern/pull/2280\r\
        \n* fix: register union base properties in docs by @dsinghvi in https://github.com/fern-api/fern/pull/2281\r\
        \n\r\n\r\n**Full Changelog**: https://github.com/fern-api/fern/compare/0.15.0-rc77...0.15.0-rc78"
      type: chore
  createdAt: "2023-11-15"
  irVersion: 30
  version: 0.15.0-rc79
- changelogEntry:
    - summary: "- **feature**: mark `in-development` endpoints as `beta` in the generated
        docs"
      type: chore
  createdAt: "2023-11-14"
  irVersion: 29
  version: 0.15.0-rc75
- changelogEntry:
    - summary: "## What's Changed\r\n* **internal** Introduce IR version 30 for example\
        \ @amckinney in https://github.com/fern-api/fern/pull/2273\r\n\r\n\r\n**Full\
        \ Changelog**: https://github.com/fern-api/fern/compare/0.15.0-rc76...0.15.0-rc77"
      type: chore
  createdAt: "2023-11-14"
  irVersion: 30
  version: 0.15.0-rc77
- changelogEntry:
    - summary: "## What's Changed\r\n* fix: OpenAPI importer handles parsing server\
        \ variables by @dsinghvi in https://github.com/fern-api/fern/pull/2275\r\n\r\
        \n\r\n**Full Changelog**: https://github.com/fern-api/fern/compare/0.15.0-rc75...0.15.0-rc76"
      type: chore
  createdAt: "2023-11-14"
  irVersion: 29
  version: 0.15.0-rc76
- changelogEntry:
    - summary: Release 0.15.0-rc74
      type: chore
  createdAt: "2023-11-09"
  irVersion: 29
  version: 0.15.0-rc74
- changelogEntry:
    - summary: "- unblock ir-v28 generation"
      type: chore
  createdAt: "2023-11-09"
  irVersion: 29
  version: 0.15.0-rc73
- changelogEntry:
    - summary: Release 0.15.0-rc72
      type: chore
  createdAt: "2023-11-09"
  irVersion: 29
  version: 0.15.0-rc72
- changelogEntry:
    - summary: "- CLI supports running typescript generators 0.8.1+ (@dsinghvi)"
      type: chore
  createdAt: "2023-11-09"
  irVersion: 29
  version: 0.15.0-rc71
- changelogEntry:
    - summary: "- Support a `x-fern-streaming` extension in the OpenAPI importer (@amckinney)"
      type: chore
  createdAt: "2023-11-08"
  irVersion: 28
  version: 0.15.0-rc70
- changelogEntry:
    - summary: _No user facing changes_
      type: chore
  createdAt: "2023-11-03"
  irVersion: 27
  version: 0.15.0-rc68
- changelogEntry:
    - summary: _No user facing changes_
      type: chore
  createdAt: "2023-11-03"
  irVersion: 27
  version: 0.15.0-rc67
- changelogEntry:
    - summary: "- **fix**: OpenAPI importer always uses tags to organize endpoints if
        present (@dsinghvi)"
      type: chore
  createdAt: "2023-11-03"
  irVersion: 27
  version: 0.15.0-rc66
- changelogEntry:
    - summary: _No user facing changes_
      type: chore
  createdAt: "2023-11-02"
  irVersion: 27
  version: 0.15.0-rc65
- changelogEntry:
    - summary: _No user facing changes_
      type: chore
  createdAt: "2023-11-02"
  irVersion: 27
  version: 0.15.0-rc64
- changelogEntry:
    - summary: _No user facing changes_
      type: chore
  createdAt: "2023-11-01"
  irVersion: 27
  version: 0.15.0-rc63
- changelogEntry:
    - summary: "- OpenAPI importer skips example generation if `allOf` examples are
        undefined (@dsinghvi)"
      type: chore
  createdAt: "2023-11-01"
  irVersion: 27
  version: 0.15.0-rc61
- changelogEntry:
    - summary: "- Filter out undefined schemas when reading AsyncAPI (@dsinghvi)"
      type: chore
  createdAt: "2023-11-01"
  irVersion: 27
  version: 0.15.0-rc60
- changelogEntry:
    - summary: "fix: OpenAPI importer handles resolving property schema references (@dsinghvi)"
      type: chore
  createdAt: "2023-11-01"
  irVersion: 27
  version: 0.15.0-rc59
- changelogEntry:
    - summary: "- Retrigger latest release (@dsinghvi)"
      type: chore
  createdAt: "2023-10-30"
  irVersion: 27
  version: 0.15.0-rc57
- changelogEntry:
    - summary: "**fix**: AsyncAPI importer reads inlined message payloads (@dsinghvi)"
      type: chore
  createdAt: "2023-10-30"
  irVersion: 27
  version: 0.15.0-rc56
- changelogEntry:
    - summary: "- **fix**: OpenAPI parser handles converting discriminated unions that
        contain`allOf` references with the discriminant (@dsinghvi)"
      type: chore
  createdAt: "2023-10-30"
  irVersion: 27
  version: 0.15.0-rc55
- changelogEntry:
    - summary: "- **feature**: OpenAPI importer supports resolving multi-file references
        (@dsinghvi)"
      type: chore
  createdAt: "2023-10-30"
  irVersion: 27
  version: 0.15.0-rc54
- changelogEntry:
    - summary: "- **feature**: OpenAPI importer supports `x-fern-header-variable-name`
        to customize the header name in the SDK"
      type: chore
  createdAt: "2023-10-28"
  irVersion: 27
  version: 0.15.0-rc53
- changelogEntry:
    - summary: "- **fix**: OpenAPI importer handles multiple header security schemes"
      type: chore
  createdAt: "2023-10-27"
  irVersion: 27
  version: 0.15.0-rc52
- changelogEntry:
    - summary: "- **No user facing changes** - Seed testing CLI doesn't require generator
        languages to support testing OpenAPI/Postman generators"
      type: chore
  createdAt: "2023-10-27"
  irVersion: 27
  version: 0.15.0-rc51
- changelogEntry:
    - summary: "- Not a user facing change: IR for `property-response` uses correct
        typeId (@dsinghvi)"
      type: chore
  createdAt: "2023-10-26"
  irVersion: 27
  version: 0.15.0-rc50
- changelogEntry:
    - summary: "- Improve logging when `.fernignore` is present in directory (@dsinghvi) "
      type: chore
  createdAt: "2023-10-25"
  irVersion: 27
  version: 0.15.0-rc49
- changelogEntry:
    - summary: "- Upgrade Go generator IR version (@amckinney) \r\n- `response-property`\
        \ validation rules now handle aliases (@amckinney) "
      type: chore
  createdAt: "2023-10-25"
  irVersion: 27
  version: 0.15.0-rc48
- changelogEntry:
    - summary: "- Support `--custom fixture` in seed CLI for snapshot tests (@dsinghvi) "
      type: chore
  createdAt: "2023-10-24"
  irVersion: 27
  version: 0.15.0-rc47
- changelogEntry:
    - summary: "- Support literal examples (@dsinghvi) "
      type: chore
  createdAt: "2023-10-20"
  irVersion: 27
  version: 0.15.0-rc46
- changelogEntry:
    - summary: "- **fix**: OpenAPI importer removes global headers from example generation
        (@dsinghvi) "
      type: chore
  createdAt: "2023-10-20"
  irVersion: 27
  version: 0.15.0-rc45
- changelogEntry:
    - summary: "- OpenAPI example parser handles query params that are arrays (@dsinghvi) "
      type: chore
  createdAt: "2023-10-20"
  irVersion: 27
  version: 0.15.0-rc44
- changelogEntry:
    - summary: "- Support reading examples from OpenAPI spec (@dsinghvi) "
      type: chore
  createdAt: "2023-10-20"
  irVersion: 27
  version: 0.15.0-rc43
- changelogEntry:
    - summary: "- Support generating preview url when generating docs (@dsinghvi) "
      type: chore
  createdAt: "2023-10-15"
  irVersion: 26
  version: 0.15.0-rc42
- changelogEntry:
    - summary: Release 0.15.0-rc40
      type: chore
  createdAt: "2023-10-13"
  irVersion: 26
  version: 0.15.0-rc40
- changelogEntry:
    - summary: "- Rerelease SDKs (@dsinghvi) "
      type: chore
  createdAt: "2023-10-13"
  irVersion: 26
  version: 0.15.0-rc41
- changelogEntry:
    - summary: "- Support generating python snippets for documentation"
      type: chore
  createdAt: "2023-10-11"
  irVersion: 26
  version: 0.15.0-rc39
- changelogEntry:
    - summary: "- Additional seed test definitions (@dsinghvi) "
      type: chore
  createdAt: "2023-10-10"
  irVersion: 26
  version: 0.15.0-rc38
- changelogEntry:
    - summary: "- **fix**: delete existing output on local generation (@dsinghvi) "
      type: chore
  createdAt: "2023-10-08"
  irVersion: 26
  version: 0.15.0-rc37
- changelogEntry:
    - summary: "- **fix**:  seed CLI builds docker image (@dsinghvi) "
      type: chore
  createdAt: "2023-10-08"
  irVersion: 26
  version: 0.15.0-rc36
- changelogEntry:
    - summary: "- fix seed examples to contain datetime with UTC timezone (@dsinghvi) "
      type: chore
  createdAt: "2023-10-08"
  irVersion: 26
  version: 0.15.0-rc35
- changelogEntry:
    - summary: "- Fix: OpenAPI importer scans const fields when detecting discriminated
        unions (@dsinghvi) "
      type: chore
  createdAt: "2023-10-06"
  irVersion: 26
  version: 0.15.0-rc34
- changelogEntry:
    - summary: "- Read `const` values from OpenAPI spec (@dsinghvi) "
      type: chore
  createdAt: "2023-10-06"
  irVersion: 26
  version: 0.15.0-rc33
- changelogEntry:
    - summary: "- Fix discriminated union parsing in AsyncAPI import (@dsinghvi) "
      type: chore
  createdAt: "2023-10-05"
  irVersion: 26
  version: 0.15.0-rc32
- changelogEntry:
    - summary: "- Server side generators are tested with output mode local files (@dsinghvi) "
      type: chore
  createdAt: "2023-10-01"
  irVersion: 26
  version: 0.15.0-rc31
- changelogEntry:
    - summary: "- Generator snapshot tester supports custom configs (@dsinghvi) "
      type: chore
  createdAt: "2023-10-01"
  irVersion: 26
  version: 0.15.0-rc30
- changelogEntry:
    - summary: "- `--local` mode of the Fern CLI now correctly copies over generated
        typescript code (@dsinghvi) "
      type: chore
  createdAt: "2023-09-30"
  irVersion: 26
  version: 0.15.0-rc29
- changelogEntry:
    - summary: "- Bump generator versions to the latest (@amckinney) \r\n- Send undiscriminated\
        \ union type names to docs generation (@dsinghvi) "
      type: chore
  createdAt: "2023-09-29"
  irVersion: 26
  version: 0.15.0-rc28
- changelogEntry:
    - summary: "- Support `go-fiber` generator (@connormahon34) "
      type: chore
  createdAt: "2023-09-26"
  irVersion: 26
  version: 0.15.0-rc27
- changelogEntry:
    - summary: "- `fern generate --docs` will no longer fail because of network timeout
        issues (@dsinghvi)"
      type: chore
  createdAt: "2023-09-25"
  irVersion: 26
  version: 0.15.0-rc26
- changelogEntry:
    - summary: "- Add test fern definitions with endpoint examples(@amckinney) "
      type: chore
  createdAt: "2023-09-20"
  irVersion: 26
  version: 0.15.0-rc25
- changelogEntry:
    - summary: "- `fern generate --docs` runs validation on the the docs configuration
        (@dsinghvi) "
      type: chore
  createdAt: "2023-09-20"
  irVersion: 26
  version: 0.15.0-rc24
- changelogEntry:
    - summary: "- Support reading AsyncAPI Schemas (@dsinghvi) "
      type: chore
  createdAt: "2023-09-19"
  irVersion: 26
  version: 0.15.0-rc23
- changelogEntry:
    - summary: "- Add test definitions that contain examples(@amckinney) "
      type: chore
  createdAt: "2023-09-18"
  irVersion: 26
  version: 0.15.0-rc22
- changelogEntry:
    - summary: "- Only set GA availablity if explicitly defined in the API Definition
        (@dsinghvi) "
      type: chore
  createdAt: "2023-09-17"
  irVersion: 26
  version: 0.15.0-rc21
- changelogEntry:
    - summary: "- Set version slug override (@dsinghvi) "
      type: chore
  createdAt: "2023-09-16"
  irVersion: 26
  version: 0.15.0-rc20
- changelogEntry:
    - summary: "- docs.yml now supports showing API errors opt-in (@dsinghvi) "
      type: chore
  createdAt: "2023-09-13"
  irVersion: 26
  version: 0.15.0-rc19
- changelogEntry:
    - summary: "- CLI now requires that versioned navbars live in new files (@dsinghvi)\
        \ \r\n- CLI supports sending availability (@dsinghvi) \r\n- CLI has new validation\
        \ rules for mdx + filepaths (@dsinghvi) "
      type: chore
  createdAt: "2023-09-13"
  irVersion: 26
  version: 0.15.0-rc18
- changelogEntry:
    - summary: "- Docs support tabs (@dsinghvi) "
      type: chore
  createdAt: "2023-09-10"
  irVersion: 25
  version: 0.15.0-rc17
- changelogEntry:
    - summary: "- Fix and make sure CLI adheres to `--api` flag when filtering API workspaces
        (@dsinghvi) "
      type: chore
  createdAt: "2023-09-09"
  irVersion: 25
  version: 0.15.0-rc16
- changelogEntry:
    - summary: "- Validate markdown for documentation (@dsinghvi) "
      type: chore
  createdAt: "2023-09-06"
  irVersion: 25
  version: 0.15.0-rc15
- changelogEntry:
    - summary: "- Support specifying instance when running docs generation `fern generate
        --docs --instance <url>`"
      type: chore
  createdAt: "2023-09-06"
  irVersion: 25
  version: 0.15.0-rc14
- changelogEntry:
    - summary: "- Support reading `description` on `$ref` fields in OpenAPI (@dsinghvi) "
      type: chore
  createdAt: "2023-09-05"
  irVersion: 25
  version: 0.15.0-rc13
- changelogEntry:
    - summary: Release 0.15.0-rc12
      type: chore
  createdAt: "2023-09-05"
  irVersion: 25
  version: 0.15.0-rc12
- changelogEntry:
    - summary: "- Latest java generators depend on IR v25 to support text/plain responses
        (@dsinghvi) "
      type: chore
  createdAt: "2023-09-05"
  irVersion: 25
  version: 0.15.0-rc11
- changelogEntry:
    - summary: "- Add test definitions for `response: text` "
      type: chore
  createdAt: "2023-09-04"
  irVersion: 25
  version: 0.15.0-rc9
- changelogEntry:
    - summary: "- Support text responses (@dsinghvi) "
      type: chore
  createdAt: "2023-09-04"
  irVersion: 25
  version: 0.15.0-rc8
- changelogEntry:
    - summary: "- OpenAPI importer supports reading `application/octet-stream` requests
        (@dsinghvi) "
      type: chore
  createdAt: "2023-09-04"
  irVersion: 25
  version: 0.15.0-rc10
- changelogEntry:
    - summary: "- OpenAPI Importer handles deduping undiscriminated union types (@dsinghvi) "
      type: chore
  createdAt: "2023-08-31"
  irVersion: 24
  version: 0.15.0-rc7
- changelogEntry:
    - summary: "- Respect audiences for service type graph (@amckinney) "
      type: chore
  createdAt: "2023-08-31"
  irVersion: 24
  version: 0.15.0-rc6
- changelogEntry:
    - summary: "- Support reading `default` key in OpenAPI to account for headers with
        literal value (@dsinghvi) "
      type: chore
  createdAt: "2023-08-30"
  irVersion: 24
  version: 0.15.0-rc5
- changelogEntry:
    - summary: "- fern.config.json version is set to `*` which allows easier integration\
        \ with pnpm (@zachkirsch) \r\n- OpenAPI importer properly reads discriminated\
        \ unions so that discriminants are stripped from subtypes (@dsinghvi) "
      type: chore
  createdAt: "2023-08-30"
  irVersion: 24
  version: 0.15.0-rc4
- changelogEntry:
    - summary: "- Support reading webhooks from OpenAPI specs (@dsinghvi) "
      type: chore
  createdAt: "2023-08-25"
  irVersion: 24
  version: 0.15.0-rc3
- changelogEntry:
    - summary: "- Support uploading images with custom content types such as SVGs (@dsinghvi) "
      type: chore
  createdAt: "2023-08-23"
  irVersion: 24
  version: 0.15.0-rc2
- changelogEntry:
    - summary: "- Update discriminated union detection to handle referenced schemas
        (@dsinghvi) "
      type: chore
  createdAt: "2023-08-18"
  irVersion: 23
  version: 0.15.0-rc1
- changelogEntry:
    - summary: "- **Break**: The fern directory now has a top-level `apis` directory
        to handle apis and docs no longer live within an api definition"
      type: chore
  createdAt: "2023-08-16"
  irVersion: 23
  version: 0.15.0-rc0
- changelogEntry:
    - summary: Release 0.14.4-rc2
      type: chore
  createdAt: "2023-08-14"
  irVersion: 23
  version: 0.14.4-rc2
- changelogEntry:
    - summary: Release 0.14.4-rc1
      type: chore
  createdAt: "2023-08-14"
  irVersion: 23
  version: 0.14.4-rc1
- changelogEntry:
    - summary: CLI handles property names that start with numbers for code generation
        (@dsinghvi)
      type: chore
  createdAt: "2023-08-11"
  irVersion: 23
  version: 0.14.4-rc0
- changelogEntry:
    - summary: "- When `docs` is missing, the CLI should nudge the user to run `fern
        add docs` (@dannysheridan) "
      type: chore
  createdAt: "2023-08-08"
  irVersion: 23
  version: 0.14.3
- changelogEntry:
    - summary: "- When running `fern init --openapi <openapi>` the OpenAPI generator
        wont be included (@dannysheridan) "
      type: chore
  createdAt: "2023-08-08"
  irVersion: 23
  version: 0.14.2
- changelogEntry:
    - summary: "- Rerelease `0.14.0`"
      type: chore
  createdAt: "2023-08-07"
  irVersion: 22
  version: 0.14.1
- changelogEntry:
    - summary: "- The latest Go SDK Generator depends on IR V22 (@amckinney) "
      type: chore
  createdAt: "2023-08-07"
  irVersion: 22
  version: 0.14.0
- changelogEntry:
    - summary: '- Handle `type: "null"` when importing OpenAPI oneOf (@dsinghvi) '
      type: chore
  createdAt: "2023-08-05"
  irVersion: 22
  version: 0.13.0
- changelogEntry:
    - summary: "- No changes"
      type: chore
  createdAt: "2023-08-05"
  irVersion: 22
  version: 0.13.0-rc3
- changelogEntry:
    - summary: "- Java generators now require IR V20 (@dsinghvi) "
      type: chore
  createdAt: "2023-08-03"
  irVersion: 22
  version: 0.13.0-rc2
- changelogEntry:
    - summary: "- OpenAPI generator only includes current package as part of generated
        name (@dsinghvi) "
      type: chore
  createdAt: "2023-08-02"
  irVersion: 22
  version: 0.13.0-rc1
- changelogEntry:
    - summary: "- OpenAPI oneOf subtypes have generated names based on unique properties
        (@dsinghvi) "
      type: chore
  createdAt: "2023-08-02"
  irVersion: 22
  version: 0.13.0-rc0
- changelogEntry:
    - summary: "- OpenAPI importer converts `date-times` appropriately. Before this
        release, datetimes would be converted as strings. (@dsinghvi)"
      type: chore
  createdAt: "2023-08-02"
  irVersion: 22
  version: 0.12.0
- changelogEntry:
    - summary: "- Special case importing oneOf types that are all enums (@dsinghvi) "
      type: chore
  createdAt: "2023-08-02"
  irVersion: 22
  version: 0.11.12
- changelogEntry:
    - summary: "* Add `ServiceTypeReferenceInfo` to IR so that generators can recognize\
        \ what types are referenced from exactly one service (@amckinney).\r\n```yaml\r\
        \n  ServiceTypeReferenceInfo:\r\n    properties:\r\n      typesReferencedOnlyByService:\r\
        \n        docs: \"Types referenced by exactly one service.\"\r\n        type:\
        \ map<commons.ServiceId, list<commons.TypeId>>\r\n      sharedTypes:\r\n   \
        \     docs: \"Types referenced by either zero or multiple services.\"\r\n  \
        \      type: list<commons.TypeId>\r\n```"
      type: chore
  createdAt: "2023-08-01"
  irVersion: 22
  version: 0.11.12-rc2
- changelogEntry:
    - summary: "- Specify license in generators.yml (@amckinney) \r\n```yaml\r\ngroups:\
        \ \r\n  publish: \r\n    - name: fernapi/fern-go-sdk\r\n      version: 0.0.1\r\
        \n      github: \r\n        repository: my-org/my-repo\r\n        license: MIT\
        \ # <------- or Apache-2.0\r\n```"
      type: chore
  createdAt: "2023-07-29"
  irVersion: 22
  version: 0.11.12-rc0
- changelogEntry:
    - summary: "- Support `x-fern-ignore` OpenAPI extension. This extensions configures\
        \ fern to ignore certain endpoints when generating SDKs. (@dsinghvi) \r\n  ```yaml\r\
        \n  paths: \r\n    my/endpoint/path: \r\n      get: \r\n        x-fern-ignore:\
        \ true # <------- fern will skip this endpoint\r\n  ```"
      type: chore
  createdAt: "2023-07-29"
  irVersion: 22
  version: 0.11.12-rc1
- changelogEntry:
    - summary: "- OpenAPI importer handles converting numbers formatted as time-delta
        (@dsinghvi)"
      type: chore
  createdAt: "2023-07-28"
  irVersion: 22
  version: 0.11.11
- changelogEntry:
    - summary: "- OpenAPI importer handles converting servers with `staging` and `production`\
        \ descriptions (@dsinghvi) \r\n- Generators are upgraded in fern init (@dannysheridan)\
        \ \r\n- Documentation markdown paths are validated (@zachkirsch)"
      type: chore
  createdAt: "2023-07-26"
  irVersion: 22
  version: 0.11.10
- changelogEntry:
    - summary: "- handles `x-ndjson` content-type in OpenAPI responses"
      type: chore
  createdAt: "2023-07-24"
  irVersion: 22
  version: 0.11.9
- changelogEntry:
    - summary: Release 0.11.9-rc0
      type: chore
  createdAt: "2023-07-23"
  irVersion: 22
  version: 0.11.9-rc0
- changelogEntry:
    - summary: "- Register custom content types when reading from OpenAPI spec"
      type: chore
  createdAt: "2023-07-23"
  irVersion: 22
  version: 0.11.8
- changelogEntry:
    - summary: "- Register content-types when registering docs (i.e. such as `application/x-ndjson`)"
      type: chore
  createdAt: "2023-07-23"
  irVersion: 22
  version: 0.11.8-rc0
- changelogEntry:
    - summary: Release 0.11.7
      type: chore
  createdAt: "2023-07-23"
  irVersion: 22
  version: 0.11.7
- changelogEntry:
    - summary: Release 0.11.7-rc9
      type: chore
  createdAt: "2023-07-23"
  irVersion: 22
  version: 0.11.7-rc9
- changelogEntry:
    - summary: Release 0.11.7-rc8
      type: chore
  createdAt: "2023-07-23"
  irVersion: 22
  version: 0.11.7-rc8
- changelogEntry:
    - summary: Release 0.11.7-rc7
      type: chore
  createdAt: "2023-07-22"
  irVersion: 22
  version: 0.11.7-rc7
- changelogEntry:
    - summary: Release 0.11.7-rc6
      type: chore
  createdAt: "2023-07-22"
  irVersion: 22
  version: 0.11.7-rc6
- changelogEntry:
    - summary: Release 0.11.7-rc5
      type: chore
  createdAt: "2023-07-22"
  irVersion: 22
  version: 0.11.7-rc5
- changelogEntry:
    - summary: "- Hacky release with sleep 5s before running docker"
      type: chore
  createdAt: "2023-07-21"
  irVersion: 22
  version: 0.11.7-rc4
- changelogEntry:
    - summary: Release 0.11.7-rc3
      type: chore
  createdAt: "2023-07-20"
  irVersion: 22
  version: 0.11.7-rc3
- changelogEntry:
    - summary: "- Pypi token is correctly read in for publishing"
      type: chore
  createdAt: "2023-07-18"
  irVersion: 22
  version: 0.11.7-rc2
- changelogEntry:
    - summary: Release 0.11.7-rc1
      type: chore
  createdAt: "2023-07-14"
  irVersion: 22
  version: 0.11.7-rc1
- changelogEntry:
    - summary: Release 0.11.7-rc0
      type: chore
  createdAt: "2023-07-13"
  irVersion: 22
  version: 0.11.7-rc0
- changelogEntry:
    - summary: Release 0.11.6
      type: chore
  createdAt: "2023-07-11"
  irVersion: 22
  version: 0.11.6
- changelogEntry:
    - summary: Release 0.11.6-rc1
      type: chore
  createdAt: "2023-07-11"
  irVersion: 22
  version: 0.11.6-rc1
- changelogEntry:
    - summary: Release 0.11.6-rc0
      type: chore
  createdAt: "2023-07-11"
  irVersion: 22
  version: 0.11.6-rc0
- changelogEntry:
    - summary: "- Fixes https://github.com/fern-api/fern/issues/1880 (no longer forced
        to define auth if endpoints don't require auth)"
      type: chore
  createdAt: "2023-07-10"
  irVersion: 22
  version: 0.11.5
- changelogEntry:
    - summary: Release 0.11.4
      type: chore
  createdAt: "2023-07-06"
  irVersion: 22
  version: 0.11.4
- changelogEntry:
    - summary: Release 0.11.4-rc0
      type: chore
  createdAt: "2023-07-06"
  irVersion: 22
  version: 0.11.4-rc0
- changelogEntry:
    - summary: Release 0.11.3
      type: chore
  createdAt: "2023-07-06"
  irVersion: 22
  version: 0.11.3
- changelogEntry:
    - summary: Release 0.11.3-rc9
      type: chore
  createdAt: "2023-07-06"
  irVersion: 22
  version: 0.11.3-rc9
- changelogEntry:
    - summary: Release 0.11.3-rc8
      type: chore
  createdAt: "2023-07-06"
  irVersion: 22
  version: 0.11.3-rc8
- changelogEntry:
    - summary: Release 0.11.3-rc7
      type: chore
  createdAt: "2023-07-06"
  irVersion: 22
  version: 0.11.3-rc7
- changelogEntry:
    - summary: Release 0.11.3-rc6
      type: chore
  createdAt: "2023-07-06"
  irVersion: 22
  version: 0.11.3-rc6
- changelogEntry:
    - summary: Release 0.11.3-rc5
      type: chore
  createdAt: "2023-07-06"
  irVersion: 22
  version: 0.11.3-rc5
- changelogEntry:
    - summary: Release 0.11.3-rc10
      type: chore
  createdAt: "2023-07-06"
  irVersion: 22
  version: 0.11.3-rc10
- changelogEntry:
    - summary: Release 0.11.3-rc4
      type: chore
  createdAt: "2023-07-05"
  irVersion: 20
  version: 0.11.3-rc4
- changelogEntry:
    - summary: Release 0.11.3-rc3
      type: chore
  createdAt: "2023-06-28"
  irVersion: 20
  version: 0.11.3-rc3
- changelogEntry:
    - summary: Release 0.11.3-rc2
      type: chore
  createdAt: "2023-06-28"
  irVersion: 20
  version: 0.11.3-rc2
- changelogEntry:
    - summary: "- Support reading `x-fern-audiences` extension so that OpenAPI spec
        users can leverage fern audiences"
      type: chore
  createdAt: "2023-06-28"
  irVersion: 20
  version: 0.11.3-rc1
- changelogEntry:
    - summary: Release 0.11.3-rc0
      type: chore
  createdAt: "2023-06-24"
  irVersion: 20
  version: 0.11.3-rc0
- changelogEntry:
    - summary: Release 0.11.2
      type: chore
  createdAt: "2023-06-23"
  irVersion: 20
  version: 0.11.2
- changelogEntry:
    - summary: Release 0.11.1-rc0
      type: chore
  createdAt: "2023-06-22"
  irVersion: 20
  version: 0.11.1-rc0
- changelogEntry:
    - summary: "- Update OpenAPI Importer logic to handle FastAPI operation ids"
      type: chore
  createdAt: "2023-06-22"
  irVersion: 20
  version: 0.11.0
- changelogEntry:
    - summary: Release 0.10.28
      type: chore
  createdAt: "2023-06-20"
  irVersion: 20
  version: 0.10.28
- changelogEntry:
    - summary: Release 0.10.27
      type: chore
  createdAt: "2023-06-20"
  irVersion: 20
  version: 0.10.27
- changelogEntry:
    - summary: Release 0.10.27-rc0
      type: chore
  createdAt: "2023-06-15"
  irVersion: 20
  version: 0.10.27-rc0
- changelogEntry:
    - summary: Release 0.10.26
      type: chore
  createdAt: "2023-06-15"
  irVersion: 20
  version: 0.10.26
- changelogEntry:
    - summary: Release 0.10.25
      type: chore
  createdAt: "2023-06-15"
  irVersion: 20
  version: 0.10.25
- changelogEntry:
    - summary: Release 0.10.25-rc1
      type: chore
  createdAt: "2023-06-14"
  irVersion: 20
  version: 0.10.25-rc1
- changelogEntry:
    - summary: Release 0.10.25-rc0
      type: chore
  createdAt: "2023-06-13"
  irVersion: 20
  version: 0.10.25-rc0
- changelogEntry:
    - summary: "- Fixes https://github.com/fern-api/fern/issues/1765 so OpenAPI specs
        are not required to have `operationId` or `x-fern-sdk-method-name` "
      type: chore
  createdAt: "2023-06-13"
  irVersion: 20
  version: 0.10.24
- changelogEntry:
    - summary: Release 0.10.23
      type: chore
  createdAt: "2023-06-13"
  irVersion: 20
  version: 0.10.23
- changelogEntry:
    - summary: Release 0.10.23-rc0
      type: chore
  createdAt: "2023-06-12"
  irVersion: 20
  version: 0.10.23-rc0
- changelogEntry:
    - summary: Release 0.10.22
      type: chore
  createdAt: "2023-06-12"
  irVersion: 20
  version: 0.10.22
- changelogEntry:
    - summary: Release 0.10.21
      type: chore
  createdAt: "2023-06-12"
  irVersion: 20
  version: 0.10.21
- changelogEntry:
    - summary: Release 0.10.20
      type: chore
  createdAt: "2023-06-12"
  irVersion: 20
  version: 0.10.20
- changelogEntry:
    - summary: Release 0.10.20-rc0
      type: chore
  createdAt: "2023-06-12"
  irVersion: 20
  version: 0.10.20-rc0
- changelogEntry:
    - summary: Release 0.10.19
      type: chore
  createdAt: "2023-06-12"
  irVersion: 20
  version: 0.10.19
- changelogEntry:
    - summary: Release 0.10.18
      type: chore
  createdAt: "2023-06-11"
  irVersion: 20
  version: 0.10.18
- changelogEntry:
    - summary: Release 0.10.17
      type: chore
  createdAt: "2023-06-11"
  irVersion: 20
  version: 0.10.17
- changelogEntry:
    - summary: Release 0.10.16
      type: chore
  createdAt: "2023-06-11"
  irVersion: 20
  version: 0.10.16
- changelogEntry:
    - summary: Release 0.10.15
      type: chore
  createdAt: "2023-06-10"
  irVersion: 20
  version: 0.10.15
- changelogEntry:
    - summary: Release 0.10.14
      type: chore
  createdAt: "2023-06-10"
  irVersion: 20
  version: 0.10.14
- changelogEntry:
    - summary: Release 0.10.14-rc0
      type: chore
  createdAt: "2023-06-10"
  irVersion: 20
  version: 0.10.14-rc0
- changelogEntry:
    - summary: Release 0.10.13
      type: chore
  createdAt: "2023-06-09"
  irVersion: 20
  version: 0.10.13
- changelogEntry:
    - summary: Release 0.10.13-rc2
      type: chore
  createdAt: "2023-06-09"
  irVersion: 20
  version: 0.10.13-rc2
- changelogEntry:
    - summary: Release 0.10.13-rc1
      type: chore
  createdAt: "2023-06-09"
  irVersion: 20
  version: 0.10.13-rc1
- changelogEntry:
    - summary: Release 0.10.13-rc0
      type: chore
  createdAt: "2023-06-09"
  irVersion: 20
  version: 0.10.13-rc0
- changelogEntry:
    - summary: Release 0.10.12
      type: chore
  createdAt: "2023-06-09"
  irVersion: 20
  version: 0.10.12
- changelogEntry:
    - summary: Release 0.10.11
      type: chore
  createdAt: "2023-06-09"
  irVersion: 20
  version: 0.10.11
- changelogEntry:
    - summary: Release 0.10.11-rc0
      type: chore
  createdAt: "2023-06-08"
  irVersion: 20
  version: 0.10.11-rc0
- changelogEntry:
    - summary: Release 0.10.10
      type: chore
  createdAt: "2023-06-08"
  irVersion: 20
  version: 0.10.10
- changelogEntry:
    - summary: Release 0.10.10-rc2
      type: chore
  createdAt: "2023-06-08"
  irVersion: 20
  version: 0.10.10-rc2
- changelogEntry:
    - summary: Release 0.10.10-rc1
      type: chore
  createdAt: "2023-06-08"
  irVersion: 20
  version: 0.10.10-rc1
- changelogEntry:
    - summary: Release 0.10.10-rc0
      type: chore
  createdAt: "2023-06-08"
  irVersion: 20
  version: 0.10.10-rc0
- changelogEntry:
    - summary: Release 0.10.9
      type: chore
  createdAt: "2023-06-07"
  irVersion: 20
  version: 0.10.9
- changelogEntry:
    - summary: Release 0.10.8
      type: chore
  createdAt: "2023-06-07"
  irVersion: 20
  version: 0.10.8
- changelogEntry:
    - summary: Release 0.10.8-rc0
      type: chore
  createdAt: "2023-06-07"
  irVersion: 20
  version: 0.10.8-rc0
- changelogEntry:
    - summary: Release 0.10.7
      type: chore
  createdAt: "2023-06-06"
  irVersion: 20
  version: 0.10.7
- changelogEntry:
    - summary: Release 0.10.6
      type: chore
  createdAt: "2023-06-06"
  irVersion: 20
  version: 0.10.6
- changelogEntry:
    - summary: Release 0.10.5
      type: chore
  createdAt: "2023-06-06"
  irVersion: 20
  version: 0.10.5
- changelogEntry:
    - summary: Release 0.10.4
      type: chore
  createdAt: "2023-06-06"
  irVersion: 20
  version: 0.10.4
- changelogEntry:
    - summary: Release 0.10.3
      type: chore
  createdAt: "2023-06-06"
  irVersion: 20
  version: 0.10.3
- changelogEntry:
    - summary: Release 0.10.2
      type: chore
  createdAt: "2023-06-05"
  irVersion: 20
  version: 0.10.2
- changelogEntry:
    - summary: Release 0.10.1
      type: chore
  createdAt: "2023-06-05"
  irVersion: 20
  version: 0.10.1
- changelogEntry:
    - summary: "- The docs `domain` must be a full domain ending in `docs.buildwithfern.com`\r\
        \n- `docs.yml` now supports custom-domains so that docs can redirect from a\
        \ custom url"
      type: chore
  createdAt: "2023-06-05"
  irVersion: 20
  version: 0.10.0
- changelogEntry:
    - summary: Release 0.9.10
      type: chore
  createdAt: "2023-06-02"
  irVersion: 20
  version: 0.9.10
- changelogEntry:
    - summary: Release 0.9.10-rc0
      type: chore
  createdAt: "2023-05-31"
  irVersion: 20
  version: 0.9.10-rc0
- changelogEntry:
    - summary: Release 0.9.9
      type: chore
  createdAt: "2023-05-31"
  irVersion: 20
  version: 0.9.9
- changelogEntry:
    - summary: Release 0.9.9-rc4
      type: chore
  createdAt: "2023-05-31"
  irVersion: 20
  version: 0.9.9-rc4
- changelogEntry:
    - summary: Release 0.9.9-rc3
      type: chore
  createdAt: "2023-05-31"
  irVersion: 20
  version: 0.9.9-rc3
- changelogEntry:
    - summary: Release 0.9.9-rc2
      type: chore
  createdAt: "2023-05-31"
  irVersion: 20
  version: 0.9.9-rc2
- changelogEntry:
    - summary: Release 0.9.9-rc1
      type: chore
  createdAt: "2023-05-31"
  irVersion: 20
  version: 0.9.9-rc1
- changelogEntry:
    - summary: Release 0.9.9-rc0
      type: chore
  createdAt: "2023-05-31"
  irVersion: 20
  version: 0.9.9-rc0
- changelogEntry:
    - summary: Release 0.9.8
      type: chore
  createdAt: "2023-05-30"
  irVersion: 20
  version: 0.9.8
- changelogEntry:
    - summary: Release 0.9.8-rc0
      type: chore
  createdAt: "2023-05-30"
  irVersion: 20
  version: 0.9.8-rc0
- changelogEntry:
    - summary: Release 0.9.7
      type: chore
  createdAt: "2023-05-30"
  irVersion: 20
  version: 0.9.7
- changelogEntry:
    - summary: Release 0.9.7-rc2
      type: chore
  createdAt: "2023-05-30"
  irVersion: 20
  version: 0.9.7-rc2
- changelogEntry:
    - summary: Release 0.9.7-rc1
      type: chore
  createdAt: "2023-05-29"
  irVersion: 20
  version: 0.9.7-rc1
- changelogEntry:
    - summary: Release 0.9.7-rc0
      type: chore
  createdAt: "2023-05-29"
  irVersion: 20
  version: 0.9.7-rc0
- changelogEntry:
    - summary: Release 0.9.6
      type: chore
  createdAt: "2023-05-29"
  irVersion: 20
  version: 0.9.6
- changelogEntry:
    - summary: Release 0.9.6-rc1
      type: chore
  createdAt: "2023-05-28"
  irVersion: 20
  version: 0.9.6-rc1
- changelogEntry:
    - summary: Release 0.9.6-rc0
      type: chore
  createdAt: "2023-05-28"
  irVersion: 20
  version: 0.9.6-rc0
- changelogEntry:
    - summary: Release 0.9.5
      type: chore
  createdAt: "2023-05-27"
  irVersion: 20
  version: 0.9.5
- changelogEntry:
    - summary: "- `fern init` reads `FERN_TOKEN` if the user token is not available"
      type: chore
  createdAt: "2023-05-27"
  irVersion: 20
  version: 0.9.4
- changelogEntry:
    - summary: Release 0.9.4-rc3
      type: chore
  createdAt: "2023-05-25"
  irVersion: 20
  version: 0.9.4-rc3
- changelogEntry:
    - summary: Release 0.9.4-rc2
      type: chore
  createdAt: "2023-05-25"
  irVersion: 20
  version: 0.9.4-rc2
- changelogEntry:
    - summary: Release 0.9.4-rc1
      type: chore
  createdAt: "2023-05-25"
  irVersion: 20
  version: 0.9.4-rc1
- changelogEntry:
    - summary: Release 0.9.4-rc0
      type: chore
  createdAt: "2023-05-25"
  irVersion: 20
  version: 0.9.4-rc0
- changelogEntry:
    - summary: Release 0.9.3
      type: chore
  createdAt: "2023-05-24"
  irVersion: 20
  version: 0.9.3
- changelogEntry:
    - summary: Release 0.9.2
      type: chore
  createdAt: "2023-05-24"
  irVersion: 20
  version: 0.9.2
- changelogEntry:
    - summary: Release 0.9.2-rc5
      type: chore
  createdAt: "2023-05-24"
  irVersion: 20
  version: 0.9.2-rc5
- changelogEntry:
    - summary: Release 0.9.2-rc4
      type: chore
  createdAt: "2023-05-24"
  irVersion: 20
  version: 0.9.2-rc4
- changelogEntry:
    - summary: Release 0.9.2-rc3
      type: chore
  createdAt: "2023-05-24"
  irVersion: 20
  version: 0.9.2-rc3
- changelogEntry:
    - summary: Release 0.9.2-rc2
      type: chore
  createdAt: "2023-05-23"
  irVersion: 20
  version: 0.9.2-rc2
- changelogEntry:
    - summary: Release 0.9.2-rc1
      type: chore
  createdAt: "2023-05-23"
  irVersion: 20
  version: 0.9.2-rc1
- changelogEntry:
    - summary: Release 0.9.2-rc0
      type: chore
  createdAt: "2023-05-21"
  irVersion: 20
  version: 0.9.2-rc0
- changelogEntry:
    - summary: Release 0.9.1
      type: chore
  createdAt: "2023-05-20"
  irVersion: 20
  version: 0.9.1
- changelogEntry:
    - summary: Release 0.9.1-rc3
      type: chore
  createdAt: "2023-05-20"
  irVersion: 20
  version: 0.9.1-rc3
- changelogEntry:
    - summary: Release 0.9.1-rc2
      type: chore
  createdAt: "2023-05-19"
  irVersion: 20
  version: 0.9.1-rc2
- changelogEntry:
    - summary: Release 0.9.1-rc1
      type: chore
  createdAt: "2023-05-18"
  irVersion: 20
  version: 0.9.1-rc1
- changelogEntry:
    - summary: Release 0.9.1-rc0
      type: chore
  createdAt: "2023-05-18"
  irVersion: 20
  version: 0.9.1-rc0
- changelogEntry:
    - summary: Running `fern init --openapi <path to openapi>` creates an OpenAPI workspace
      type: chore
  createdAt: "2023-05-17"
  irVersion: 20
  version: 0.9.0
- changelogEntry:
    - summary: Release 0.9.0-rc0
      type: chore
  createdAt: "2023-05-17"
  irVersion: 20
  version: 0.9.0-rc0
- changelogEntry:
    - summary: Add `fern-go-model` generator identifier.
      type: chore
  createdAt: "2023-05-16"
  irVersion: 20
  version: 0.8.25-rc0
- changelogEntry:
    - summary: Release 0.8.24
      type: chore
  createdAt: "2023-05-16"
  irVersion: 20
  version: 0.8.24
- changelogEntry:
    - summary: Release 0.8.23
      type: chore
  createdAt: "2023-05-13"
  irVersion: 20
  version: 0.8.23
- changelogEntry:
    - summary: Release 0.8.22
      type: chore
  createdAt: "2023-05-13"
  irVersion: 20
  version: 0.8.22
- changelogEntry:
    - summary: Release 0.8.21
      type: chore
  createdAt: "2023-05-13"
  irVersion: 20
  version: 0.8.21
- changelogEntry:
    - summary: Release 0.8.20
      type: chore
  createdAt: "2023-05-12"
  irVersion: 20
  version: 0.8.20
- changelogEntry:
    - summary: Release 0.8.20-rc4
      type: chore
  createdAt: "2023-05-12"
  irVersion: 20
  version: 0.8.20-rc4
- changelogEntry:
    - summary: Release 0.8.20-rc3
      type: chore
  createdAt: "2023-05-12"
  irVersion: 20
  version: 0.8.20-rc3
- changelogEntry:
    - summary: Release 0.8.20-rc2
      type: chore
  createdAt: "2023-05-11"
  irVersion: 20
  version: 0.8.20-rc2
- changelogEntry:
    - summary: Release 0.8.20-rc1
      type: chore
  createdAt: "2023-05-11"
  irVersion: 20
  version: 0.8.20-rc1
- changelogEntry:
    - summary: Release 0.8.20-rc0
      type: chore
  createdAt: "2023-05-11"
  irVersion: 20
  version: 0.8.20-rc0
- changelogEntry:
    - summary: Release 0.8.19
      type: chore
  createdAt: "2023-05-11"
  irVersion: 20
  version: 0.8.19
- changelogEntry:
    - summary: Release 0.8.19-rc9
      type: chore
  createdAt: "2023-05-11"
  irVersion: 20
  version: 0.8.19-rc9
- changelogEntry:
    - summary: Release 0.8.19-rc8
      type: chore
  createdAt: "2023-05-11"
  irVersion: 20
  version: 0.8.19-rc8
- changelogEntry:
    - summary: Release 0.8.19-rc7
      type: chore
  createdAt: "2023-05-10"
  irVersion: 20
  version: 0.8.19-rc7
- changelogEntry:
    - summary: Release 0.8.19-rc6
      type: chore
  createdAt: "2023-05-10"
  irVersion: 20
  version: 0.8.19-rc6
- changelogEntry:
    - summary: Release 0.8.19-rc5
      type: chore
  createdAt: "2023-05-10"
  irVersion: 20
  version: 0.8.19-rc5
- changelogEntry:
    - summary: Release 0.8.19-rc4
      type: chore
  createdAt: "2023-05-10"
  irVersion: 20
  version: 0.8.19-rc4
- changelogEntry:
    - summary: Release 0.8.19-rc3
      type: chore
  createdAt: "2023-05-10"
  irVersion: 20
  version: 0.8.19-rc3
- changelogEntry:
    - summary: Release 0.8.19-rc2
      type: chore
  createdAt: "2023-05-10"
  irVersion: 20
  version: 0.8.19-rc2
- changelogEntry:
    - summary: Release 0.8.19-rc1
      type: chore
  createdAt: "2023-05-10"
  irVersion: 20
  version: 0.8.19-rc1
- changelogEntry:
    - summary: Release 0.8.19-rc0
      type: chore
  createdAt: "2023-05-10"
  irVersion: 20
  version: 0.8.19-rc0
- changelogEntry:
    - summary: Release 0.8.18
      type: chore
  createdAt: "2023-05-08"
  irVersion: 20
  version: 0.8.18
- changelogEntry:
    - summary: Release 0.8.17
      type: chore
  createdAt: "2023-05-08"
  irVersion: 20
  version: 0.8.17
- changelogEntry:
    - summary: Release 0.8.17-rc3
      type: chore
  createdAt: "2023-05-08"
  irVersion: 20
  version: 0.8.17-rc3
- changelogEntry:
    - summary: Release 0.8.17-rc2
      type: chore
  createdAt: "2023-05-08"
  irVersion: 20
  version: 0.8.17-rc2
- changelogEntry:
    - summary: Release 0.8.17-rc1
      type: chore
  createdAt: "2023-05-08"
  irVersion: 20
  version: 0.8.17-rc1
- changelogEntry:
    - summary: Release 0.8.17-rc0
      type: chore
  createdAt: "2023-05-08"
  irVersion: 20
  version: 0.8.17-rc0
- changelogEntry:
    - summary: Release 0.8.16-rc9
      type: chore
  createdAt: "2023-05-08"
  irVersion: 20
  version: 0.8.16-rc9
- changelogEntry:
    - summary: Release 0.8.16-rc8
      type: chore
  createdAt: "2023-05-08"
  irVersion: 19
  version: 0.8.16-rc8
- changelogEntry:
    - summary: Release 0.8.16-rc7
      type: chore
  createdAt: "2023-05-08"
  irVersion: 19
  version: 0.8.16-rc7
- changelogEntry:
    - summary: Release 0.8.16-rc6
      type: chore
  createdAt: "2023-05-08"
  irVersion: 19
  version: 0.8.16-rc6
- changelogEntry:
    - summary: Release 0.8.16-rc5
      type: chore
  createdAt: "2023-05-08"
  irVersion: 19
  version: 0.8.16-rc5
- changelogEntry:
    - summary: Release 0.8.16-rc11
      type: chore
  createdAt: "2023-05-08"
  irVersion: 20
  version: 0.8.16-rc11
- changelogEntry:
    - summary: Release 0.8.16-rc10
      type: chore
  createdAt: "2023-05-08"
  irVersion: 20
  version: 0.8.16-rc10
- changelogEntry:
    - summary: Release 0.8.16-rc4
      type: chore
  createdAt: "2023-05-07"
  irVersion: 19
  version: 0.8.16-rc4
- changelogEntry:
    - summary: Release 0.8.16-rc3
      type: chore
  createdAt: "2023-05-07"
  irVersion: 19
  version: 0.8.16-rc3
- changelogEntry:
    - summary: Release 0.8.16-rc2
      type: chore
  createdAt: "2023-05-07"
  irVersion: 19
  version: 0.8.16-rc2
- changelogEntry:
    - summary: Release 0.8.16-rc1
      type: chore
  createdAt: "2023-05-07"
  irVersion: 19
  version: 0.8.16-rc1
- changelogEntry:
    - summary: Release 0.8.16-rc0
      type: chore
  createdAt: "2023-05-07"
  irVersion: 19
  version: 0.8.16-rc0
- changelogEntry:
    - summary: Release 0.8.15
      type: chore
  createdAt: "2023-05-07"
  irVersion: 19
  version: 0.8.15
- changelogEntry:
    - summary: Release 0.8.14
      type: chore
  createdAt: "2023-05-07"
  irVersion: 19
  version: 0.8.14
- changelogEntry:
    - summary: Release 0.8.13
      type: chore
  createdAt: "2023-05-07"
  irVersion: 19
  version: 0.8.13
- changelogEntry:
    - summary: Release 0.8.13-rc2
      type: chore
  createdAt: "2023-05-07"
  irVersion: 19
  version: 0.8.13-rc2
- changelogEntry:
    - summary: Release 0.8.13-rc1
      type: chore
  createdAt: "2023-05-07"
  irVersion: 19
  version: 0.8.13-rc1
- changelogEntry:
    - summary: Release 0.8.13-rc0
      type: chore
  createdAt: "2023-05-06"
  irVersion: 19
  version: 0.8.13-rc0
- changelogEntry:
    - summary: Release 0.8.12
      type: chore
  createdAt: "2023-05-05"
  irVersion: 19
  version: 0.8.12
- changelogEntry:
    - summary: Release 0.8.11
      type: chore
  createdAt: "2023-05-05"
  irVersion: 19
  version: 0.8.11
- changelogEntry:
    - summary: Release 0.8.10
      type: chore
  createdAt: "2023-05-05"
  irVersion: 19
  version: 0.8.10
- changelogEntry:
    - summary: Release 0.8.9
      type: chore
  createdAt: "2023-05-04"
  irVersion: 19
  version: 0.8.9
- changelogEntry:
    - summary: Release 0.8.8
      type: chore
  createdAt: "2023-05-04"
  irVersion: 19
  version: 0.8.8
- changelogEntry:
    - summary: Release 0.8.7
      type: chore
  createdAt: "2023-05-04"
  irVersion: 19
  version: 0.8.7
- changelogEntry:
    - summary: Release 0.8.6
      type: chore
  createdAt: "2023-05-03"
  irVersion: 19
  version: 0.8.6
- changelogEntry:
    - summary: Release 0.8.6-rc2
      type: chore
  createdAt: "2023-05-03"
  irVersion: 19
  version: 0.8.6-rc2
- changelogEntry:
    - summary: Release 0.8.6-rc1
      type: chore
  createdAt: "2023-05-03"
  irVersion: 19
  version: 0.8.6-rc1
- changelogEntry:
    - summary: Release 0.8.6-rc0
      type: chore
  createdAt: "2023-05-03"
  irVersion: 19
  version: 0.8.6-rc0
- changelogEntry:
    - summary: Release 0.8.5
      type: chore
  createdAt: "2023-05-03"
  irVersion: 19
  version: 0.8.5
- changelogEntry:
    - summary: Release 0.8.4
      type: chore
  createdAt: "2023-05-03"
  irVersion: 19
  version: 0.8.4
- changelogEntry:
    - summary: Release 0.8.3
      type: chore
  createdAt: "2023-05-03"
  irVersion: 19
  version: 0.8.3
- changelogEntry:
    - summary: Release 0.8.2
      type: chore
  createdAt: "2023-05-03"
  irVersion: 19
  version: 0.8.2
- changelogEntry:
    - summary: Release 0.8.1
      type: chore
  createdAt: "2023-05-02"
  irVersion: 19
  version: 0.8.1
- changelogEntry:
    - summary: Release 0.8.0
      type: chore
  createdAt: "2023-05-02"
  irVersion: 19
  version: 0.8.0
- changelogEntry:
    - summary: Release 0.8.0-rc9
      type: chore
  createdAt: "2023-05-02"
  irVersion: 19
  version: 0.8.0-rc9
- changelogEntry:
    - summary: Release 0.8.0-rc8
      type: chore
  createdAt: "2023-05-02"
  irVersion: 19
  version: 0.8.0-rc8
- changelogEntry:
    - summary: Release 0.8.0-rc7
      type: chore
  createdAt: "2023-05-02"
  irVersion: 19
  version: 0.8.0-rc7
- changelogEntry:
    - summary: Release 0.8.0-rc6
      type: chore
  createdAt: "2023-05-02"
  irVersion: 19
  version: 0.8.0-rc6
- changelogEntry:
    - summary: Release 0.8.0-rc5
      type: chore
  createdAt: "2023-05-02"
  irVersion: 19
  version: 0.8.0-rc5
- changelogEntry:
    - summary: Release 0.8.0-rc4
      type: chore
  createdAt: "2023-05-02"
  irVersion: 19
  version: 0.8.0-rc4
- changelogEntry:
    - summary: Release 0.8.0-rc3
      type: chore
  createdAt: "2023-05-02"
  irVersion: 19
  version: 0.8.0-rc3
- changelogEntry:
    - summary: Release 0.8.0-rc2
      type: chore
  createdAt: "2023-05-02"
  irVersion: 19
  version: 0.8.0-rc2
- changelogEntry:
    - summary: Release 0.8.0-rc1
      type: chore
  createdAt: "2023-05-02"
  irVersion: 19
  version: 0.8.0-rc1
- changelogEntry:
    - summary: Release 0.8.0-rc0
      type: chore
  createdAt: "2023-05-02"
  irVersion: 19
  version: 0.8.0-rc0
- changelogEntry:
    - summary: Release 0.7.5-rc17
      type: chore
  createdAt: "2023-05-02"
  irVersion: 19
  version: 0.7.5-rc17
- changelogEntry:
    - summary: Release 0.7.5-rc9
      type: chore
  createdAt: "2023-05-01"
  irVersion: 19
  version: 0.7.5-rc9
- changelogEntry:
    - summary: Release 0.7.5-rc8
      type: chore
  createdAt: "2023-05-01"
  irVersion: 19
  version: 0.7.5-rc8
- changelogEntry:
    - summary: Release 0.7.5-rc7
      type: chore
  createdAt: "2023-05-01"
  irVersion: 19
  version: 0.7.5-rc7
- changelogEntry:
    - summary: Release 0.7.5-rc16
      type: chore
  createdAt: "2023-05-01"
  irVersion: 19
  version: 0.7.5-rc16
- changelogEntry:
    - summary: Release 0.7.5-rc15
      type: chore
  createdAt: "2023-05-01"
  irVersion: 19
  version: 0.7.5-rc15
- changelogEntry:
    - summary: Release 0.7.5-rc14
      type: chore
  createdAt: "2023-05-01"
  irVersion: 19
  version: 0.7.5-rc14
- changelogEntry:
    - summary: Release 0.7.5-rc13
      type: chore
  createdAt: "2023-05-01"
  irVersion: 19
  version: 0.7.5-rc13
- changelogEntry:
    - summary: Release 0.7.5-rc12
      type: chore
  createdAt: "2023-05-01"
  irVersion: 19
  version: 0.7.5-rc12
- changelogEntry:
    - summary: Release 0.7.5-rc11
      type: chore
  createdAt: "2023-05-01"
  irVersion: 19
  version: 0.7.5-rc11
- changelogEntry:
    - summary: Release 0.7.5-rc10
      type: chore
  createdAt: "2023-05-01"
  irVersion: 19
  version: 0.7.5-rc10
- changelogEntry:
    - summary: Release 0.7.5-rc6
      type: chore
  createdAt: "2023-04-30"
  irVersion: 19
  version: 0.7.5-rc6
- changelogEntry:
    - summary: Release 0.7.5-rc5
      type: chore
  createdAt: "2023-04-30"
  irVersion: 19
  version: 0.7.5-rc5
- changelogEntry:
    - summary: Release 0.7.5-rc4
      type: chore
  createdAt: "2023-04-30"
  irVersion: 19
  version: 0.7.5-rc4
- changelogEntry:
    - summary: Release 0.7.5-rc3
      type: chore
  createdAt: "2023-04-30"
  irVersion: 19
  version: 0.7.5-rc3
- changelogEntry:
    - summary: Release 0.7.5-rc2
      type: chore
  createdAt: "2023-04-30"
  irVersion: 19
  version: 0.7.5-rc2
- changelogEntry:
    - summary: Release 0.7.5-rc1
      type: chore
  createdAt: "2023-04-30"
  irVersion: 18
  version: 0.7.5-rc1
- changelogEntry:
    - summary: Release 0.7.5-rc0
      type: chore
  createdAt: "2023-04-28"
  irVersion: 18
  version: 0.7.5-rc0
- changelogEntry:
    - summary: Release 0.7.4
      type: chore
  createdAt: "2023-04-23"
  irVersion: 18
  version: 0.7.4
- changelogEntry:
    - summary: Release 0.7.4-rc1
      type: chore
  createdAt: "2023-04-23"
  irVersion: 18
  version: 0.7.4-rc1
- changelogEntry:
    - summary: Release 0.7.4-rc0
      type: chore
  createdAt: "2023-04-23"
  irVersion: 18
  version: 0.7.4-rc0
- changelogEntry:
    - summary: Release 0.7.3
      type: chore
  createdAt: "2023-04-23"
  irVersion: 18
  version: 0.7.3
- changelogEntry:
    - summary: Release 0.7.3-rc0
      type: chore
  createdAt: "2023-04-23"
  irVersion: 18
  version: 0.7.3-rc0
- changelogEntry:
    - summary: Release 0.7.2
      type: chore
  createdAt: "2023-04-23"
  irVersion: 18
  version: 0.7.2
- changelogEntry:
    - summary: Release 0.7.1
      type: chore
  createdAt: "2023-04-23"
  irVersion: 18
  version: 0.7.1
- changelogEntry:
    - summary: Release 0.7.1-rc1
      type: chore
  createdAt: "2023-04-23"
  irVersion: 18
  version: 0.7.1-rc1
- changelogEntry:
    - summary: Release 0.7.1-rc0
      type: chore
  createdAt: "2023-04-23"
  irVersion: 18
  version: 0.7.1-rc0
- changelogEntry:
    - summary: Release 0.7.0
      type: chore
  createdAt: "2023-04-21"
  irVersion: 18
  version: 0.7.0
- changelogEntry:
    - summary: Release 0.7.0-rc1
      type: chore
  createdAt: "2023-04-21"
  irVersion: 18
  version: 0.7.0-rc1
- changelogEntry:
    - summary: Release 0.7.0-rc0
      type: chore
  createdAt: "2023-04-21"
  irVersion: 18
  version: 0.7.0-rc0
- changelogEntry:
    - summary: Release 0.6.12
      type: chore
  createdAt: "2023-04-19"
  irVersion: 18
  version: 0.6.12
- changelogEntry:
    - summary: Release 0.6.11
      type: chore
  createdAt: "2023-04-19"
  irVersion: 18
  version: 0.6.11
- changelogEntry:
    - summary: Release 0.6.11-rc2
      type: chore
  createdAt: "2023-04-17"
  irVersion: 18
  version: 0.6.11-rc2
- changelogEntry:
    - summary: Release 0.6.11-rc1
      type: chore
  createdAt: "2023-04-17"
  irVersion: 18
  version: 0.6.11-rc1
- changelogEntry:
    - summary: Release 0.6.11-rc0
      type: chore
  createdAt: "2023-04-17"
  irVersion: 18
  version: 0.6.11-rc0
- changelogEntry:
    - summary: Release 0.6.10
      type: chore
  createdAt: "2023-04-04"
  irVersion: 16
  version: 0.6.10
- changelogEntry:
    - summary: Release 0.6.10-rc4
      type: chore
  createdAt: "2023-04-03"
  irVersion: 16
  version: 0.6.10-rc4
- changelogEntry:
    - summary: Release 0.6.10-rc3
      type: chore
  createdAt: "2023-04-03"
  irVersion: 16
  version: 0.6.10-rc3
- changelogEntry:
    - summary: Release 0.6.10-rc2
      type: chore
  createdAt: "2023-04-03"
  irVersion: 16
  version: 0.6.10-rc2
- changelogEntry:
    - summary: Release 0.6.10-rc1
      type: chore
  createdAt: "2023-04-02"
  irVersion: 16
  version: 0.6.10-rc1
- changelogEntry:
    - summary: Release 0.6.10-rc0
      type: chore
  createdAt: "2023-04-02"
  irVersion: 16
  version: 0.6.10-rc0
- changelogEntry:
    - summary: Release 0.6.9
      type: chore
  createdAt: "2023-04-02"
  irVersion: 16
  version: 0.6.9
- changelogEntry:
    - summary: Release 0.6.8
      type: chore
  createdAt: "2023-04-02"
  irVersion: 16
  version: 0.6.8
- changelogEntry:
    - summary: Release 0.6.7
      type: chore
  createdAt: "2023-04-01"
  irVersion: 16
  version: 0.6.7
- changelogEntry:
    - summary: Release 0.6.7-rc0
      type: chore
  createdAt: "2023-04-01"
  irVersion: 16
  version: 0.6.7-rc0
- changelogEntry:
    - summary: Release 0.6.6
      type: chore
  createdAt: "2023-03-31"
  irVersion: 16
  version: 0.6.6
- changelogEntry:
    - summary: Release 0.6.5
      type: chore
  createdAt: "2023-03-31"
  irVersion: 16
  version: 0.6.5
- changelogEntry:
    - summary: Release 0.6.5-rc1
      type: chore
  createdAt: "2023-03-31"
  irVersion: 16
  version: 0.6.5-rc1
- changelogEntry:
    - summary: Release 0.6.5-rc0
      type: chore
  createdAt: "2023-03-30"
  irVersion: 16
  version: 0.6.5-rc0
- changelogEntry:
    - summary: Release 0.6.4
      type: chore
  createdAt: "2023-03-30"
  irVersion: 16
  version: 0.6.4
- changelogEntry:
    - summary: Release 0.6.3
      type: chore
  createdAt: "2023-03-30"
  irVersion: 16
  version: 0.6.3
- changelogEntry:
    - summary: Release 0.6.3-rc1
      type: chore
  createdAt: "2023-03-30"
  irVersion: 16
  version: 0.6.3-rc1
- changelogEntry:
    - summary: Release 0.6.3-rc0
      type: chore
  createdAt: "2023-03-30"
  irVersion: 16
  version: 0.6.3-rc0
- changelogEntry:
    - summary: Release 0.6.2
      type: chore
  createdAt: "2023-03-29"
  irVersion: 16
  version: 0.6.2
- changelogEntry:
    - summary: Release 0.6.2-rc2
      type: chore
  createdAt: "2023-03-29"
  irVersion: 16
  version: 0.6.2-rc2
- changelogEntry:
    - summary: Release 0.6.2-rc1
      type: chore
  createdAt: "2023-03-29"
  irVersion: 16
  version: 0.6.2-rc1
- changelogEntry:
    - summary: Release 0.6.2-rc0
      type: chore
  createdAt: "2023-03-28"
  irVersion: 16
  version: 0.6.2-rc0
- changelogEntry:
    - summary: Release 0.6.1
      type: chore
  createdAt: "2023-03-28"
  irVersion: 15
  version: 0.6.1
- changelogEntry:
    - summary: Release 0.6.0
      type: chore
  createdAt: "2023-03-28"
  irVersion: 15
  version: 0.6.0
- changelogEntry:
    - summary: Release 0.5.4
      type: chore
  createdAt: "2023-03-28"
  irVersion: 15
  version: 0.5.4
- changelogEntry:
    - summary: Release 0.5.4-rc4
      type: chore
  createdAt: "2023-03-28"
  irVersion: 15
  version: 0.5.4-rc4
- changelogEntry:
    - summary: Release 0.5.4-rc3
      type: chore
  createdAt: "2023-03-26"
  irVersion: 15
  version: 0.5.4-rc3
- changelogEntry:
    - summary: Release 0.5.4-rc2
      type: chore
  createdAt: "2023-03-24"
  irVersion: 15
  version: 0.5.4-rc2
- changelogEntry:
    - summary: Release 0.5.4-rc1
      type: chore
  createdAt: "2023-03-24"
  irVersion: 15
  version: 0.5.4-rc1
- changelogEntry:
    - summary: Release 0.5.4-rc0
      type: chore
  createdAt: "2023-03-24"
  irVersion: 15
  version: 0.5.4-rc0
- changelogEntry:
    - summary: Release 0.5.3
      type: chore
  createdAt: "2023-03-20"
  irVersion: 14
  version: 0.5.3
- changelogEntry:
    - summary: Release 0.5.3-rc6
      type: chore
  createdAt: "2023-03-20"
  irVersion: 14
  version: 0.5.3-rc6
- changelogEntry:
    - summary: Release 0.5.3-rc5
      type: chore
  createdAt: "2023-03-19"
  irVersion: 14
  version: 0.5.3-rc5
- changelogEntry:
    - summary: Release 0.5.3-rc4
      type: chore
  createdAt: "2023-03-19"
  irVersion: 14
  version: 0.5.3-rc4
- changelogEntry:
    - summary: Release 0.5.3-rc3
      type: chore
  createdAt: "2023-03-13"
  irVersion: 13
  version: 0.5.3-rc3
- changelogEntry:
    - summary: Release 0.5.3-rc2
      type: chore
  createdAt: "2023-03-13"
  irVersion: 13
  version: 0.5.3-rc2
- changelogEntry:
    - summary: Release 0.5.3-rc1
      type: chore
  createdAt: "2023-03-11"
  irVersion: 13
  version: 0.5.3-rc1
- changelogEntry:
    - summary: Release 0.5.3-rc0
      type: chore
  createdAt: "2023-03-11"
  irVersion: 13
  version: 0.5.3-rc0
- changelogEntry:
    - summary: Release 0.5.2
      type: chore
  createdAt: "2023-03-10"
  irVersion: 12
  version: 0.5.2
- changelogEntry:
    - summary: Release 0.5.1
      type: chore
  createdAt: "2023-03-09"
  irVersion: 12
  version: 0.5.1
- changelogEntry:
    - summary: "## What's Changed\r\n* Support http streams in responses by @zachkirsch\
        \ in https://github.com/fern-api/fern/pull/1365\r\n* fix: introduce undiscrminated\
        \ unions by @dsinghvi in https://github.com/fern-api/fern/pull/1367\r\n* Add\
        \ release blocker for undiscriminated unions by @zachkirsch in https://github.com/fern-api/fern/pull/1369\r\
        \n* Fix undiscriminated union rule by @zachkirsch in https://github.com/fern-api/fern/pull/1370\r\
        \n* Add file upload by @zachkirsch in https://github.com/fern-api/fern/pull/1366\r\
        \n* Rename property key to bodyProperty by @zachkirsch in https://github.com/fern-api/fern/pull/1371\r\
        \n* Add optional files by @zachkirsch in https://github.com/fern-api/fern/pull/1372\r\
        \n* ts generator versions above `0.5.0-rc0-6` use IR V12 by @dsinghvi in https://github.com/fern-api/fern/pull/1373\r\
        \n* Make File a reserved keyword in TS by @zachkirsch in https://github.com/fern-api/fern/pull/1374\r\
        \n* Add query-param stream condition by @zachkirsch in https://github.com/fern-api/fern/pull/1375\r\
        \n* fix: audiences works with subpackages and packages by @dsinghvi in https://github.com/fern-api/fern/pull/1376\r\
        \n* Fix docs in file properties by @zachkirsch in https://github.com/fern-api/fern/pull/1378\r\
        \n* Update import reference in OpenAPIMigrator by @TeisJayaswal in https://github.com/fern-api/fern/pull/1380\r\
        \n* fix: add missing `MovieId` type by @codebender828 in https://github.com/fern-api/fern/pull/1381\r\
        \n* Only disallow 'body' wrapper properties when there's a referenced request\
        \ body by @zachkirsch in https://github.com/fern-api/fern/pull/1382\r\n\r\n\
        ## New Contributors\r\n* @codebender828 made their first contribution in https://github.com/fern-api/fern/pull/1381\r\
        \n\r\n**Full Changelog**: https://github.com/fern-api/fern/compare/0.4.32...0.5.0"
      type: chore
  createdAt: "2023-03-09"
  irVersion: 12
  version: 0.5.0
- changelogEntry:
    - summary: Release 0.4.33-rc7
      type: chore
  createdAt: "2023-03-09"
  irVersion: 12
  version: 0.4.33-rc7
- changelogEntry:
    - summary: Release 0.4.33-rc6
      type: chore
  createdAt: "2023-03-09"
  irVersion: 12
  version: 0.4.33-rc6
- changelogEntry:
    - summary: Release 0.4.33-rc5
      type: chore
  createdAt: "2023-03-08"
  irVersion: 12
  version: 0.4.33-rc5
- changelogEntry:
    - summary: Release 0.4.33-rc4
      type: chore
  createdAt: "2023-03-08"
  irVersion: 12
  version: 0.4.33-rc4
- changelogEntry:
    - summary: Release 0.4.33-rc3
      type: chore
  createdAt: "2023-03-08"
  irVersion: 12
  version: 0.4.33-rc3
- changelogEntry:
    - summary: Release 0.4.33-rc2
      type: chore
  createdAt: "2023-03-08"
  irVersion: 12
  version: 0.4.33-rc2
- changelogEntry:
    - summary: Release 0.4.33-rc1
      type: chore
  createdAt: "2023-03-08"
  irVersion: 12
  version: 0.4.33-rc1
- changelogEntry:
    - summary: Release 0.4.33-rc0
      type: chore
  createdAt: "2023-03-07"
  irVersion: 12
  version: 0.4.33-rc0
- changelogEntry:
    - summary: Release 0.4.32-rc5
      type: chore
  createdAt: "2023-03-07"
  irVersion: 12
  version: 0.4.32-rc5
- changelogEntry:
    - summary: Release 0.4.32
      type: chore
  createdAt: "2023-03-06"
  irVersion: 11
  version: 0.4.32
- changelogEntry:
    - summary: Release 0.4.32-rc4
      type: chore
  createdAt: "2023-03-06"
  irVersion: 11
  version: 0.4.32-rc4
- changelogEntry:
    - summary: Release 0.4.32-rc3
      type: chore
  createdAt: "2023-03-06"
  irVersion: 11
  version: 0.4.32-rc3
- changelogEntry:
    - summary: Release 0.4.32-rc2
      type: chore
  createdAt: "2023-03-06"
  irVersion: 11
  version: 0.4.32-rc2
- changelogEntry:
    - summary: Release 0.4.32-rc1
      type: chore
  createdAt: "2023-03-06"
  irVersion: 11
  version: 0.4.32-rc1
- changelogEntry:
    - summary: Release 0.4.32-rc0
      type: chore
  createdAt: "2023-03-05"
  irVersion: 9
  version: 0.4.32-rc0
- changelogEntry:
    - summary: Release 0.4.31-rc3
      type: chore
  createdAt: "2023-03-04"
  irVersion: 9
  version: 0.4.31-rc3
- changelogEntry:
    - summary: Release 0.4.31
      type: chore
  createdAt: "2023-03-04"
  irVersion: 9
  version: 0.4.31
- changelogEntry:
    - summary: Release 0.4.31-rc4
      type: chore
  createdAt: "2023-03-04"
  irVersion: 9
  version: 0.4.31-rc4
- changelogEntry:
    - summary: Release 0.4.31-rc2
      type: chore
  createdAt: "2023-03-04"
  irVersion: 9
  version: 0.4.31-rc2
- changelogEntry:
    - summary: Release 0.4.31-rc1
      type: chore
  createdAt: "2023-03-04"
  irVersion: 9
  version: 0.4.31-rc1
- changelogEntry:
    - summary: Release 0.4.30
      type: chore
  createdAt: "2023-03-03"
  irVersion: 9
  version: 0.4.30
- changelogEntry:
    - summary: Release 0.4.29
      type: chore
  createdAt: "2023-03-03"
  irVersion: 9
  version: 0.4.29
- changelogEntry:
    - summary: Release 0.4.28-rc4
      type: chore
  createdAt: "2023-03-03"
  irVersion: 9
  version: 0.4.28-rc4
- changelogEntry:
    - summary: Release 0.4.28-rc3
      type: chore
  createdAt: "2023-03-03"
  irVersion: 9
  version: 0.4.28-rc3
- changelogEntry:
    - summary: Release 0.4.28-rc2
      type: chore
  createdAt: "2023-03-02"
  irVersion: 9
  version: 0.4.28-rc2
- changelogEntry:
    - summary: Release 0.4.28-rc1
      type: chore
  createdAt: "2023-03-02"
  irVersion: 9
  version: 0.4.28-rc1
- changelogEntry:
    - summary: Release 0.4.28-rc0
      type: chore
  createdAt: "2023-03-02"
  irVersion: 9
  version: 0.4.28-rc0
- changelogEntry:
    - summary: Release 0.4.27-rc2
      type: chore
  createdAt: "2023-03-02"
  irVersion: 9
  version: 0.4.27-rc2
- changelogEntry:
    - summary: Release 0.4.27
      type: chore
  createdAt: "2023-03-02"
  irVersion: 9
  version: 0.4.27
- changelogEntry:
    - summary: Release 0.4.27-rc1
      type: chore
  createdAt: "2023-03-02"
  irVersion: 9
  version: 0.4.27-rc1
- changelogEntry:
    - summary: Release 0.4.27-rc0
      type: chore
  createdAt: "2023-03-01"
  irVersion: 9
  version: 0.4.27-rc0
- changelogEntry:
    - summary: Release 0.4.26
      type: chore
  createdAt: "2023-02-25"
  irVersion: 9
  version: 0.4.26
- changelogEntry:
    - summary: Release 0.4.25
      type: chore
  createdAt: "2023-02-25"
  irVersion: 9
  version: 0.4.25
- changelogEntry:
    - summary: Release 0.4.24
      type: chore
  createdAt: "2023-02-23"
  irVersion: 9
  version: 0.4.24
- changelogEntry:
    - summary: Release 0.4.24-rc1
      type: chore
  createdAt: "2023-02-21"
  irVersion: 9
  version: 0.4.24-rc1
- changelogEntry:
    - summary: Release 0.4.24-rc0
      type: chore
  createdAt: "2023-02-20"
  irVersion: 9
  version: 0.4.24-rc0
- changelogEntry:
    - summary: Release 0.4.23
      type: chore
  createdAt: "2023-02-16"
  irVersion: 8
  version: 0.4.23
- changelogEntry:
    - summary: Release 0.4.23-rc0
      type: chore
  createdAt: "2023-02-16"
  irVersion: 8
  version: 0.4.23-rc0
- changelogEntry:
    - summary: Release 0.4.22
      type: chore
  createdAt: "2023-02-12"
  irVersion: 8
  version: 0.4.22
- changelogEntry:
    - summary: Release 0.4.21
      type: chore
  createdAt: "2023-02-12"
  irVersion: 8
  version: 0.4.21
- changelogEntry:
    - summary: Release 0.4.20
      type: chore
  createdAt: "2023-02-12"
  irVersion: 8
  version: 0.4.20
- changelogEntry:
    - summary: Release 0.4.20-rc1
      type: chore
  createdAt: "2023-02-09"
  irVersion: 8
  version: 0.4.20-rc1
- changelogEntry:
    - summary: Release 0.4.20-rc0
      type: chore
  createdAt: "2023-02-09"
  irVersion: 8
  version: 0.4.20-rc0
- changelogEntry:
    - summary: Release 0.4.19-rc1
      type: chore
  createdAt: "2023-02-09"
  irVersion: 8
  version: 0.4.19-rc1
- changelogEntry:
    - summary: Release 0.4.19
      type: chore
  createdAt: "2023-02-09"
  irVersion: 8
  version: 0.4.19
- changelogEntry:
    - summary: Release 0.4.19-rc2
      type: chore
  createdAt: "2023-02-09"
  irVersion: 8
  version: 0.4.19-rc2
- changelogEntry:
    - summary: Release 0.4.19-rc0
      type: chore
  createdAt: "2023-02-09"
  irVersion: 8
  version: 0.4.19-rc0
- changelogEntry:
    - summary: Release 0.4.18
      type: chore
  createdAt: "2023-02-07"
  irVersion: 8
  version: 0.4.18
- changelogEntry:
    - summary: Release 0.4.17
      type: chore
  createdAt: "2023-02-06"
  irVersion: 8
  version: 0.4.17
- changelogEntry:
    - summary: Release 0.4.17-rc0
      type: chore
  createdAt: "2023-02-06"
  irVersion: 8
  version: 0.4.17-rc0
- changelogEntry:
    - summary: Release 0.4.16
      type: chore
  createdAt: "2023-02-06"
  irVersion: 8
  version: 0.4.16
- changelogEntry:
    - summary: Release 0.4.15
      type: chore
  createdAt: "2023-02-06"
  irVersion: 8
  version: 0.4.15
- changelogEntry:
    - summary: Release 0.4.15-rc0
      type: chore
  createdAt: "2023-02-06"
  irVersion: 8
  version: 0.4.15-rc0
- changelogEntry:
    - summary: Release 0.4.14
      type: chore
  createdAt: "2023-02-05"
  irVersion: 8
  version: 0.4.14
- changelogEntry:
    - summary: Release 0.4.13
      type: chore
  createdAt: "2023-02-04"
  irVersion: 8
  version: 0.4.13
- changelogEntry:
    - summary: Release 0.4.12
      type: chore
  createdAt: "2023-02-02"
  irVersion: 8
  version: 0.4.12
- changelogEntry:
    - summary: Release 0.4.12-rc0
      type: chore
  createdAt: "2023-02-02"
  irVersion: 8
  version: 0.4.12-rc0
- changelogEntry:
    - summary: Release 0.4.11
      type: chore
  createdAt: "2023-02-02"
  irVersion: 8
  version: 0.4.11
- changelogEntry:
    - summary: Release 0.4.11-rc1
      type: chore
  createdAt: "2023-02-02"
  irVersion: 8
  version: 0.4.11-rc1
- changelogEntry:
    - summary: Release 0.4.11-rc0
      type: chore
  createdAt: "2023-02-02"
  irVersion: 8
  version: 0.4.11-rc0
- changelogEntry:
    - summary: Release 0.4.10
      type: chore
  createdAt: "2023-02-02"
  irVersion: 8
  version: 0.4.10
- changelogEntry:
    - summary: Release 0.4.9
      type: chore
  createdAt: "2023-02-01"
  irVersion: 7
  version: 0.4.9
- changelogEntry:
    - summary: Release 0.4.8
      type: chore
  createdAt: "2023-02-01"
  irVersion: 7
  version: 0.4.8
- changelogEntry:
    - summary: Release 0.4.7
      type: chore
  createdAt: "2023-02-01"
  irVersion: 7
  version: 0.4.7
- changelogEntry:
    - summary: Release 0.4.6
      type: chore
  createdAt: "2023-02-01"
  irVersion: 7
  version: 0.4.6
- changelogEntry:
    - summary: Release 0.4.5
      type: chore
  createdAt: "2023-02-01"
  irVersion: 7
  version: 0.4.5
- changelogEntry:
    - summary: Release 0.4.5-rc4
      type: chore
  createdAt: "2023-01-31"
  irVersion: 7
  version: 0.4.5-rc4
- changelogEntry:
    - summary: Release 0.4.5-rc3
      type: chore
  createdAt: "2023-01-31"
  irVersion: 7
  version: 0.4.5-rc3
- changelogEntry:
    - summary: Release 0.4.5-rc5
      type: chore
  createdAt: "2023-01-31"
  irVersion: 7
  version: 0.4.5-rc5
- changelogEntry:
    - summary: Release 0.4.5-rc2
      type: chore
  createdAt: "2023-01-30"
  irVersion: 7
  version: 0.4.5-rc2
- changelogEntry:
    - summary: Release 0.4.5-rc1
      type: chore
  createdAt: "2023-01-30"
  irVersion: 7
  version: 0.4.5-rc1
- changelogEntry:
    - summary: Release 0.4.5-rc0
      type: chore
  createdAt: "2023-01-30"
  irVersion: 7
  version: 0.4.5-rc0
- changelogEntry:
    - summary: Release 0.4.4
      type: chore
  createdAt: "2023-01-30"
  irVersion: 7
  version: 0.4.4
- changelogEntry:
    - summary: Release 0.4.3
      type: chore
  createdAt: "2023-01-30"
  irVersion: 7
  version: 0.4.3
- changelogEntry:
    - summary: Release 0.4.2
      type: chore
  createdAt: "2023-01-30"
  irVersion: 7
  version: 0.4.2
- changelogEntry:
    - summary: Release 0.4.1
      type: chore
  createdAt: "2023-01-29"
  irVersion: 7
  version: 0.4.1
- changelogEntry:
    - summary: Release 0.4.0-rc1
      type: chore
  createdAt: "2023-01-29"
  irVersion: 7
  version: 0.4.0-rc1
- changelogEntry:
    - summary: Release 0.4.0
      type: chore
  createdAt: "2023-01-29"
  irVersion: 7
  version: 0.4.0
- changelogEntry:
    - summary: Release 0.4.0-rc0
      type: chore
  createdAt: "2023-01-29"
  irVersion: 7
  version: 0.4.0-rc0
- changelogEntry:
    - summary: Release 0.3.23
      type: chore
  createdAt: "2023-01-28"
  irVersion: 6
  version: 0.3.23
- changelogEntry:
    - summary: Release 0.3.22
      type: chore
  createdAt: "2023-01-28"
  irVersion: 6
  version: 0.3.22
- changelogEntry:
    - summary: Release 0.3.21
      type: chore
  createdAt: "2023-01-28"
  irVersion: 6
  version: 0.3.21
- changelogEntry:
    - summary: Release 0.3.20
      type: chore
  createdAt: "2023-01-27"
  irVersion: 6
  version: 0.3.20
- changelogEntry:
    - summary: Release 0.3.19
      type: chore
  createdAt: "2023-01-24"
  irVersion: 6
  version: 0.3.19
- changelogEntry:
    - summary: Release 0.3.18
      type: chore
  createdAt: "2023-01-23"
  irVersion: 6
  version: 0.3.18
- changelogEntry:
    - summary: Release 0.3.17
      type: chore
  createdAt: "2023-01-23"
  irVersion: 6
  version: 0.3.17
- changelogEntry:
    - summary: Release 0.3.17-rc8
      type: chore
  createdAt: "2023-01-23"
  irVersion: 6
  version: 0.3.17-rc8
- changelogEntry:
    - summary: Release 0.3.17-rc7
      type: chore
  createdAt: "2023-01-23"
  irVersion: 6
  version: 0.3.17-rc7
- changelogEntry:
    - summary: Release 0.3.17-rc6
      type: chore
  createdAt: "2023-01-23"
  irVersion: 6
  version: 0.3.17-rc6
- changelogEntry:
    - summary: Release 0.3.17-rc5
      type: chore
  createdAt: "2023-01-23"
  irVersion: 6
  version: 0.3.17-rc5
- changelogEntry:
    - summary: Release 0.3.17-rc4
      type: chore
  createdAt: "2023-01-23"
  irVersion: 6
  version: 0.3.17-rc4
- changelogEntry:
    - summary: Release 0.3.17-rc3
      type: chore
  createdAt: "2023-01-23"
  irVersion: 6
  version: 0.3.17-rc3
- changelogEntry:
    - summary: Release 0.3.17-rc2
      type: chore
  createdAt: "2023-01-22"
  irVersion: 6
  version: 0.3.17-rc2
- changelogEntry:
    - summary: Release 0.3.17-rc1
      type: chore
  createdAt: "2023-01-21"
  irVersion: 6
  version: 0.3.17-rc1
- changelogEntry:
    - summary: Release 0.3.17-rc0
      type: chore
  createdAt: "2023-01-21"
  irVersion: 6
  version: 0.3.17-rc0
- changelogEntry:
    - summary: Release 0.3.16
      type: chore
  createdAt: "2023-01-20"
  irVersion: 6
  version: 0.3.16
- changelogEntry:
    - summary: Release 0.3.16-rc2
      type: chore
  createdAt: "2023-01-19"
  irVersion: 6
  version: 0.3.16-rc2
- changelogEntry:
    - summary: Release 0.3.16-rc1
      type: chore
  createdAt: "2023-01-18"
  irVersion: 6
  version: 0.3.16-rc1
- changelogEntry:
    - summary: Release 0.3.16-rc0
      type: chore
  createdAt: "2023-01-18"
  irVersion: 6
  version: 0.3.16-rc0
- changelogEntry:
    - summary: Release 0.3.15
      type: chore
  createdAt: "2023-01-18"
  irVersion: 6
  version: 0.3.15
- changelogEntry:
    - summary: Release 0.3.15-rc0
      type: chore
  createdAt: "2023-01-18"
  irVersion: 6
  version: 0.3.15-rc0
- changelogEntry:
    - summary: Release 0.3.14
      type: chore
  createdAt: "2023-01-18"
  irVersion: 6
  version: 0.3.14
- changelogEntry:
    - summary: Release 0.3.13
      type: chore
  createdAt: "2023-01-18"
  irVersion: 6
  version: 0.3.13
- changelogEntry:
    - summary: Release 0.3.12
      type: chore
  createdAt: "2023-01-18"
  irVersion: 6
  version: 0.3.12
- changelogEntry:
    - summary: Release 0.3.12-rc13
      type: chore
  createdAt: "2023-01-18"
  irVersion: 6
  version: 0.3.12-rc13
- changelogEntry:
    - summary: Release 0.3.12-rc12
      type: chore
  createdAt: "2023-01-18"
  irVersion: 6
  version: 0.3.12-rc12
- changelogEntry:
    - summary: Release 0.3.12-rc9
      type: chore
  createdAt: "2023-01-17"
  irVersion: 6
  version: 0.3.12-rc9
- changelogEntry:
    - summary: Release 0.3.12-rc8
      type: chore
  createdAt: "2023-01-17"
  irVersion: 6
  version: 0.3.12-rc8
- changelogEntry:
    - summary: Release 0.3.12-rc11
      type: chore
  createdAt: "2023-01-17"
  irVersion: 6
  version: 0.3.12-rc11
- changelogEntry:
    - summary: Release 0.3.12-rc10
      type: chore
  createdAt: "2023-01-17"
  irVersion: 6
  version: 0.3.12-rc10
- changelogEntry:
    - summary: Release 0.3.12-rc7
      type: chore
  createdAt: "2023-01-15"
  irVersion: 6
  version: 0.3.12-rc7
- changelogEntry:
    - summary: Release 0.3.12-rc6
      type: chore
  createdAt: "2023-01-15"
  irVersion: 6
  version: 0.3.12-rc6
- changelogEntry:
    - summary: Release 0.3.12-rc5
      type: chore
  createdAt: "2023-01-15"
  irVersion: 6
  version: 0.3.12-rc5
- changelogEntry:
    - summary: Release 0.3.12-rc4
      type: chore
  createdAt: "2023-01-15"
  irVersion: 6
  version: 0.3.12-rc4
- changelogEntry:
    - summary: Release 0.3.12-rc3
      type: chore
  createdAt: "2023-01-13"
  irVersion: 5
  version: 0.3.12-rc3
- changelogEntry:
    - summary: Release 0.3.12-rc2
      type: chore
  createdAt: "2023-01-13"
  irVersion: 5
  version: 0.3.12-rc2
- changelogEntry:
    - summary: Release 0.3.12-rc1
      type: chore
  createdAt: "2023-01-13"
  irVersion: 5
  version: 0.3.12-rc1
- changelogEntry:
    - summary: Release 0.3.12-rc0
      type: chore
  createdAt: "2023-01-12"
  irVersion: 5
  version: 0.3.12-rc0
- changelogEntry:
    - summary: Release 0.3.11
      type: chore
  createdAt: "2023-01-12"
  irVersion: 5
  version: 0.3.11
- changelogEntry:
    - summary: Release 0.3.10
      type: chore
  createdAt: "2023-01-11"
  irVersion: 5
  version: 0.3.10
- changelogEntry:
    - summary: Release 0.3.9
      type: chore
  createdAt: "2023-01-11"
  irVersion: 5
  version: 0.3.9
- changelogEntry:
    - summary: Release 0.3.8-rc1
      type: chore
  createdAt: "2023-01-11"
  irVersion: 5
  version: 0.3.8-rc1
- changelogEntry:
    - summary: Release 0.3.8-rc0
      type: chore
  createdAt: "2023-01-11"
  irVersion: 5
  version: 0.3.8-rc0
- changelogEntry:
    - summary: Release 0.3.8
      type: chore
  createdAt: "2023-01-09"
  irVersion: 5
  version: 0.3.8
- changelogEntry:
    - summary: Release 0.3.7
      type: chore
  createdAt: "2023-01-08"
  irVersion: 5
  version: 0.3.7
- changelogEntry:
    - summary: Release 0.3.7-rc0
      type: chore
  createdAt: "2023-01-08"
  irVersion: 5
  version: 0.3.7-rc0
- changelogEntry:
    - summary: Release 0.3.6
      type: chore
  createdAt: "2023-01-08"
  irVersion: 5
  version: 0.3.6
- changelogEntry:
    - summary: Release 0.3.6-rc1
      type: chore
  createdAt: "2023-01-06"
  irVersion: 4
  version: 0.3.6-rc1
- changelogEntry:
    - summary: Release 0.3.6-rc0
      type: chore
  createdAt: "2023-01-06"
  irVersion: 4
  version: 0.3.6-rc0
- changelogEntry:
    - summary: Release 0.3.5
      type: chore
  createdAt: "2022-12-28"
  irVersion: 4
  version: 0.3.5
- changelogEntry:
    - summary: Release 0.3.4
      type: chore
  createdAt: "2022-12-28"
  irVersion: 4
  version: 0.3.4
- changelogEntry:
    - summary: Release 0.3.3
      type: chore
  createdAt: "2022-12-28"
  irVersion: 4
  version: 0.3.3
- changelogEntry:
    - summary: Release 0.3.2
      type: chore
  createdAt: "2022-12-28"
  irVersion: 4
  version: 0.3.2
- changelogEntry:
    - summary: Release 0.3.1
      type: chore
  createdAt: "2022-12-28"
  irVersion: 4
  version: 0.3.1
- changelogEntry:
    - summary: Release 0.3.0-rc14
      type: chore
  createdAt: "2022-12-28"
  irVersion: 4
  version: 0.3.0-rc14
- changelogEntry:
    - summary: Release 0.3.0-rc13
      type: chore
  createdAt: "2022-12-28"
  irVersion: 4
  version: 0.3.0-rc13
- changelogEntry:
    - summary: Release 0.3.0
      type: chore
  createdAt: "2022-12-28"
  irVersion: 4
  version: 0.3.0
- changelogEntry:
    - summary: Release 0.3.0-rc12
      type: chore
  createdAt: "2022-12-24"
  irVersion: 4
  version: 0.3.0-rc12
- changelogEntry:
    - summary: Release 0.3.0-rc11
      type: chore
  createdAt: "2022-12-23"
  irVersion: 4
  version: 0.3.0-rc11
- changelogEntry:
    - summary: Release 0.3.0-rc9
      type: chore
  createdAt: "2022-12-16"
  irVersion: 4
  version: 0.3.0-rc9
- changelogEntry:
    - summary: Release 0.3.0-rc8
      type: chore
  createdAt: "2022-12-16"
  irVersion: 4
  version: 0.3.0-rc8
- changelogEntry:
    - summary: Release 0.3.0-rc7
      type: chore
  createdAt: "2022-12-16"
  irVersion: 4
  version: 0.3.0-rc7
- changelogEntry:
    - summary: Release 0.3.0-rc10
      type: chore
  createdAt: "2022-12-16"
  irVersion: 4
  version: 0.3.0-rc10
- changelogEntry:
    - summary: Release 0.3.0-rc6
      type: chore
  createdAt: "2022-12-16"
  irVersion: 4
  version: 0.3.0-rc6
- changelogEntry:
    - summary: Release 0.3.0-rc5
      type: chore
  createdAt: "2022-12-16"
  irVersion: 4
  version: 0.3.0-rc5
- changelogEntry:
    - summary: Release 0.3.0-rc4
      type: chore
  createdAt: "2022-12-16"
  irVersion: 4
  version: 0.3.0-rc4
- changelogEntry:
    - summary: Release 0.3.0-rc3
      type: chore
  createdAt: "2022-12-16"
  irVersion: 4
  version: 0.3.0-rc3
- changelogEntry:
    - summary: Release 0.3.0-rc2
      type: chore
  createdAt: "2022-12-16"
  irVersion: 4
  version: 0.3.0-rc2
- changelogEntry:
    - summary: Release 0.3.0-rc1
      type: chore
  createdAt: "2022-12-16"
  irVersion: 4
  version: 0.3.0-rc1
- changelogEntry:
    - summary: Release 0.3.0-rc0
      type: chore
  createdAt: "2022-12-15"
  irVersion: 3
  version: 0.3.0-rc0
- changelogEntry:
    - summary: Release 0.2.1
      type: chore
  createdAt: "2022-12-15"
  irVersion: 3
  version: 0.2.1
- changelogEntry:
    - summary: Release 0.2.0
      type: chore
  createdAt: "2022-12-14"
  irVersion: 3
  version: 0.2.0
- changelogEntry:
    - summary: Release 0.1.3-rc9
      type: chore
  createdAt: "2022-12-14"
  irVersion: 3
  version: 0.1.3-rc9
- changelogEntry:
    - summary: Release 0.1.3-rc8
      type: chore
  createdAt: "2022-12-14"
  irVersion: 3
  version: 0.1.3-rc8
- changelogEntry:
    - summary: Release 0.1.3-rc7
      type: chore
  createdAt: "2022-12-13"
  irVersion: 3
  version: 0.1.3-rc7
- changelogEntry:
    - summary: Release 0.1.3-rc6
      type: chore
  createdAt: "2022-12-13"
  irVersion: 3
  version: 0.1.3-rc6
- changelogEntry:
    - summary: Release 0.1.3-rc5
      type: chore
  createdAt: "2022-12-13"
  irVersion: 3
  version: 0.1.3-rc5
- changelogEntry:
    - summary: Release 0.1.3-rc4
      type: chore
  createdAt: "2022-12-13"
  irVersion: 3
  version: 0.1.3-rc4
- changelogEntry:
    - summary: Release 0.1.3-rc3
      type: chore
  createdAt: "2022-12-13"
  irVersion: 3
  version: 0.1.3-rc3
- changelogEntry:
    - summary: Release 0.1.3-rc2
      type: chore
  createdAt: "2022-12-13"
  irVersion: 3
  version: 0.1.3-rc2
- changelogEntry:
    - summary: Release 0.1.3-rc1
      type: chore
  createdAt: "2022-12-13"
  irVersion: 3
  version: 0.1.3-rc1
- changelogEntry:
    - summary: Release 0.1.3-rc0
      type: chore
  createdAt: "2022-12-13"
  irVersion: 3
  version: 0.1.3-rc0<|MERGE_RESOLUTION|>--- conflicted
+++ resolved
@@ -1,13 +1,15 @@
 - changelogEntry:
     - summary: |
-<<<<<<< HEAD
         Add support for the `inline-path-parameters` setting in the OpenAPI
         importer.
       type: feat
-=======
+  irVersion: 53
+  version: 0.45.0-rc51
+
+- changelogEntry:
+    - summary: |
         Increase max recursive depth allowed for example validation.
       type: fix
->>>>>>> 8f00632e
   irVersion: 53
   version: 0.45.0-rc50
 
