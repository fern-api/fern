--- conflicted
+++ resolved
@@ -1,13 +1,13 @@
 - changelogEntry:
-<<<<<<< HEAD
     - summary: |
         Namespaced APIs now:
           - No longer contain duplicative nesting of some endpoint within another package of the same name as the namespace
           - Respect the `x-fern-sdk-group-name` annotation for endpoints
       type: fix
   irVersion: 53
-  version: 0.42.2
-=======
+  version: 0.42.4
+
+- changelogEntry:
     - summary: | 
         The OpenAPI importer now supports handling encoding on multipart requests. 
         Previously, the generators would not respect the `contentType` field for 
@@ -50,7 +50,6 @@
 
   irVersion: 53
   version: 0.42.3
->>>>>>> 9e7de941
 
 - changelogEntry:
     - summary: Error bodies are now appropriately namespaced as well!
