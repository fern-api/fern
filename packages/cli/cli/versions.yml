--- conflicted
+++ resolved
@@ -1,6 +1,5 @@
 - changelogEntry:
   - summary: |
-<<<<<<< HEAD
       The Fern Docs CLI now supports OAuth 2.0 Client Credentials injection in API playgrounds.
       To enable this feature, you can define the OAuth Authorization Scheme in your API configuration,
       and enable the feature in your docs configuration.
@@ -27,11 +26,14 @@
       (More Information)[https://buildwithfern.com/learn/docs/api-references/customize-api-playground]
     type: feat
   createdAt: '2024-09-07'
-=======
+  irVersion: 53
+  version: 0.41.6
+
+- changelogEntry:
+  - summary: |
       Fix an issue with non-deterministic file ordering when OpenAPI is used as input.
     type: fix
   createdAt: '2024-09-06'
->>>>>>> 49b90b14
   irVersion: 53
   version: 0.41.5
 
