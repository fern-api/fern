- changelogEntry:
    - summary: |
<<<<<<< HEAD
        OpenAPI overrides now support resolving file references from the location of the
        OpenAPI overrides file itself. Previously, relative paths were only resolved from
        the OpenAPI source file.

        Most users will experience no change, but this will enable a wider set of file
        directory layouts depending on the user's preference.
=======
        The Fern Definition now allows you to declare status codes for the response without having a type. 
        This is useful for `204` response status codes. 
 
        ```yml users.yml
        service: 
          auth: false
          base-path: /users
          endpoints: 
            update: 
              path: ""
              response: 
                status-code: 204        
        ```
>>>>>>> a5a234cb
      type: fix
  irVersion: 55
  version: 0.51.12

<<<<<<< HEAD
=======

>>>>>>> a5a234cb
- changelogEntry:
    - summary: |
        The OpenAPI parser generates response examples that are `{}` for 204 response types.
      type: fix
  irVersion: 55
  version: 0.51.11

- changelogEntry:
    - summary: |
        The OpenAPI parser generates response examples that are `{}` for 204 response types.
      type: fix
  irVersion: 55
  version: 0.51.10

- changelogEntry:
    - summary: |
        Fixed OpenAPI importer to properly handle response status codes in documentation by propagating 
        the status code from the OpenAPI spec through the IR and FDR layers.
      type: fix
  irVersion: 55
  version: 0.51.9

- changelogEntry:
    - summary: |
        Fixed OpenAPI importer to properly handle response status codes in documentation by propagating 
        the status code from the OpenAPI spec through the IR and FDR layers.
      type: fix
  irVersion: 55
  version: 0.51.8

- changelogEntry:
    - summary: |
        Added better error messages when markdown files reference non-existent MDX files, showing the relative path
        to the missing file rather than just indicating an invalid reference.
      type: fix
  irVersion: 55
  version: 0.51.7

- changelogEntry:
    - summary: |
        Fixed OpenAPI importer to properly handle string enums that are specified as integers by coercing them to strings.
      type: fix
  irVersion: 55
  version: 0.51.6

- changelogEntry:
    - summary: |
        Added a new rule to validate frontmatter parsing across markdown files, ensuring frontmatter
        is properly formatted and can be parsed without errors.
      type: fix
  irVersion: 55
  version: 0.51.5

- changelogEntry:
    - summary: |
        Various improvements to the Mintlify and Readme importers, including better default styling
        and spec imports for Mintlify migrations.
      type: fix
  irVersion: 55
  version: 0.51.4

- changelogEntry:
    - summary: |
        The OpenAPI parser now prefers the JSON Content-Type variant over
        others (e.g. application/x-www-form-urlencoded).
      type: fix
  irVersion: 55
  version: 0.51.3

- changelogEntry:
    - summary: |
        Improved error messages when docs.yml doesn't match schema by showing more specific
        validation errors and including the path where the error occurred.
      type: fix
  irVersion: 55
  version: 0.51.2

- changelogEntry:
    - summary: |
        Fixed x-fern-resolutions to properly handle escaped forward slashes ("~1") in schema references,
        correctly converting them to "/" when resolving references.
      type: fix
  irVersion: 55
  version: 0.51.1

- changelogEntry:
    - summary: |
        The CLI now supports a --readme flag pointing to the URL of a Readme generated docs site and
        migrates existing documentation to a fern-compatible repository.

        To use this feature:
        ```bash
        fern init --readme https://url-to-readme-docs.com
        ```
      type: feat
  irVersion: 55
  version: 0.51.0

- changelogEntry:
    - summary: |
        Improve performance of `fern docs dev` by only reloading the markdown content when
        only markdown files are changed, avoiding unnecessary recompilation of the full docs.

      type: fix
  irVersion: 55
  version: 0.50.17


- changelogEntry:
    - summary: |
        Improve performance of `fern docs dev` by debouncing across edits to multiple files,
        reducing unnecessary recomputation.
      type: fix
  irVersion: 55
  version: 0.50.16

- changelogEntry:
    - summary: |
        This PR improves the performance of `fern docs dev`:
          - Fern does not generate examples if the user has provided them to us
          - Temporarily comment out broken link checker until we make it faster
      type: fix
  irVersion: 55
  version: 0.50.16

- changelogEntry:
    - summary: |
        Move example generation failure logs to trace level since they are not relevant
        for users and add noise to debug logs.
      type: fix
  irVersion: 55
  version: 0.50.15

- changelogEntry:
    - summary: |
        Fixes a bug where duplicate types in undiscriminated unions (`oneOf` in OpenAPI)
        were not being deduped, which could lead to invalid generated code.
      type: fix
  irVersion: 55
  version: 0.50.14

- changelogEntry:
    - summary: |
        Fixes a bug where `--log-level debug` does not include trace logs.
      type: fix
  irVersion: 55
  version: 0.50.13

- changelogEntry:
    - summary: |
        Increase undici timeouts to make sure that `fern generate --docs` completes.
      type: fix
  irVersion: 55
  version: 0.50.12

- changelogEntry:
    - summary: |
        The CLI now supports a `--log-level trace` option to filter out noise from the
        debug log level.
      type: fix
  irVersion: 55
  version: 0.50.11

- changelogEntry:
    - summary:
        An addition to the broken link checker to further reduce false positives.
      type: fix
  irVersion: 55
  version: 0.50.10

- changelogEntry:
    - summary: |
        The Fern CLI no longer logs the full API request when finishing docs registration,
        reducing unnecessary log output.
      type: fix
  irVersion: 55
  version: 0.50.9

- changelogEntry:
    - summary: |
        An additional fix to the OpenRPC parser for respecting tags when
        organizing methods in the API Reference.
      type: fix
  irVersion: 55
  version: 0.50.8

- changelogEntry:
    - summary: |
        The OpenRPC parser now respects method names as well as tags for
        organization the navigation.
      type: fix
  irVersion: 55
  version: 0.50.7

- changelogEntry:
    - summary: |
        The broken link checker is updated to reduce false positives.
      type: fix
  irVersion: 55
  version: 0.50.6


- changelogEntry:
    - summary: |
        The Fern CLI is updated to create the organization if it doesn't exist when `fern token` is called.
      type: fix
  irVersion: 55
  version: 0.50.5


- changelogEntry:
    - summary: |
        The preview server is updated such that local previews of both OpenRPC and OpenAPI (legacy parser)
        are now possible.
      type: fix
  irVersion: 55
  version: 0.50.4

- changelogEntry:
    - summary: |
        The docs.yml now supports a separate configuration for `feature-flags` which allows Fern to render
        pieces of content depending on whether or not certain feature flags are enabled for particular user.

        This feature is in alpha stage; please contact support@buildwithfern.com to learn more!

        ```yml docs.yml
        navigation:
          - page: Page 1
            feature-flag: my-feature-flag-a # single boolean flag
          - page: Page 2
            feature: # multiple boolean flags
              - flag: my-feature-flag-a
              - flag: my-feature-flag-b
          - section: Section Title
            viewers: role-a
            feature-flag: # configurable match
              flag: my-feature-flag-a
              fallback-value: "ga"
              match: "beta"
            layout: []
        ```
      type: internal
  irVersion: 55
  version: 0.50.4

- changelogEntry:
    - summary: |
        Fixes an issue where optional, nullable properties resulted in a double optional in the
        IRv55 -> IRv54 migration.
      type: internal
  irVersion: 55
  version: 0.50.3

- changelogEntry:
    - summary: |
        The docs now includes alpha support for parsing openrpc specs. To leverage this feature,
        simply define an API section in your docs.yml and point at an openrpc spec.

        ```yml docs.yml
        navigation:
          - api: API Reference
            openrpc: <path to openrpc file>
        ```
      type: fix
  irVersion: 55
  version: 0.50.2

- changelogEntry:
    - summary: |
        Fixes an issue where nullable schemas were not coerced into optional values.
      type: fix
    - summary: |
        Fixes an issue where `fern check` would fail for optional, nullable properties.
      type: fix
  irVersion: 55
  version: 0.50.1

- changelogEntry:
    - summary: |
        The CLI is capable of migrating the latest TypeScript generator to IRv55.
      type: internal
  irVersion: 55
  version: 0.50.0

- changelogEntry:
  - summary: |
      The OpenAPI v2 parser now supports `x-fern-global-headers` and fixes an issue with generating webhook content.
    type: fix
  irVersion: 55
  version: 0.49.1

- changelogEntry:
    - summary: |
        The OpenAPI importer now supports respecting nullable properties in schemas. When enabled, nullable properties will
        be preserved in the generated SDK. By default (without this setting), nullable properties are treated as `optional`.
        To enable this, configure the setting in your `generators.yml`:

        ```yml
        api:
         specs:
           - openapi: ./path/to/openapi.yml
             settings:
               respect-nullable-schemas: true
        ```
      type: feat
  irVersion: 55
  version: 0.49.0

- changelogEntry:
  - summary: |
      The Mintlify docs importer now correctly generates the proper display-name key in the docs.yml file.
    type: fix
  irVersion: 54
  version: 0.48.1

- changelogEntry:
  - summary: |
      Adds support for nullable types in the Fern definition, such as the following:

      ```yaml
      types:
        User:
          properties:
            name: string
            email: nullable<string>
      ```
    type: feat
  irVersion: 55
  version: 0.48.0

- changelogEntry:
  - summary: |
      The IR now pulls in additional request properties from the OAuth getToken endpoint to support custom OAuth schemas.
    type: feat
  irVersion: 54
  version: 0.47.6

- changelogEntry:
  - summary: |
      Fixes an issue with broken link checking in the OpenAPI v2 parser.
    type: feat
  irVersion: 53
  version: 0.47.5

- changelogEntry:
  - summary: |
      Allows for creating nullable types and pass formats on strings using the OpenAPI v2 parser.
    type: feat
  irVersion: 53
  version: 0.47.4

- changelogEntry:
  - summary: |
      Add the JSON schema to the generators.yml file for validation and autocomplete.
    type: feat
  irVersion: 53
  version: 0.47.3

- changelogEntry:
  - summary: |
      The CLI now supports checking for broken links in your docs. You will see warnings in `fern check` if your docs link to any
      page that can't be resolved, and the `--strict-broken-links` option will cause the command to fail (exit with a non-zero exit code) if
      any broken links are found. You can also run the new command `fern docs broken-links` to only check for broken links (ignoring
      other possible errors), with the `--strict` option to cause the command to fail if any broken links are found.
    type: feat
  irVersion: 53
  version: 0.47.2

- changelogEntry:
  - summary: |
      Fixes a bug where the OpenAPI parser stopped respecting the =`unions: v1` setting in your `generators.yml` which configures the parser to generate more
      idiomatic discriminated unions.
      ```yml
      api:
        specs:
          - openapi: ./path/to/openapi.yml
            settings:
              unions: v1
      ```
    type: feat
  irVersion: 53
  version: 0.47.1

- changelogEntry:
  - summary: |
      The CLI now supports publishing docs using the improved OpenAPI v2 parser. You can set `openapi-parser-v2: true`
      in your `docs.yml` to use the new parser.
    type: feat
  irVersion: 53
  version: 0.47.0

- changelogEntry:
  - summary: |
      The CLI now validates that method and group name overrides in OpenAPI settings are not duplicated.
    type: feat
  irVersion: 53
  version: 0.46.23

- changelogEntry:
  - summary: |
      Support configuration of Google Analytics and Google Tag Manager in API Docs.
    type: feat
  irVersion: 53
  version: 0.46.22

- changelogEntry:
  - summary: |
      The CLI now supports the `prefer-undiscriminated-unions-with-literals` setting in OpenAPI settings.
    type: fix
  irVersion: 53
  version: 0.46.21

- changelogEntry:
  - summary: |
      The `fern init` command now supports a `--mintlify` option. You can pass in
      the path to your `mint.json` and the Fern CLI will generate a fern documentation
      website.
    type: feat
  irVersion: 53
  version: 0.46.20

- changelogEntry:
    - summary: |
        If a schema in OpenAPI or AsyncAPI has `additionalProperties: true` then the Fern CLI will now respect bringing in
        example properties that are not defined in the schema. Previously, the CLI would skip them.
      type: fix
  irVersion: 53
  version: 0.46.19

- changelogEntry:
    - summary: |
        If an object or request is annotated with `extra-properties: true` then the user can provide an example that includes
        extra properties that are no longer in the schema.

        For example, check out this fern definition

        ```yml service.yml
        types:
          Item:
            extra-properties: true
            properties:
              id: string


        service:
          auth: false
          base-path: ""
          endpoints:
            create:
              method: POST
              path: /item
              request:
                name: CreateItemRequest
                body:
                  extra-properties: true
                  properties:
                    id: string
              response:
                type: Item
              examples:
                - name: "Item"
                  request:
                    id: "123"
                    foo: "bar" # extra property in the example
                  response:
                    body:
                      id: "123"
                      foo: "bar" # extra property in the example
        ```
      type: fix
  irVersion: 53
  version: 0.46.18

- changelogEntry:
    - summary: |
        Support parsing string values for boolean defaults in OpenAPI schemas.
        * String values like "true" and "false" are now correctly parsed as boolean defaults.
      type: fix
  irVersion: 53
  version: 0.46.17

- changelogEntry:
    - summary: |
        Improve parsing of OpenAPI schemas with an array in the `type` property.
        * If the array contains `"null"`, it is interpreted as nullable, and removed from the array.
        * If there is only a single item in the array (after removing "null"), it previously defaulted to `unknown`, but now the specified type is used.
      type: fix
  irVersion: 53
  version: 0.46.16

- changelogEntry:
    - summary: |
        Fixed issue where user specified examples would be omitted in favor of autogenerated examples.
      type: fix
  irVersion: 53
  version: 0.46.15

- changelogEntry:
    - summary: |
        Boolean default values are now propagated from the Fern Definition through to docs generation.
      type: fix
  irVersion: 53
  version: 0.46.14

- changelogEntry:
    - summary: |
        The CLI now supports both `generators.yml` and `generators.yaml` file extensions for generator configuration.
      type: fix
  irVersion: 53
  version: 0.46.13

- changelogEntry:
    - summary: |
        Correctly omits readOnly query parameters during openapi to fern definition generation.
      type: fix
  irVersion: 53
  version: 0.46.13

- changelogEntry:
    - summary: |
        The CLI now handles parsing service level path parameters with descriptions.
        This fixes a regression introduced in the CLI since versions 0.45.x.
      type: fix
  irVersion: 53
  version: 0.46.12

- changelogEntry:
    - summary: |
        Allow for configuring the depth of example generation in API Docs. For example,
        if you want to generate optional properties that are 5 levels deep, you can add
        the following configuration in your `generators.yml`

        ```yml generators.yml
        api:
          specs:
            - openapi: ./openapi.json
              settings:
                example-generation:
                  response:
                    max-depth: 10
        ```
      type: fix
  irVersion: 53
  version: 0.46.11

- changelogEntry:
    - summary: |
        Correctly support AdditionalProperties on object schemas.
      type: fix
  irVersion: 53
  version: 0.46.10

- changelogEntry:
    - summary: |
        SDK generation no longer hard-fails on single example generation errors.
      type: fix
  irVersion: 53
  version: 0.46.9

- changelogEntry:
    - summary: |
        The CLI now auto generates SSE and JSON Streaming examples even if those are
        not provided in the OpenAPI Spec or Fern Definition.
      type: fix
  irVersion: 53
  version: 0.46.8

- changelogEntry:
    - summary: |
        The generated Fern Definition now properly supports default values for query parameters.
      type: fix
  irVersion: 53
  version: 0.46.7

- changelogEntry:
    - summary: |
        The audiences property on WebSocket channels is now respected when filtering
        the IR graph based on configured audiences.
      type: fix
  irVersion: 53
  version: 0.46.6

- changelogEntry:
    - summary: |
        Previously, when the CLI failed to validate the fern definition yaml file against a JSON Schema,
        we would log `Failed to parse` without a schema path. Now we grab a relevant schema path.
      type: fix
  irVersion: 53
  version: 0.46.5

- changelogEntry:
    - summary: |
        The OpenAPI parser now deduplicates headers that appear in both security schemes and
        operation-level headers to avoid duplicate header declarations.
      type: fix
  irVersion: 53
  version: 0.46.5

- changelogEntry:
    - summary: |
        The generated SSE examples always have `data` and `event` keys so that they are correct.
      type: fix
  irVersion: 53
  version: 0.46.4

- changelogEntry:
    - summary: |
        The Fern CLI now supports generating examples for streaming SSE (server-sent-event)
        endpoints.
      type: fix
  irVersion: 53
  version: 0.46.3

- changelogEntry:
    - summary: |
        The Fern CLI now supports parsing a `logo` option from your frontmatter. If
        you would like to override logo on a specific page you can do so by adding
        the following:

        ```markdown intro.mdx
        ---
        logo: /path/to/my/logo
        ---
        ```

        or

        ```markdown intro.mdx
        ---
        logo:
          light: /path/to/my/light/logo
          dark: /path/to/my/dark/logo
        ---
        ```

      type: feat
  irVersion: 53
  version: 0.46.2

- changelogEntry:
    - summary: |
        Add support for setting the `User-Agent` header value for Go generators.
      type: fix
  irVersion: 53
  version: 0.46.1

- changelogEntry:
    - summary: |
        No changes; promote `0.46.0-rc1` release candidate to minor version.
      type: internal
  irVersion: 53
  version: 0.46.0

- changelogEntry:
    - summary: |
        * Set `inline: true` for inline enums imported from OpenAPI.
        * Set `inline: true` for maps generated from OpenAPI additionalProperties.
      type: fix
  irVersion: 53
  version: 0.46.0-rc1

- changelogEntry:
    - summary: |
        The Fern Definition now supports `bytes` as a response type.

        ```yml service.yml
          endpoints:
            download:
              response: bytes
        ```
      type: feat
  irVersion: 53
  version: 0.46.0-rc0

- changelogEntry:
    - summary: |
        Defaults are no longer set on datetimes when converting to docs shapes.
      type: fix
  irVersion: 53
  version: 0.45.4

- changelogEntry:
    - summary: |
        Unknown schemas are no longer incorrectly marked as `additionalProperties: true`.
      type: chore
  irVersion: 53
  version: 0.45.4-rc1

- changelogEntry:
    - summary: |
        The CLI prompts the user to confirm output directory overwrites on fern generate.
      type: fix
  irVersion: 53
  version: 0.45.4-rc0

- changelogEntry:
    - summary: |
        Unknown schemas are no longer incorrectly marked as `additionalProperties: true`.
      type: fix
  irVersion: 53
  version: 0.45.3

- changelogEntry:
    - summary: |
        Example generation now respects read-only schemas when generating request examples.
      type: fix
  irVersion: 53
  version: 0.45.2

- changelogEntry:
    - summary: |
        Generate valid examples using spec validation information; respect `null` entries during example generation.
      type: fix
  irVersion: 53
  version: 0.45.1-rc0

- changelogEntry:
    - summary: |
        Add `inline` field to type declarations in the Fern definition and IR.
        Add support for importing inline types from OpenAPI into Fern definition and IR.
      type: internal
  irVersion: 53
  version: 0.45.1

- changelogEntry:
    - summary: |
        Several improvements to docs, conjure importer, and the cli.
      type: internal
  irVersion: 53
  version: 0.45.0

- changelogEntry:
    - summary: |
        Docs generation now preserves original model schema names.
      type: internal
  irVersion: 53
  version: 0.45.0-rc55

- changelogEntry:
    - summary: |
        Removes errant minimum and maximums for 'float' types for docs.
      type: internal
  irVersion: 53
  version: 0.45.0-rc54

- changelogEntry:
    - summary: |
        Add support for the `smart-casing` flags in the IR commands.
      type: internal
  irVersion: 53
  version: 0.45.0-rc53

- changelogEntry:
    - summary: |
        Fix bug where max length validation for strings were incorrectly plumbed.
      type: fix
  irVersion: 53
  version: 0.45.0-rc52

- changelogEntry:
    - summary: |
        Add support for the `inline-path-parameters` setting in the OpenAPI
        importer.
      type: feat
  irVersion: 53
  version: 0.45.0-rc51

- changelogEntry:
    - summary: |
        Increase max recursive depth allowed for example validation.
      type: fix
  irVersion: 53
  version: 0.45.0-rc50

- changelogEntry:
    - summary: |
        Add 'list' to reserved keywords for use in PHP generator.
      type: fix
  irVersion: 53
  version: 0.45.0-rc49

- changelogEntry:
    - summary: |
        OAuth Client Credential Auth Scheme now supports the ability to optionally
        set token header and prefix fields for use with docs playground.

        ```yml api.yml
        auth-schemes:
          OAuth:
            scheme: oauth
            type: client-credentials
            token-header: Fern-Authorization
            token-prefix: Fern-Bearer
            ...
        ```
      type: feat
  irVersion: 53
  version: 0.45.0-rc48

- changelogEntry:
    - summary: |
        Support SDK generation provided comma-delineated content-type values in OpenAPI specs.
      type: fix
  irVersion: 53
  version: 0.45.0-rc47

- changelogEntry:
    - summary: |
        The IR handles converting example unions that are aliases.
      type: fix
  irVersion: 53
  version: 0.45.0-rc46

- changelogEntry:
    - summary: |
        Update the IR's `ServiceTypeReferenceInfo` to include all transitive types
        referenced by a service.
      type: fix
  irVersion: 53
  version: 0.45.0-rc44

- changelogEntry:
    - summary: |
        Support non-standard HTTP code 498; Validate `x-fern-examples` during schema parsing.
      type: fix
  irVersion: 53
  version: 0.45.0-rc43

- changelogEntry:
    - summary: |
        Log error message logging when encountering doc errors during preview server initiation.
      type: fix
  irVersion: 53
  version: 0.45.0-rc42

- changelogEntry:
    - summary: Fixes bug introduced in 0.45.0-rc33 where version slugs were not being generated correctly.
      type: fix
  irVersion: 53
  version: 0.45.0-rc41

- changelogEntry:
    - summary: |
        Fixed bug in the Conjure importer where query parameters were overwritten during endpoint parameter parsing.
      type: fix
  irVersion: 53
  version: 0.45.0-rc40

- changelogEntry:
    - summary: |
        The OpenAPI importer now supports correlating request and response examples by name. When an example name is shared
        between a request body and response, they will be paired together in the generated Fern definition.
      type: fix
  irVersion: 53
  version: 0.45.0-rc39

- changelogEntry:
    - summary: |
        The OpenAPI importer now supports respecting readonly properties in schemas. When enabled, readonly properties will be excluded from request bodies for
        POST/PUT/PATCH endpoints. To enable this, configure the setting in your `generators.yml`:

        ```yml
        api:
         specs:
           - openapi: ./path/to/openapi.yml
             settings:
               respect-readonly-schemas: true
        ```
      type: fix
  irVersion: 53
  version: 0.45.0-rc38

- changelogEntry:
    - summary: Support parsing alpha and beta version numbers of Fern generators
      type: internal
  irVersion: 53
  version: 0.45.0-rc37

- changelogEntry:
    - summary: |
        The OpenAPI importer now supports importing deep object query parameters. To do this, you will
        need to configure a setting in your `generators.yml`

        ```yml
        api:
         specs:
           - openapi: ./path/to/openapi.yml
             settings:
               object-query-paramaters: true
        ```
      type: fix
  irVersion: 53
  version: 0.45.0-rc36

- changelogEntry:
    - summary: |
        The CLI now recognizes the versions of the Go generator that require IRv53.
      type: internal
  irVersion: 53
  version: 0.45.0-rc34

- changelogEntry:
    - summary: |
        The Fern CLI now supports roles and viewers in your docs configuration, if you are on the enterprise plan for docs:

        ```yml docs.ym
        roles:
          - internal
          - beta-users
          - enterprise-users

        navigation:
          - section: Internal Section
            viewers:
              - internal
            contents:
              - page: Internal Page
                path: ./internal/page.mdx
        ```
      type: feat
  irVersion: 53
  version: 0.45.0-rc33

- changelogEntry:
    - summary: |
        The OpenAPI importer now supports reading endpoints that have application/x-www-form-urlencoded requests
      type: fix
  irVersion: 53
  version: 0.45.0-rc32

- changelogEntry:
    - summary: |
        The OpenAPI importer now parses webhook examples and generates examples for webhooks when none are provided.
      type: fix
  irVersion: 53
  version: 0.45.0-rc31

- changelogEntry:
    - summary: |
        The OpenAPI importer now parses the `examples` field for primitive schema types like `string`, `number`, `array` and `boolean`.
      type: fix
  irVersion: 53
  version: 0.45.0-rc30

- changelogEntry:
    - summary: |
        The OpenAPI importer now parses the `examples` field that may be present on OpenAPI 3.1 schemas.
      type: feat
  irVersion: 53
  version: 0.45.0-rc29

- changelogEntry:
    - summary: |
        The OpenAPI importer now skips headers in a case-insensitive way (e.g. both "Content-Type" and "content-type" are skipped).
      type: feat
  irVersion: 53
  version: 0.45.0-rc28

- changelogEntry:
    - summary: |
        The Conjure importer now brings in endpoint level descriptions.
      type: feat
  irVersion: 53
  version: 0.45.0-rc27

- changelogEntry:
    - summary: |
        `fern check` handles validating unions that contain base properties.
      type: feat
  irVersion: 53
  version: 0.45.0-rc26

- changelogEntry:
    - summary: |
        The Fern CLI temporarily does not support RBAC/Audiences (they will be added in again shortly).
      type: internal
  irVersion: 53
  version: 0.45.0-rc25

- changelogEntry:
    - summary: |
        `fern docs dev` now runs in Node 16 - Node 22 environments.
      type: fix
  irVersion: 53
  version: 0.45.0-rc24

- changelogEntry:
    - summary: |
        The docs dev server now correctly handles base paths.
      type: fix
  irVersion: 53
  version: 0.45.0-rc23

- changelogEntry:
    - summary: |
        Fixes bug introduced in 0.45.0-rc20 where section children were dropped from the docs definition.
      type: fix
  irVersion: 53
  version: 0.45.0-rc22

- changelogEntry:
    - summary: |
        The Fern CLI now supports orphaned pages in your docs configuration.
      type: feat
    - summary: |
        The RBAC config model is now renamed to `roles` and `viewers`:

        ```yml docs.yml
        roles:
          - internal

        navigation:
          - section: Internal Section
            viewers:
              - internal
            contents:
              - page: Internal Page
                path: ./internal/page.mdx
        ```

      type: fix
  irVersion: 53
  version: 0.45.0-rc21

- changelogEntry:
    - summary: |
        The Fern CLI now supports audiences in your docs configuration:

        ```yml docs.yml
        # all audiences must be declared at the top level
        audiences:
          - internal

        navigation:
          - section: Internal Section
            audience: internal # audience is optional
            contents:
              - page: Internal Page
                path: ./internal/page.mdx
        ```
      type: feat
  irVersion: 53
  version: 0.45.0-rc20

- changelogEntry:
    - summary: |
        - Respect `x-fern-ignore` extension in OpenAPI parameters.
      type: fix
  irVersion: 53
  version: 0.45.0-rc19

- changelogEntry:
    - summary: |
        - Add additional debug logging to the CLI when downloading docs preview bundle
      type: fix
  irVersion: 53
  version: 0.45.0-rc18

- changelogEntry:
    - summary: |
        - Improved union example generation by increasing depth for better handling of recursive structures.
        - Updated Conjure importer to represent binary types as bytes for requests and file for responses in Fern.
        - Added detailed error messages when 'fern docs dev' fails, accessible with --log-level debug.
      type: fix
  irVersion: 53
  version: 0.45.0-rc17

- changelogEntry:
    - summary: |
        The Conjure importer now correctly keys the union subvariant by the property of the discriminant.

        ```conjure
        union:
          discriminant: type
          union:
            square: Square
            circle: Circle
        ```

        is equal to the following Fern Definition:

        ```yml fern
        union:
          discriminant: type
          types:
            square:
              type: Square
              key: square
            circle:
              type: Circle
              key: circle
        ```

      type: fix
  irVersion: 53
  version: 0.45.0-rc16

- changelogEntry:
    - summary: |
        The Conjure importer now correctly imports base-path and docs from your conjure definition.
      type: fix
  irVersion: 53
  version: 0.45.0-rc15

- changelogEntry:
    - summary: |
        The Fern CLI now uses a longer timeout to make HTTP requests, which should fix some flakyness with the docs registration process.
      type: fix
  irVersion: 53
  version: 0.45.0-rc14

- changelogEntry:
    - summary: |
        The Fern CLI now uses a longer timeout to make HTTP requests, which should fix some flakyness with the docs registration process.
      type: fix
  irVersion: 53
  version: 0.45.0-rc13

- changelogEntry:
    - summary: |
        Undiscriminated unions are now represented using `anyOf` in the generated JSON Schema
        Nullable properties are now correctly propagated to the JSON Schema
      type: fix
  irVersion: 53
  version: 0.45.0-rc12

- changelogEntry:
    - summary: |
        Improved JSON Schema generation for object inheritance:
        - Removed the use of `allOf` for representing object extensions
        - Properties from parent objects are now directly added to the child object in the JSON Schema
      type: fix
  irVersion: 53
  version: 0.45.0-rc11

- changelogEntry:
    - summary: |
        Added support for `additionalProperties` on export to JSON Schema.
      type: fix
  irVersion: 53
  version: 0.45.0-rc10

- changelogEntry:
    - summary: |
        Improved JSON Schema generation for object extensions and const values:
        - Object extensions are now properly represented using `allOf` in the JSON Schema
        - Literal values (string and boolean) are now correctly represented using `const` in the JSON Schema
      type: fix
  irVersion: 53
  version: 0.45.0-rc9

- changelogEntry:
    - summary: |
        Add `#!/usr/bin/env node` to the CLI to prevent runtime errors.
      type: internal
  irVersion: 53
  version: 0.45.0-rc8

- changelogEntry:
    - summary: |
        Stop minifying the CLI to prevent javascript runtime errors.
      type: internal
  irVersion: 53
  version: 0.45.0-rc7

- changelogEntry:
    - summary: |
        Update the CLI package.json to include the correct files.
      type: fix
  irVersion: 53
  version: 0.45.0-rc6

- changelogEntry:
    - summary: |
        Introduce a new command `fern jsonschema <output-file> --type <type-name>`
        that outputs the JSON Schema for a given type in your Fern Definition.

        ```sh
        fern jsonschema ./schema.json --type MyType
        ```
      type: feat
  irVersion: 53
  version: 0.45.0-rc5

- changelogEntry:
    - summary: |
        SCIM has been added as a common initialism.
      type: chore
  irVersion: 53
  version: 0.45.0-rc4

- changelogEntry:
    - summary: |
        Numerous fixes to the Conjure API Importer such as reading in request bodies and query parameters.
      type: fix
  irVersion: 53
  version: 0.45.0-rc3

- changelogEntry:
    - summary: |
        The CLI now generates endpoint examples for undiscriminated unions that are recursive.
      type: fix
  irVersion: 53
  version: 0.45.0-rc2

- changelogEntry:
    - summary: |
        The OpenAPI importer now generates streaming examples based on OpenAPI examples.
      type: fix
  irVersion: 53
  version: 0.45.0-rc1

- changelogEntry:
    - summary: |
        The Docs now support rendering `additionalProperties` in the API Playground so that users can send out arbitrary key,value pairs.
      type: fix
  irVersion: 53
  version: 0.45.0-rc0

- changelogEntry:
    - summary: Several improvements to the conjure importer.
      type: fix
  irVersion: 53
  version: 0.44.11

- changelogEntry:
    - summary: |
        API update now supports consuming the API origin from spec V2 configurations.
      type: fix
  irVersion: 53
  version: 0.44.10

- changelogEntry:
    - summary: |
        The fern definition now supports descriptions supplied on request and response bodies.
        You can enable this by simply supplying `docs` in your fern definition, or `description`
        in your OpenAPI spec.
      type: feat
  irVersion: 53
  version: 0.44.9

- changelogEntry:
    - summary: |
        API Configuration V2 schema now takes in `origin` as well, allowing `fern api update` to function as expected in the new config.
      type: fix
  irVersion: 53
  version: 0.44.8

- changelogEntry:
    - summary: |
        The Fern CLI command `fern generator list` now accepts filters for the output mode, for example, you may now specify `fern generator list --excluded-modes local-file-system`
        in order to filter any generators from the list that are outputting locally.
      type: internal
  irVersion: 53
  version: 0.44.7

- changelogEntry:
    - summary: |
        The Fern Definition respects endpoint level base-path overrides when validating examples.
      type: fix
  irVersion: 53
  version: 0.44.6

- changelogEntry:
    - summary: |
        The Fern Definition now supports overriding `base-path` at the endpoint level.
        This is useful if you have subset of endpoints that do not live at the
        configured base-path.

        ```yml imdb.yml
        service:
          endpoints:
            getMovie:
              method: POST
              base-path: "latest/" # overrides the base-path configured in api.yml
              path: "movies/{movieId}"
        ```
      type: feat
  irVersion: 53
  version: 0.44.5

- changelogEntry:
    - summary: |
        Fern's OpenAPI importer will now handle generating examples for declared
        errors so that they show up in the generated documentation.
      type: fix
  irVersion: 53
  version: 0.44.4

- changelogEntry:
    - summary: |
        Fern's OpenAPI importer can now handle `readOnly` properties in the top level
        request schema. Note that Fern does not handle nested `readOnly` properties
        just yet; please file a GitHub issue if this is important!
      type: feat
  irVersion: 53
  version: 0.44.3

- changelogEntry:
    - summary: |
        Fern's OpenAPI importer can now handle multiple error schemas for the
        same status code.
      type: fix
  irVersion: 53
  version: 0.44.2

- changelogEntry:
    - summary: |
        The OpenAPI importer used to try and coerce all enums into a literals.
        In some cases this is not desirable, so we now expose an option called
        `coerce-enums-to-literals` in your generators.yml.

        ```yml generators.yml
        api:
          specs:
            - openapi: ../openapi.json
              overrides: ../openapi-overrides.yml
              settings:
                title-as-schema-name: false
                coerce-enums-to-literals: false
        ```
      type: feat
  irVersion: 53
  version: 0.44.1

- changelogEntry:
    - summary: |
        The Fern CLI now supports parsing [Conjure](https://github.com/palantir/conjure), Palantir's
        home-grown API Definition format.

        If you know a company that is using Conjure that wants API Docs + SDKs, send them our way!
      type: feat
  irVersion: 53
  version: 0.44.0-rc0

- changelogEntry:
    - summary: |
        Any markdown files that have custom components are also pushed up to the Fern Docs
        platform.
      type: fix
  irVersion: 53
  version: 0.43.8

- changelogEntry:
    - summary: |
        The `valid-markdown` rule has been updated to try and parse the markdown file into a
        valid AST. If the file fails to parse, `fern check` will log an error as well
        as the path to the markdown.
      type: fix
  irVersion: 53
  version: 0.43.7

- changelogEntry:
    - summary: |
        The OpenAPI importer now appropriately brings in responses that are under the `text/event-stream`
        Content-Type if your endpoint is annotated with `x-fern-streaming`.
        If your endpoint is not annotated with `x-fern-streaming`, then the response will be ignored.
      type: fix
  irVersion: 53
  version: 0.43.6

- changelogEntry:
    - summary: |
        If you use the `x-fern-streaming` extension and want to provide different descriptions
        for the streaming endpoint, then you can now specify `streaming-description`.

        ```yml openapi.yml
        x-fern-streaming:
          stream-condition: $request.stream
          stream-description: The streaming version of this endpoint returns a series of chunks ...
          response:
            $ref: #/components/schemas/Response
          stream-response:
            $ref: #/components/schemas/ResponseChunk
        ```
      type: fix
  irVersion: 53
  version: 0.43.5

- changelogEntry:
    - summary: |
        The OpenAPI parser now respects the content type in your OpenAPI spec, instead of always sending
        `application/json`. With this upgrade, your SDKs will also start to send the correct content type.
      type: fix
  irVersion: 53
  version: 0.43.4

- changelogEntry:
    - summary: |
        The CLI now passes in the API definition ID once again, this is necessary so that generated snippet templates
        may reference schemas within the API. This was a regression that was recently introduced.
      type: chore
  irVersion: 53
  version: 0.43.3

- changelogEntry:
    - summary: |
        The CLI now prints which API cannot be registered if `fern generate --docs` fails.
      type: fix
  irVersion: 53
  version: 0.43.2

- changelogEntry:
    - summary: |
        The CLI now supports running OpenAPI generator 0.1.0 with IR version 53.
      type: feat
  irVersion: 53
  version: 0.43.1

- changelogEntry:
    - summary: |
        The CLI now recognizes the fern-php-sdk generator.
      type: feat
  irVersion: 53
  version: 0.43.0

- changelogEntry:
    - summary: |
        The documentation resolver now appropriately creates a unique identifier for changelog sections. Previously, if you had multiple
        changelogs within the same section, despite their title and slug being different, they would be treated as the same section since the ID
        only took into account the parents' slug, appended the word "changelog" and that was all.

        As a result previously all changelogs within the same section would get highlighted when one was selected, now only the selected changelog
        is highlighted.
      type: internal
  irVersion: 53
  version: 0.42.15

- changelogEntry:
    - summary: |
        The OpenAPI importer now correctly propagates the title field on `oneof` schemas.
      type: fix
  irVersion: 53
  version: 0.42.14

- changelogEntry:
    - summary: |
        Example generation now intelligently truncates container examples, for example if the depth limit will be reached on a list of objects,
        the list will be returned as an empty list, as opposed the previous behavior where an unknown object would be created.
      type: fix
  irVersion: 53
  version: 0.42.13

- changelogEntry:
    - summary: |
        Previously, deploying docs from Windows machines led to bad asset paths.
        Now, the CLI respects Windows paths during run and web paths for retrieving
        assets.
      type: fix
  irVersion: 53
  version: 0.42.12

- changelogEntry:
    - summary: |
        The API V2 configuration now supports disabling using titles as schema
        names. You may want to disable this flag if your OpenAPI adds the same
        title to multiple schemas.

        ```
        api:
          specs:
            - openapi: /path/to/openapi
              settings:
                use-title-as-schema-name: false
        ```
      type: fix
  irVersion: 53
  version: 0.42.11

- changelogEntry:
    - summary: |
        Previously, the OpenAPI converter would bring over `title` on every
        single property. This field is extraneous, so now we ignore it.
      type: fix
  irVersion: 53
  version: 0.42.10

- changelogEntry:
    - summary: |
        Previously, the OpenAPI importer would ignore skip parsing arbitrary
        content types "*/*". Now it treats this content type as application/json.

        ```json openapi.json
        "responses": {
          "200": {
            "description": "Success reply",
            "content": {
              "*/*": {
        ```
      type: fix
  irVersion: 53
  version: 0.42.9

- changelogEntry:
    - summary: |
        The API V2 configuration (in beta) now supports global header overrides.
        This fixes a bug where those header overrides were getting dropped in
        certain cases.

        ```yml generators.yml
        api:
          headers:
            X-API-VERSION: string
          specs:
            - openapi: /path/to/openapi
              overrides: /path/to/overrides
        ```
      type: fix
  irVersion: 53
  version: 0.42.8

- changelogEntry:
    - summary: |
        The API V2 configuration (in beta) now supports global header
        overrides. To specify global headers that are not in your
        OpenAPI spec, simply add the following block in your `generators.yml`:

        ```yml generators.yml
        api:
          headers:
            X-API-VERSION: string
          specs:
            - openapi: /path/to/openapi
              overrides: /path/to/overrides
        ```
      type: feat
  irVersion: 53
  version: 0.42.7

- changelogEntry:
    - summary: Removes extraneous conditional error within namespacing configuration
      type: fix
  irVersion: 53
  version: 0.42.6

- changelogEntry:
    - summary: Adds additional metadata retrievable by `fern generator get` so you can now get the language and the target repo.
      type: feat
  irVersion: 53
  version: 0.42.5

- changelogEntry:
    - summary: |
        Namespaced APIs now:
          - No longer contain duplicative nesting of some endpoint within another package of the same name as the namespace
          - Respect the `x-fern-sdk-group-name` annotation for endpoints
      type: fix
  irVersion: 53
  version: 0.42.4

- changelogEntry:
    - summary: |
        The OpenAPI importer now supports handling encoding on multipart requests.
        Previously, the generators would not respect the `contentType` field for
        each form input. But, now they do.
        ```yml
        requestBody:
          content:
            multipart/form-data:
              schema:
                type: object
                properties:
                  file:
                    type: string
                    format: binary
                    description: The file to upload
              encoding:
                file:
                  contentType: "application/octet-stream"
        ```
      type: fix
    - summary: |
        The OpenAPI importer now correctly parses descriptions of multipart
        form requests. Previously these descriptions would be ignored.

        For example, previously the description `The file to upload` would be
        ignored in the example below.
        ```yml
        requestBody:
          content:
            multipart/form-data:
              schema:
                type: object
                properties:
                  file:
                    type: string
                    format: binary
                    description: The file to upload
        ```
      type: fix

  irVersion: 53
  version: 0.42.3

- changelogEntry:
    - summary: Error bodies are now appropriately namespaced as well!
      type: fix
  irVersion: 53
  version: 0.42.2

- changelogEntry:
    - summary: |
        Make sure to check for optionality when parsing stdout and stderr in CLI. This
        removes the error: `Cannot read properties of undefined (reading 'includes')`.
      type: fix
  irVersion: 53
  version: 0.42.1

- changelogEntry:
    - summary: |
        If you merge multiple OpenAPI specs with namespaces, `fern check` will no longer
        complain about duplicate schema names across namespaces.
        In the example below, both OpenAPI specs can have duplicative schema names and
        that is okay.
        ```yml
        api:
          specs:
            - openapi: openapi-bar.yml
              namespace: bar
            - openapi: openapi-foo.yml
              namespace: foo
        ```
      type: fix
  irVersion: 53
  version: 0.42.0

- changelogEntry:
    - summary: |
        Previously the OpenAPI converter would incorrectly mark
        the values of `additionalProperties` as optional. Now, we have
        introduced a feature flag to turn this behavior off.

        The feature flag can be configured in generators.yml:
        ```yml
        api:
          specs:
            - openapi: /path/to/openapi
              settings:
                optional-additional-properties: false
        ```
      type: fix
  irVersion: 53
  version: 0.41.16

- changelogEntry:
    - summary: |
        Performance improvements for stringifiying large Intermediate Representations. If
        you have a large OpenAPI spec or Fern Definition, this can potentially shave off
        minutes from `fern generate`.
      type: internal
  irVersion: 53
  version: 0.41.15

- changelogEntry:
    - summary: |
        The Fern Definition now supports `conten-type` on multipart request properties.
        For example, to specify an `application/octet-stream` and `application/json`
        contnet types, use the snippet below:

        ```ts
        service:
          endpoints:
            upload:
              request:
                body:
                  properties:
                    file:
                      type: file
                      content-type: application/octet-stream
                    metadata:
                      type: unknown
                      content-type: application/json
        ```
      type: feat
  irVersion: 53
  version: 0.42.0-rc0

- changelogEntry:
    - summary: Remove bang operator and fix eslint warning in `compatible-ir-versions.ts`.
      type: internal
  irVersion: 53
  version: 0.41.14-rc2

- changelogEntry:
    - summary: |
        Running `fern check` will now check to confirm that the generator versions you are running are compatible with your Fern CLI version.

        Each version of SDK generators depends on a version of a library that is exported by the Fern CLI, and as a result, each generator has a minimum
        compatible version of the Fern CLI. As an example, if you were to run `fern check` while leveraging `fernapi/fern-python-sdk` version `2.0.0`, on CLI version `0.1.3`, you'd receive the following error:

        `The generator fernapi/fern-python-sdk requires CLI version 0.23.0-rc4 or later (current version: 0.1.3-rc0).`

        Indicating that you must upgrade your CLI in order to leverage the current generator.
      added:
        - Running `fern check` will now check to confirm that the generator versions you are running are compatible with your Fern CLI version.
        - Fern commands now print out generator upgrades, in addition to CLI upgrades.
      type: feat
  irVersion: 53
  version: 0.41.14-rc1

- changelogEntry:
    - summary: |
        The Fern CLI now safely handles a npx file exists error by retrying the command on failure.
        This error typically happens when two or more instances of the Fern CLI are running `npx`
        at the same time.
      type: fix
  irVersion: 53
  version: 0.41.14-rc0

- changelogEntry:
    - summary: |
        `fern generate --local` no longer crashes on large API Definitions because we
        stream the JSON to file instead of calling `JSON.stringify`. See [PR 4640](https://github.com/fern-api/fern/pull/4640).
      type: fix
  irVersion: 53
  version: 0.41.13

- changelogEntry:
    - summary: |
        Adds availability to inlined properties for HTTP Requests, Webhooks, and WebSockets for Fern Definition and OpenAPI.
        You can add availability like so:

        Fern Definition:

        ```yml
        Request:
          name: InlineRequest
          properties:
            random:
              type: string
              availability: pre-release
        ```

        OpenAPI:

        ```yml
        requestBody:
        content:
          application/json:
            schema:
              type: object
              properties:
                random:
                  type: string
                  x-fern-availability: beta
        ```
      type: feat
  irVersion: 53
  version: 0.41.12

- changelogEntry:
    - summary: |
        Adds availability and display-names to discriminated union values. Now, in your docs, you can mark your union values
        with custom names and show their availability. You can do so by adding the following to your API definition:
        ```yml
        MyUnionType:
          union:
            UnionValue1:
              docs: The first union value
              type: string
              display-name: Union Value One
              availability: beta
            UnionValue2:
              docs: The second union value
              type: integer
              display-name: Union Value Two
              availability: deprecated
        ```
      type: feat
  irVersion: 53
  version: 0.41.11

- changelogEntry:
    - summary: |
        Adds availability and display-names to discriminated union values. Now, in your docs, you can mark your union values
        with custom names and show their availability. You can do so by adding the following to your API definition:
        ```yml
        MyUnionType:
          union:
            UnionValue1:
              docs: The first union value
              type: string
              display-name: Union Value One
              availability: beta
            UnionValue2:
              docs: The second union value
              type: integer
              display-name: Union Value Two
              availability: deprecated
        ```
      type: feat
  irVersion: 53
  version: 0.41.10

- changelogEntry:
    - summary: |
        Adds a `bundle-path` hidden parameter for `fern docs dev` for use with `fern-platform` testing. You can pass the
        path on the command line as an optional parameter.
      type: internal
  irVersion: 53
  version: 0.41.9

- changelogEntry:
    - summary: |
        The Fern generators.yml configuration now supports a new format for namespacing APIs for additional flexibility:

        ```yml
        api:
          specs:
            - openapi: path/to/v1/openapi
              overrides: path/to/v1/overrides
              namespace: v1
            - openapi: path/to/v2/openapi
              overrides: path/to/v2/overrides
              namespace: v2
        ```

        Through namespacing your API, you can have multiple objects and endpoints with the same name across different namespaces. You can think of them
        as the equivalent to Python modules or TypeScript packages.
      type: feat
  irVersion: 53
  version: 0.41.8

- changelogEntry:
    - summary: |
        Previously we weren't always awaiting PostHog API calls directly. Now the CLI
        awaits these calls so that we can ensure that events are sent.
      type: fix
  createdAt: "2024-09-08"
  irVersion: 53
  version: 0.41.7

- changelogEntry:
    - summary: |
        The Fern Docs CLI now supports OAuth 2.0 Client Credentials injection in API playgrounds.
        To enable this feature, you can define the OAuth Authorization Scheme in your API configuration,
        and enable the feature in your docs configuration.

        API configuration:
        ```yml
        api:
          auth-schemes:
            OAuth:
              scheme: oauth
              type: client-credentials
              get-token:
                endpoint: endpoint.authorization
        ```
        [More Information](https://buildwithfern.com/learn/api-definition/fern/authentication#oauth-client-credentials)

        Docs configuration:
        ```yml
        navigation:
          section: API Reference
            playground:
              oauth: true
        ```
        [More Information](https://buildwithfern.com/learn/docs/api-references/customize-api-playground)
      type: feat
  createdAt: "2024-09-07"
  irVersion: 53
  version: 0.41.6

- changelogEntry:
    - summary: |
        Fix an issue with non-deterministic file ordering when OpenAPI is used as input.
      type: fix
  createdAt: "2024-09-06"
  irVersion: 53
  version: 0.41.5

- changelogEntry:
    - summary: |
        The Fern OpenAPI importer now handles importing an array for the `type` key.

        ```
        User:
          properties:
            name:
              type: ["string"]
            id:
              type: ["string", "number"]
        ```
      type: feat
  createdAt: "2024-09-06"
  irVersion: 53
  version: 0.41.4

- changelogEntry:
    - summary: |
        Allow referencing by method and path. For example, when configuring an
        oauth scheme you can now do:

        ```oauth.yml
        auth-schemes:
          OAuth:
            scheme: oauth
            type: client-credentials
            get-token:
              endpoint: POST /oauth/token
        api:
          auth: OAuth
        ```
      type: feat
  createdAt: "2024-09-06"
  irVersion: 53
  version: 0.41.3

- changelogEntry:
    - summary: |
        Fixes an issue introduced in `0.41.1` that ignored server urls for docs generation.
      type: fix
    - summary: |
        Adds a `auth-schemes` and `auth` block where you can override auth for an existing spec.
        See below:

        ```generators.yml
        auth-schemes:
          Oauth:
            scheme: oauth
            type: client-credentials
            get-token:
              endpoint: auth.get-token
        api:
          auth: Oauth # overrides auth scheme
          specs:
            - openapi: path/to/openapi
        ```
      type: feat
  createdAt: "2024-09-05"
  irVersion: 53
  version: 0.41.2

- changelogEntry:
    - summary: |
        Adds a V2 configuration for the `api` block that is more flexible and allows
        OpenAPI users to consume Fern Definition features.

        For example, now you can override environments directly in the api configuration:
        ```yml
        api:
          environments:
            Production: https://prod.com
            Staging: https://staging.com
          specs:
            - openapi: path/to/openapi
              overrides: path/to/overrides
        ```

        If you want to define, multi-url environments, those can be done by configuring the following generators.yml:
        ```yml
        api:
          environments:
            Production:
              urls:
                api: https://api.com
                auth: https://auth.com
            Staging:
                api: https://stagingapi.com
                auth: https://stagingauth.com
          specs:
            - openapi: path/to/openapi
              overrides: path/to/overrides
        ```

        Note that you will need to use the `x-fern-server-name` annotation on each endpoint to assign it to a relevant server. For example,

        ```yml
        paths:
          /api/users/:
            get:
              x-fern-server-name: api
          /token:
            post:
              x-fern-server-name: auth
        ```
      type: feat
  createdAt: "2024-09-04"
  irVersion: 53
  version: 0.41.1

- changelogEntry:
    - summary: |
        Adds generic object declarations to the fern definition. Now we can define generics and
        use them in alias declarations to minimize code duplication:

        ```yml
        types:
          GenericTest<T>:
            properties:
              value: T
              other-value: string

          GenericApplication:
            type: GenericTest<string>
        ```

        More information can be found here: https://buildwithfern.com/learn/api-definition/fern/types#generics.
      type: feat
  createdAt: "2024-09-04"
  irVersion: 53
  version: 0.41.0

- changelogEntry:
    - summary: |
        Fix an issue where some postman environment variables (e.g. API key) were not substituted
        when running fern generate.
      type: fix
  createdAt: "2024-09-03"
  irVersion: 53
  version: 0.41.0-rc1

- changelogEntry:
    - summary: |
        Every fern folder that is using OpenAPI must configure an explicit location to the
        OpenAPI spec. The location can be configured in your `generators.yml`:

        ```yml
        api:
          path: path/to/openapi.yml
        ```

        If you run **fern upgrade**, the CLI will automatically run a migration for you to
        ensure that you are compliant!
      type: break
  createdAt: "2024-09-02"
  irVersion: 53
  version: 0.41.0-rc0

- changelogEntry:
    - summary: |
        `fern check` allows the service base-path to be a slash. For example, the following
        would be valid:

        ```yml
        service:
          base-path: "/"
        ```
      type: fix
  createdAt: "2024-09-02"
  irVersion: 53
  version: 0.40.4

- changelogEntry:
    - summary: Now `fern generator upgrade` respects  the `--group` flag and only upgrades generators within a particular group.
      type: fix
  createdAt: "2024-09-02"
  irVersion: 53
  version: 0.40.3

- changelogEntry:
    - summary: Release IR v53.9.0 which includes a publishing configuration.
      type: internal
  createdAt: "2024-08-28"
  irVersion: 53
  version: 0.40.2

- changelogEntry:
    - summary: Enable specifying whether redirect in docs.yml is permanent or temporary.
      type: feat
  createdAt: "2024-08-28"
  irVersion: 53
  version: 0.40.1

- changelogEntry:
    - summary: Update the `fern generator upgrade` command to leverage the Generator registry API as opposed to Docker and dockerode.
      type: feat
  createdAt: "2024-08-28"
  irVersion: 53
  version: 0.40.0

- changelogEntry:
    - summary: The OpenAPI importer now appropriately generates examples for circular `oneOf` schemas.
      type: fix
      fixed:
        - The OpenAPI importer now handles generating examples for referenced `oneOf` schemas. Previously, examples generation would fail.
        - |
          The OpenAPI importer now handles generating examples for circular `oneOf` schemas. Previously, the
          the converter would only default to generating examples for the first `oneOf` schema. If the first variant,
          circularly referenced itself, this would make terminating the example impossible.
          Now, the example generator tries every schema in order, guaranteeing that a termination condition will be
          reached.
  createdAt: "2024-08-25"
  irVersion: 53
  version: 0.39.19

- changelogEntry:
    - summary: Produce IR v53.8.0 with raw datetime examples.
      type: fix
      fixed:
        - Produce IR v53.8.0 with raw datetime examples. The raw datetime examples help  when generating test fixtures to assert conditions about the original datetime.
  createdAt: "2024-08-23"
  irVersion: 53
  version: 0.39.18

- changelogEntry:
    - summary: object declarations with extends and no properties now has examples propagating in the Docs and SDKs
      type: fix
      fixed:
        - |
          Previously, object declarations with extends and no properties did not have examples
          propagating in the Docs and SDKs. The core issue was in IR generation which has now
          been resolved.

          The following will now work as expected:

          ```yaml
          types:

            ObjectWithNoProperties:
              extends:
                - ParentA
                - ParentB
              examples:
                - name: Default
                  value:
                    propertyFromParentA: foo
                    propertyFromParentB: bar
          ```
  createdAt: "2024-08-23"
  irVersion: 53
  version: 0.39.17

- changelogEntry:
    - summary: Support running 0.2.x versions of the Postman Generator with IR V53 or above.
      type: chore
  createdAt: "2024-08-22"
  irVersion: 53
  version: 0.39.16

- changelogEntry:
    - summary: Introduce `generator list` and `organization` commands to facilitate actions taken by `fern-bot`
      type: internal
  createdAt: "2024-08-21"
  irVersion: 53
  version: 0.39.15

- changelogEntry:
    - summary: Format validation is enforced on `date` fields that are specified in examples specified in an api defintion.
      type: fix
  createdAt: "2024-08-21"
  irVersion: 53
  version: 0.39.14

- changelogEntry:
    - summary: Generated examples in the Intermediate Representation not respect root level path parameter examples.
      type: fix
      fixed:
        - Generated examples in the Intermediate Representation not respect root level path parameter examples. Previously, when ignored, this would result in invalid cURL examples in documentation.
  createdAt: "2024-08-21"
  irVersion: 53
  version: 0.39.13

- changelogEntry:
    - summary: The mock folder now includes source files, and the CLI no longer hard fails if it cannot resolve source files that are of OpenAPI type.
      type: fix
  createdAt: "2024-08-20"
  irVersion: 53
  version: 0.39.12

- changelogEntry:
    - summary: The Fern CLI now handles parsing `x-fern-parameter-name` on path parameters in an OpenAPI spec.
      type: fix
      fixed:
        - |
          Fix: The Fern CLI now handles parsing `x-fern-parameter-name` on path parameters in an OpenAPI spec. For example,
          if you want to rename a path parameter in the generated SDK, you can now do:

          ```yml
          paths:
            "/user":
                get:
                operationId: list_user
                parameters:
                    - in: header
                    name: X-API-Version
                    x-fern-parameter-name: version
                    schema:
                        type: string
                    required: true
          ```

          For more information, please check out the [docs](https://buildwithfern.com/learn/api-definition/openapi/extensions/parameter-names).
  createdAt: "2024-08-20"
  irVersion: 53
  version: 0.39.11

- changelogEntry:
    - summary: Release 0.39.10
      type: chore
  createdAt: "2024-08-19"
  irVersion: 53
  version: 0.39.10
- changelogEntry:
    - summary: Release 0.39.9
      type: chore
  createdAt: "2024-08-19"
  irVersion: 53
  version: 0.39.9
- changelogEntry:
    - summary: "## What's Changed\r\n* (feature, csharp): Generate well-known types\
        \ by @amckinney in https://github.com/fern-api/fern/pull/4319\r\n* fix: fix\
        \ seed, move unit test to right CoreUtility by @RohinBhargava in https://github.com/fern-api/fern/pull/4324\r\
        \n* fix(openapi): generate examples with latest schemas by @dsinghvi in https://github.com/fern-api/fern/pull/4329\r\
        \n\r\n\r\n**Full Changelog**: https://github.com/fern-api/fern/compare/0.39.6...0.39.7"
      type: chore
  createdAt: "2024-08-18"
  irVersion: 53
  version: 0.39.7
- changelogEntry:
    - summary: "## What's Changed\r\n* fix (ir): upgrade pydantic generator by @dsinghvi\
        \ in https://github.com/fern-api/fern/pull/4320\r\n* fix(ir): autogenerate ir\
        \ sdks on version bump by @dsinghvi in https://github.com/fern-api/fern/pull/4321\r\
        \n* fix(python): upgrade ir sdk to handle null unknown types by @dsinghvi in\
        \ https://github.com/fern-api/fern/pull/4322\r\n* fix: add names to form data\
        \ files by @RohinBhargava in https://github.com/fern-api/fern/pull/4323\r\n\
        * fix(docs): global path parameter examples are respected by @dsinghvi in https://github.com/fern-api/fern/pull/4325\r\
        \n\r\n\r\n**Full Changelog**: https://github.com/fern-api/fern/compare/0.39.5...0.39.6"
      type: chore
  createdAt: "2024-08-16"
  irVersion: 53
  version: 0.39.6
- changelogEntry:
    - summary: "## What's Changed\r\n* (fix): add docs for webhook inlining by @dsinghvi\
        \ in https://github.com/fern-api/fern/pull/4314\r\n* (chore): add any-auth test\
        \ definition by @dsinghvi in https://github.com/fern-api/fern/pull/4297\r\n\
        * (docs): hide a page from sidebar nav and search by @dannysheridan in https://github.com/fern-api/fern/pull/4312\r\
        \n* (fix): fdr test update snapshots by @dsinghvi in https://github.com/fern-api/fern/pull/4318\r\
        \n* feat: add schema definitions for popular analytics providers to the docs\
        \ generator config by @pujitm in https://github.com/fern-api/fern/pull/4291\r\
        \n\r\n\r\n**Full Changelog**: https://github.com/fern-api/fern/compare/0.39.4...0.39.5"
      type: chore
  createdAt: "2024-08-15"
  irVersion: 53
  version: 0.39.5
- changelogEntry:
    - summary: "## What's Changed\r\n* (fix): update ete test snapshots by @dsinghvi\
        \ in https://github.com/fern-api/fern/pull/4311\r\n* bump Python generator versions\
        \ by @armandobelardo in https://github.com/fern-api/fern/pull/4308\r\n* fix:\
        \ add in asyncapi tagging with namespaces by @armandobelardo in https://github.com/fern-api/fern/pull/4313\r\
        \n\r\n\r\n**Full Changelog**: https://github.com/fern-api/fern/compare/0.39.3...0.39.4"
      type: chore
  createdAt: "2024-08-15"
  irVersion: 53
  version: 0.39.4
- changelogEntry:
    - summary: "## What's Changed\r\n* (fix, docs): docs now respect ir base path by\
        \ @dsinghvi in https://github.com/fern-api/fern/pull/4310\r\n\r\n\r\n**Full\
        \ Changelog**: https://github.com/fern-api/fern/compare/0.39.2...0.39.3"
      type: chore
  createdAt: "2024-08-14"
  irVersion: 53
  version: 0.39.3
- changelogEntry:
    - summary: "## What's Changed\r\n* feat: allow namespacing an API from generators.yml\
        \ by @armandobelardo in https://github.com/fern-api/fern/pull/4290\r\n* fix:\
        \ unions with utils re-force update refs by @armandobelardo in https://github.com/fern-api/fern/pull/4296\r\
        \n* (feature, csharp): Generate gRPC core utilities by @amckinney in https://github.com/fern-api/fern/pull/4298\r\
        \n* Update publish-docs command post-migration by @armandobelardo in https://github.com/fern-api/fern/pull/4300\r\
        \n* Run publish-docs.yml if it's updated by @armandobelardo in https://github.com/fern-api/fern/pull/4301\r\
        \n* document redirects by @chdeskur in https://github.com/fern-api/fern/pull/4299\r\
        \n* (docs): add to our Welcome page that this docs site is built with Fern by\
        \ @dannysheridan in https://github.com/fern-api/fern/pull/4307\r\n* add information\
        \ on regex redirects by @chdeskur in https://github.com/fern-api/fern/pull/4306\r\
        \n* fix: read templated env vars in the docs generator config by @pujitm in\
        \ https://github.com/fern-api/fern/pull/4287\r\n* improvement: improve `.dict`\
        \ speed by limiting dict calls by @armandobelardo in https://github.com/fern-api/fern/pull/4302\r\
        \n* improvement: python handles arrays of deep object query parameters by @armandobelardo\
        \ in https://github.com/fern-api/fern/pull/4304\r\n* (fix): docs take into account\
        \ global path params and now we add tests by @dsinghvi in https://github.com/fern-api/fern/pull/4309\r\
        \n\r\n## New Contributors\r\n* @pujitm made their first contribution in https://github.com/fern-api/fern/pull/4287\r\
        \n\r\n**Full Changelog**: https://github.com/fern-api/fern/compare/0.39.1...0.39.2"
      type: chore
  createdAt: "2024-08-14"
  irVersion: 53
  version: 0.39.2
- changelogEntry:
    - summary: "## What's Changed\r\n* chore: update fern logo by @dannysheridan in\
        \ https://github.com/fern-api/fern/pull/4295\r\n* fix (mock server): make date\
        \ comparison against true dates as opposed to string comp by @armandobelardo\
        \ in https://github.com/fern-api/fern/pull/4278\r\n\r\n\r\n**Full Changelog**:\
        \ https://github.com/fern-api/fern/compare/0.38.1...0.39.1"
      type: chore
  createdAt: "2024-08-13"
  irVersion: 53
  version: 0.39.1
- changelogEntry:
    - summary: "## What's Changed\r\n* (feat, docs): add docs on `api.yml` and environment\
        \ audiences by @dsinghvi in https://github.com/fern-api/fern/pull/4292\r\n*\
        \ (fix): ir generation respects disable examples by @dsinghvi in https://github.com/fern-api/fern/pull/4293\r\
        \n* (fix, python): check autogenerated examples before indexing by @dsinghvi\
        \ in https://github.com/fern-api/fern/pull/4294\r\n\r\n\r\n**Full Changelog**:\
        \ https://github.com/fern-api/fern/compare/0.38.0...0.38.1"
      type: chore
  createdAt: "2024-08-13"
  irVersion: 53
  version: 0.38.1
- changelogEntry:
    - summary: "## What's Changed\r\n* (fix): retrigger typescript sdk publishing by\
        \ @dsinghvi in https://github.com/fern-api/fern/pull/4289\r\n\r\n\r\n**Full\
        \ Changelog**: https://github.com/fern-api/fern/compare/0.38.0-rc1...0.38.0"
      type: chore
  createdAt: "2024-08-12"
  irVersion: 53
  version: 0.38.0
- changelogEntry:
    - summary: "## What's Changed\r\n* (feat, typescript): support `hasNextPage`  property\
        \ for offset pagination by @dsinghvi in https://github.com/fern-api/fern/pull/4288\r\
        \n* (feature, cli): Upload source files to S3 by @amckinney in https://github.com/fern-api/fern/pull/4286\r\
        \n\r\n\r\n**Full Changelog**: https://github.com/fern-api/fern/compare/0.38.0-rc0...0.38.0-rc1"
      type: chore
  createdAt: "2024-08-12"
  irVersion: 53
  version: 0.38.0-rc1
- changelogEntry:
    - summary: "## What's Changed\r\n* (feat, python): move to ruff for formatting by\
        \ @dsinghvi in https://github.com/fern-api/fern/pull/4219\r\n* improvement:\
        \ improve discriminated union object naming by @armandobelardo in https://github.com/fern-api/fern/pull/4243\r\
        \n* (feature): Add encoding and source nodes by @amckinney in https://github.com/fern-api/fern/pull/4240\r\
        \n* (feat, cli): add `has-next-page` property to IR by @dsinghvi in https://github.com/fern-api/fern/pull/4241\r\
        \n* feat (wip): add playground settings for API playground by @RohinBhargava\
        \ in https://github.com/fern-api/fern/pull/4245\r\n* fix: remove wraps from\
        \ fastapi validators by @armandobelardo in https://github.com/fern-api/fern/pull/4246\r\
        \n* fix: make model_validator take kwargs by @armandobelardo in https://github.com/fern-api/fern/pull/4247\r\
        \n* (feat): refactor how pagination properties are checked in `fern check` by\
        \ @dsinghvi in https://github.com/fern-api/fern/pull/4250\r\n* (feature): Add\
        \ support for x-fern-encoding by @amckinney in https://github.com/fern-api/fern/pull/4249\r\
        \n* (chore): Remove fhir.json by @amckinney in https://github.com/fern-api/fern/pull/4253\r\
        \n* c#, improvements: small improvements including marking files `internal`\
        \ + client classes `partial` by @dcb6 in https://github.com/fern-api/fern/pull/4248\r\
        \n* c#, improvement: Use `FluentAssertions` in unit tests by @dcb6 in https://github.com/fern-api/fern/pull/4254\r\
        \n* (feat): wire through api workspaces to docs validator by @dsinghvi in https://github.com/fern-api/fern/pull/4255\r\
        \n* (feat): upgrade to yarn v4 by @dsinghvi in https://github.com/fern-api/fern/pull/4257\r\
        \n* c#, improvements: breaking change with several small improvements by @dcb6\
        \ in https://github.com/fern-api/fern/pull/4260\r\n* feat, python: add in true\
        \ forward compat enums by @armandobelardo in https://github.com/fern-api/fern/pull/4262\r\
        \n* (feature): Copy source files in seed tests by @amckinney in https://github.com/fern-api/fern/pull/4258\r\
        \n* c#, improvement: use string response directly in generic exception by @dcb6\
        \ in https://github.com/fern-api/fern/pull/4264\r\n* (internal): `pnpm` migration\
        \ by @dsinghvi in https://github.com/fern-api/fern/pull/4261\r\n* Remove old\
        \ documentation references from README by @armandobelardo in https://github.com/fern-api/fern/pull/4265\r\
        \n* Fix typo in pr-preview.mdx by @zachkirsch in https://github.com/fern-api/fern/pull/4235\r\
        \n* (chore): Update pnpm-lock.yaml by @amckinney in https://github.com/fern-api/fern/pull/4266\r\
        \n* (fix): run compile on every PR by @dsinghvi in https://github.com/fern-api/fern/pull/4267\r\
        \n* (fix): live tests continue to work in the pnpm era by @dsinghvi in https://github.com/fern-api/fern/pull/4268\r\
        \n* (chore): Remove all yarn files by @amckinney in https://github.com/fern-api/fern/pull/4269\r\
        \n* (chore, ir): Use latest TypeScript generator by @amckinney in https://github.com/fern-api/fern/pull/4271\r\
        \n* (chore, ruby): Remove ir-sdk from generator-commons by @amckinney in https://github.com/fern-api/fern/pull/4272\r\
        \n* (fix): bump to 53.6.x by @dsinghvi in https://github.com/fern-api/fern/pull/4273\r\
        \n* (fix): get seed working by deleting yarn ref by @dsinghvi in https://github.com/fern-api/fern/pull/4274\r\
        \n* (feature, csharp): Write Protobuf dependencies in .csproj by @amckinney\
        \ in https://github.com/fern-api/fern/pull/4270\r\n* c#, fix: fix type conflicts\
        \ by @dcb6 in https://github.com/fern-api/fern/pull/4244\r\n* (fix): ir generation\
        \ for examples is stable so that ete tests work by @dsinghvi in https://github.com/fern-api/fern/pull/4276\r\
        \n* fix: add validation around selectable environments for playground settings\
        \ by @RohinBhargava in https://github.com/fern-api/fern/pull/4252\r\n* (chore,\
        \ csharp): Release 1.2.1 by @amckinney in https://github.com/fern-api/fern/pull/4284\r\
        \n* (followup): add tests for playground validation messages by @dsinghvi in\
        \ https://github.com/fern-api/fern/pull/4283\r\n* ir: add `shape` to `ExampleQueryParameter`\
        \ by @dcb6 in https://github.com/fern-api/fern/pull/4222\r\n* (fix): eslint\
        \ is now a required check and will pass by @dsinghvi in https://github.com/fern-api/fern/pull/4285\r\
        \n\r\n\r\n**Full Changelog**: https://github.com/fern-api/fern/compare/0.37.16...0.38.0-rc0"
      type: chore
  createdAt: "2024-08-12"
  irVersion: 53
  version: 0.38.0-rc0
- changelogEntry:
    - summary: "## What's Changed\r\n* fix, python: make circular references more robust\
        \ by @armandobelardo in https://github.com/fern-api/fern/pull/4216\r\n* improvement:\
        \ allow naming for asyncapi messages to pull message name by @armandobelardo\
        \ in https://github.com/fern-api/fern/pull/4228\r\n* c#, fix: class names +\
        \ namespace conflicts by @dcb6 in https://github.com/fern-api/fern/pull/4229\r\
        \n* Add support for anonymous usage of the generate CLI by @antoniomdk in https://github.com/fern-api/fern/pull/4239\r\
        \n* (fix, docs): filter referenced subpackages appropriately by @dsinghvi in\
        \ https://github.com/fern-api/fern/pull/4242\r\n\r\n## New Contributors\r\n\
        * @antoniomdk made their first contribution in https://github.com/fern-api/fern/pull/4239\r\
        \n\r\n**Full Changelog**: https://github.com/fern-api/fern/compare/0.37.15...0.37.16"
      type: chore
  createdAt: "2024-08-09"
  irVersion: 53
  version: 0.37.16
- changelogEntry:
    - summary: "## What's Changed\r\n* improvement: respect returning nested properties\
        \ in python by @armandobelardo in https://github.com/fern-api/fern/pull/4236\r\
        \n* (feature): Add support for `.proto` inputs by @amckinney in https://github.com/fern-api/fern/pull/4223\r\
        \n* custom segment write key by @abarrell in https://github.com/fern-api/fern/pull/4238\r\
        \n\r\n\r\n**Full Changelog**: https://github.com/fern-api/fern/compare/0.37.14...0.37.15"
      type: chore
  createdAt: "2024-08-08"
  irVersion: 53
  version: 0.37.15
- changelogEntry:
    - summary: "## What's Changed\r\n* fix: address TS UT fetcher flakiness by @RohinBhargava\
        \ in https://github.com/fern-api/fern/pull/4226\r\n* chore: bump ir sdk to new\
        \ Python generator by @armandobelardo in https://github.com/fern-api/fern/pull/4214\r\
        \n* feat: hide TOC on docs home page by @zachkirsch in https://github.com/fern-api/fern/pull/4230\r\
        \n* (fix, go): Required properties don't specify omitempty by @amckinney in\
        \ https://github.com/fern-api/fern/pull/4231\r\n* (feat, in progress): ir supports\
        \ user agent headers by @dsinghvi in https://github.com/fern-api/fern/pull/4232\r\
        \n* (fix): LaTeX by @abvthecity in https://github.com/fern-api/fern/pull/4233\r\
        \n* (feat, typescript): send user agent header `<package>/<version>` by @dsinghvi\
        \ in https://github.com/fern-api/fern/pull/4234\r\n\r\n\r\n**Full Changelog**:\
        \ https://github.com/fern-api/fern/compare/0.37.13...0.37.14"
      type: chore
  createdAt: "2024-08-08"
  irVersion: 53
  version: 0.37.14
- changelogEntry:
    - summary: "## What's Changed\r\n* fix: address TS UT fetcher flakiness by @RohinBhargava\
        \ in https://github.com/fern-api/fern/pull/4226\r\n* chore: bump ir sdk to new\
        \ Python generator by @armandobelardo in https://github.com/fern-api/fern/pull/4214\r\
        \n* feat: hide TOC on docs home page by @zachkirsch in https://github.com/fern-api/fern/pull/4230\r\
        \n* (fix, go): Required properties don't specify omitempty by @amckinney in\
        \ https://github.com/fern-api/fern/pull/4231\r\n* (feat, in progress): ir supports\
        \ user agent headers by @dsinghvi in https://github.com/fern-api/fern/pull/4232\r\
        \n* (fix): LaTeX by @abvthecity in https://github.com/fern-api/fern/pull/4233\r\
        \n\r\n\r\n**Full Changelog**: https://github.com/fern-api/fern/compare/0.37.13...0.37.14-rc0"
      type: chore
  createdAt: "2024-08-08"
  irVersion: 53
  version: 0.37.14-rc0
- changelogEntry:
    - summary: "## What's Changed\r\n* (fix): reload docs preview server on specs outside\
        \ of the fern folder by @dsinghvi in https://github.com/fern-api/fern/pull/4227\r\
        \n\r\n\r\n**Full Changelog**: https://github.com/fern-api/fern/compare/0.37.12...0.37.13"
      type: chore
  createdAt: "2024-08-07"
  irVersion: 53
  version: 0.37.13
- changelogEntry:
    - summary: "## What's Changed\r\n* update cli to use default language by @abarrell\
        \ in https://github.com/fern-api/fern/pull/4218\r\n* (fix, openapi parser):\
        \ generated fern definitions respect OpenAPI tag casing by @dsinghvi in https://github.com/fern-api/fern/pull/4225\r\
        \n\r\n\r\n**Full Changelog**: https://github.com/fern-api/fern/compare/0.37.11...0.37.12"
      type: chore
  createdAt: "2024-08-07"
  irVersion: 53
  version: 0.37.12
- changelogEntry:
    - summary: "## What's Changed\r\n* Fix issue where misconfigured directory could\
        \ cause unhelpful error message by @abarrell in https://github.com/fern-api/fern/pull/4206\r\
        \n\r\n## New Contributors\r\n* @abarrell made their first contribution in https://github.com/fern-api/fern/pull/4206\r\
        \n\r\n**Full Changelog**: https://github.com/fern-api/fern/compare/0.37.10...0.37.11"
      type: chore
  createdAt: "2024-08-07"
  irVersion: 53
  version: 0.37.11
- changelogEntry:
    - summary: "## What's Changed\r\n* fix: if audience is filtering and no audiences\
        \ exist on environments, add all environments by @RohinBhargava in https://github.com/fern-api/fern/pull/4220\r\
        \n\r\n\r\n**Full Changelog**: https://github.com/fern-api/fern/compare/0.37.9...0.37.10"
      type: chore
  createdAt: "2024-08-06"
  irVersion: 53
  version: 0.37.10
- changelogEntry:
    - summary: "## What's Changed\r\n* (fix): support base properties when filtering\
        \ for audiences by @dsinghvi in https://github.com/fern-api/fern/pull/4221\r\
        \n\r\n\r\n**Full Changelog**: https://github.com/fern-api/fern/compare/0.37.8...0.37.9"
      type: chore
  createdAt: "2024-08-06"
  irVersion: 53
  version: 0.37.9
- changelogEntry:
    - summary: "## What's Changed\r\n* (feat): cli caches api dependencies by @dsinghvi\
        \ in https://github.com/fern-api/fern/pull/4201\r\n\r\n\r\n**Full Changelog**:\
        \ https://github.com/fern-api/fern/compare/0.37.7...0.37.8"
      type: chore
  createdAt: "2024-08-06"
  irVersion: 53
  version: 0.37.8
- changelogEntry:
    - summary: "## What's Changed\r\n* fix: python readme generation regression by @armandobelardo\
        \ in https://github.com/fern-api/fern/pull/4193\r\n* fix, python: allow extending\
        \ alias types by @armandobelardo in https://github.com/fern-api/fern/pull/4190\r\
        \n* (internal): setup flamegraph generation for python generator by @dsinghvi\
        \ in https://github.com/fern-api/fern/pull/4196\r\n* fix, python: Optional and\
        \ aliased literals are populated in snippets by @armandobelardo in https://github.com/fern-api/fern/pull/4184\r\
        \n* (feat, python): upgrade python generator to pydantic v2 by @dsinghvi in\
        \ https://github.com/fern-api/fern/pull/4197\r\n* fix: add async iterable symbol\
        \ to Stream Wrapper implementations by @RohinBhargava in https://github.com/fern-api/fern/pull/4195\r\
        \n* feat: environment filter by audience by @RohinBhargava in https://github.com/fern-api/fern/pull/4187\r\
        \n* (feat, python): use ruff for formatting by @dsinghvi in https://github.com/fern-api/fern/pull/4199\r\
        \n* Revert \"(feat, python): use ruff for formatting\" by @dsinghvi in https://github.com/fern-api/fern/pull/4200\r\
        \n* fix, python + ts: additional template bugs by @armandobelardo in https://github.com/fern-api/fern/pull/4198\r\
        \n* fix: remove reserved properties from function signatures by @armandobelardo\
        \ in https://github.com/fern-api/fern/pull/4205\r\n* fix, ir-generation: put\
        \ fully substituted path in `url` field of auto-generated `EndpointExampleCall`s\
        \ by @dcb6 in https://github.com/fern-api/fern/pull/4211\r\n* fix, python: allow\
        \ typing any to be wrapped in optional to match Pydantic v2 by @armandobelardo\
        \ in https://github.com/fern-api/fern/pull/4203\r\n* improvement: bring back\
        \ wrapped aliases and custom root validators in\u2026 by @armandobelardo in\
        \ https://github.com/fern-api/fern/pull/4204\r\n* fix: typehinting on unions\
        \ with visitors has been corrected by @armandobelardo in https://github.com/fern-api/fern/pull/4213\r\
        \n* Update speakeasy.mdx by @dannysheridan in https://github.com/fern-api/fern/pull/4215\r\
        \n* improvement: allow pydantic generator to specify package name by @armandobelardo\
        \ in https://github.com/fern-api/fern/pull/4217\r\n* (feature): Add Protobuf\
        \ mapper types by @amckinney in https://github.com/fern-api/fern/pull/4210\r\
        \n\r\n\r\n**Full Changelog**: https://github.com/fern-api/fern/compare/0.37.6...0.37.7"
      type: chore
  createdAt: "2024-08-06"
  irVersion: 53
  version: 0.37.7
- changelogEntry:
    - summary: "## What's Changed\r\n* fix: add literal properties back to typeddict\
        \ snippets by @armandobelardo in https://github.com/fern-api/fern/pull/4173\r\
        \n* (fix, typescript): wire `noScripts` into a PersistedProject and introduce\
        \ a test by @dsinghvi in https://github.com/fern-api/fern/pull/4185\r\n* (feat,\
        \ fastapi): introduce endpoint specific async handlers in fastapi by @dsinghvi\
        \ in https://github.com/fern-api/fern/pull/4188\r\n* fix: python readme references\
        \ request options correctly by @armandobelardo in https://github.com/fern-api/fern/pull/4189\r\
        \n* fix: replace referenced markdown by @abvthecity in https://github.com/fern-api/fern/pull/4191\r\
        \n\r\n\r\n**Full Changelog**: https://github.com/fern-api/fern/compare/0.37.5...0.37.6"
      type: chore
  createdAt: "2024-08-02"
  irVersion: 53
  version: 0.37.6
- changelogEntry:
    - summary: "## What's Changed\r\n* chore, ts: generate union v2 templates by @armandobelardo\
        \ in https://github.com/fern-api/fern/pull/4169\r\n* (feature, csharp): Add\
        \ customizable exception class names by @amckinney in https://github.com/fern-api/fern/pull/4181\r\
        \n* (fix, typescript): introduce no scripts option by @dsinghvi in https://github.com/fern-api/fern/pull/4179\r\
        \n\r\n\r\n**Full Changelog**: https://github.com/fern-api/fern/compare/0.37.4...0.37.5"
      type: chore
  createdAt: "2024-08-01"
  irVersion: 53
  version: 0.37.5
- changelogEntry:
    - summary: "## What's Changed\r\n* (fix, docs): validate api workspaces as in addition\
        \ to docs workspaces by @dsinghvi in https://github.com/fern-api/fern/pull/4178\r\
        \n\r\n\r\n**Full Changelog**: https://github.com/fern-api/fern/compare/0.37.3...0.37.4"
      type: chore
  createdAt: "2024-08-01"
  irVersion: 53
  version: 0.37.4
- changelogEntry:
    - summary: "## What's Changed\r\n* (fix): handle loggable fern cli error by @dsinghvi\
        \ in https://github.com/fern-api/fern/pull/4175\r\n* (fix): add tests for alias\
        \ extends by @dsinghvi in https://github.com/fern-api/fern/pull/4176\r\n* (fix):\
        \ docs preview server falls back to previous bundle by @dsinghvi in https://github.com/fern-api/fern/pull/4177\r\
        \n\r\n\r\n**Full Changelog**: https://github.com/fern-api/fern/compare/0.37.2...0.37.3"
      type: chore
  createdAt: "2024-08-01"
  irVersion: 53
  version: 0.37.3
- changelogEntry:
    - summary: "## What's Changed\r\n* (feature, csharp): Add RequestOptions by @amckinney\
        \ in https://github.com/fern-api/fern/pull/4166\r\n* c#, improvement: error\
        \ parsing  by @dcb6 in https://github.com/fern-api/fern/pull/4168\r\n* (fix):\
        \ introduce extended properties into the IR by @dsinghvi in https://github.com/fern-api/fern/pull/4171\r\
        \n* fix: OSS workspace settings propogate to APIs with dependencies by @armandobelardo\
        \ in https://github.com/fern-api/fern/pull/4147\r\n* chore, python: generate\
        \ union v2 templates by @armandobelardo in https://github.com/fern-api/fern/pull/4167\r\
        \n* c# improvement: text responses + inlined request body inheritance by @dcb6\
        \ in https://github.com/fern-api/fern/pull/4172\r\n\r\n\r\n**Full Changelog**:\
        \ https://github.com/fern-api/fern/compare/0.37.1...0.37.2"
      type: chore
  createdAt: "2024-08-01"
  irVersion: 53
  version: 0.37.2
- changelogEntry:
    - summary: "## What's Changed\r\n* make @dcb6 codeowner for java + csharp by @dcb6\
        \ in https://github.com/fern-api/fern/pull/4163\r\n* (beta, typescript): feature\
        \ flag test generation that actually works by @dsinghvi in https://github.com/fern-api/fern/pull/4164\r\
        \n* fix: add images from frontmatter as well by @RohinBhargava in https://github.com/fern-api/fern/pull/4156\r\
        \n* (fix, docs): ir to fdr converter sends global headers by @dsinghvi in https://github.com/fern-api/fern/pull/4170\r\
        \n\r\n\r\n**Full Changelog**: https://github.com/fern-api/fern/compare/0.37.0...0.37.1"
      type: chore
  createdAt: "2024-07-31"
  irVersion: 53
  version: 0.37.1
- changelogEntry:
    - summary: "## What's Changed\r\n* chore: bump typescript version and changelog\
        \ by @RohinBhargava in https://github.com/fern-api/fern/pull/4143\r\n* feat:\
        \ introduce typeddicts for request objects by @armandobelardo in https://github.com/fern-api/fern/pull/4113\r\
        \n* fix, python: get api error through external import by @armandobelardo in\
        \ https://github.com/fern-api/fern/pull/4145\r\n* fix: Fix unit test path and\
        \ add CI check for this by @RohinBhargava in https://github.com/fern-api/fern/pull/4148\r\
        \n* [c#, improvement]: add explicit namespaces to custom config by @dcb6 in\
        \ https://github.com/fern-api/fern/pull/4144\r\n* c#, improvement: `set` instead\
        \ of `init` field accessors in types by @dcb6 in https://github.com/fern-api/fern/pull/4151\r\
        \n* (feature): Add IRv53; float type by @amckinney in https://github.com/fern-api/fern/pull/4146\r\
        \n* c#, improvement: make datetime deserialization more lenient + include millis\
        \ in datetime serialization by @dcb6 in https://github.com/fern-api/fern/pull/4149\r\
        \n* chore: ci workflow gating on ts-sdk changes by @RohinBhargava in https://github.com/fern-api/fern/pull/4152\r\
        \n* (fix, csharp): `map<string, unknown>` values are nullable by @amckinney in\
        \ https://github.com/fern-api/fern/pull/4153\r\n* fix: incorrect code block\
        \ indentation in api-yml.mdx by @abvthecity in https://github.com/fern-api/fern/pull/4158\r\
        \n* (feature, csharp): Add support for allow-multiple query params by @amckinney\
        \ in https://github.com/fern-api/fern/pull/4157\r\n* internal: update IR to\
        \ have the FDR API definition ID by @armandobelardo in https://github.com/fern-api/fern/pull/4161\r\
        \n* (feature, csharp): Support uint, ulong, and float by @amckinney in https://github.com/fern-api/fern/pull/4160\r\
        \n\r\n**Full Changelog**: https://github.com/fern-api/fern/compare/0.36.0...0.37.0"
      type: chore
  createdAt: "2024-07-31"
  irVersion: 53
  version: 0.37.0
- changelogEntry:
    - summary: "## What's Changed\r\n* improvement, python: export the root client from\
        \ the root init file by @armandobelardo in https://github.com/fern-api/fern/pull/4111\r\
        \n* (feat): support multi url environments in C# by @dsinghvi in https://github.com/fern-api/fern/pull/4120\r\
        \n* (fix, csharp): MultiUrl environments now compile by @dsinghvi in https://github.com/fern-api/fern/pull/4121\r\
        \n* c#, improvement: Add header suppliers to `RawClient` constructor parameters\
        \ by @dcb6 in https://github.com/fern-api/fern/pull/4119\r\n* (fix, csharp):\
        \ uuids are now generated as strings by @dsinghvi in https://github.com/fern-api/fern/pull/4122\r\
        \n* (fix): regenerate c# model snapshots by @dsinghvi in https://github.com/fern-api/fern/pull/4123\r\
        \n* feat: header tabs by @abvthecity in https://github.com/fern-api/fern/pull/4124\r\
        \n* java, fix: match java local config to publish config by @dcb6 in https://github.com/fern-api/fern/pull/4127\r\
        \n* follow up: release java sdk 1.0.5 by @dcb6 in https://github.com/fern-api/fern/pull/4129\r\
        \n* fix: Add Stream Wrappers for use with various environments by @RohinBhargava\
        \ in https://github.com/fern-api/fern/pull/4118\r\n* chore: add changelog and\
        \ version for stream wrapper polyfill by @RohinBhargava in https://github.com/fern-api/fern/pull/4130\r\
        \n* feat: enable arbitrary code snippets in docs by @abvthecity in https://github.com/fern-api/fern/pull/4131\r\
        \n* fix: add start stream on pipe by @RohinBhargava in https://github.com/fern-api/fern/pull/4132\r\
        \n* GH Workflow for Checking Generator Version Consistency by @dcb6 in https://github.com/fern-api/fern/pull/4133\r\
        \n* fix: updated stream wrapper test paths by @RohinBhargava in https://github.com/fern-api/fern/pull/4134\r\
        \n* fix: SSE Streaming Bifurcation by @RohinBhargava in https://github.com/fern-api/fern/pull/4136\r\
        \n* (fix): global headers case insensitive comparison by @dsinghvi in https://github.com/fern-api/fern/pull/4137\r\
        \n\r\n\r\n**Full Changelog**: https://github.com/fern-api/fern/compare/0.35.0...0.36.0"
      type: chore
  createdAt: "2024-07-29"
  irVersion: 52
  version: 0.36.0
- changelogEntry:
    - summary: "## What's Changed\r\n* java, fix: match java local config to publish\
        \ config by @dcb6 in https://github.com/fern-api/fern/pull/4127\r\n* follow\
        \ up: release java sdk 1.0.5 by @dcb6 in https://github.com/fern-api/fern/pull/4129\r\
        \n* fix: Add Stream Wrappers for use with various environments by @RohinBhargava\
        \ in https://github.com/fern-api/fern/pull/4118\r\n* chore: add changelog and\
        \ version for stream wrapper polyfill by @RohinBhargava in https://github.com/fern-api/fern/pull/4130\r\
        \n* feat: enable arbitrary code snippets in docs by @abvthecity in https://github.com/fern-api/fern/pull/4131\r\
        \n* fix: add start stream on pipe by @RohinBhargava in https://github.com/fern-api/fern/pull/4132\r\
        \n\r\n\r\n**Full Changelog**: https://github.com/fern-api/fern/compare/0.36.0-rc0...0.36.0-rc1"
      type: chore
  createdAt: "2024-07-26"
  irVersion: 52
  version: 0.36.0-rc1
- changelogEntry:
    - summary: "## What's Changed\r\n* improvement, python: export the root client from\
        \ the root init file by @armandobelardo in https://github.com/fern-api/fern/pull/4111\r\
        \n* (feat): support multi url environments in C# by @dsinghvi in https://github.com/fern-api/fern/pull/4120\r\
        \n* (fix, csharp): MultiUrl environments now compile by @dsinghvi in https://github.com/fern-api/fern/pull/4121\r\
        \n* c#, improvement: Add header suppliers to `RawClient` constructor parameters\
        \ by @dcb6 in https://github.com/fern-api/fern/pull/4119\r\n* (fix, csharp):\
        \ uuids are now generated as strings by @dsinghvi in https://github.com/fern-api/fern/pull/4122\r\
        \n* (fix): regenerate c# model snapshots by @dsinghvi in https://github.com/fern-api/fern/pull/4123\r\
        \n* feat: header tabs by @abvthecity in https://github.com/fern-api/fern/pull/4124\r\
        \n\r\n\r\n**Full Changelog**: https://github.com/fern-api/fern/compare/0.35.0...0.36.0-rc0"
      type: chore
  createdAt: "2024-07-26"
  irVersion: 52
  version: 0.36.0-rc0
- changelogEntry:
    - summary: "## What's Changed\r\n* (feat): support `default-url`  and  url override\
        \ on imports by @dsinghvi in https://github.com/fern-api/fern/pull/4116\r\n\
        * (fix, openapi): set unauthed appropriately in openapi parser by @dsinghvi\
        \ in https://github.com/fern-api/fern/pull/4117\r\n\r\n\r\n**Full Changelog**:\
        \ https://github.com/fern-api/fern/compare/0.34.0...0.35.0"
      type: chore
  createdAt: "2024-07-25"
  irVersion: 52
  version: 0.35.0
- changelogEntry:
    - summary: "## What's Changed\r\n* (feat): support `default-url`  and  url override\
        \ on imports by @dsinghvi in https://github.com/fern-api/fern/pull/4116\r\n\r\
        \n\r\n**Full Changelog**: https://github.com/fern-api/fern/compare/0.34.0...0.35.0-rc0"
      type: chore
  createdAt: "2024-07-24"
  irVersion: 52
  version: 0.35.0-rc0
- changelogEntry:
    - summary: "## What's Changed\r\n* (chore): add SEO frontmatter section by @chdeskur\
        \ in https://github.com/fern-api/fern/pull/4101\r\n* fix: update typing of `expected_types`\
        \ to tuple to satisfy mypy by @armandobelardo in https://github.com/fern-api/fern/pull/4100\r\
        \n* (chore): document nuget api key by @chdeskur in https://github.com/fern-api/fern/pull/4103\r\
        \n* (chore): pypi styling update by @chdeskur in https://github.com/fern-api/fern/pull/4105\r\
        \n* c#, improvement: datetime serialization by @dcb6 in https://github.com/fern-api/fern/pull/4106\r\
        \n* feat: disable batch/stream toggle by @abvthecity in https://github.com/fern-api/fern/pull/4108\r\
        \n* fix: update forward refs continues to be silent by @armandobelardo in https://github.com/fern-api/fern/pull/4110\r\
        \n* java, improvement: allow builder methods for optional fields to accept null\
        \ by @dcb6 in https://github.com/fern-api/fern/pull/4107\r\n* [FER-2381] CLI\
        \ Forbidden Error Message Improvement by @RohinBhargava in https://github.com/fern-api/fern/pull/4109\r\
        \n* (feat, typescript): copy over `zurg` unit tests to the generated SDK  by\
        \ @williamluer in https://github.com/fern-api/fern/pull/4045\r\n* java, fix:\
        \ don't prematurely close okhttp response by @dcb6 in https://github.com/fern-api/fern/pull/4112\r\
        \n* (feat, typescript): generate tests for `auth` and `fetcher` utilities  by\
        \ @dsinghvi in https://github.com/fern-api/fern/pull/4115\r\n* (feature): Add\
        \ IRv52: uint and enum default values by @amckinney in https://github.com/fern-api/fern/pull/4102\r\
        \n\r\n\r\n**Full Changelog**: https://github.com/fern-api/fern/compare/0.33.5...0.34.0"
      type: chore
  createdAt: "2024-07-24"
  irVersion: 52
  version: 0.34.0
- changelogEntry:
    - summary: "## What's Changed\r\n* (chore): add SEO frontmatter section by @chdeskur\
        \ in https://github.com/fern-api/fern/pull/4101\r\n* fix: update typing of `expected_types`\
        \ to tuple to satisfy mypy by @armandobelardo in https://github.com/fern-api/fern/pull/4100\r\
        \n* (chore): document nuget api key by @chdeskur in https://github.com/fern-api/fern/pull/4103\r\
        \n* (chore): pypi styling update by @chdeskur in https://github.com/fern-api/fern/pull/4105\r\
        \n* c#, improvement: datetime serialization by @dcb6 in https://github.com/fern-api/fern/pull/4106\r\
        \n* feat: disable batch/stream toggle by @abvthecity in https://github.com/fern-api/fern/pull/4108\r\
        \n\r\n\r\n**Full Changelog**: https://github.com/fern-api/fern/compare/0.33.5...0.33.6-rc0"
      type: chore
  createdAt: "2024-07-24"
  irVersion: 51
  version: 0.33.6-rc0
- changelogEntry:
    - summary: "## What's Changed\r\n* (fix, go): Fix error handling for property-name\
        \ error discrimination by @amckinney in https://github.com/fern-api/fern/pull/4098\r\
        \n* improvement: support pydantic v2 outright by @armandobelardo in https://github.com/fern-api/fern/pull/3805\r\
        \n* fix: int64 format is correctly parsed to long by @armandobelardo in https://github.com/fern-api/fern/pull/4099\r\
        \n* c#, fix: fix datetime serialization, stop generating empty serialization\
        \ unit tests by @dcb6 in https://github.com/fern-api/fern/pull/4097\r\n* [FER-2339]\
        \ Pass OpenAPI request parameter examples through Fern IR Schema examples by\
        \ @RohinBhargava in https://github.com/fern-api/fern/pull/4095\r\n\r\n\r\n**Full\
        \ Changelog**: https://github.com/fern-api/fern/compare/0.33.4...0.33.5"
      type: chore
  createdAt: "2024-07-23"
  irVersion: 51
  version: 0.33.5
- changelogEntry:
    - summary: "## What's Changed\r\n* adding readme alternative page by @chdeskur in\
        \ https://github.com/fern-api/fern/pull/4091\r\n* fix: the ruby SDK now returns\
        \ the parsed json instead of openstruct if no JSON serializer is specified by\
        \ @armandobelardo in https://github.com/fern-api/fern/pull/4092\r\n* (fix):\
        \ OpenAPI parser handles generating examples when no request or response required\
        \ by @dsinghvi in https://github.com/fern-api/fern/pull/4096\r\n\r\n\r\n**Full\
        \ Changelog**: https://github.com/fern-api/fern/compare/0.33.3...0.33.4"
      type: chore
  createdAt: "2024-07-22"
  irVersion: 51
  version: 0.33.4
- changelogEntry:
    - summary: "## What's Changed\r\n* feat, csharp: Unit Test Generation + IR Bump\
        \  by @dcb6 in https://github.com/fern-api/fern/pull/4047\r\n* (fix): remove\
        \ `jest-specific-snapshot` by @dsinghvi in https://github.com/fern-api/fern/pull/4088\r\
        \n\r\n\r\n**Full Changelog**: https://github.com/fern-api/fern/compare/0.33.2...0.33.3"
      type: chore
  createdAt: "2024-07-21"
  irVersion: 51
  version: 0.33.3
- changelogEntry:
    - summary: "## What's Changed\r\n* fix, python: only check the oauth expiry if there\
        \ is a specified field by @armandobelardo in https://github.com/fern-api/fern/pull/4077\r\
        \n* fix: python now requires an environment be specified if a default is not\
        \ provided by @armandobelardo in https://github.com/fern-api/fern/pull/4078\r\
        \n* (feat): support `fs.CreateReadStream` on Node 19+ form data uploads by @dsinghvi\
        \ in https://github.com/fern-api/fern/pull/4073\r\n* (fix): support audiences\
        \ on query parameters by @dsinghvi in https://github.com/fern-api/fern/pull/4067\r\
        \n* (feat, cli): Add \"-\", \"/\", \"|\" to supported non-alphanumeric generated\
        \ names for Enums by @dsinghvi in https://github.com/fern-api/fern/pull/4084\r\
        \n* improvement: update 'any object' examples to be flatter by @armandobelardo\
        \ in https://github.com/fern-api/fern/pull/4083\r\n* improvement: global headers\
        \ are not extracted out for docs by @armandobelardo in https://github.com/fern-api/fern/pull/4085\r\
        \n* chore: implement stream-parameter IR change by @armandobelardo in https://github.com/fern-api/fern/pull/4072\r\
        \n* (chore, csharp): Generate latest test snapshots by @amckinney in https://github.com/fern-api/fern/pull/4087\r\
        \n* improvement: Add Availability to OpenApi Parser and OpenApi IR to Fern IR\
        \ by @armandobelardo in https://github.com/fern-api/fern/pull/4086\r\n\r\n\r\
        \n**Full Changelog**: https://github.com/fern-api/fern/compare/0.33.1...0.33.2"
      type: chore
  createdAt: "2024-07-19"
  irVersion: 51
  version: 0.33.2
- changelogEntry:
    - summary: "## What's Changed\r\n* fix, python: only check the oauth expiry if there\
        \ is a specified field by @armandobelardo in https://github.com/fern-api/fern/pull/4077\r\
        \n* fix: python now requires an environment be specified if a default is not\
        \ provided by @armandobelardo in https://github.com/fern-api/fern/pull/4078\r\
        \n* (feat): support `fs.CreateReadStream` on Node 19+ form data uploads by @dsinghvi\
        \ in https://github.com/fern-api/fern/pull/4073\r\n* (fix): support audiences\
        \ on query parameters by @dsinghvi in https://github.com/fern-api/fern/pull/4067\r\
        \n\r\n\r\n**Full Changelog**: https://github.com/fern-api/fern/compare/0.33.1...0.33.2-rc0"
      type: chore
  createdAt: "2024-07-19"
  irVersion: 51
  version: 0.33.2-rc0
- changelogEntry:
    - summary: "## What's Changed\r\n* :improvement: update seed's script runner to\
        \ fail if any of the commands exit 1 by @armandobelardo in https://github.com/fern-api/fern/pull/4075\r\
        \n* (fix, openapi): Deduplicate API version scheme header by @amckinney in https://github.com/fern-api/fern/pull/4076\r\
        \n\r\n\r\n**Full Changelog**: https://github.com/fern-api/fern/compare/0.33.0...0.33.1"
      type: chore
  createdAt: "2024-07-17"
  irVersion: 51
  version: 0.33.1
- changelogEntry:
    - summary: "## What's Changed\r\n* fix: python sdk serializes bytes within JSON\
        \ by @armandobelardo in https://github.com/fern-api/fern/pull/4070\r\n* (fix,\
        \ typescript): multipart form upload on Node 19+ by @dsinghvi in https://github.com/fern-api/fern/pull/4056\r\
        \n* (feat): `ir` now adds a `TypeReference` for container types that makes it\
        \ easier to generate snippets + autogenerated type examples by @dsinghvi in\
        \ https://github.com/fern-api/fern/pull/4038\r\n* (fix): fix `ir-sdk-latest`\
        \ `generators.yml` by @dcb6 in https://github.com/fern-api/fern/pull/4074\r\n\
        * (feature, typescript): Generarte API version scheme by @amckinney in https://github.com/fern-api/fern/pull/4071\r\
        \n\r\n\r\n**Full Changelog**: https://github.com/fern-api/fern/compare/0.32.0...0.33.0"
      type: chore
  createdAt: "2024-07-17"
  irVersion: 51
  version: 0.33.0
- changelogEntry:
    - summary: "## What's Changed\r\n* (fix, openapi): Resolve 'refs' specified in overrides\
        \ by @amckinney in https://github.com/fern-api/fern/pull/4049\r\n* Initial Swift\
        \ Codegen by @armandobelardo in https://github.com/fern-api/fern/pull/4035\r\
        \n* (fix): Swift generator and template by @amckinney in https://github.com/fern-api/fern/pull/4050\r\
        \n* fix: ignore data urls in parseImagePaths by @abvthecity in https://github.com/fern-api/fern/pull/4053\r\
        \n* (feature, typescript): Add omitUndefined option by @amckinney in https://github.com/fern-api/fern/pull/4052\r\
        \n* docs: Inspiration from Conjure, Smithy, and Stripe Docs by @dannysheridan\
        \ in https://github.com/fern-api/fern/pull/4054\r\n* feature: add Penguin AI\
        \ and Koala to our docs website by @dannysheridan in https://github.com/fern-api/fern/pull/3962\r\
        \n* (fix): eslint works by @dsinghvi in https://github.com/fern-api/fern/pull/4055\r\
        \n* fix: python snippet and template recursion errors by @armandobelardo in\
        \ https://github.com/fern-api/fern/pull/4057\r\n* (feature, typescript): Use\
        \ generator-cli to generate reference.md by @amckinney in https://github.com/fern-api/fern/pull/4062\r\
        \n* fix: analytics scripts by @abvthecity in https://github.com/fern-api/fern/pull/4063\r\
        \n* fix analytics 2 by @abvthecity in https://github.com/fern-api/fern/pull/4064\r\
        \n* fix: fern docs publishing by @abvthecity in https://github.com/fern-api/fern/pull/4065\r\
        \n* feature: add tracking via rb2b by @dannysheridan in https://github.com/fern-api/fern/pull/4061\r\
        \n* chore: add back x-readme code samples by @armandobelardo in https://github.com/fern-api/fern/pull/4060\r\
        \n* (feature): Add ApiVersionSchema type by @amckinney in https://github.com/fern-api/fern/pull/4068\r\
        \n\r\n\r\n**Full Changelog**: https://github.com/fern-api/fern/compare/0.31.24...0.32.0"
      type: chore
  createdAt: "2024-07-16"
  irVersion: 50
  version: 0.32.0
- changelogEntry:
    - summary: "## What's Changed\r\n* fix: ignore data urls in parseImagePaths by @abvthecity\
        \ in https://github.com/fern-api/fern/pull/4053\r\n\r\n\r\n**Full Changelog**:\
        \ https://github.com/fern-api/fern/compare/0.31.25-rc0...0.31.25-rc1"
      type: chore
  createdAt: "2024-07-12"
  irVersion: 50
  version: 0.31.25-rc1
- changelogEntry:
    - summary: "## What's Changed\r\n* (fix, openapi): Resolve 'refs' specified in overrides\
        \ by @amckinney in https://github.com/fern-api/fern/pull/4049\r\n* Initial Swift\
        \ Codegen by @armandobelardo in https://github.com/fern-api/fern/pull/4035\r\
        \n* (fix): Swift generator and template by @amckinney in https://github.com/fern-api/fern/pull/4050\r\
        \n\r\n**Full Changelog**: https://github.com/fern-api/fern/compare/0.31.24...0.31.25-rc0"
      type: chore
  createdAt: "2024-07-12"
  irVersion: 50
  version: 0.31.25-rc0
- changelogEntry:
    - summary: Release 0.31.24
      type: chore
  createdAt: "2024-07-12"
  irVersion: 50
  version: 0.31.24
- changelogEntry:
    - summary: "## What's Changed\r\n* (feature, typescript): Add setObjectProperty\
        \ core utility by @amckinney in https://github.com/fern-api/fern/pull/4032\r\
        \n* c#, fix: increase supported union size + handle double optionals by @dcb6\
        \ in https://github.com/fern-api/fern/pull/4033\r\n* (fix): Handle circular\
        \ references in serialization layer by @amckinney in https://github.com/fern-api/fern/pull/4036\r\
        \n* fix: fastapi generation does not duplicate descriptions anymore by @armandobelardo\
        \ in https://github.com/fern-api/fern/pull/4037\r\n* Move use_str_enums to base\
        \ by @jochs in https://github.com/fern-api/fern/pull/4040\r\n* (chore): remove\
        \ generator upgrade docs by @chdeskur in https://github.com/fern-api/fern/pull/4043\r\
        \n* (feature, openapi): Add support for x-fern-property-name on request body\
        \ by @amckinney in https://github.com/fern-api/fern/pull/4042\r\n* (feat, typescript):\
        \ refactor `Fetcher` and add unit tests by @williamluer in https://github.com/fern-api/fern/pull/3977\r\
        \n\r\n## New Contributors\r\n* @jochs made their first contribution in https://github.com/fern-api/fern/pull/4040\r\
        \n\r\n**Full Changelog**: https://github.com/fern-api/fern/compare/0.31.22...0.31.23"
      type: chore
  createdAt: "2024-07-11"
  irVersion: 50
  version: 0.31.23
- changelogEntry:
    - summary: "## What's Changed\r\n* (feature, typescript): Add setObjectProperty\
        \ core utility by @amckinney in https://github.com/fern-api/fern/pull/4032\r\
        \n* c#, fix: increase supported union size + handle double optionals by @dcb6\
        \ in https://github.com/fern-api/fern/pull/4033\r\n* (fix): Handle circular\
        \ references in serialization layer by @amckinney in https://github.com/fern-api/fern/pull/4036\r\
        \n* fix: fastapi generation does not duplicate descriptions anymore by @armandobelardo\
        \ in https://github.com/fern-api/fern/pull/4037\r\n* (feat): ir now adds a TypeReference\
        \ for container types that makes it easier to generate snippets by @dcb6 in\
        \ https://github.com/fern-api/fern/pull/4038\r\n\r\n\r\n**Full Changelog**:\
        \ https://github.com/fern-api/fern/compare/0.31.22...0.31.23-rc0"
      type: chore
  createdAt: "2024-07-11"
  irVersion: 50
  version: 0.31.23-rc0
- changelogEntry:
    - summary: "## What's Changed\r\n* Revert \"Revert \"feat: landing page in docs\"\
        \" by @abvthecity in https://github.com/fern-api/fern/pull/4023\r\n* Fix core-utilities\
        \ typescript tests by @williamluer in https://github.com/fern-api/fern/pull/4022\r\
        \n* experimental: scan files to include react in mdx by @abvthecity in https://github.com/fern-api/fern/pull/4015\r\
        \n* (feat, typescript): make `zurg` completely synchronous by @dsinghvi in https://github.com/fern-api/fern/pull/4024\r\
        \n* (chore): add xml type by @chdeskur in https://github.com/fern-api/fern/pull/4025\r\
        \n* fix: (regression) parseDocsConfiguration accidentally calls loadAllPages\
        \ with absolutePathToDocsConfig by @abvthecity in https://github.com/fern-api/fern/pull/4026\r\
        \n* (feature, typescript): Add offset step pagination with IRv48 by @amckinney\
        \ in https://github.com/fern-api/fern/pull/4028\r\n* csharp, fix, feature, improvement:\
        \ Target .NET Standard + Framework, fix various bugs, many small improvements\
        \ by @dcb6 in https://github.com/fern-api/fern/pull/4030\r\n* fix: update unchecked\
        \ base model to not coerce none by @armandobelardo in https://github.com/fern-api/fern/pull/4029\r\
        \n* fix: unreserve `set` name for python methods by @armandobelardo in https://github.com/fern-api/fern/pull/4031\r\
        \n* add in swift to seed runner by @armandobelardo in https://github.com/fern-api/fern/pull/4034\r\
        \n\r\n\r\n**Full Changelog**: https://github.com/fern-api/fern/compare/0.31.21...0.31.22"
      type: chore
  createdAt: "2024-07-10"
  irVersion: 50
  version: 0.31.22
- changelogEntry:
    - summary: "## What's Changed\r\n* Fix core-utilities typescript tests by @williamluer\
        \ in https://github.com/fern-api/fern/pull/4022\r\n* experimental: scan files\
        \ to include react in mdx by @abvthecity in https://github.com/fern-api/fern/pull/4015\r\
        \n\r\n\r\n**Full Changelog**: https://github.com/fern-api/fern/compare/0.31.22-rc0...0.31.22-rc1"
      type: chore
  createdAt: "2024-07-09"
  irVersion: 50
  version: 0.31.22-rc1
- changelogEntry:
    - summary: "## What's Changed\r\n* (feat, typescript): make `zurg` completely synchronous\
        \ by @dsinghvi in https://github.com/fern-api/fern/pull/4024\r\n* (chore): add\
        \ xml type by @chdeskur in https://github.com/fern-api/fern/pull/4025\r\n* fix:\
        \ (regression) parseDocsConfiguration accidentally calls loadAllPages with absolutePathToDocsConfig\
        \ by @abvthecity in https://github.com/fern-api/fern/pull/4026\r\n* (feature,\
        \ typescript): Add offset step pagination with IRv48 by @amckinney in https://github.com/fern-api/fern/pull/4028\r\
        \n\r\n\r\n**Full Changelog**: https://github.com/fern-api/fern/compare/0.31.22-rc1...0.31.22-rc2"
      type: chore
  createdAt: "2024-07-09"
  irVersion: 50
  version: 0.31.22-rc2
- changelogEntry:
    - summary: "## What's Changed\r\n* Revert \"Revert \"feat: landing page in docs\"\
        \" by @abvthecity in https://github.com/fern-api/fern/pull/4023\r\n\r\n\r\n\
        **Full Changelog**: https://github.com/fern-api/fern/compare/0.31.21...0.31.22-rc0"
      type: chore
  createdAt: "2024-07-09"
  irVersion: 50
  version: 0.31.22-rc0
- changelogEntry:
    - summary: "## What's Changed\r\n* (chore, typescript): Release 0.28.0-rc0 by @amckinney\
        \ in https://github.com/fern-api/fern/pull/4019\r\n* Revert \"feat: landing\
        \ page in docs\" by @dsinghvi in https://github.com/fern-api/fern/pull/4021\r\
        \n\r\n\r\n**Full Changelog**: https://github.com/fern-api/fern/compare/0.31.20...0.31.21"
      type: chore
  createdAt: "2024-07-09"
  irVersion: 50
  version: 0.31.21
- changelogEntry:
    - summary: "## What's Changed\r\n* (feature, typescript): Add offset pagination\
        \ by @amckinney in https://github.com/fern-api/fern/pull/4008\r\n* (fix, internal):\
        \ `template/codegen` repo plays nicely with mrlint by @dsinghvi in https://github.com/fern-api/fern/pull/4018\r\
        \n* (fix): CI is green by @amckinney in https://github.com/fern-api/fern/pull/4017\r\
        \n\r\n\r\n**Full Changelog**: https://github.com/fern-api/fern/compare/0.31.19...0.31.20"
      type: chore
  createdAt: "2024-07-09"
  irVersion: 50
  version: 0.31.20
- changelogEntry:
    - summary: "## What's Changed\r\n* (fix): Pagination works with imported type references\
        \ by @amckinney in https://github.com/fern-api/fern/pull/4014\r\n* Template\
        \ for creating a new SDK generator by @mikemilla in https://github.com/fern-api/fern/pull/4010\r\
        \n\r\n## New Contributors\r\n* @mikemilla made their first contribution in https://github.com/fern-api/fern/pull/4010\r\
        \n\r\n**Full Changelog**: https://github.com/fern-api/fern/compare/0.31.18...0.31.19"
      type: chore
  createdAt: "2024-07-09"
  irVersion: 50
  version: 0.31.19
- changelogEntry:
    - summary: "## What's Changed\r\n* feat: landing page in docs by @abvthecity in\
        \ https://github.com/fern-api/fern/pull/3999\r\n* (feature, typescript): Add\
        \ support for alpha/beta dist tags by @amckinney in https://github.com/fern-api/fern/pull/4000\r\
        \n* fix: allowed text encodings by @abvthecity in https://github.com/fern-api/fern/pull/4005\r\
        \n* (internal): get ci to green by @dsinghvi in https://github.com/fern-api/fern/pull/4009\r\
        \n* (feat, typescript): support jsr publish by @dsinghvi in https://github.com/fern-api/fern/pull/4007\r\
        \n* (chore, python): Update README.md snapshots by @amckinney in https://github.com/fern-api/fern/pull/4012\r\
        \n* (chore, check): Add pagination test cases by @amckinney in https://github.com/fern-api/fern/pull/4011\r\
        \n* (fix, typescript): readme correctly displays advanced sections by @dsinghvi\
        \ in https://github.com/fern-api/fern/pull/4013\r\n\r\n\r\n**Full Changelog**:\
        \ https://github.com/fern-api/fern/compare/0.31.17...0.31.18-rc0"
      type: chore
  createdAt: "2024-07-09"
  irVersion: 50
  version: 0.31.18
- changelogEntry:
    - summary: "## What's Changed\r\n* (chore): Replace CircleCI with GitHub workflows\
        \ by @amckinney in https://github.com/fern-api/fern/pull/3991\r\n* (fix): Update\
        \ NPM token environment variable by @amckinney in https://github.com/fern-api/fern/pull/3992\r\
        \n* (fix): Update git-version.sh script by @amckinney in https://github.com/fern-api/fern/pull/3993\r\
        \n* (fix): Use github.ref_name by @amckinney in https://github.com/fern-api/fern/pull/3996\r\
        \n* (fix): Add POSTHOG_API_KEY to live-test job by @amckinney in https://github.com/fern-api/fern/pull/3998\r\
        \n\r\n**Full Changelog**: https://github.com/fern-api/fern/compare/0.31.15...0.31.17"
      type: chore
  createdAt: "2024-07-05"
  irVersion: 50
  version: 0.31.17
- changelogEntry:
    - summary: "## What's Changed\r\n* (fix): Add POSTHOG_API_KEY to live-test job by\
        \ @amckinney in https://github.com/fern-api/fern/pull/3998\r\n\r\n**Full Changelog**:\
        \ https://github.com/fern-api/fern/compare/0.31.17-rc1...0.31.17-rc2"
      type: chore
  createdAt: "2024-07-05"
  irVersion: 50
  version: 0.31.17-rc2
- changelogEntry:
    - summary:
        "## What's Changed\r\n* (fix): Use github.ref_name by @amckinney in https://github.com/fern-api/fern/pull/3996\r\
        \n\r\n**Full Changelog**: https://github.com/fern-api/fern/compare/0.31.17-rc0...0.31.17-rc1"
      type: chore
  createdAt: "2024-07-05"
  irVersion: 50
  version: 0.31.17-rc1
- changelogEntry:
    - summary: "## What's Changed\r\n* (chore): Replace CircleCI with GitHub workflows\
        \ by @amckinney in https://github.com/fern-api/fern/pull/3991\r\n* (fix): Update\
        \ NPM token environment variable by @amckinney in https://github.com/fern-api/fern/pull/3992\r\
        \n* (fix): Update git-version.sh script by @amckinney in https://github.com/fern-api/fern/pull/3993\r\
        \n\r\n**Full Changelog**: https://github.com/fern-api/fern/compare/0.31.15...0.31.17-rc0"
      type: chore
  createdAt: "2024-07-05"
  irVersion: 50
  version: 0.31.17-rc0
- changelogEntry:
    - summary: "## What's Changed\r\n* (chore): update availability.mdx by @chdeskur\
        \ in https://github.com/fern-api/fern/pull/3989\r\n* (fix, openapi): Fix allOf\
        \ object filtering by @amckinney in https://github.com/fern-api/fern/pull/3990\r\
        \n\r\n\r\n**Full Changelog**: https://github.com/fern-api/fern/compare/0.31.14...0.31.16"
      type: chore
  createdAt: "2024-07-05"
  irVersion: 50
  version: 0.31.16
- changelogEntry:
    - summary: "## What's Changed\r\n* (chore): update availability.mdx by @chdeskur\
        \ in https://github.com/fern-api/fern/pull/3989\r\n* (fix, openapi): Fix allOf\
        \ object filtering by @amckinney in https://github.com/fern-api/fern/pull/3990\r\
        \n\r\n\r\n**Full Changelog**: https://github.com/fern-api/fern/compare/0.31.14...0.31.15"
      type: chore
  createdAt: "2024-07-05"
  irVersion: 50
  version: 0.31.15
- changelogEntry:
    - summary: "## What's Changed\r\n* (fix, go): Don't send 'null' for nil request\
        \ body by @amckinney in https://github.com/fern-api/fern/pull/3987\r\n* (fix):\
        \ fern generate --preview doesn't check for env variables by @dsinghvi in https://github.com/fern-api/fern/pull/3988\r\
        \n\r\n\r\n**Full Changelog**: https://github.com/fern-api/fern/compare/0.31.13...0.31.14"
      type: chore
  createdAt: "2024-07-04"
  irVersion: 50
  version: 0.31.14
- changelogEntry:
    - summary: "## What's Changed\r\n* (fix): allow ISO-8859-1 encoded files by @dsinghvi\
        \ in https://github.com/fern-api/fern/pull/3986\r\n\r\n\r\n**Full Changelog**:\
        \ https://github.com/fern-api/fern/compare/0.31.12...0.31.13"
      type: chore
  createdAt: "2024-07-04"
  irVersion: 50
  version: 0.31.13
- changelogEntry:
    - summary: "## What's Changed\r\n* (fix, cli): Remove default value checks for boolean,\
        \ long, and bigint by @amckinney in https://github.com/fern-api/fern/pull/3985\r\
        \n\r\n\r\n**Full Changelog**: https://github.com/fern-api/fern/compare/0.31.11...0.31.12"
      type: chore
  createdAt: "2024-07-04"
  irVersion: 50
  version: 0.31.12
- changelogEntry:
    - summary: "## What's Changed\r\n* fix: ruby snippets for dates have correct quotes\
        \ by @armandobelardo in https://github.com/fern-api/fern/pull/3983\r\n* improvement:\
        \ python respects ir50, inserts defaults by @armandobelardo in https://github.com/fern-api/fern/pull/3982\r\
        \n* (fix, openapi): Prefer security schemes in order by @amckinney in https://github.com/fern-api/fern/pull/3984\r\
        \n\r\n\r\n**Full Changelog**: https://github.com/fern-api/fern/compare/0.31.10...0.31.11"
      type: chore
  createdAt: "2024-07-04"
  irVersion: 50
  version: 0.31.11
- changelogEntry:
    - summary: "## What's Changed\r\n* improvement: add advanced section to python readme\
        \ by @armandobelardo in https://github.com/fern-api/fern/pull/3970\r\n* (feat):\
        \ customize status code for typescript express generator  by @dsinghvi in https://github.com/fern-api/fern/pull/3971\r\
        \n* fix, python: allow offsets to start at 0 by @armandobelardo in https://github.com/fern-api/fern/pull/3972\r\
        \n* fix: python pagination helper types now share generic type by @armandobelardo\
        \ in https://github.com/fern-api/fern/pull/3973\r\n* chore: update python seed\
        \ after generator-cli update by @armandobelardo in https://github.com/fern-api/fern/pull/3974\r\
        \n* (csharp, fix): Empty Root Client Methods + `.Core` namespace issue by @dcb6\
        \ in https://github.com/fern-api/fern/pull/3975\r\n* (java, improvement): change\
        \ default `JsonInclude` behavior  by @dcb6 in https://github.com/fern-api/fern/pull/3978\r\
        \n* (csharp, fix): base client requests not generated by @dcb6 in https://github.com/fern-api/fern/pull/3976\r\
        \n* chore: plumb through ruby snippets config to FDR by @armandobelardo in https://github.com/fern-api/fern/pull/3980\r\
        \n* improvement: allow boolean defaults within IR by @armandobelardo in https://github.com/fern-api/fern/pull/3981\r\
        \n\r\n\r\n**Full Changelog**: https://github.com/fern-api/fern/compare/0.31.9...0.31.10"
      type: chore
  createdAt: "2024-07-03"
  irVersion: 50
  version: 0.31.10
- changelogEntry:
    - summary: "## What's Changed\r\n* improvement: python async snippets now leverage\
        \ asyncio run by @armandobelardo in https://github.com/fern-api/fern/pull/3961\r\
        \n* improvement: allow adding extra dependencies to Ruby SDK by @armandobelardo\
        \ in https://github.com/fern-api/fern/pull/3960\r\n* fix: Mark CSS files as\
        \ 'will not be uploaded' by @trevorblades in https://github.com/fern-api/fern/pull/3964\r\
        \n* (fix, cli): make sure `js` file checking works by @dsinghvi in https://github.com/fern-api/fern/pull/3963\r\
        \n\r\n\r\n**Full Changelog**: https://github.com/fern-api/fern/compare/0.31.8...0.31.9"
      type: chore
  createdAt: "2024-07-01"
  irVersion: 49
  version: 0.31.9
- changelogEntry:
    - summary: "## What's Changed\r\n* fix: generator upgrade cli upgrades in place\
        \ by @armandobelardo in https://github.com/fern-api/fern/pull/3951\r\n* feat:\
        \ add reviewers blocks to generators.yml by @armandobelardo in https://github.com/fern-api/fern/pull/3952\r\
        \n* Use all FormData headers and don't stringify stream.Readable by @williamluer\
        \ in https://github.com/fern-api/fern/pull/3956\r\n* (feat, csharp): support\
        \ extra dependencies  by @dsinghvi in https://github.com/fern-api/fern/pull/3957\r\
        \n* improvement: allow specifying if taking major in flag by @armandobelardo\
        \ in https://github.com/fern-api/fern/pull/3958\r\n* fix: include css alongside\
        \ js when validating UTF8 files by @abvthecity in https://github.com/fern-api/fern/pull/3959\r\
        \n\r\n## New Contributors\r\n* @williamluer made their first contribution in\
        \ https://github.com/fern-api/fern/pull/3956\r\n\r\n**Full Changelog**: https://github.com/fern-api/fern/compare/0.31.7...0.31.8"
      type: chore
  createdAt: "2024-07-01"
  irVersion: 49
  version: 0.31.8
- changelogEntry:
    - summary: "## What's Changed\r\n* fix: validate files to be uploaded by @trevorblades\
        \ in https://github.com/fern-api/fern/pull/3917\r\n* fix: python list allowlist\
        \ is now case insensitive by @armandobelardo in https://github.com/fern-api/fern/pull/3950\r\
        \n* improvement: add x-fern-base-path to asyncapi extensions by @armandobelardo\
        \ in https://github.com/fern-api/fern/pull/3953\r\n\r\n\r\n**Full Changelog**:\
        \ https://github.com/fern-api/fern/compare/0.31.6...0.31.7"
      type: chore
  createdAt: "2024-06-28"
  irVersion: 49
  version: 0.31.7
- changelogEntry:
    - summary: "## What's Changed\r\n* (improvement, typescript): support overriding\
        \ global headers by @dsinghvi in https://github.com/fern-api/fern/pull/3945\r\
        \n* feat, python: introduce `reference.md` generation by @armandobelardo in\
        \ https://github.com/fern-api/fern/pull/3946\r\n* (fix, csharp): json serialize\
        \ enums before sending over the wire by @dsinghvi in https://github.com/fern-api/fern/pull/3947\r\
        \n* (fix, cli): remove out of range number validations in `openapi-ir-to-fern`\
        \ + remove husky by @dcb6 in https://github.com/fern-api/fern/pull/3948\r\n\r\
        \n\r\n**Full Changelog**: https://github.com/fern-api/fern/compare/0.31.5...0.31.6"
      type: chore
  createdAt: "2024-06-27"
  irVersion: 49
  version: 0.31.6
- changelogEntry:
    - summary: "## What's Changed\r\n* fix: api update command now works with unioned\
        \ + nested APIs by @armandobelardo in https://github.com/fern-api/fern/pull/3944\r\
        \n\r\n\r\n**Full Changelog**: https://github.com/fern-api/fern/compare/0.31.4...0.31.5"
      type: chore
  createdAt: "2024-06-27"
  irVersion: 49
  version: 0.31.5
- changelogEntry:
    - summary: "## What's Changed\r\n* (feat, typescript): support automatic cursor\
        \ based pagination by @dsinghvi in https://github.com/fern-api/fern/pull/3941\r\
        \n* (fix, typescript): auto pagination handles optional results arrays by @dsinghvi\
        \ in https://github.com/fern-api/fern/pull/3942\r\n* (fix, openapi):  `x-fern-global-headers`\
        \ works with predefined types by @dsinghvi in https://github.com/fern-api/fern/pull/3943\r\
        \n\r\n\r\n**Full Changelog**: https://github.com/fern-api/fern/compare/0.31.3...0.31.4"
      type: chore
  createdAt: "2024-06-27"
  irVersion: 49
  version: 0.31.4
- changelogEntry:
    - summary: "## What's Changed\r\n* fix: the python sdk sends additional properties\
        \ to the correct request\u2026 by @armandobelardo in https://github.com/fern-api/fern/pull/3936\r\
        \n* java, improvement: improve java exception naming by @dcb6 in https://github.com/fern-api/fern/pull/3938\r\
        \n* Bump golang.org/x/tools from 0.21.0 to 0.22.0 in /generators/go by @dependabot\
        \ in https://github.com/fern-api/fern/pull/3823\r\n* (fix): make sure that `exclusiveMaximum`\
        \ and `exclusiveMinimum` are always booleans by @dsinghvi in https://github.com/fern-api/fern/pull/3940\r\
        \n\r\n\r\n**Full Changelog**: https://github.com/fern-api/fern/compare/0.31.2...0.31.3"
      type: chore
  createdAt: "2024-06-26"
  irVersion: 49
  version: 0.31.3
- changelogEntry:
    - summary: "## What's Changed\r\n* (fix): openapi parser gets boolean values safely\
        \ by @dsinghvi in https://github.com/fern-api/fern/pull/3937\r\n\r\n\r\n**Full\
        \ Changelog**: https://github.com/fern-api/fern/compare/0.31.1...0.31.2"
      type: chore
  createdAt: "2024-06-26"
  irVersion: 49
  version: 0.31.2
- changelogEntry:
    - summary: "## What's Changed\r\n* fix: ruby RC respects header prefixes again by\
        \ @armandobelardo in https://github.com/fern-api/fern/pull/3927\r\n* (feat,\
        \ cli): add support for `--mode pull-request` in the CLI when running `fern\
        \ generate` by @dsinghvi in https://github.com/fern-api/fern/pull/3928\r\n*\
        \ fix, ruby: add one missed prefix fix by @armandobelardo in https://github.com/fern-api/fern/pull/3929\r\
        \n* docs: add java example for oauth by @dcb6 in https://github.com/fern-api/fern/pull/3930\r\
        \n* (improvement, python): add in root client templates for python snippets\
        \ by @armandobelardo in https://github.com/fern-api/fern/pull/3931\r\n* Update\
        \ generate-api-ref.mdx by @dannysheridan in https://github.com/fern-api/fern/pull/3933\r\
        \n* improvement: add streaming and pagination sections to generated readme by\
        \ @armandobelardo in https://github.com/fern-api/fern/pull/3932\r\n* java: make\
        \ base api error class name configurable by @dcb6 in https://github.com/fern-api/fern/pull/3934\r\
        \n* (chore, internal): upgrade python generator to use ir v49 by @dsinghvi in\
        \ https://github.com/fern-api/fern/pull/3915\r\n* build(deps-dev): bump @types/jest-specific-snapshot\
        \ from 0.5.7 to 0.5.9 by @dependabot in https://github.com/fern-api/fern/pull/3925\r\
        \n* build(deps-dev): bump jsonc-parser from 2.2.1 to 3.3.0 by @dependabot in\
        \ https://github.com/fern-api/fern/pull/3924\r\n* build(deps-dev): bump @types/is-ci\
        \ from 3.0.2 to 3.0.4 by @dependabot in https://github.com/fern-api/fern/pull/3922\r\
        \n* (fix, typescript): upgrade generators to `v46.2.0` by @dsinghvi in https://github.com/fern-api/fern/pull/3935\r\
        \n\r\n\r\n**Full Changelog**: https://github.com/fern-api/fern/compare/0.31.0...0.31.1"
      type: chore
  createdAt: "2024-06-26"
  irVersion: 49
  version: 0.31.1
- changelogEntry:
    - summary: "**Full Changelog**: https://github.com/fern-api/fern/compare/0.31.0-rc5...0.31.0"
      type: chore
  createdAt: "2024-06-24"
  irVersion: 49
  version: 0.31.0
- changelogEntry:
    - summary: "## What's Changed\r\n* (fix): set  when uploading a mock server definition\
        \ by @dsinghvi in https://github.com/fern-api/fern/pull/3926\r\n\r\n\r\n**Full\
        \ Changelog**: https://github.com/fern-api/fern/compare/0.31.0-rc4...0.31.0-rc5"
      type: chore
  createdAt: "2024-06-24"
  irVersion: 49
  version: 0.31.0-rc5
- changelogEntry:
    - summary: "## What's Changed\r\n* (feat, IR): support streaming code generation\
        \ with the parameter by @dsinghvi in https://github.com/fern-api/fern/pull/3914\r\
        \n* (feat): update frontmatter docs by @chdeskur in https://github.com/fern-api/fern/pull/3916\r\
        \n* (fix, cli): examples don't print out where the missing property is by @dsinghvi\
        \ in https://github.com/fern-api/fern/pull/3919\r\n* (fix): don't error if required\
        \ literal parameters are unspecified by @dsinghvi in https://github.com/fern-api/fern/pull/3921\r\
        \n\r\n\r\n**Full Changelog**: https://github.com/fern-api/fern/compare/0.31.0-rc3...0.31.0-rc4"
      type: chore
  createdAt: "2024-06-24"
  irVersion: 49
  version: 0.31.0-rc4
- changelogEntry:
    - summary: "## What's Changed\r\n* (fix, python): SDK doesn't leak `JSONDecodeError`\
        \ to users by @dsinghvi in https://github.com/fern-api/fern/pull/3908\r\n* (fix,\
        \ python): python sdk generator handles stream termination like `[[DONE]]` by\
        \ @dsinghvi in https://github.com/fern-api/fern/pull/3909\r\n* (feature, readme):\
        \ Add support for configurable introduction by @amckinney in https://github.com/fern-api/fern/pull/3898\r\
        \n* build(deps): bump ws from 8.17.0 to 8.17.1 by @dependabot in https://github.com/fern-api/fern/pull/3866\r\
        \n* (internal, refactor): make `OSSWorkspace` and `FernWorkspace` classes by\
        \ @dsinghvi in https://github.com/fern-api/fern/pull/3910\r\n* (refactor, internal):\
        \ generate fern workspace before calling generate by @dsinghvi in https://github.com/fern-api/fern/pull/3911\r\
        \n* (refactor, internal): clean up how OpenAPI parser deals with settings by\
        \ @dsinghvi in https://github.com/fern-api/fern/pull/3912\r\n* (feat, cli):\
        \ support customizing api settings per generator by @dsinghvi in https://github.com/fern-api/fern/pull/3913\r\
        \n\r\n\r\n**Full Changelog**: https://github.com/fern-api/fern/compare/0.31.0-rc2...0.31.0-rc3"
      type: chore
  createdAt: "2024-06-24"
  irVersion: 48
  version: 0.31.0-rc3
- changelogEntry:
    - summary: "## What's Changed\r\n* (fix, csharp): concatenate `baseURL` and endpoint\
        \ path together by @dsinghvi in https://github.com/fern-api/fern/pull/3906\r\
        \n* (fix, cli): literal examples are generated correctly in the IR by @dsinghvi\
        \ in https://github.com/fern-api/fern/pull/3907\r\n\r\n\r\n**Full Changelog**:\
        \ https://github.com/fern-api/fern/compare/0.31.0-rc1...0.31.0-rc2"
      type: chore
  createdAt: "2024-06-22"
  irVersion: 48
  version: 0.31.0-rc2
- changelogEntry:
    - summary: "## What's Changed\r\n* fix, ruby: leverage a types module by @armandobelardo\
        \ in https://github.com/fern-api/fern/pull/3893\r\n* (fix, typescript): generate\
        \ streaming endpoint snippets by @dsinghvi in https://github.com/fern-api/fern/pull/3895\r\
        \n* fix: new ruby generator config matches class reference and class decl\u2026\
        \ by @armandobelardo in https://github.com/fern-api/fern/pull/3896\r\n* fix,\
        \ python: readme is not specified in pyproject if not made by @armandobelardo\
        \ in https://github.com/fern-api/fern/pull/3894\r\n* (fix, csharp): query params\
        \ for datetimes index `Value` by @dsinghvi in https://github.com/fern-api/fern/pull/3892\r\
        \n* (feature, python): Generate better README.md by @amckinney in https://github.com/fern-api/fern/pull/3897\r\
        \n* (fix, typescript): remove fs dependency in browser runtimes by @dsinghvi\
        \ in https://github.com/fern-api/fern/pull/3899\r\n* (fix, csharp): sdk respects\
        \ service level path and path parameters by @dsinghvi in https://github.com/fern-api/fern/pull/3900\r\
        \n* fix: validate files to be uploaded by @trevorblades in https://github.com/fern-api/fern/pull/3872\r\
        \n* (feat, csharp): support sending bytes requests by @dsinghvi in https://github.com/fern-api/fern/pull/3901\r\
        \n* (fix, csharp): safe join url and base path by @dsinghvi in https://github.com/fern-api/fern/pull/3902\r\
        \n* Revert \"fix: validate files to be uploaded\" by @abvthecity in https://github.com/fern-api/fern/pull/3904\r\
        \n* feat: changelog on tabs and sections by @abvthecity in https://github.com/fern-api/fern/pull/3903\r\
        \n\r\n## New Contributors\r\n* @trevorblades made their first contribution in\
        \ https://github.com/fern-api/fern/pull/3872\r\n\r\n**Full Changelog**: https://github.com/fern-api/fern/compare/0.31.0-rc0...0.31.0-rc1"
      type: chore
  createdAt: "2024-06-22"
  irVersion: 48
  version: 0.31.0-rc1
- changelogEntry:
    - summary: "## What's Changed\r\n* (fix, csharp): revert to .NET 6+ compatibility\
        \ by @dsinghvi in https://github.com/fern-api/fern/pull/3882\r\n* (fix, ts):\
        \ Fix environment import in snippets by @amckinney in https://github.com/fern-api/fern/pull/3885\r\
        \n* (feat, internal): setup csharp seed scripts by @dsinghvi in https://github.com/fern-api/fern/pull/3884\r\
        \n* (feature, ts): Merge README.md files by @amckinney in https://github.com/fern-api/fern/pull/3881\r\
        \n* (fix, csharp): ToString() Datetimes must be explicitly iso encoded by @dsinghvi\
        \ in https://github.com/fern-api/fern/pull/3886\r\n* (feat, internal): run seed\
        \ with audiences  by @dsinghvi in https://github.com/fern-api/fern/pull/3887\r\
        \n* (fix, csharp): handle discriminated unions + header literal parameters by\
        \ @dsinghvi in https://github.com/fern-api/fern/pull/3888\r\n* (fix, csharp):\
        \ handle optional datetime encoding by @dsinghvi in https://github.com/fern-api/fern/pull/3889\r\
        \n* (fix): add seed test case for optional datetime query parameters by @dsinghvi\
        \ in https://github.com/fern-api/fern/pull/3890\r\n* (fix): remove sdk language\
        \ toggle for new unions by @dsinghvi in https://github.com/fern-api/fern/pull/3891\r\
        \n\r\n\r\n**Full Changelog**: https://github.com/fern-api/fern/compare/0.30.10...0.31.0-rc0"
      type: chore
  createdAt: "2024-06-20"
  irVersion: 48
  version: 0.31.0-rc0
- changelogEntry:
    - summary: "## What's Changed\r\n* (chore, python): Upgrade to IRv46 by @amckinney\
        \ in https://github.com/fern-api/fern/pull/3880\r\n* feat: add basepath to preview\
        \ generation by @abvthecity in https://github.com/fern-api/fern/pull/3877\r\n\
        \r\n\r\n**Full Changelog**: https://github.com/fern-api/fern/compare/0.30.9...0.30.10"
      type: chore
  createdAt: "2024-06-19"
  irVersion: 48
  version: 0.30.10
- changelogEntry:
    - summary: "## What's Changed\r\n* fix: bold text on \u201Ccomparison with openapi\u201D\
        \ docs by @zachkirsch in https://github.com/fern-api/fern/pull/3876\r\n* (fix,\
        \ typescript): snippet templates include client import by @dsinghvi in https://github.com/fern-api/fern/pull/3878\r\
        \n* (fix, ts): Update README.md snippets to call nested methods by @amckinney\
        \ in https://github.com/fern-api/fern/pull/3873\r\n* fix: python and ts generators\
        \ only add publish block if they have cre\u2026 by @armandobelardo in https://github.com/fern-api/fern/pull/3871\r\
        \n* (fix, openapi): generate examples for discriminated unions by @dsinghvi\
        \ in https://github.com/fern-api/fern/pull/3879\r\n\r\n\r\n**Full Changelog**:\
        \ https://github.com/fern-api/fern/compare/0.30.8...0.30.9"
      type: chore
  createdAt: "2024-06-19"
  irVersion: 48
  version: 0.30.9
- changelogEntry:
    - summary:
        "## What's Changed\r\n* java, feature: pagination by @dcb6 in https://github.com/fern-api/fern/pull/3845\r\
        \n* (fix): handle code samples without accompanying examples by @dsinghvi in\
        \ https://github.com/fern-api/fern/pull/3849\r\n* (fix, ts): Add environment\
        \ property to snippets by @amckinney in https://github.com/fern-api/fern/pull/3850\r\
        \n* feat: api navigation reorder by @abvthecity in https://github.com/fern-api/fern/pull/3841\r\
        \n* (fix, webhooks): support audiences for webhooks and payload properties by\
        \ @dsinghvi in https://github.com/fern-api/fern/pull/3851\r\n* fix: merge and\
        \ filter children within non-visited subpackage by @abvthecity in https://github.com/fern-api/fern/pull/3854\r\
        \n* (fix, docs): Update OAuth section by @amckinney in https://github.com/fern-api/fern/pull/3856\r\
        \n* build(deps): bump idna from 3.6 to 3.7 in /generators/python by @dependabot\
        \ in https://github.com/fern-api/fern/pull/3364\r\n* (fix, ts): Snippets and\
        \ GitHub publish workflow by @amckinney in https://github.com/fern-api/fern/pull/3858\r\
        \n* docs: fix broken links to cli commands by @atwooddc in https://github.com/fern-api/fern/pull/3782\r\
        \n* docs: add openapi and asyncapi overrides by @dannysheridan in https://github.com/fern-api/fern/pull/3863\r\
        \n* build(deps): bump @fern-fern/ir-v1-model from 0.0.1 to 0.0.2 by @dependabot\
        \ in https://github.com/fern-api/fern/pull/3861\r\n* build(deps): bump @fern-fern/ir-v16-model\
        \ from 0.0.1 to 0.0.4 by @dependabot in https://github.com/fern-api/fern/pull/3860\r\
        \n* feat, ruby: enable oauth client generation by @armandobelardo in https://github.com/fern-api/fern/pull/3842\r\
        \n* docs: add fern definition display-name property by @chdeskur in https://github.com/fern-api/fern/pull/3864\r\
        \n* (feature, IRv48): Add offset pagination step by @amckinney in https://github.com/fern-api/fern/pull/3865\r\
        \n* bump ir to account for ruby upgrade by @armandobelardo in https://github.com/fern-api/fern/pull/3868\r\
        \n* [FER-1985] Adds support for templatized Client Generation parameters in\
        \ Dynamic Snippets by @ppod1991 in https://github.com/fern-api/fern/pull/3848\r\
        \n* fix, ruby: deeply nested from_json functions now respect whether to call\
        \ to_json or not by @armandobelardo in https://github.com/fern-api/fern/pull/3870\r\
        \n* fix: subpackages should recursively expand its children by @abvthecity in\
        \ https://github.com/fern-api/fern/pull/3875\r\n* docs: update how to specify\
        \ servers with FastAPI by @minaelee in https://github.com/fern-api/fern/pull/3874\r\
        \n\r\n\r\n**Full Changelog**: https://github.com/fern-api/fern/compare/0.30.7...0.30.8"
      type: chore
  createdAt: "2024-06-18"
  irVersion: 48
  version: 0.30.8
- changelogEntry:
    - summary: "## What's Changed\r\n* fix: merge and filter children within non-visited\
        \ subpackage by @abvthecity in https://github.com/fern-api/fern/pull/3854\r\n\
        * (fix, docs): Update OAuth section by @amckinney in https://github.com/fern-api/fern/pull/3856\r\
        \n* build(deps): bump idna from 3.6 to 3.7 in /generators/python by @dependabot\
        \ in https://github.com/fern-api/fern/pull/3364\r\n* (fix, ts): Snippets and\
        \ GitHub publish workflow by @amckinney in https://github.com/fern-api/fern/pull/3858\r\
        \n* docs: fix broken links to cli commands by @atwooddc in https://github.com/fern-api/fern/pull/3782\r\
        \n* docs: add openapi and asyncapi overrides by @dannysheridan in https://github.com/fern-api/fern/pull/3863\r\
        \n* build(deps): bump @fern-fern/ir-v1-model from 0.0.1 to 0.0.2 by @dependabot\
        \ in https://github.com/fern-api/fern/pull/3861\r\n* build(deps): bump @fern-fern/ir-v16-model\
        \ from 0.0.1 to 0.0.4 by @dependabot in https://github.com/fern-api/fern/pull/3860\r\
        \n* feat, ruby: enable oauth client generation by @armandobelardo in https://github.com/fern-api/fern/pull/3842\r\
        \n* docs: add fern definition display-name property by @chdeskur in https://github.com/fern-api/fern/pull/3864\r\
        \n* (feature, IRv48): Add offset pagination step by @amckinney in https://github.com/fern-api/fern/pull/3865\r\
        \n* bump ir to account for ruby upgrade by @armandobelardo in https://github.com/fern-api/fern/pull/3868\r\
        \n\r\n\r\n**Full Changelog**: https://github.com/fern-api/fern/compare/0.30.8-rc6...0.30.8-rc7"
      type: chore
  createdAt: "2024-06-18"
  irVersion: 48
  version: 0.30.8-rc7
- changelogEntry:
    - summary: "## What's Changed\r\n* feat: api navigation reorder by @abvthecity in\
        \ https://github.com/fern-api/fern/pull/3841\r\n* (fix, webhooks): support audiences\
        \ for webhooks and payload properties by @dsinghvi in https://github.com/fern-api/fern/pull/3851\r\
        \n\r\n\r\n**Full Changelog**: https://github.com/fern-api/fern/compare/0.30.8-rc2...0.30.8-rc6"
      type: chore
  createdAt: "2024-06-14"
  irVersion: 47
  version: 0.30.8-rc6
- changelogEntry:
    - summary: "**Full Changelog**: https://github.com/fern-api/fern/compare/0.30.8-rc4...0.30.8-rc5"
      type: chore
  createdAt: "2024-06-14"
  irVersion: 47
  version: 0.30.8-rc5
- changelogEntry:
    - summary: "**Full Changelog**: https://github.com/fern-api/fern/compare/0.30.8-rc3...0.30.8-rc4"
      type: chore
  createdAt: "2024-06-14"
  irVersion: 47
  version: 0.30.8-rc4
- changelogEntry:
    - summary: "## What's Changed\r\n* (fix): handle code samples without accompanying\
        \ examples by @dsinghvi in https://github.com/fern-api/fern/pull/3849\r\n* (fix,\
        \ ts): Add environment property to snippets by @amckinney in https://github.com/fern-api/fern/pull/3850\r\
        \n\r\n\r\n**Full Changelog**: https://github.com/fern-api/fern/compare/0.30.8-rc1...0.30.8-rc3"
      type: chore
  createdAt: "2024-06-14"
  irVersion: 47
  version: 0.30.8-rc3
- changelogEntry:
    - summary:
        "## What's Changed\r\n* java, feature: pagination by @dcb6 in https://github.com/fern-api/fern/pull/3845\r\
        \n* (fix): handle code samples without accompanying examples by @dsinghvi in\
        \ https://github.com/fern-api/fern/pull/3849\r\n* (fix, ts): Add environment\
        \ property to snippets by @amckinney in https://github.com/fern-api/fern/pull/3850\r\
        \n\r\n\r\n**Full Changelog**: https://github.com/fern-api/fern/compare/0.30.7...0.30.8-rc2"
      type: chore
  createdAt: "2024-06-14"
  irVersion: 47
  version: 0.30.8-rc2
- changelogEntry:
    - summary: "**Full Changelog**: https://github.com/fern-api/fern/compare/0.30.8-rc0...0.30.8-rc1"
      type: chore
  createdAt: "2024-06-14"
  irVersion: 46
  version: 0.30.8-rc1
- changelogEntry:
    - summary:
        "## What's Changed\r\n* java, feature: pagination by @dcb6 in https://github.com/fern-api/fern/pull/3845\r\
        \n\r\n\r\n**Full Changelog**: https://github.com/fern-api/fern/compare/0.30.7...0.30.8-rc0"
      type: chore
  createdAt: "2024-06-14"
  irVersion: 46
  version: 0.30.8-rc0
- changelogEntry:
    - summary: "## What's Changed\r\n* fix: after parsing the paths, replace the image\
        \ paths with file ids by @abvthecity in https://github.com/fern-api/fern/pull/3847\r\
        \n\r\n\r\n**Full Changelog**: https://github.com/fern-api/fern/compare/0.30.6...0.30.7"
      type: chore
  createdAt: "2024-06-13"
  irVersion: 46
  version: 0.30.7
- changelogEntry:
    - summary: "## What's Changed\r\n* (feature, openapi): Add better support for OpenAPI\
        \ webhooks by @amckinney in https://github.com/fern-api/fern/pull/3846\r\n\r\
        \n\r\n**Full Changelog**: https://github.com/fern-api/fern/compare/0.30.5...0.30.6"
      type: chore
  createdAt: "2024-06-13"
  irVersion: 46
  version: 0.30.6
- changelogEntry:
    - summary: "## What's Changed\r\n* (fix, go): Handle deepObject query parameter\
        \ arrays by @amckinney in https://github.com/fern-api/fern/pull/3836\r\n* [FER-1986]\
        \ Fix two DiscriminatedUnion bugs in dynamic Typescript snippets by @ppod1991\
        \ in https://github.com/fern-api/fern/pull/3833\r\n* added custom package json\
        \ config by @jmedway614 in https://github.com/fern-api/fern/pull/3832\r\n* (release,\
        \ typescript): version `0.23.0-rc1` by @dsinghvi in https://github.com/fern-api/fern/pull/3838\r\
        \n* (fix, ts): Support README.md generation in local mode by @amckinney in https://github.com/fern-api/fern/pull/3839\r\
        \n* Chdeskur/streamline audiences by @chdeskur in https://github.com/fern-api/fern/pull/3815\r\
        \n* Bump boxen from 7.0.0 to 7.1.1 by @dependabot in https://github.com/fern-api/fern/pull/3827\r\
        \n* Bump inquirer and @types/inquirer by @dependabot in https://github.com/fern-api/fern/pull/3828\r\
        \n* Bump braces from 3.0.2 to 3.0.3 by @dependabot in https://github.com/fern-api/fern/pull/3837\r\
        \n* Bump github.com/fern-api/generator-exec-go from 0.0.874 to 0.0.877 in /generators/go\
        \ by @dependabot in https://github.com/fern-api/fern/pull/3825\r\n* Bump golang.org/x/mod\
        \ from 0.17.0 to 0.18.0 in /generators/go by @dependabot in https://github.com/fern-api/fern/pull/3824\r\
        \n* integration docs by @chdeskur in https://github.com/fern-api/fern/pull/3795\r\
        \n* fix, python: the unchecked base model stops special casing pydantic v2 by\
        \ @armandobelardo in https://github.com/fern-api/fern/pull/3840\r\n* (fix, ts):\
        \ Handle undiscriminated union map key examples by @amckinney in https://github.com/fern-api/fern/pull/3844\r\
        \n* java: upgrade to IR 46 + BigInteger support by @dcb6 in https://github.com/fern-api/fern/pull/3814\r\
        \n* fix: image path parsing from markdown considers MDX children by @abvthecity\
        \ in https://github.com/fern-api/fern/pull/3843\r\n\r\n## New Contributors\r\
        \n* @ppod1991 made their first contribution in https://github.com/fern-api/fern/pull/3833\r\
        \n\r\n**Full Changelog**: https://github.com/fern-api/fern/compare/0.30.4...0.30.5"
      type: chore
  createdAt: "2024-06-13"
  irVersion: 46
  version: 0.30.5
- changelogEntry:
    - summary: "## What's Changed\r\n* fix: pagination is 1-based not 0 by @armandobelardo\
        \ in https://github.com/fern-api/fern/pull/3835\r\n* (fix, openapi): fall back\
        \ to default status code if none provided by @dsinghvi in https://github.com/fern-api/fern/pull/3834\r\
        \n\r\n\r\n**Full Changelog**: https://github.com/fern-api/fern/compare/0.30.3...0.30.4"
      type: chore
  createdAt: "2024-06-11"
  irVersion: 46
  version: 0.30.4
- changelogEntry:
    - summary: "## What's Changed\r\n* (feature, ts): Add generator-cli client to generate\
        \ README.md by @amckinney in https://github.com/fern-api/fern/pull/3817\r\n\
        * (fix, python): Unions with single element and/or no properties by @amckinney\
        \ in https://github.com/fern-api/fern/pull/3822\r\n* (fix, openapi): Handle\
        \ more `allow-multiple` oneOf cases by @amckinney in https://github.com/fern-api/fern/pull/3830\r\
        \n\r\n\r\n**Full Changelog**: https://github.com/fern-api/fern/compare/0.30.2...0.30.3"
      type: chore
  createdAt: "2024-06-10"
  irVersion: 46
  version: 0.30.3
- changelogEntry:
    - summary: "## What's Changed\r\n* (fix): snippet templates for discriminated unions\
        \ specify `template_inputs` by @dsinghvi in https://github.com/fern-api/fern/pull/3808\r\
        \n* fix python seed by @dsinghvi in https://github.com/fern-api/fern/pull/3809\r\
        \n* (feature): Write ReameConfig in IR by @amckinney in https://github.com/fern-api/fern/pull/3786\r\
        \n* python: improve seed setup script by @dcb6 in https://github.com/fern-api/fern/pull/3810\r\
        \n* (fix): fern definition overview repetition by @chdeskur in https://github.com/fern-api/fern/pull/3812\r\
        \n* fix: unchecked base model respects dicts as well as objects by @armandobelardo\
        \ in https://github.com/fern-api/fern/pull/3813\r\n* (feat): C# is `.NET 4`\
        \ compatible by @dsinghvi in https://github.com/fern-api/fern/pull/3816\r\n\
        * add query encoder tests for value and for None by @jmedway614 in https://github.com/fern-api/fern/pull/3818\r\
        \n* (internal, python): python generator uses python 3.9 and pins mypy by @dsinghvi\
        \ in https://github.com/fern-api/fern/pull/3819\r\n* (internal, ir-sdk): generate\
        \ ir sdk with pydantic v1 by @dsinghvi in https://github.com/fern-api/fern/pull/3820\r\
        \n* (chore, ts): Pin IRv46 TypeScript migrator versions by @amckinney in https://github.com/fern-api/fern/pull/3821\r\
        \n\r\n\r\n**Full Changelog**: https://github.com/fern-api/fern/compare/0.30.1...0.30.2"
      type: chore
  createdAt: "2024-06-10"
  irVersion: 46
  version: 0.30.2
- changelogEntry:
    - summary: "## What's Changed\r\n* fix, python: update timeout parameter docs by\
        \ @armandobelardo in https://github.com/fern-api/fern/pull/3771\r\n* fix, python:\
        \ mypy variance check by @armandobelardo in https://github.com/fern-api/fern/pull/3772\r\
        \n* java: make sure oauth gated properly by @dcb6 in https://github.com/fern-api/fern/pull/3757\r\
        \n* Bump validate-npm-package-name from 4.0.0 to 5.0.1 by @dependabot in https://github.com/fern-api/fern/pull/3765\r\
        \n* Bump jwks-rsa from 3.0.0 to 3.1.0 by @dependabot in https://github.com/fern-api/fern/pull/3767\r\
        \n* clean up step text by @chdeskur in https://github.com/fern-api/fern/pull/3774\r\
        \n* Bump qs and @types/qs by @dependabot in https://github.com/fern-api/fern/pull/3768\r\
        \n* feat: skip-slug in tabs by @abvthecity in https://github.com/fern-api/fern/pull/3780\r\
        \n* (docs): Add Go and Ruby snippet sections by @amckinney in https://github.com/fern-api/fern/pull/3775\r\
        \n* (feature): Add ReadmeConfig IR and generators.yml schema by @amckinney in\
        \ https://github.com/fern-api/fern/pull/3781\r\n* improvement, python: unit\
        \ tests are now run in CI if configured by @armandobelardo in https://github.com/fern-api/fern/pull/3783\r\
        \n* java, improvement: error types by @dcb6 in https://github.com/fern-api/fern/pull/3779\r\
        \n* java, feat: support response properties in sdk by @dcb6 in https://github.com/fern-api/fern/pull/3785\r\
        \n* fix, python: the new client ensures there's a slash on the base path by\
        \ @armandobelardo in https://github.com/fern-api/fern/pull/3787\r\n* (fix, python):\
        \ generated python snippets respect trailing slashes by @dsinghvi in https://github.com/fern-api/fern/pull/3789\r\
        \n* (chore, ts): Upgrade to IRv46 by @amckinney in https://github.com/fern-api/fern/pull/3788\r\
        \n* (feat): run mypy on non integration tests by @dsinghvi in https://github.com/fern-api/fern/pull/3794\r\
        \n* fix, python: regressions with client clean up by @armandobelardo in https://github.com/fern-api/fern/pull/3797\r\
        \n* fix: address a number of unit test issues by @armandobelardo in https://github.com/fern-api/fern/pull/3800\r\
        \n* java, fix: use `@java.lang.Override` in all generated code by @dcb6 in https://github.com/fern-api/fern/pull/3799\r\
        \n* (eslint): check for `no-misused-promises` by @dsinghvi in https://github.com/fern-api/fern/pull/3801\r\
        \n* upgrade: fdr-sdk by @abvthecity in https://github.com/fern-api/fern/pull/3792\r\
        \n* improvement: add local configuration for python by @armandobelardo in https://github.com/fern-api/fern/pull/3803\r\
        \n* (fix): Publish ir-types-latest by @amckinney in https://github.com/fern-api/fern/pull/3806\r\
        \n* Add Extra Field Support for FastAPI by @jmedway614 in https://github.com/fern-api/fern/pull/3804\r\
        \n* java, fix: initialize `RequestOptions` `timeout` field correctly to `Optional.empty()`\
        \ by @dcb6 in https://github.com/fern-api/fern/pull/3807\r\n* (fix, typescript):\
        \ prefer `TextDecoder` when deserializing stream data by @dsinghvi in https://github.com/fern-api/fern/pull/3791\r\
        \n\r\n## New Contributors\r\n* @jmedway614 made their first contribution in\
        \ https://github.com/fern-api/fern/pull/3804\r\n\r\n**Full Changelog**: https://github.com/fern-api/fern/compare/0.30.0...0.30.1"
      type: chore
  createdAt: "2024-06-07"
  irVersion: 46
  version: 0.30.1
- changelogEntry:
    - summary: "## What's Changed\r\n* fix, python: update timeout parameter docs by\
        \ @armandobelardo in https://github.com/fern-api/fern/pull/3771\r\n* fix, python:\
        \ mypy variance check by @armandobelardo in https://github.com/fern-api/fern/pull/3772\r\
        \n* java: make sure oauth gated properly by @dcb6 in https://github.com/fern-api/fern/pull/3757\r\
        \n* Bump validate-npm-package-name from 4.0.0 to 5.0.1 by @dependabot in https://github.com/fern-api/fern/pull/3765\r\
        \n* Bump jwks-rsa from 3.0.0 to 3.1.0 by @dependabot in https://github.com/fern-api/fern/pull/3767\r\
        \n* clean up step text by @chdeskur in https://github.com/fern-api/fern/pull/3774\r\
        \n* Bump qs and @types/qs by @dependabot in https://github.com/fern-api/fern/pull/3768\r\
        \n* feat: skip-slug in tabs by @abvthecity in https://github.com/fern-api/fern/pull/3780\r\
        \n* (docs): Add Go and Ruby snippet sections by @amckinney in https://github.com/fern-api/fern/pull/3775\r\
        \n* (feature): Add ReadmeConfig IR and generators.yml schema by @amckinney in\
        \ https://github.com/fern-api/fern/pull/3781\r\n* improvement, python: unit\
        \ tests are now run in CI if configured by @armandobelardo in https://github.com/fern-api/fern/pull/3783\r\
        \n* java, improvement: error types by @dcb6 in https://github.com/fern-api/fern/pull/3779\r\
        \n* java, feat: support response properties in sdk by @dcb6 in https://github.com/fern-api/fern/pull/3785\r\
        \n* fix, python: the new client ensures there's a slash on the base path by\
        \ @armandobelardo in https://github.com/fern-api/fern/pull/3787\r\n* (fix, python):\
        \ generated python snippets respect trailing slashes by @dsinghvi in https://github.com/fern-api/fern/pull/3789\r\
        \n* (chore, ts): Upgrade to IRv46 by @amckinney in https://github.com/fern-api/fern/pull/3788\r\
        \n* (feat): run mypy on non integration tests by @dsinghvi in https://github.com/fern-api/fern/pull/3794\r\
        \n* fix, python: regressions with client clean up by @armandobelardo in https://github.com/fern-api/fern/pull/3797\r\
        \n* fix: address a number of unit test issues by @armandobelardo in https://github.com/fern-api/fern/pull/3800\r\
        \n* java, fix: use `@java.lang.Override` in all generated code by @dcb6 in https://github.com/fern-api/fern/pull/3799\r\
        \n* (eslint): check for `no-misused-promises` by @dsinghvi in https://github.com/fern-api/fern/pull/3801\r\
        \n* upgrade: fdr-sdk by @abvthecity in https://github.com/fern-api/fern/pull/3792\r\
        \n\r\n\r\n**Full Changelog**: https://github.com/fern-api/fern/compare/0.30.0...0.30.1-rc1"
      type: chore
  createdAt: "2024-06-06"
  irVersion: 46
  version: 0.30.1-rc1
- changelogEntry:
    - summary: "## What's Changed\r\n* fix: address a number of papercuts in the mock\
        \ server and python unit tests by @armandobelardo in https://github.com/fern-api/fern/pull/3749\r\
        \n* (fix, ts): Simplify OAuth error handling by @amckinney in https://github.com/fern-api/fern/pull/3752\r\
        \n* docs: add java examples by @dcb6 in https://github.com/fern-api/fern/pull/3755\r\
        \n* (feat, python): write out example ids in generated snippets by @dsinghvi\
        \ in https://github.com/fern-api/fern/pull/3750\r\n* docs: remove maxHeight\
        \ prop by @chdeskur in https://github.com/fern-api/fern/pull/3734\r\n* (fix,\
        \ typescript): peer dependencies are always persisted by @dsinghvi in https://github.com/fern-api/fern/pull/3758\r\
        \n* docs: added custom css & js page by @atwooddc in https://github.com/fern-api/fern/pull/3753\r\
        \n* (fix, typescript): example identifiers are added to generated snippets by\
        \ @dsinghvi in https://github.com/fern-api/fern/pull/3759\r\n* improvement,\
        \ python: clean up endpoint functions by centralizing logic by @armandobelardo\
        \ in https://github.com/fern-api/fern/pull/3761\r\n* improvement: add literal\
        \ example type and add id to example by @armandobelardo in https://github.com/fern-api/fern/pull/3756\r\
        \n* improvement: filter out nulls after merging API specs by @armandobelardo\
        \ in https://github.com/fern-api/fern/pull/3710\r\n* (docs): Add discriminated\
        \ union section by @amckinney in https://github.com/fern-api/fern/pull/3763\r\
        \n* improvement: add a flag to allow python to generate discriminated unions\
        \ as undiscriminated unions by @armandobelardo in https://github.com/fern-api/fern/pull/3740\r\
        \n* (feature): Add keywords configuration by @amckinney in https://github.com/fern-api/fern/pull/3769\r\
        \n\r\n\r\n**Full Changelog**: https://github.com/fern-api/fern/compare/0.29.5...0.30.0"
      type: chore
  createdAt: "2024-06-03"
  irVersion: 46
  version: 0.30.0
- changelogEntry:
    - summary: "## What's Changed\r\n* fix: address a number of papercuts in the mock\
        \ server and python unit tests by @armandobelardo in https://github.com/fern-api/fern/pull/3749\r\
        \n* (fix, ts): Simplify OAuth error handling by @amckinney in https://github.com/fern-api/fern/pull/3752\r\
        \n* docs: add java examples by @dcb6 in https://github.com/fern-api/fern/pull/3755\r\
        \n* (feat, python): write out example ids in generated snippets by @dsinghvi\
        \ in https://github.com/fern-api/fern/pull/3750\r\n* docs: remove maxHeight\
        \ prop by @chdeskur in https://github.com/fern-api/fern/pull/3734\r\n* (fix,\
        \ typescript): peer dependencies are always persisted by @dsinghvi in https://github.com/fern-api/fern/pull/3758\r\
        \n* docs: added custom css & js page by @atwooddc in https://github.com/fern-api/fern/pull/3753\r\
        \n* (fix, typescript): example identifiers are added to generated snippets by\
        \ @dsinghvi in https://github.com/fern-api/fern/pull/3759\r\n* improvement,\
        \ python: clean up endpoint functions by centralizing logic by @armandobelardo\
        \ in https://github.com/fern-api/fern/pull/3761\r\n* improvement: add literal\
        \ example type and add id to example by @armandobelardo in https://github.com/fern-api/fern/pull/3756\r\
        \n* improvement: filter out nulls after merging API specs by @armandobelardo\
        \ in https://github.com/fern-api/fern/pull/3710\r\n* (docs): Add discriminated\
        \ union section by @amckinney in https://github.com/fern-api/fern/pull/3763\r\
        \n* improvement: add a flag to allow python to generate discriminated unions\
        \ as undiscriminated unions by @armandobelardo in https://github.com/fern-api/fern/pull/3740\r\
        \n\r\n\r\n**Full Changelog**: https://github.com/fern-api/fern/compare/0.29.5...0.30.0-rc0"
      type: chore
  createdAt: "2024-06-03"
  irVersion: 46
  version: 0.30.0-rc0
- changelogEntry:
    - summary: "**Full Changelog**: https://github.com/fern-api/fern/compare/0.29.5...0.29.6"
      type: chore
  createdAt: "2024-05-31"
  irVersion: 45
  version: 0.29.6
- changelogEntry:
    - summary: "## What's Changed\r\n* (fix, ts): Throw an error upon OAuth refresh\
        \ failure by @amckinney in https://github.com/fern-api/fern/pull/3737\r\n* (fix,\
        \ openapi): Preserve descriptions in anyOf by @amckinney in https://github.com/fern-api/fern/pull/3748\r\
        \n\r\n\r\n**Full Changelog**: https://github.com/fern-api/fern/compare/0.29.4...0.29.5"
      type: chore
  createdAt: "2024-05-31"
  irVersion: 45
  version: 0.29.5
- changelogEntry:
    - summary: "## What's Changed\r\n* (fix, typescript): disable integration test generation\
        \ by @dsinghvi in https://github.com/fern-api/fern/pull/3731\r\n* (fix, typescript):\
        \ generated GitHub workflows do not assume `fern` present by @dsinghvi in https://github.com/fern-api/fern/pull/3732\r\
        \n* fix, python: add type annotations to test vars by @armandobelardo in https://github.com/fern-api/fern/pull/3733\r\
        \n* (feature, typescript): support `extraPeerDependencies` and `extraPeerDependenciesMeta`\
        \ in custom config by @dsinghvi in https://github.com/fern-api/fern/pull/3739\r\
        \n* docs: add note on GFM support by @chdeskur in https://github.com/fern-api/fern/pull/3738\r\
        \n* Bump eslint-plugin-jest from 27.0.4 to 27.9.0 by @dependabot in https://github.com/fern-api/fern/pull/3539\r\
        \n* Bump golang.org/x/tools from 0.20.0 to 0.21.0 in /generators/go by @dependabot\
        \ in https://github.com/fern-api/fern/pull/3538\r\n* (feat, python): support\
        \ optional python deps + extras by @dsinghvi in https://github.com/fern-api/fern/pull/3742\r\
        \n* java, improvement: run seed faster using local mode by @dcb6 in https://github.com/fern-api/fern/pull/3741\r\
        \n* java, fix: generate builders even when types have no fields by @dcb6 in\
        \ https://github.com/fern-api/fern/pull/3744\r\n* (fix, csharp): support `List<OneOf>`\
        \ deserialization by @dsinghvi in https://github.com/fern-api/fern/pull/3745\r\
        \n* (feat, openapi): add support for `x-fern-idempotency-headers` by @dsinghvi\
        \ in https://github.com/fern-api/fern/pull/3746\r\n\r\n## New Contributors\r\
        \n* @chdeskur made their first contribution in https://github.com/fern-api/fern/pull/3738\r\
        \n\r\n**Full Changelog**: https://github.com/fern-api/fern/compare/0.29.3...0.29.4"
      type: chore
  createdAt: "2024-05-31"
  irVersion: 45
  version: 0.29.4
- changelogEntry:
    - summary: "## What's Changed\r\n* (fix): write mock definition by @dsinghvi in\
        \ https://github.com/fern-api/fern/pull/3730\r\n\r\n\r\n**Full Changelog**:\
        \ https://github.com/fern-api/fern/compare/0.29.2...0.29.3"
      type: chore
  createdAt: "2024-05-30"
  irVersion: 45
  version: 0.29.3
- changelogEntry:
    - summary: "## What's Changed\r\n* docs: fix broken links and anchor text by @atwooddc\
        \ in https://github.com/fern-api/fern/pull/3718\r\n* docs: nested tabs auto\
        \ pagination page bug by @atwooddc in https://github.com/fern-api/fern/pull/3717\r\
        \n* (fix, internal): do deploys of fern docs to dev by @dsinghvi in https://github.com/fern-api/fern/pull/3529\r\
        \n* fix, python: flatten optional pagination return types by @armandobelardo\
        \ in https://github.com/fern-api/fern/pull/3721\r\n* java, fix: de-conflict\
        \ undiscriminated unions by @dcb6 in https://github.com/fern-api/fern/pull/3719\r\
        \n* improvement, python: literal fields are now defaulted by @armandobelardo\
        \ in https://github.com/fern-api/fern/pull/3724\r\n* (fix, csharp): enum deserialization\
        \ by @armandobelardo in https://github.com/fern-api/fern/pull/3725\r\n* docs:\
        \ added subtitle documentation on frontmatter page by @atwooddc in https://github.com/fern-api/fern/pull/3723\r\
        \n* docs: added api reference summary by @atwooddc in https://github.com/fern-api/fern/pull/3716\r\
        \n* docs: fixed broken links and updated openapi generator info by @atwooddc\
        \ in https://github.com/fern-api/fern/pull/3700\r\n* (fix, seed): Fix snapshots\
        \ by @dcb6 in https://github.com/fern-api/fern/pull/3726\r\n* (fix, csharp):\
        \ streamline enum + union serde by @dsinghvi in https://github.com/fern-api/fern/pull/3727\r\
        \n* (fix, typescript): remove `node:stream` import to play nicely with webpack\
        \ by @dsinghvi in https://github.com/fern-api/fern/pull/3728\r\n* (fix, ts):\
        \ Support OAuth for SDKs that set neverThrowErrors by @amckinney in https://github.com/fern-api/fern/pull/3729\r\
        \n\r\n\r\n**Full Changelog**: https://github.com/fern-api/fern/compare/0.29.1...0.29.2"
      type: chore
  createdAt: "2024-05-29"
  irVersion: 45
  version: 0.29.2
- changelogEntry:
    - summary: "## What's Changed\r\n* fix, python: do not manually specify custom license\
        \ file by @armandobelardo in https://github.com/fern-api/fern/pull/3697\r\n\
        * build(deps): bump github.com/fern-api/generator-exec-go from 0.0.817 to 0.0.823\
        \ in /generators/go by @dependabot in https://github.com/fern-api/fern/pull/3653\r\
        \n* fix, fastapi: fixes path prefixes and construction by @armandobelardo in\
        \ https://github.com/fern-api/fern/pull/3699\r\n* (docs) Add Building Your Docs\
        \ section by @dannysheridan in https://github.com/fern-api/fern/pull/3698\r\n\
        * docs: individualized title tags by @atwooddc in https://github.com/fern-api/fern/pull/3704\r\
        \n* docs: add img alt attributes by @atwooddc in https://github.com/fern-api/fern/pull/3703\r\
        \n* docs fixed tabs meta description typo by @atwooddc in https://github.com/fern-api/fern/pull/3702\r\
        \n* (docs) Add custom subdomain and subpath instructions by @dannysheridan in\
        \ https://github.com/fern-api/fern/pull/3705\r\n* (fix, docs): add missing dashes\
        \ for \u201C--instance\u201D in CLI docs by @zachkirsch in https://github.com/fern-api/fern/pull/3709\r\
        \n* build(deps): bump github.com/fern-api/generator-exec-go from 0.0.823 to\
        \ 0.0.874 in /generators/go by @dependabot in https://github.com/fern-api/fern/pull/3707\r\
        \n* fix: ruby snippets now respect the full module path of the function call\
        \ by @armandobelardo in https://github.com/fern-api/fern/pull/3706\r\n* (fix,\
        \ csharp): make C# sdk .NET 6 compatible by @dsinghvi in https://github.com/fern-api/fern/pull/3711\r\
        \n* (fix, csharp): generated GitHub workflows use `.NET` 8.x by @dsinghvi in\
        \ https://github.com/fern-api/fern/pull/3712\r\n* fix: fastapi now has all pydantic\
        \ utilities it needs by @armandobelardo in https://github.com/fern-api/fern/pull/3713\r\
        \n* fix, python: add typing lib for dateutils by @armandobelardo in https://github.com/fern-api/fern/pull/3714\r\
        \n* Docs remove redirect links by @atwooddc in https://github.com/fern-api/fern/pull/3701\r\
        \n* (fix): `x-fern-base-path` impacts endpoint paths instead of `api.yml` base\
        \ path by @dsinghvi in https://github.com/fern-api/fern/pull/3720\r\n\r\n\r\n\
        **Full Changelog**: https://github.com/fern-api/fern/compare/0.29.1-rc0...0.29.2"
      type: chore
  createdAt: "2024-05-28"
  irVersion: 45
  version: 0.29.1
- changelogEntry:
    - summary: "## What's Changed\r\n* (feat, csharp): generate `Environments.cs` and\
        \ populate default `BaseURL` by @dsinghvi in https://github.com/fern-api/fern/pull/3677\r\
        \n* (fix, csharp): package in LICENSE in `.csproj` by @dsinghvi in https://github.com/fern-api/fern/pull/3678\r\
        \n* (fix, python): re-add python unit tests by @armandobelardo in https://github.com/fern-api/fern/pull/3609\r\
        \n* (chore, python): fix typo in generated comments by @armandobelardo in https://github.com/fern-api/fern/pull/3680\r\
        \n* fix, python: do not run `fern test` in CI yet by @armandobelardo in https://github.com/fern-api/fern/pull/3683\r\
        \n* docs changed trivial anchor text by @atwooddc in https://github.com/fern-api/fern/pull/3687\r\
        \n* docs: unbolded sections for seo by @atwooddc in https://github.com/fern-api/fern/pull/3686\r\
        \n* docs: api definition docs and mdx descriptions for seo by @atwooddc in https://github.com/fern-api/fern/pull/3685\r\
        \n* (fix, csharp): scan `EnumMember` annotations when serializing to string\
        \ by @dsinghvi in https://github.com/fern-api/fern/pull/3688\r\n* fix, python:\
        \ request bodies respect literals again by @armandobelardo in https://github.com/fern-api/fern/pull/3689\r\
        \n* (fix, python): support  endpoint method names by @dsinghvi in https://github.com/fern-api/fern/pull/3690\r\
        \n* (fix, csharp): inlined requests that are 1:1 with HTTP bodies now have JSON\
        \ annotations by @dsinghvi in https://github.com/fern-api/fern/pull/3691\r\n\
        * docs cli UI changed to Accordion Group by @atwooddc in https://github.com/fern-api/fern/pull/3681\r\
        \n* docs: fixing broken links by @atwooddc in https://github.com/fern-api/fern/pull/3667\r\
        \n* Update extensions.mdx by @dannysheridan in https://github.com/fern-api/fern/pull/3658\r\
        \n* feat: markdown-in-markdown - load markdown from another markdown file. by\
        \ @abvthecity in https://github.com/fern-api/fern/pull/3693\r\n* java: oauth\
        \ improvements including token refresh by @dcb6 in https://github.com/fern-api/fern/pull/3682\r\
        \n* (feat, typescript): accept abort signals as request options by @dsinghvi\
        \ in https://github.com/fern-api/fern/pull/3694\r\n* (fix, typescript): pass\
        \ abort signal to SSE/JSON streams by @dsinghvi in https://github.com/fern-api/fern/pull/3695\r\
        \n* (feat, express): pass `next` into express handlers by @dsinghvi in https://github.com/fern-api/fern/pull/3696\r\
        \n\r\n\r\n**Full Changelog**: https://github.com/fern-api/fern/compare/0.29.0...0.29.1-rc0"
      type: chore
  createdAt: "2024-05-24"
  irVersion: 45
  version: 0.29.1-rc0
- changelogEntry:
    - summary: "## What's Changed\r\n* (fix, python): fix naming conflicts with inlined\
        \ body parameters by @armandobelardo in https://github.com/fern-api/fern/pull/3673\r\
        \n* (fix, python): correct snippets for optional referenced requests when\u2026\
        \ by @armandobelardo in https://github.com/fern-api/fern/pull/3676\r\n* fix,\
        \ java: make java compatible with java 8 by @dcb6 in https://github.com/fern-api/fern/pull/3671\r\
        \n* (fix, python): use safe names wherever there's no string concat by @armandobelardo\
        \ in https://github.com/fern-api/fern/pull/3674\r\n* (feature, openapi): Map\
        \ additionalProperties to extra-properties by @amckinney in https://github.com/fern-api/fern/pull/3675\r\
        \n\r\n\r\n**Full Changelog**: https://github.com/fern-api/fern/compare/0.28.0...0.29.0"
      type: chore
  createdAt: "2024-05-22"
  irVersion: 45
  version: 0.29.0
- changelogEntry:
    - summary: "## What's Changed\r\n* (feature): Add support for default values and\
        \ validation rules by @amckinney in https://github.com/fern-api/fern/pull/3640\r\
        \n* improvement: add in config to enrich pypi metadata by @armandobelardo in\
        \ https://github.com/fern-api/fern/pull/3660\r\n* (fix, csharp): `.csproj` generation\
        \ includes license, version, and github url by @dsinghvi in https://github.com/fern-api/fern/pull/3659\r\
        \n* feat: allow users to configure pypi details by @armandobelardo in https://github.com/fern-api/fern/pull/3662\r\
        \n* (fix, python): include project URLs in generated pyproject toml by @armandobelardo\
        \ in https://github.com/fern-api/fern/pull/3663\r\n* (fix, python): change author\
        \ format and fix query encoder by @armandobelardo in https://github.com/fern-api/fern/pull/3664\r\
        \n* chore: update docs on using overrides.yml by @armandobelardo in https://github.com/fern-api/fern/pull/3666\r\
        \n* (feature, ts): Add inlineFileProperties configuration by @amckinney in https://github.com/fern-api/fern/pull/3661\r\
        \n* (chore, readme): add csharp sdk generator by @dannysheridan in https://github.com/fern-api/fern/pull/3665\r\
        \n* docs fixed typos by @atwooddc in https://github.com/fern-api/fern/pull/3668\r\
        \n* (feature, go): Expose extra response properties by @amckinney in https://github.com/fern-api/fern/pull/3669\r\
        \n* (feature): Add SAML and SSO to common initialisms by @amckinney in https://github.com/fern-api/fern/pull/3670\r\
        \n\r\n\r\n**Full Changelog**: https://github.com/fern-api/fern/compare/0.27.0...0.28.0"
      type: chore
  createdAt: "2024-05-21"
  irVersion: 45
  version: 0.28.0
- changelogEntry:
    - summary: "## What's Changed\r\n* (feature): Add support for default values and\
        \ validation rules by @amckinney in https://github.com/fern-api/fern/pull/3640\r\
        \n* improvement: add in config to enrich pypi metadata by @armandobelardo in\
        \ https://github.com/fern-api/fern/pull/3660\r\n* (fix, csharp): `.csproj` generation\
        \ includes license, version, and github url by @dsinghvi in https://github.com/fern-api/fern/pull/3659\r\
        \n\r\n\r\n**Full Changelog**: https://github.com/fern-api/fern/compare/0.27.0...0.27.1-rc0"
      type: chore
  createdAt: "2024-05-21"
  irVersion: 45
  version: 0.27.1-rc0
- changelogEntry:
    - summary: "## What's Changed\r\n- (feature): support local preview of docs via\
        \ `fern docs dev`\r\n\r\n\r\n**Full Changelog**: https://github.com/fern-api/fern/compare/0.26.11...0.27.0"
      type: chore
  createdAt: "2024-05-20"
  irVersion: 45
  version: 0.27.0
- changelogEntry:
    - summary: "## What's Changed\r\n* (feat, docs): document local previews by @dsinghvi\
        \ in https://github.com/fern-api/fern/pull/3649\r\n* chore: add identifier override\
        \ to further specify snippets by @armandobelardo in https://github.com/fern-api/fern/pull/3642\r\
        \n* fixed broken internal links on docs site by @atwooddc in https://github.com/fern-api/fern/pull/3656\r\
        \n* chore: add v1 websocket events in local docs preview by @abvthecity in https://github.com/fern-api/fern/pull/3655\r\
        \n* fix, python: deconflict parameter names when inlining request parameters\
        \ by @armandobelardo in https://github.com/fern-api/fern/pull/3650\r\n* (fix):\
        \ support running docs dev server on a port by @dsinghvi in https://github.com/fern-api/fern/pull/3657\r\
        \n\r\n## New Contributors\r\n* @atwooddc made their first contribution in https://github.com/fern-api/fern/pull/3656\r\
        \n\r\n**Full Changelog**: https://github.com/fern-api/fern/compare/0.26.10...0.26.11"
      type: chore
  createdAt: "2024-05-20"
  irVersion: 45
  version: 0.26.11
- changelogEntry:
    - summary: "## What's Changed\r\n* (fix): `fern docs preview` -> `fern docs dev`\
        \ by @dsinghvi in https://github.com/fern-api/fern/pull/3647\r\n* (fix): docs\
        \ preview server is fault tolerant to invalid `docs.yml` files by @dsinghvi\
        \ in https://github.com/fern-api/fern/pull/3648\r\n\r\n\r\n**Full Changelog**:\
        \ https://github.com/fern-api/fern/compare/0.26.10-rc2...0.26.10"
      type: chore
  createdAt: "2024-05-19"
  irVersion: 45
  version: 0.26.10
- changelogEntry:
    - summary: "## What's Changed\r\n* (fix): improve local preview responsiveness by\
        \ @dsinghvi in https://github.com/fern-api/fern/pull/3646\r\n\r\n\r\n**Full\
        \ Changelog**: https://github.com/fern-api/fern/compare/0.26.10-rc1...0.26.10-rc2"
      type: chore
  createdAt: "2024-05-19"
  irVersion: 45
  version: 0.26.10-rc2
- changelogEntry:
    - summary: "## What's Changed\r\n* chore: document auto-pagination configuration\
        \ by @armandobelardo in https://github.com/fern-api/fern/pull/3644\r\n* Tidy\
        \ up python generator docs by @fabubaker in https://github.com/fern-api/fern/pull/3645\r\
        \n* (feat, local preview): setup dynamic local preview by @dsinghvi in https://github.com/fern-api/fern/pull/3634\r\
        \n* refactor: share common logic between publishDocs and previewDocs by @abvthecity\
        \ in https://github.com/fern-api/fern/pull/3639\r\n\r\n## New Contributors\r\
        \n* @fabubaker made their first contribution in https://github.com/fern-api/fern/pull/3645\r\
        \n\r\n**Full Changelog**: https://github.com/fern-api/fern/compare/0.26.10-rc0...0.26.10-rc1"
      type: chore
  createdAt: "2024-05-19"
  irVersion: 45
  version: 0.26.10-rc1
- changelogEntry:
    - summary: "## What's Changed\r\n* chore: clean up some nuget references by @armandobelardo\
        \ in https://github.com/fern-api/fern/pull/3627\r\n* (fix, ts): OAuth provides\
        \ an optional token by @amckinney in https://github.com/fern-api/fern/pull/3633\r\
        \n* improvement, java: stop generating extra semicolon by @dcb6 in https://github.com/fern-api/fern/pull/3631\r\
        \n* chore, python: improve snippets for streaming by @armandobelardo in https://github.com/fern-api/fern/pull/3630\r\
        \n* improvement: python now respects deep object query parameters by @armandobelardo\
        \ in https://github.com/fern-api/fern/pull/3629\r\n* fix: fern cli now appropriately\
        \ awaits docker pull by @armandobelardo in https://github.com/fern-api/fern/pull/3636\r\
        \n* (docs, improvement): add guide on how to publish public sdks by @dsinghvi\
        \ in https://github.com/fern-api/fern/pull/3638\r\n* (feat): Add default values,\
        \ validation rules, and big integer to primitives by @dsinghvi in https://github.com/fern-api/fern/pull/3625\r\
        \n* feat: add seo and metadata configuration in docs.yml by @abvthecity in https://github.com/fern-api/fern/pull/3635\r\
        \n* Update welcome.mdx by @dannysheridan in https://github.com/fern-api/fern/pull/3637\r\
        \n* fix formatting of our own java code by @dcb6 in https://github.com/fern-api/fern/pull/3641\r\
        \n\r\n\r\n**Full Changelog**: https://github.com/fern-api/fern/compare/0.26.9...0.26.10-rc0"
      type: chore
  createdAt: "2024-05-17"
  irVersion: 45
  version: 0.26.10-rc0
- changelogEntry:
    - summary: "## What's Changed\r\n* (fix, ts): Client credentials are optional with\
        \ env vars by @amckinney in https://github.com/fern-api/fern/pull/3617\r\n*\
        \ fix: upload images in changelogs by @abvthecity in https://github.com/fern-api/fern/pull/3623\r\
        \n* fix: batch image and file upload by @abvthecity in https://github.com/fern-api/fern/pull/3624\r\
        \n* chore: add nuget config for csharp sdks by @armandobelardo in https://github.com/fern-api/fern/pull/3621\r\
        \n* (feat): add java oauth generation by @dcb6 in https://github.com/fern-api/fern/pull/3614\r\
        \n* (fix): generate unknown examples as primitive by @dsinghvi in https://github.com/fern-api/fern/pull/3626\r\
        \n\r\n\r\n**Full Changelog**: https://github.com/fern-api/fern/compare/0.26.8...0.26.9"
      type: chore
  createdAt: "2024-05-15"
  irVersion: 44
  version: 0.26.9
- changelogEntry:
    - summary: Release 0.26.9-rc2
      type: chore
  createdAt: "2024-05-15"
  irVersion: 44
  version: 0.26.9-rc2
- changelogEntry:
    - summary: "## What's Changed\r\n* fix: batch image and file upload by @abvthecity\
        \ in https://github.com/fern-api/fern/pull/3624\r\n\r\n\r\n**Full Changelog**:\
        \ https://github.com/fern-api/fern/compare/0.26.9-rc0...0.26.9-rc1"
      type: chore
  createdAt: "2024-05-15"
  irVersion: 44
  version: 0.26.9-rc1
- changelogEntry:
    - summary: "## What's Changed\r\n* (fix, ts): Client credentials are optional with\
        \ env vars by @amckinney in https://github.com/fern-api/fern/pull/3617\r\n*\
        \ fix: upload images in changelogs by @abvthecity in https://github.com/fern-api/fern/pull/3623\r\
        \n\r\n\r\n**Full Changelog**: https://github.com/fern-api/fern/compare/0.26.8...0.26.9\r\
        \n"
      type: chore
  createdAt: "2024-05-15"
  irVersion: 44
  version: 0.26.9-rc0
- changelogEntry:
    - summary: "## What's Changed\r\n* (fix, openapi): Fix nameOverride resolution by\
        \ @amckinney in https://github.com/fern-api/fern/pull/3622\r\n* (docs): Add\
        \ OAuth SDK docs by @amckinney in https://github.com/fern-api/fern/pull/3615\r\
        \n\r\n\r\n**Full Changelog**: https://github.com/fern-api/fern/compare/0.26.7...0.26.8"
      type: chore
  createdAt: "2024-05-14"
  irVersion: 44
  version: 0.26.8
- changelogEntry:
    - summary: "## What's Changed\r\n* [WIP] Upgrade Java Generator to IR 42 by @dcb6\
        \ in https://github.com/fern-api/fern/pull/3608\r\n* (improvement, fern): Add\
        \ better error for invalid generators.yml by @amckinney in https://github.com/fern-api/fern/pull/3521\r\
        \n* fix: fern-aware pydantic models now effectively 'exclude_optional' in\u2026\
        \ by @armandobelardo in https://github.com/fern-api/fern/pull/3618\r\n* feat:\
        \ introduce pagination to python by @armandobelardo in https://github.com/fern-api/fern/pull/3604\r\
        \n* (fix, ir): Fix undiscriminated union examples by @amckinney in https://github.com/fern-api/fern/pull/3619\r\
        \n\r\n\r\n**Full Changelog**: https://github.com/fern-api/fern/compare/0.26.6...0.26.7"
      type: chore
  createdAt: "2024-05-14"
  irVersion: 44
  version: 0.26.7
- changelogEntry:
    - summary: "## What's Changed\r\n* (fix, openapi): Consolidate enums into discriminants\
        \ by @amckinney in https://github.com/fern-api/fern/pull/3607\r\n* (feature,\
        \ ts): Support oauth client credentials flow by @amckinney in https://github.com/fern-api/fern/pull/3578\r\
        \n* (fix, openapi): OpenAPI importer now parses list examples that are specific\
        \ to a field by @dsinghvi in https://github.com/fern-api/fern/pull/3613\r\n\r\
        \n\r\n**Full Changelog**: https://github.com/fern-api/fern/compare/0.26.5...0.26.6"
      type: chore
  createdAt: "2024-05-14"
  irVersion: 44
  version: 0.26.6
- changelogEntry:
    - summary:
        "## What's Changed\r\n* (fix): eslint passes by @dsinghvi in https://github.com/fern-api/fern/pull/3603\r\
        \n* (fix, typescript): ensure formdata utils work cross-runtime by @armandobelardo\
        \ in https://github.com/fern-api/fern/pull/3601\r\n* (improvement, yaml): Update\
        \ default OAuth configuration by @amckinney in https://github.com/fern-api/fern/pull/3573\r\
        \n* (feature): support `skipResponseValidation` in express handlers by @dsinghvi\
        \ in https://github.com/fern-api/fern/pull/3611\r\n* (fix, changelog): relativize\
        \ changelog paths, and properly handle in tabbed docs by @abvthecity in https://github.com/fern-api/fern/pull/3610\r\
        \n\r\n\r\n**Full Changelog**: https://github.com/fern-api/fern/compare/0.26.4...0.26.5"
      type: chore
  createdAt: "2024-05-13"
  irVersion: 44
  version: 0.26.5
- changelogEntry:
    - summary: "## What's Changed\r\n* (docs) Add intro section by @dannysheridan in\
        \ https://github.com/fern-api/fern/pull/3547\r\n* (chore, fastapi, ruby sdk)\
        \ release versions by @dannysheridan in https://github.com/fern-api/fern/pull/3587\r\
        \n* (chore, pydantic): Release 0.9.0 by @dannysheridan in https://github.com/fern-api/fern/pull/3586\r\
        \n* (document) reusable code snippets by @dannysheridan in https://github.com/fern-api/fern/pull/3524\r\
        \n* remove page that does not exist from docs by @armandobelardo in https://github.com/fern-api/fern/pull/3589\r\
        \n* improvement: add  `extra_dev_dependencies` to python generator by @armandobelardo\
        \ in https://github.com/fern-api/fern/pull/3585\r\n* feat: support Stream and\
        \ SSE in ExampleResponseSchema by @abvthecity in https://github.com/fern-api/fern/pull/3577\r\
        \n* improvement: also run fetch latest version on `fern init` by @armandobelardo\
        \ in https://github.com/fern-api/fern/pull/3588\r\n* improvement: allow a break\
        \ the glass override of the min-python version by @armandobelardo in https://github.com/fern-api/fern/pull/3591\r\
        \n* feat: allow overriding api reference slug in docs by @abvthecity in https://github.com/fern-api/fern/pull/3575\r\
        \n* break: release python 2.x by @armandobelardo in https://github.com/fern-api/fern/pull/3590\r\
        \n* fix: treat multipart form as form by @abvthecity in https://github.com/fern-api/fern/pull/3553\r\
        \n* (feat, csharp): several fixes including arbitrary nested subpackage clients\
        \ by @dsinghvi in https://github.com/fern-api/fern/pull/3593\r\n* (fix, csharp):\
        \ support sending inlined requests that are entirely bodies by @dsinghvi in\
        \ https://github.com/fern-api/fern/pull/3594\r\n* chore: document naming and\
        \ env overrides for basic and bearer auth in\u2026 by @armandobelardo in https://github.com/fern-api/fern/pull/3596\r\
        \n* feat: streaming and sse examples by @abvthecity in https://github.com/fern-api/fern/pull/3592\r\
        \n* fix issue#3566 by @last-developer in https://github.com/fern-api/fern/pull/3597\r\
        \n* (fix, docs) webhook indentation by @dannysheridan in https://github.com/fern-api/fern/pull/3600\r\
        \n* (fix):`ir.json` are not out of date for seed by @dsinghvi in https://github.com/fern-api/fern/pull/3598\r\
        \n* (fix): `fern add` with a new `--group` works by @dsinghvi in https://github.com/fern-api/fern/pull/3602\r\
        \n\r\n## New Contributors\r\n* @last-developer made their first contribution\
        \ in https://github.com/fern-api/fern/pull/3597\r\n\r\n**Full Changelog**: https://github.com/fern-api/fern/compare/0.26.3...0.26.4"
      type: chore
  createdAt: "2024-05-13"
  irVersion: 44
  version: 0.26.4
- changelogEntry:
    - summary: "## What's Changed\r\n* fix: upgrade gen version now pulls image correctly\
        \ by @armandobelardo in https://github.com/fern-api/fern/pull/3584\r\n\r\n\r\
        \n**Full Changelog**: https://github.com/fern-api/fern/compare/0.26.2...0.26.3"
      type: chore
  createdAt: "2024-05-09"
  irVersion: 43
  version: 0.26.3
- changelogEntry:
    - summary: "## What's Changed\r\n* feat, cli: add `fern generator upgrade` command\
        \ by @armandobelardo in https://github.com/fern-api/fern/pull/3535\r\n* (fix,\
        \ internal): typescript generators depend on latest ir by @dsinghvi in https://github.com/fern-api/fern/pull/3583\r\
        \n\r\n\r\n**Full Changelog**: https://github.com/fern-api/fern/compare/0.26.1...0.26.2"
      type: chore
  createdAt: "2024-05-09"
  irVersion: 43
  version: 0.26.2
- changelogEntry:
    - summary: "## What's Changed\r\n* (feat, docs): send status code to fdr by @dsinghvi\
        \ in https://github.com/fern-api/fern/pull/3582\r\n\r\n\r\n**Full Changelog**:\
        \ https://github.com/fern-api/fern/compare/0.26.0...0.26.1"
      type: chore
  createdAt: "2024-05-09"
  irVersion: 43
  version: 0.26.1
- changelogEntry:
    - summary: "## What's Changed\r\n* (feat, definition): support response status codes\
        \ by @dsinghvi in https://github.com/fern-api/fern/pull/3580\r\n\r\n\r\n**Full\
        \ Changelog**: https://github.com/fern-api/fern/compare/0.25.0...0.26.0"
      type: chore
  createdAt: "2024-05-09"
  irVersion: 43
  version: 0.26.0
- changelogEntry:
    - summary: "## What's Changed\r\n* feat: add origin and ability to update API spec\
        \ via CLI by @armandobelardo in https://github.com/fern-api/fern/pull/3533\r\
        \n* internal: add in tags and labels for docker images for use in upgrade\u2026\
        \ by @armandobelardo in https://github.com/fern-api/fern/pull/3542\r\n* Bump\
        \ @fern-api/fdr-sdk from 0.82.1-32d571a0d to 0.82.1-6020e1266 by @dependabot\
        \ in https://github.com/fern-api/fern/pull/3540\r\n* (improvement, express):\
        \ Remove unnecessary console.error by @amckinney in https://github.com/fern-api/fern/pull/3541\r\
        \n* fix: update docker cli usage for ts sdks by @armandobelardo in https://github.com/fern-api/fern/pull/3544\r\
        \n* (feat, cli): introduce error examples in the fern definition by @dsinghvi\
        \ in https://github.com/fern-api/fern/pull/3546\r\n* (feat, ir): add example\
        \ errors to ir and fdr by @dsinghvi in https://github.com/fern-api/fern/pull/3548\r\
        \n* (feature, ts): Support upload endpoints with file arrays by @amckinney in\
        \ https://github.com/fern-api/fern/pull/3543\r\n* (fix): ete tests are green\
        \ by @dsinghvi in https://github.com/fern-api/fern/pull/3550\r\n* (fix): openapi\
        \ ir to fern carries through error examples by @dsinghvi in https://github.com/fern-api/fern/pull/3551\r\
        \n* (fix): pass in example.value to error converter by @dsinghvi in https://github.com/fern-api/fern/pull/3554\r\
        \n* (fix, openapi): Recursively visit nested anyOf schemas by @amckinney in\
        \ https://github.com/fern-api/fern/pull/3536\r\n* (express): Release 0.12.0-rc2\
        \ by @amckinney in https://github.com/fern-api/fern/pull/3555\r\n* fix, java:\
        \ do not require non-auth headers if auth is mandatory by @armandobelardo in\
        \ https://github.com/fern-api/fern/pull/3549\r\n* (fix): add `node-gyp` to make\
        \ yarn installs faster by @dsinghvi in https://github.com/fern-api/fern/pull/3552\r\
        \n* Revert \"(fix): add `node-gyp` to make yarn installs faster\" by @dsinghvi\
        \ in https://github.com/fern-api/fern/pull/3558\r\n* (fix): OpenAPI converter\
        \ only adds unique error examples by @dsinghvi in https://github.com/fern-api/fern/pull/3556\r\
        \n* (fix, go): Disable url tags for in-lined body properties by @amckinney in\
        \ https://github.com/fern-api/fern/pull/3557\r\n* (feat, express): add `skipRequestValidation`\
        \ configuration to the express generator by @dsinghvi in https://github.com/fern-api/fern/pull/3560\r\
        \n* (fix) [wip] java empty response body instead of null by @dcb6 in https://github.com/fern-api/fern/pull/3545\r\
        \n* Document new `background` prop for `Frame` component by @KenzoBenzo in https://github.com/fern-api/fern/pull/3559\r\
        \n* (improvement, ir): Improve OAuth IR customizability by @amckinney in https://github.com/fern-api/fern/pull/3563\r\
        \n* (docs) consolidate code snippets and code block markdown pages by @abvthecity\
        \ in https://github.com/fern-api/fern/pull/3562\r\n* fix: deduplicate image\
        \ filepaths to upload by @abvthecity in https://github.com/fern-api/fern/pull/3564\r\
        \n* (fix, internal): seed exits when docker fails to build by @dsinghvi in https://github.com/fern-api/fern/pull/3568\r\
        \n* (internal, fix): rewrite inputs and run seed on ir changes by @dsinghvi\
        \ in https://github.com/fern-api/fern/pull/3569\r\n* fix: do not add header\
        \ to java map unless not null by @armandobelardo in https://github.com/fern-api/fern/pull/3567\r\
        \n* (fix, docs): improve docs on augmenting generators with customization by\
        \ @dsinghvi in https://github.com/fern-api/fern/pull/3570\r\n* docs: sidebar\
        \ icons by @abvthecity in https://github.com/fern-api/fern/pull/3574\r\n* fix:\
        \ perform the correct null check on headers by @armandobelardo in https://github.com/fern-api/fern/pull/3571\r\
        \n* fix, ir: fall back to the generated name when creating schemas if the\u2026\
        \ by @armandobelardo in https://github.com/fern-api/fern/pull/3572\r\n\r\n##\
        \ New Contributors\r\n* @dcb6 made their first contribution in https://github.com/fern-api/fern/pull/3545\r\
        \n* @KenzoBenzo made their first contribution in https://github.com/fern-api/fern/pull/3559\r\
        \n\r\n**Full Changelog**: https://github.com/fern-api/fern/compare/0.24.0...0.25.0"
      type: chore
  createdAt: "2024-05-08"
  irVersion: 42
  version: 0.25.0
- changelogEntry:
    - summary: "## What's Changed\r\n* (express): Release 0.12.0-rc2 by @amckinney in\
        \ https://github.com/fern-api/fern/pull/3555\r\n* fix, java: do not require\
        \ non-auth headers if auth is mandatory by @armandobelardo in https://github.com/fern-api/fern/pull/3549\r\
        \n* (fix): OpenAPI converter only adds unique error examples by @dsinghvi in\
        \ https://github.com/fern-api/fern/pull/3556\r\n\r\n\r\n**Full Changelog**:\
        \ https://github.com/fern-api/fern/compare/0.25.0-rc2...0.25.0-rc3"
      type: chore
  createdAt: "2024-05-07"
  irVersion: 41
  version: 0.25.0-rc3
- changelogEntry:
    - summary: "## What's Changed\r\n* feat: add origin and ability to update API spec\
        \ via CLI by @armandobelardo in https://github.com/fern-api/fern/pull/3533\r\
        \n* internal: add in tags and labels for docker images for use in upgrade\u2026\
        \ by @armandobelardo in https://github.com/fern-api/fern/pull/3542\r\n* Bump\
        \ @fern-api/fdr-sdk from 0.82.1-32d571a0d to 0.82.1-6020e1266 by @dependabot\
        \ in https://github.com/fern-api/fern/pull/3540\r\n* (improvement, express):\
        \ Remove unnecessary console.error by @amckinney in https://github.com/fern-api/fern/pull/3541\r\
        \n* fix: update docker cli usage for ts sdks by @armandobelardo in https://github.com/fern-api/fern/pull/3544\r\
        \n* (feat, cli): introduce error examples in the fern definition by @dsinghvi\
        \ in https://github.com/fern-api/fern/pull/3546\r\n* (feat, ir): add example\
        \ errors to ir and fdr by @dsinghvi in https://github.com/fern-api/fern/pull/3548\r\
        \n* (feature, ts): Support upload endpoints with file arrays by @amckinney in\
        \ https://github.com/fern-api/fern/pull/3543\r\n* (fix): ete tests are green\
        \ by @dsinghvi in https://github.com/fern-api/fern/pull/3550\r\n* (fix): openapi\
        \ ir to fern carries through error examples by @dsinghvi in https://github.com/fern-api/fern/pull/3551\r\
        \n* (fix): pass in example.value to error converter by @dsinghvi in https://github.com/fern-api/fern/pull/3554\r\
        \n* (fix, openapi): Recursively visit nested anyOf schemas by @amckinney in\
        \ https://github.com/fern-api/fern/pull/3536\r\n\r\n\r\n**Full Changelog**:\
        \ https://github.com/fern-api/fern/compare/0.24.0...0.25.0-rc2"
      type: chore
  createdAt: "2024-05-07"
  irVersion: 41
  version: 0.25.0-rc2
- changelogEntry:
    - summary: "## What's Changed\r\n* feat: add origin and ability to update API spec\
        \ via CLI by @armandobelardo in https://github.com/fern-api/fern/pull/3533\r\
        \n* internal: add in tags and labels for docker images for use in upgrade\u2026\
        \ by @armandobelardo in https://github.com/fern-api/fern/pull/3542\r\n* Bump\
        \ @fern-api/fdr-sdk from 0.82.1-32d571a0d to 0.82.1-6020e1266 by @dependabot\
        \ in https://github.com/fern-api/fern/pull/3540\r\n* (improvement, express):\
        \ Remove unnecessary console.error by @amckinney in https://github.com/fern-api/fern/pull/3541\r\
        \n* fix: update docker cli usage for ts sdks by @armandobelardo in https://github.com/fern-api/fern/pull/3544\r\
        \n* (feat, cli): introduce error examples in the fern definition by @dsinghvi\
        \ in https://github.com/fern-api/fern/pull/3546\r\n* (feat, ir): add example\
        \ errors to ir and fdr by @dsinghvi in https://github.com/fern-api/fern/pull/3548\r\
        \n* (feature, ts): Support upload endpoints with file arrays by @amckinney in\
        \ https://github.com/fern-api/fern/pull/3543\r\n* (fix): ete tests are green\
        \ by @dsinghvi in https://github.com/fern-api/fern/pull/3550\r\n* (fix): openapi\
        \ ir to fern carries through error examples by @dsinghvi in https://github.com/fern-api/fern/pull/3551\r\
        \n* (fix): pass in example.value to error converter by @dsinghvi in https://github.com/fern-api/fern/pull/3554\r\
        \n\r\n\r\n**Full Changelog**: https://github.com/fern-api/fern/compare/0.24.0...0.25.0-rc1"
      type: chore
  createdAt: "2024-05-07"
  irVersion: 41
  version: 0.25.0-rc1
- changelogEntry:
    - summary: "## What's Changed\r\n* feat: add origin and ability to update API spec\
        \ via CLI by @armandobelardo in https://github.com/fern-api/fern/pull/3533\r\
        \n* internal: add in tags and labels for docker images for use in upgrade\u2026\
        \ by @armandobelardo in https://github.com/fern-api/fern/pull/3542\r\n* Bump\
        \ @fern-api/fdr-sdk from 0.82.1-32d571a0d to 0.82.1-6020e1266 by @dependabot\
        \ in https://github.com/fern-api/fern/pull/3540\r\n* (improvement, express):\
        \ Remove unnecessary console.error by @amckinney in https://github.com/fern-api/fern/pull/3541\r\
        \n* fix: update docker cli usage for ts sdks by @armandobelardo in https://github.com/fern-api/fern/pull/3544\r\
        \n* (feat, cli): introduce error examples in the fern definition by @dsinghvi\
        \ in https://github.com/fern-api/fern/pull/3546\r\n* (feat, ir): add example\
        \ errors to ir and fdr by @dsinghvi in https://github.com/fern-api/fern/pull/3548\r\
        \n* (feature, ts): Support upload endpoints with file arrays by @amckinney in\
        \ https://github.com/fern-api/fern/pull/3543\r\n* (fix): ete tests are green\
        \ by @dsinghvi in https://github.com/fern-api/fern/pull/3550\r\n* (fix): openapi\
        \ ir to fern carries through error examples by @dsinghvi in https://github.com/fern-api/fern/pull/3551\r\
        \n\r\n\r\n**Full Changelog**: https://github.com/fern-api/fern/compare/0.24.0...0.25.0-rc0"
      type: chore
  createdAt: "2024-05-07"
  irVersion: 41
  version: 0.25.0-rc0
- changelogEntry:
    - summary: "## What's Changed\r\n* (fix): remove `api.yml` not found error when\
        \ the openapi folder is present by @dsinghvi in https://github.com/fern-api/fern/pull/3519\r\
        \n* add example snippet syntax by @abvthecity in https://github.com/fern-api/fern/pull/3523\r\
        \n* (fix, internal):  fix preview docs and move props to left side in docs by\
        \ @dsinghvi in https://github.com/fern-api/fern/pull/3525\r\n* fix, python:\
        \ check for nulls before dereferencing in unchecked base m\u2026 by @armandobelardo\
        \ in https://github.com/fern-api/fern/pull/3528\r\n* (feature, openapi): Add\
        \ x-fern-base-path extension by @amckinney in https://github.com/fern-api/fern/pull/3530\r\
        \n\r\n\r\n**Full Changelog**: https://github.com/fern-api/fern/compare/0.23.7...0.24.0"
      type: chore
  createdAt: "2024-05-06"
  irVersion: 40
  version: 0.24.0
- changelogEntry:
    - summary: "## What's Changed\r\n* fix: The vanilla pydantic base model now respects\
        \ the by @armandobelardo in https://github.com/fern-api/fern/pull/3504\r\n*\
        \ (fix): support parsing path parameters in asyncapi v2 by @dsinghvi in https://github.com/fern-api/fern/pull/3505\r\
        \n* (internal, test): Stop testing IR generation snapshots by @dsinghvi in https://github.com/fern-api/fern/pull/3508\r\
        \n* fix, python: pipe through the whole kit and caboodle for inlined unions\
        \ by @armandobelardo in https://github.com/fern-api/fern/pull/3507\r\n* fix,\
        \ python: the SDK generator now generates discriminated unions correctly by\
        \ @armandobelardo in https://github.com/fern-api/fern/pull/3509\r\n* internal:\
        \ release python generator RC by @armandobelardo in https://github.com/fern-api/fern/pull/3510\r\
        \n* fix, ts, python: snippet template paper cuts by @armandobelardo in https://github.com/fern-api/fern/pull/3511\r\
        \n* (fix, ts): Prefer user-provided examples by @amckinney in https://github.com/fern-api/fern/pull/3496\r\
        \n* (fix, ts): Add URL encoding to path parameters by @amckinney in https://github.com/fern-api/fern/pull/3494\r\
        \n* (docs) aside component by @dannysheridan in https://github.com/fern-api/fern/pull/3512\r\
        \n* internal: update public api docs by @armandobelardo in https://github.com/fern-api/fern/pull/3513\r\
        \n* (feature, ts): Add JSDoc docs to client methods by @amckinney in https://github.com/fern-api/fern/pull/3515\r\
        \n* improvement: add in sync templates for python (in addition to async) by\
        \ @armandobelardo in https://github.com/fern-api/fern/pull/3516\r\n* (chore,\
        \ python): Ignore core_utilities in mypy by @amckinney in https://github.com/fern-api/fern/pull/3517\r\
        \n* (feature): expose `x-fern-property-name` extension by @dsinghvi in https://github.com/fern-api/fern/pull/3518\r\
        \n\r\n\r\n**Full Changelog**: https://github.com/fern-api/fern/compare/0.23.6...0.23.7"
      type: chore
  createdAt: "2024-05-02"
  irVersion: 40
  version: 0.23.7
- changelogEntry:
    - summary: "## What's Changed\r\n* docs: Add services to entities with `availability`\
        \ by @jackfischer in https://github.com/fern-api/fern/pull/3500\r\n* fix typo\
        \ in docs by @rnz269 in https://github.com/fern-api/fern/pull/3502\r\n* fix:\
        \ filter allOf schemas to look for objects instead of malformed bl\u2026 by\
        \ @armandobelardo in https://github.com/fern-api/fern/pull/3503\r\n\r\n## New\
        \ Contributors\r\n* @rnz269 made their first contribution in https://github.com/fern-api/fern/pull/3502\r\
        \n\r\n**Full Changelog**: https://github.com/fern-api/fern/compare/0.23.5...0.23.6"
      type: chore
  createdAt: "2024-05-01"
  irVersion: 40
  version: 0.23.6
- changelogEntry:
    - summary: "## What's Changed\r\n* (fix): literal descriptions from OpenAPI by @dsinghvi\
        \ in https://github.com/fern-api/fern/pull/3501\r\n\r\n\r\n**Full Changelog**:\
        \ https://github.com/fern-api/fern/compare/0.23.4...0.23.5"
      type: chore
  createdAt: "2024-05-01"
  irVersion: 40
  version: 0.23.5
- changelogEntry:
    - summary: "## What's Changed\r\n* improvements, python: update docstrings to match\
        \ numpydoc convention by @armandobelardo in https://github.com/fern-api/fern/pull/3487\r\
        \n* feat, python: introduce flag to inline request params in function sig\u2026\
        \ by @armandobelardo in https://github.com/fern-api/fern/pull/3491\r\n* (fix,\
        \ go): Add URL encoding to path parameters by @amckinney in https://github.com/fern-api/fern/pull/3488\r\
        \n* (feat, internal): introduce default custom config and use in express generator\
        \ by @dsinghvi in https://github.com/fern-api/fern/pull/3493\r\n* (fix, python):\
        \ re-add inlining union properties by @armandobelardo in https://github.com/fern-api/fern/pull/3476\r\
        \n* feat: tabs with href by @abvthecity in https://github.com/fern-api/fern/pull/3497\r\
        \n* feat: in docs.yml, allow api reference to be \"flattened\" by @abvthecity\
        \ in https://github.com/fern-api/fern/pull/3498\r\n* fix, ts: remove duplicate\
        \ quotation marks from snippet templates by @armandobelardo in https://github.com/fern-api/fern/pull/3495\r\
        \n* fix: address formatting issues with python templates by @armandobelardo\
        \ in https://github.com/fern-api/fern/pull/3499\r\n\r\n\r\n**Full Changelog**:\
        \ https://github.com/fern-api/fern/compare/0.23.3...0.23.4"
      type: chore
  createdAt: "2024-05-01"
  irVersion: 40
  version: 0.23.4
- changelogEntry:
    - summary: "## What's Changed\r\n* (fix): send file arrays to fdr by @dsinghvi in\
        \ https://github.com/fern-api/fern/pull/3492\r\n\r\n\r\n**Full Changelog**:\
        \ https://github.com/fern-api/fern/compare/0.23.2...0.23.3"
      type: chore
  createdAt: "2024-04-30"
  irVersion: 40
  version: 0.23.3
- changelogEntry:
    - summary: "## What's Changed\r\n* improvement: throw a better error when an invalid\
        \ version is used by @armandobelardo in https://github.com/fern-api/fern/pull/3477\r\
        \n* (fix, go): Discriminated unions always include discriminant by @amckinney\
        \ in https://github.com/fern-api/fern/pull/3479\r\n* (internal, feat): add \
        \ mode to seed for running the generators directly from source by @dsinghvi\
        \ in https://github.com/fern-api/fern/pull/3421\r\n* (fix, docs): improve docs\
        \ overview by @dsinghvi in https://github.com/fern-api/fern/pull/3480\r\n* (docs,\
        \ quickstart): rewrite the docs quickstart by @dsinghvi in https://github.com/fern-api/fern/pull/3481\r\
        \n* docs: add pages for api reference navigation and summary markdown by @abvthecity\
        \ in https://github.com/fern-api/fern/pull/3482\r\n* (chore): parse file upload\
        \ and their descriptions by @dsinghvi in https://github.com/fern-api/fern/pull/3485\r\
        \n* (feature, go): Add cursor and offset pagination by @amckinney in https://github.com/fern-api/fern/pull/3486\r\
        \n* (fix): redo docs for accordion, accordion groups, callouts, card groups,\
        \ etc. by @dsinghvi in https://github.com/fern-api/fern/pull/3489\r\n* (fix,\
        \ docs): document frames and endpoint req/res snippets by @dsinghvi in https://github.com/fern-api/fern/pull/3490\r\
        \n\r\n\r\n**Full Changelog**: https://github.com/fern-api/fern/compare/0.23.1...0.23.2"
      type: chore
  createdAt: "2024-04-30"
  irVersion: 40
  version: 0.23.2
- changelogEntry:
    - summary: "## What's Changed\r\n* fix: run seed to get CI to green by @armandobelardo\
        \ in https://github.com/fern-api/fern/pull/3463\r\n* (feature, go): Add support\
        \ for extra properties by @amckinney in https://github.com/fern-api/fern/pull/3462\r\
        \n* fix: try ignoring the .mock folder, whos diff doesn't matter by @armandobelardo\
        \ in https://github.com/fern-api/fern/pull/3465\r\n* feat: support multiple\
        \ custom domains by @abvthecity in https://github.com/fern-api/fern/pull/3466\r\
        \n* fix: migrating docs.yml to 0.15.0-rc0 should fail if custom-domain is an\
        \ array by @abvthecity in https://github.com/fern-api/fern/pull/3467\r\n* (feat):\
        \ introduce an audiences config to load filtered OpenAPIs  by @dsinghvi in https://github.com/fern-api/fern/pull/3468\r\
        \n* add logging to ts snippet template generation by @armandobelardo in https://github.com/fern-api/fern/pull/3469\r\
        \n* fix: fix indentation level for ts templates by @armandobelardo in https://github.com/fern-api/fern/pull/3470\r\
        \n* (fix, go): Only use omitempty for nil-able types by @amckinney in https://github.com/fern-api/fern/pull/3471\r\
        \n* (fix): backfill SSE events as streaming json by @dsinghvi in https://github.com/fern-api/fern/pull/3472\r\
        \n* Add image parsing to cli by @jhpak22 in https://github.com/fern-api/fern/pull/3193\r\
        \n* (docs): add docs about defining webhooks in the fern definition by @dsinghvi\
        \ in https://github.com/fern-api/fern/pull/3473\r\n* Fix typo in forward-compatibility.mdx\
        \ by @zachkirsch in https://github.com/fern-api/fern/pull/3474\r\n* fix: broken\
        \ docs post-processor by @abvthecity in https://github.com/fern-api/fern/pull/3475\r\
        \n\r\n## New Contributors\r\n* @jhpak22 made their first contribution in https://github.com/fern-api/fern/pull/3193\r\
        \n\r\n**Full Changelog**: https://github.com/fern-api/fern/compare/0.23.0...0.23.1-rc6"
      type: chore
  createdAt: "2024-04-26"
  irVersion: 40
  version: 0.23.1-rc6
- changelogEntry:
    - summary: Release 0.23.1
      type: chore
  createdAt: "2024-04-26"
  irVersion: 40
  version: 0.23.1
- changelogEntry:
    - summary: "## What's Changed\r\n* fix: run seed to get CI to green by @armandobelardo\
        \ in https://github.com/fern-api/fern/pull/3463\r\n* (feature, go): Add support\
        \ for extra properties by @amckinney in https://github.com/fern-api/fern/pull/3462\r\
        \n* fix: try ignoring the .mock folder, whos diff doesn't matter by @armandobelardo\
        \ in https://github.com/fern-api/fern/pull/3465\r\n* feat: support multiple\
        \ custom domains by @abvthecity in https://github.com/fern-api/fern/pull/3466\r\
        \n* fix: migrating docs.yml to 0.15.0-rc0 should fail if custom-domain is an\
        \ array by @abvthecity in https://github.com/fern-api/fern/pull/3467\r\n* (feat):\
        \ introduce an audiences config to load filtered OpenAPIs  by @dsinghvi in https://github.com/fern-api/fern/pull/3468\r\
        \n* add logging to ts snippet template generation by @armandobelardo in https://github.com/fern-api/fern/pull/3469\r\
        \n* fix: fix indentation level for ts templates by @armandobelardo in https://github.com/fern-api/fern/pull/3470\r\
        \n* (fix, go): Only use omitempty for nil-able types by @amckinney in https://github.com/fern-api/fern/pull/3471\r\
        \n* (fix): backfill SSE events as streaming json by @dsinghvi in https://github.com/fern-api/fern/pull/3472\r\
        \n* Add image parsing to cli by @jhpak22 in https://github.com/fern-api/fern/pull/3193\r\
        \n* (docs): add docs about defining webhooks in the fern definition by @dsinghvi\
        \ in https://github.com/fern-api/fern/pull/3473\r\n* Fix typo in forward-compatibility.mdx\
        \ by @zachkirsch in https://github.com/fern-api/fern/pull/3474\r\n\r\n## New\
        \ Contributors\r\n* @jhpak22 made their first contribution in https://github.com/fern-api/fern/pull/3193\r\
        \n\r\n**Full Changelog**: https://github.com/fern-api/fern/compare/0.23.0...0.23.1-rc5"
      type: chore
  createdAt: "2024-04-26"
  irVersion: 40
  version: 0.23.1-rc5
- changelogEntry:
    - summary: "## What's Changed\r\n* fix: run seed to get CI to green by @armandobelardo\
        \ in https://github.com/fern-api/fern/pull/3463\r\n* (feature, go): Add support\
        \ for extra properties by @amckinney in https://github.com/fern-api/fern/pull/3462\r\
        \n* fix: try ignoring the .mock folder, whos diff doesn't matter by @armandobelardo\
        \ in https://github.com/fern-api/fern/pull/3465\r\n* feat: support multiple\
        \ custom domains by @abvthecity in https://github.com/fern-api/fern/pull/3466\r\
        \n* fix: migrating docs.yml to 0.15.0-rc0 should fail if custom-domain is an\
        \ array by @abvthecity in https://github.com/fern-api/fern/pull/3467\r\n* (feat):\
        \ introduce an audiences config to load filtered OpenAPIs  by @dsinghvi in https://github.com/fern-api/fern/pull/3468\r\
        \n* add logging to ts snippet template generation by @armandobelardo in https://github.com/fern-api/fern/pull/3469\r\
        \n* fix: fix indentation level for ts templates by @armandobelardo in https://github.com/fern-api/fern/pull/3470\r\
        \n* (fix, go): Only use omitempty for nil-able types by @amckinney in https://github.com/fern-api/fern/pull/3471\r\
        \n* (fix): backfill SSE events as streaming json by @dsinghvi in https://github.com/fern-api/fern/pull/3472\r\
        \n\r\n\r\n**Full Changelog**: https://github.com/fern-api/fern/compare/0.23.0...0.23.1-rc4"
      type: chore
  createdAt: "2024-04-26"
  irVersion: 40
  version: 0.23.1-rc4
- changelogEntry:
    - summary: "## What's Changed\r\n* fix: run seed to get CI to green by @armandobelardo\
        \ in https://github.com/fern-api/fern/pull/3463\r\n* (feature, go): Add support\
        \ for extra properties by @amckinney in https://github.com/fern-api/fern/pull/3462\r\
        \n* fix: try ignoring the .mock folder, whos diff doesn't matter by @armandobelardo\
        \ in https://github.com/fern-api/fern/pull/3465\r\n* feat: support multiple\
        \ custom domains by @abvthecity in https://github.com/fern-api/fern/pull/3466\r\
        \n\r\n\r\n**Full Changelog**: https://github.com/fern-api/fern/compare/0.23.0...0.23.1-rc1"
      type: chore
  createdAt: "2024-04-25"
  irVersion: 40
  version: 0.23.1-rc1
- changelogEntry:
    - summary: "## What's Changed\r\n* fix: run seed to get CI to green by @armandobelardo\
        \ in https://github.com/fern-api/fern/pull/3463\r\n* (feature, go): Add support\
        \ for extra properties by @amckinney in https://github.com/fern-api/fern/pull/3462\r\
        \n\r\n\r\n**Full Changelog**: https://github.com/fern-api/fern/compare/0.23.0...0.23.1-rc0"
      type: chore
  createdAt: "2024-04-25"
  irVersion: 40
  version: 0.23.1-rc0
- changelogEntry:
    - summary: "## What's Changed\r\n* (feat): add `format` to the `x-fern-streaming`\
        \ extension to support sse by @dsinghvi in https://github.com/fern-api/fern/pull/3407\r\
        \n* Revert \"(fix): inline discriminated union props\" by @dsinghvi in https://github.com/fern-api/fern/pull/3408\r\
        \n* (fix): python generator imports `json` when deserializing server sent events\
        \ by @dsinghvi in https://github.com/fern-api/fern/pull/3409\r\n* (feature):\
        \ Add OAuth to IR by @amckinney in https://github.com/fern-api/fern/pull/3410\r\
        \n* (feat, ts): support server-sent events by @dsinghvi in https://github.com/fern-api/fern/pull/3411\r\
        \n* (feat, docs): create a api definition tab before sdks and docs by @dsinghvi\
        \ in https://github.com/fern-api/fern/pull/3413\r\n* (fix): setup local cli\
        \ by @dsinghvi in https://github.com/fern-api/fern/pull/3416\r\n* (fix): fixes\
        \ trailing slash parsing in openapi-parser, updates tests by @franklinharvey\
        \ in https://github.com/fern-api/fern/pull/3418\r\n* (fix): fixes trailing slash\
        \ additional test by @franklinharvey in https://github.com/fern-api/fern/pull/3419\r\
        \n* (internal, seed): heavy rewrite of seed by @dsinghvi in https://github.com/fern-api/fern/pull/3297\r\
        \n* feat: register snippet templates by @armandobelardo in https://github.com/fern-api/fern/pull/3400\r\
        \n* (feat): release python sdk generator by @dsinghvi in https://github.com/fern-api/fern/pull/3423\r\
        \n* internal: add logging to python template generation by @armandobelardo in\
        \ https://github.com/fern-api/fern/pull/3424\r\n* fix: fix debug log in template\
        \ generator by @armandobelardo in https://github.com/fern-api/fern/pull/3426\r\
        \n* fix, internal: leverage the union factory to create the generic templ\u2026\
        \ by @armandobelardo in https://github.com/fern-api/fern/pull/3427\r\n* fix,\
        \ python: add best-case formatting to snippet templates by @armandobelardo in\
        \ https://github.com/fern-api/fern/pull/3428\r\n* (fix, typescript): respect\
        \ stream terminator by @dsinghvi in https://github.com/fern-api/fern/pull/3429\r\
        \n* fix: use relative location for containers, not it's parent's location by\
        \ @armandobelardo in https://github.com/fern-api/fern/pull/3431\r\n* fix: do\
        \ not stringify null headers by @armandobelardo in https://github.com/fern-api/fern/pull/3433\r\
        \n* fix: parse map example by @abvthecity in https://github.com/fern-api/fern/pull/3434\r\
        \n* fix: skipUrlSlug in api section by @abvthecity in https://github.com/fern-api/fern/pull/3435\r\
        \n* Fixes validation rules for path and base-path by @franklinharvey in https://github.com/fern-api/fern/pull/3420\r\
        \n* (fix): get ci to green by @dsinghvi in https://github.com/fern-api/fern/pull/3437\r\
        \n* chore, python: follow redirects by default by @armandobelardo in https://github.com/fern-api/fern/pull/3436\r\
        \n* (feature, python): Add OAuth token provider by @amckinney in https://github.com/fern-api/fern/pull/3439\r\
        \n* improvement, oas: do not require schema to be present to parse response\
        \ objects by @armandobelardo in https://github.com/fern-api/fern/pull/3438\r\
        \n* feat: show error schemas in docs by @abvthecity in https://github.com/fern-api/fern/pull/3401\r\
        \n* (fix): OAuth is migrated back to bearer by @amckinney in https://github.com/fern-api/fern/pull/3440\r\
        \n* chore: transition snippets api to monorepo by @armandobelardo in https://github.com/fern-api/fern/pull/3442\r\
        \n* Update what-is-an-api-definition.mdx by @bsinghvi in https://github.com/fern-api/fern/pull/3443\r\
        \n* (fix, python): OAuthTokenProvider initializes all private member variables\
        \ by @amckinney in https://github.com/fern-api/fern/pull/3444\r\n* (fix): seed\
        \ run with custom fixture works by @dsinghvi in https://github.com/fern-api/fern/pull/3445\r\
        \n* (feature): Add support for extra-properties by @amckinney in https://github.com/fern-api/fern/pull/3441\r\
        \n* chore: add a lot of logging and attempt to optimize rubocop config by @armandobelardo\
        \ in https://github.com/fern-api/fern/pull/3447\r\n* (fix): ts seed debugging\
        \ works by @dsinghvi in https://github.com/fern-api/fern/pull/3446\r\n* (feat):\
        \ support text responses in typescript by @dsinghvi in https://github.com/fern-api/fern/pull/3451\r\
        \n* fix: subpackage uses original name by @abvthecity in https://github.com/fern-api/fern/pull/3452\r\
        \n* (fix, python): Use kwargs for all httpx params by @amckinney in https://github.com/fern-api/fern/pull/3454\r\
        \n* fix: do not fail hard if FDR is having problems by @armandobelardo in https://github.com/fern-api/fern/pull/3455\r\
        \n* (chore): Update all seed snapshots by @amckinney in https://github.com/fern-api/fern/pull/3456\r\
        \n* (chore): Add better Python CHANGELOG.md entry by @amckinney in https://github.com/fern-api/fern/pull/3457\r\
        \n* (fix, typescript): handle empty sse events by @dsinghvi in https://github.com/fern-api/fern/pull/3458\r\
        \n* (improvement): appending type for type exports by @bsinghvi in https://github.com/fern-api/fern/pull/3405\r\
        \n* Updating TS seed generated files by @bsinghvi in https://github.com/fern-api/fern/pull/3459\r\
        \n* Fixing API First Development box link by @bsinghvi in https://github.com/fern-api/fern/pull/3460\r\
        \n* Switching product card ordering on welcome by @bsinghvi in https://github.com/fern-api/fern/pull/3461\r\
        \n* feat, ts: introduce snippet template creation by @armandobelardo in https://github.com/fern-api/fern/pull/3450\r\
        \n* (fix): openapi converter handles missing schemas by @dsinghvi in https://github.com/fern-api/fern/pull/3464\r\
        \n\r\n## New Contributors\r\n* @franklinharvey made their first contribution\
        \ in https://github.com/fern-api/fern/pull/3418\r\n\r\n**Full Changelog**: https://github.com/fern-api/fern/compare/0.22.0...0.23.0"
      type: chore
  createdAt: "2024-04-25"
  irVersion: 40
  version: 0.23.0
- changelogEntry:
    - summary: "## What's Changed\r\n* improvement, oas: do not require schema to be\
        \ present to parse response objects by @armandobelardo in https://github.com/fern-api/fern/pull/3438\r\
        \n\r\n**Full Changelog**: https://github.com/fern-api/fern/compare/0.23.0-rc5...0.23.0-rc6"
      type: chore
  createdAt: "2024-04-23"
  irVersion: 39
  version: 0.23.0-rc6
- changelogEntry:
    - summary: "## What's Changed\r\n* (feat): add `format` to the `x-fern-streaming`\
        \ extension to support sse by @dsinghvi in https://github.com/fern-api/fern/pull/3407\r\
        \n* Revert \"(fix): inline discriminated union props\" by @dsinghvi in https://github.com/fern-api/fern/pull/3408\r\
        \n* (fix): python generator imports `json` when deserializing server sent events\
        \ by @dsinghvi in https://github.com/fern-api/fern/pull/3409\r\n* (feature):\
        \ Add OAuth to IR by @amckinney in https://github.com/fern-api/fern/pull/3410\r\
        \n* (feat, ts): support server-sent events by @dsinghvi in https://github.com/fern-api/fern/pull/3411\r\
        \n* (feat, docs): create a api definition tab before sdks and docs by @dsinghvi\
        \ in https://github.com/fern-api/fern/pull/3413\r\n* (fix): setup local cli\
        \ by @dsinghvi in https://github.com/fern-api/fern/pull/3416\r\n* (fix): fixes\
        \ trailing slash parsing in openapi-parser, updates tests by @franklinharvey\
        \ in https://github.com/fern-api/fern/pull/3418\r\n* (fix): fixes trailing slash\
        \ additional test by @franklinharvey in https://github.com/fern-api/fern/pull/3419\r\
        \n* (internal, seed): heavy rewrite of seed by @dsinghvi in https://github.com/fern-api/fern/pull/3297\r\
        \n* feat: register snippet templates by @armandobelardo in https://github.com/fern-api/fern/pull/3400\r\
        \n* (feat): release python sdk generator by @dsinghvi in https://github.com/fern-api/fern/pull/3423\r\
        \n* internal: add logging to python template generation by @armandobelardo in\
        \ https://github.com/fern-api/fern/pull/3424\r\n* fix: fix debug log in template\
        \ generator by @armandobelardo in https://github.com/fern-api/fern/pull/3426\r\
        \n* fix, internal: leverage the union factory to create the generic templ\u2026\
        \ by @armandobelardo in https://github.com/fern-api/fern/pull/3427\r\n* fix,\
        \ python: add best-case formatting to snippet templates by @armandobelardo in\
        \ https://github.com/fern-api/fern/pull/3428\r\n* (fix, typescript): respect\
        \ stream terminator by @dsinghvi in https://github.com/fern-api/fern/pull/3429\r\
        \n* fix: use relative location for containers, not it's parent's location by\
        \ @armandobelardo in https://github.com/fern-api/fern/pull/3431\r\n* fix: do\
        \ not stringify null headers by @armandobelardo in https://github.com/fern-api/fern/pull/3433\r\
        \n* fix: parse map example by @abvthecity in https://github.com/fern-api/fern/pull/3434\r\
        \n* fix: skipUrlSlug in api section by @abvthecity in https://github.com/fern-api/fern/pull/3435\r\
        \n* Fixes validation rules for path and base-path by @franklinharvey in https://github.com/fern-api/fern/pull/3420\r\
        \n* (fix): get ci to green by @dsinghvi in https://github.com/fern-api/fern/pull/3437\r\
        \n* chore, python: follow redirects by default by @armandobelardo in https://github.com/fern-api/fern/pull/3436\r\
        \n* (feature, python): Add OAuth token provider by @amckinney in https://github.com/fern-api/fern/pull/3439\r\
        \n\r\n## New Contributors\r\n* @franklinharvey made their first contribution\
        \ in https://github.com/fern-api/fern/pull/3418\r\n\r\n**Full Changelog**: https://github.com/fern-api/fern/compare/0.22.0...0.23.0-rc5"
      type: chore
  createdAt: "2024-04-23"
  irVersion: 39
  version: 0.23.0-rc5
- changelogEntry:
    - summary: "## What's Changed\r\n* (feat): add `format` to the `x-fern-streaming`\
        \ extension to support sse by @dsinghvi in https://github.com/fern-api/fern/pull/3407\r\
        \n* Revert \"(fix): inline discriminated union props\" by @dsinghvi in https://github.com/fern-api/fern/pull/3408\r\
        \n* (fix): python generator imports `json` when deserializing server sent events\
        \ by @dsinghvi in https://github.com/fern-api/fern/pull/3409\r\n* (feature):\
        \ Add OAuth to IR by @amckinney in https://github.com/fern-api/fern/pull/3410\r\
        \n* (feat, ts): support server-sent events by @dsinghvi in https://github.com/fern-api/fern/pull/3411\r\
        \n* (feat, docs): create a api definition tab before sdks and docs by @dsinghvi\
        \ in https://github.com/fern-api/fern/pull/3413\r\n* (fix): setup local cli\
        \ by @dsinghvi in https://github.com/fern-api/fern/pull/3416\r\n* (fix): fixes\
        \ trailing slash parsing in openapi-parser, updates tests by @franklinharvey\
        \ in https://github.com/fern-api/fern/pull/3418\r\n* (fix): fixes trailing slash\
        \ additional test by @franklinharvey in https://github.com/fern-api/fern/pull/3419\r\
        \n* (internal, seed): heavy rewrite of seed by @dsinghvi in https://github.com/fern-api/fern/pull/3297\r\
        \n* feat: register snippet templates by @armandobelardo in https://github.com/fern-api/fern/pull/3400\r\
        \n* (feat): release python sdk generator by @dsinghvi in https://github.com/fern-api/fern/pull/3423\r\
        \n* internal: add logging to python template generation by @armandobelardo in\
        \ https://github.com/fern-api/fern/pull/3424\r\n* fix: fix debug log in template\
        \ generator by @armandobelardo in https://github.com/fern-api/fern/pull/3426\r\
        \n* fix, internal: leverage the union factory to create the generic templ\u2026\
        \ by @armandobelardo in https://github.com/fern-api/fern/pull/3427\r\n* fix,\
        \ python: add best-case formatting to snippet templates by @armandobelardo in\
        \ https://github.com/fern-api/fern/pull/3428\r\n* (fix, typescript): respect\
        \ stream terminator by @dsinghvi in https://github.com/fern-api/fern/pull/3429\r\
        \n* fix: use relative location for containers, not it's parent's location by\
        \ @armandobelardo in https://github.com/fern-api/fern/pull/3431\r\n* fix: do\
        \ not stringify null headers by @armandobelardo in https://github.com/fern-api/fern/pull/3433\r\
        \n* fix: parse map example by @abvthecity in https://github.com/fern-api/fern/pull/3434\r\
        \n* fix: skipUrlSlug in api section by @abvthecity in https://github.com/fern-api/fern/pull/3435\r\
        \n* Fixes validation rules for path and base-path by @franklinharvey in https://github.com/fern-api/fern/pull/3420\r\
        \n* (fix): get ci to green by @dsinghvi in https://github.com/fern-api/fern/pull/3437\r\
        \n\r\n## New Contributors\r\n* @franklinharvey made their first contribution\
        \ in https://github.com/fern-api/fern/pull/3418\r\n\r\n**Full Changelog**: https://github.com/fern-api/fern/compare/0.22.0...0.23.0-rc4"
      type: chore
  createdAt: "2024-04-23"
  irVersion: 39
  version: 0.23.0-rc4
- changelogEntry:
    - summary: "## What's Changed\r\n* (chore, docs): document automated registry publishing)\
        \ by @dsinghvi in https://github.com/fern-api/fern/pull/3379\r\n* (feature):\
        \ Add allowExtraFields configuration to TypeScript generators by @amckinney\
        \ in https://github.com/fern-api/fern/pull/3368\r\n* fix: address parsed_json\
        \ instantiation for serializable object types by @armandobelardo in https://github.com/fern-api/fern/pull/3382\r\
        \n* Fix typo in SDK docs page by @zachkirsch in https://github.com/fern-api/fern/pull/3383\r\
        \n* (chore): upgrade fern version by @dannysheridan in https://github.com/fern-api/fern/pull/3376\r\
        \n* fix: support multiple request and response examples automatically by @abvthecity\
        \ in https://github.com/fern-api/fern/pull/3384\r\n* (fix): discriminated union\
        \ schema examples don't contain discriminants by @dsinghvi in https://github.com/fern-api/fern/pull/3386\r\
        \n* (fix): make sure versioned tabbed config works by @dsinghvi in https://github.com/fern-api/fern/pull/3387\r\
        \n* (fix): Go path parameter order by @amckinney in https://github.com/fern-api/fern/pull/3385\r\
        \n* (feature): Go supports environment variable scanning by @amckinney in https://github.com/fern-api/fern/pull/3389\r\
        \n* (fix): only generate unit tests when enabled by @dsinghvi in https://github.com/fern-api/fern/pull/3390\r\
        \n* (fix): update `node-fetch` import to be dynamic by @dsinghvi in https://github.com/fern-api/fern/pull/3391\r\
        \n* (fix): Generate TS snippets for file download by @bsinghvi in https://github.com/fern-api/fern/pull/3394\r\
        \n* (feat): support sse with arbitrary terminators by @dsinghvi in https://github.com/fern-api/fern/pull/3395\r\
        \n* (improvement): add return type for getAuthorizationHeader by @bsinghvi in\
        \ https://github.com/fern-api/fern/pull/3396\r\n* (feat): make module imports\
        \ directly point to index.js by @dsinghvi in https://github.com/fern-api/fern/pull/3397\r\
        \n* (fix): generate basic tests when integration tests disabled by @dsinghvi\
        \ in https://github.com/fern-api/fern/pull/3398\r\n* (fix, typescript): do file\
        \ upload snippet generation by @dsinghvi in https://github.com/fern-api/fern/pull/3399\r\
        \n* (feature): Add OAuth YAML and validator by @amckinney in https://github.com/fern-api/fern/pull/3403\r\
        \n* (feat, python): support sse by @dsinghvi in https://github.com/fern-api/fern/pull/3402\r\
        \n* (fix): inline discriminated union props by @dsinghvi in https://github.com/fern-api/fern/pull/3404\r\
        \n\r\n## New Contributors\r\n* @bsinghvi made their first contribution in https://github.com/fern-api/fern/pull/3394\r\
        \n\r\n**Full Changelog**: https://github.com/fern-api/fern/compare/0.21.0...0.22.0"
      type: chore
  createdAt: "2024-04-19"
  irVersion: 38
  version: 0.22.0
- changelogEntry:
    - summary: "## What's Changed\r\n* improvements: misc ruby QOL changes by @armandobelardo\
        \ in https://github.com/fern-api/fern/pull/3349\r\n* fix readme links to images\
        \ that were moved from /docs/images by @harry-humanloop in https://github.com/fern-api/fern/pull/3355\r\
        \n* additional ruby fixes to the 0.5.0 overhaul by @armandobelardo in https://github.com/fern-api/fern/pull/3359\r\
        \n* (chore): setup docs landing page by @dsinghvi in https://github.com/fern-api/fern/pull/3361\r\
        \n* (feature): Implement fern generate --preview by @amckinney in https://github.com/fern-api/fern/pull/3363\r\
        \n* chore: add learn to welcome links hrefs by @dannysheridan in https://github.com/fern-api/fern/pull/3369\r\
        \n* build(deps): bump tar from 4.4.19 to 6.2.1 by @dependabot in https://github.com/fern-api/fern/pull/3348\r\
        \n* fix, ruby: call json.parse before iterating through response by @armandobelardo\
        \ in https://github.com/fern-api/fern/pull/3367\r\n* feat: introduce snippets\
        \ for Ruby SDKs by @armandobelardo in https://github.com/fern-api/fern/pull/3370\r\
        \n* (chore): fix title in front matter for docs by @dannysheridan in https://github.com/fern-api/fern/pull/3375\r\
        \n* improvement: pass snippets version to fdr to register docs with snippets\
        \ at a specific version by @armandobelardo in https://github.com/fern-api/fern/pull/3374\r\
        \n* (feat): redo SDKs documentation by @dsinghvi in https://github.com/fern-api/fern/pull/3365\r\
        \n* (feat, docs): explain registering and depending on api artifacts by @dsinghvi\
        \ in https://github.com/fern-api/fern/pull/3377\r\n* fix: update IR for the\
        \ TS SDK by @armandobelardo in https://github.com/fern-api/fern/pull/3378\r\n\
        \r\n## New Contributors\r\n* @harry-humanloop made their first contribution\
        \ in https://github.com/fern-api/fern/pull/3355\r\n\r\n**Full Changelog**: https://github.com/fern-api/fern/compare/0.20.0...0.21.0"
      type: chore
  createdAt: "2024-04-15"
  irVersion: 37
  version: 0.21.0
- changelogEntry:
    - summary: "## What's Changed\r\n* (fix): code blocks are valid by @dsinghvi in\
        \ https://github.com/fern-api/fern/pull/3337\r\n* improvement, ruby: add and\
        \ run rake to run dummy test for build errors by @armandobelardo in https://github.com/fern-api/fern/pull/3330\r\
        \n* add api origin to generators config by @armandobelardo in https://github.com/fern-api/fern/pull/3336\r\
        \n* build(deps): bump github.com/fern-api/generator-exec-go from 0.0.694 to\
        \ 0.0.702 in /generators/go by @dependabot in https://github.com/fern-api/fern/pull/3342\r\
        \n* build(deps): bump golang.org/x/mod from 0.16.0 to 0.17.0 in /generators/go\
        \ by @dependabot in https://github.com/fern-api/fern/pull/3341\r\n* build(deps):\
        \ bump golang.org/x/tools from 0.19.0 to 0.20.0 in /generators/go by @dependabot\
        \ in https://github.com/fern-api/fern/pull/3340\r\n* build(deps-dev): bump vite\
        \ from 5.1.3 to 5.2.8 by @dependabot in https://github.com/fern-api/fern/pull/3339\r\
        \n* fix: allow lists and sets to be complex query params by @armandobelardo\
        \ in https://github.com/fern-api/fern/pull/3343\r\n* Update README to point\
        \ to the latest generators by @armandobelardo in https://github.com/fern-api/fern/pull/3344\r\
        \n* fix: commit .mock in ts-sdk by @mscolnick in https://github.com/fern-api/fern/pull/3345\r\
        \n* feat: generated jest tests by @mscolnick in https://github.com/fern-api/fern/pull/3267\r\
        \n* (fix): misc edits to csharp client generation by @dsinghvi in https://github.com/fern-api/fern/pull/3335\r\
        \n* improvement: upgrade ts-sdk, ts-express to IR37 by @mscolnick in https://github.com/fern-api/fern/pull/3347\r\
        \n* feat: add api summary markdown pages by @abvthecity in https://github.com/fern-api/fern/pull/3350\r\
        \n* feat: hidden, skipurlslug, and icon by @abvthecity in https://github.com/fern-api/fern/pull/3352\r\
        \n* (feat): setup root and sub client instantiations  by @dsinghvi in https://github.com/fern-api/fern/pull/3351\r\
        \n\r\n\r\n**Full Changelog**: https://github.com/fern-api/fern/compare/0.19.31...0.20.0-rc0\r\
        \n* (chore): changelog dates are ready based on mdx title by @dsinghvi in https://github.com/fern-api/fern/pull/3354\r\
        \n\r\n\r\n**Full Changelog**: https://github.com/fern-api/fern/compare/0.19.31...0.20.0"
      type: chore
  createdAt: "2024-04-10"
  irVersion: 37
  version: 0.20.0
- changelogEntry:
    - summary: "## What's Changed\r\n* revert: python generator version 0.13.2 by @armandobelardo\
        \ in https://github.com/fern-api/fern/pull/3316\r\n* break: release python generator\
        \ 1.x by @armandobelardo in https://github.com/fern-api/fern/pull/3312\r\n*\
        \ fix: force pydantic.v1 only if pydantic v2, this is needed due to a p\u2026\
        \ by @armandobelardo in https://github.com/fern-api/fern/pull/3318\r\n* feat:\
        \ add flag to disable Pydantic validation and keep extra fields on the Pydantic\
        \ model by @armandobelardo in https://github.com/fern-api/fern/pull/3311\r\n\
        * fix: do not try to generate the version file if we're not generating \u2026\
        \ by @armandobelardo in https://github.com/fern-api/fern/pull/3320\r\n* fix:\
        \ write skipping validation code the same as before to keep new lines by @armandobelardo\
        \ in https://github.com/fern-api/fern/pull/3321\r\n* (chore): bump csharp sdk\
        \ generator version by @dsinghvi in https://github.com/fern-api/fern/pull/3322\r\
        \n* (feat, csharp): generate subclient files by @dsinghvi in https://github.com/fern-api/fern/pull/3325\r\
        \n* (fix): misc c# fixes by @dsinghvi in https://github.com/fern-api/fern/pull/3326\r\
        \n* (fix): csharp generator handles property and field level conflicts by @dsinghvi\
        \ in https://github.com/fern-api/fern/pull/3327\r\n* (fix): remove str enum\
        \ from c# by @dsinghvi in https://github.com/fern-api/fern/pull/3328\r\n* fix:\
        \ fix pydantic skip validation by @armandobelardo in https://github.com/fern-api/fern/pull/3324\r\
        \n* (feature): Generate snippets locally by @amckinney in https://github.com/fern-api/fern/pull/3323\r\
        \n* (fix): send multipart upload property descriptions when registering docs\
        \ by @dsinghvi in https://github.com/fern-api/fern/pull/3333\r\n\r\n\r\n**Full\
        \ Changelog**: https://github.com/fern-api/fern/compare/0.19.30...0.19.31-rc0"
      type: chore
  createdAt: "2024-04-05"
  irVersion: 37
  version: 0.19.31
- changelogEntry:
    - summary: "## What's Changed\r\n* (fix): send auth prefix to docs by @dsinghvi\
        \ in https://github.com/fern-api/fern/pull/3314\r\n\r\n\r\n**Full Changelog**:\
        \ https://github.com/fern-api/fern/compare/0.19.29...0.19.30"
      type: chore
  createdAt: "2024-04-03"
  irVersion: 37
  version: 0.19.30
- changelogEntry:
    - summary: "## What's Changed\r\n* (feature): Add retainOriginalCasing option to\
        \ TypeScript generators by @amckinney in https://github.com/fern-api/fern/pull/3310\r\
        \n* (feature): Implement pagination by @amckinney in https://github.com/fern-api/fern/pull/3304\r\
        \n* fix: revert to one ci file in python by @armandobelardo in https://github.com/fern-api/fern/pull/3237\r\
        \n* (fix): Authorization header schemes aren't truncated by @amckinney in https://github.com/fern-api/fern/pull/3313\r\
        \n* (fix): pass through correct maven url by @dsinghvi in https://github.com/fern-api/fern/pull/3315\r\
        \n\r\n\r\n**Full Changelog**: https://github.com/fern-api/fern/compare/0.19.28...0.19.29"
      type: chore
  createdAt: "2024-04-03"
  irVersion: 37
  version: 0.19.29
- changelogEntry:
    - summary: "**Full Changelog**: https://github.com/fern-api/fern/compare/0.19.27...0.19.28"
      type: chore
  createdAt: "2024-04-02"
  irVersion: 37
  version: 0.19.28
- changelogEntry:
    - summary:
        "## What's Changed\r\n* (chore): no icon tabs by @dsinghvi in https://github.com/fern-api/fern/pull/3309\r\
        \n* fix: allow for specifying x-fern-examples as the yaml schema, not jus\u2026\
        \ by @armandobelardo in https://github.com/fern-api/fern/pull/3308\r\n\r\n\r\
        \n**Full Changelog**: https://github.com/fern-api/fern/compare/0.19.26...0.19.27"
      type: chore
  createdAt: "2024-04-02"
  irVersion: 37
  version: 0.19.27
- changelogEntry:
    - summary: "## What's Changed\r\n* (fix): fern docs use horizontal tabs by @dsinghvi\
        \ in https://github.com/fern-api/fern/pull/3307\r\n\r\n\r\n**Full Changelog**:\
        \ https://github.com/fern-api/fern/compare/0.19.25...0.19.26"
      type: chore
  createdAt: "2024-04-01"
  irVersion: 37
  version: 0.19.26
- changelogEntry:
    - summary: "## What's Changed\r\n* improvement: allow header auth extension to specify\
        \ auth prefix by @armandobelardo in https://github.com/fern-api/fern/pull/3303\r\
        \n\r\n\r\n**Full Changelog**: https://github.com/fern-api/fern/compare/0.19.24...0.19.25"
      type: chore
  createdAt: "2024-04-01"
  irVersion: 37
  version: 0.19.25
- changelogEntry:
    - summary: "## What's Changed\r\n* (fix): allow specifying license in publish metadata\
        \ by @dsinghvi in https://github.com/fern-api/fern/pull/3292\r\n\r\n\r\n**Full\
        \ Changelog**: https://github.com/fern-api/fern/compare/0.19.22...0.19.24"
      type: chore
  createdAt: "2024-03-29"
  irVersion: 37
  version: 0.19.24
- changelogEntry:
    - summary: "**Full Changelog**: https://github.com/fern-api/fern/compare/0.19.24-rc2...0.19.24-rc3"
      type: chore
  createdAt: "2024-03-29"
  irVersion: 37
  version: 0.19.24-rc3
- changelogEntry:
    - summary: "## What's Changed\r\n* chore(docs): alphabetize docs components in the\
        \ navigation sidebar by @abvthecity in https://github.com/fern-api/fern/pull/3278\r\
        \n* fix: generate examples for multipart-form by @abvthecity in https://github.com/fern-api/fern/pull/3253\r\
        \n\r\n\r\n**Full Changelog**: https://github.com/fern-api/fern/compare/0.19.23...0.19.24-rc2"
      type: chore
  createdAt: "2024-03-29"
  irVersion: 37
  version: 0.19.24-rc2
- changelogEntry:
    - summary: "## What's Changed\r\n* [(fix): openapi importer ignores duplicate enum\
        \ names](https://github.com/fern-api/fern/commit/6473f3269e31ad896aecc70c03149094ecd9679c)\
        \ by @dsinghvi\r\n\r\n\r\n**Full Changelog**: https://github.com/fern-api/fern/compare/0.19.23...0.19.24-rc1"
      type: chore
  createdAt: "2024-03-29"
  irVersion: 37
  version: 0.19.24-rc1
- changelogEntry:
    - summary: "## What's Changed\r\n* chore(docs): alphabetize docs components in the\
        \ navigation sidebar by @abvthecity in https://github.com/fern-api/fern/pull/3278\r\
        \n* fix: generate examples for multipart-form by @abvthecity in https://github.com/fern-api/fern/pull/3253\r\
        \n\r\n\r\n**Full Changelog**: https://github.com/fern-api/fern/compare/0.19.23...0.19.24-rc0"
      type: chore
  createdAt: "2024-03-29"
  irVersion: 37
  version: 0.19.24-rc0
- changelogEntry:
    - summary: "## What's Changed\r\n* (chore): introduce  to plumb through display\
        \ name by @dsinghvi in https://github.com/fern-api/fern/pull/3290\r\n\r\n\r\n\
        **Full Changelog**: https://github.com/fern-api/fern/compare/0.19.22...0.19.23"
      type: chore
  createdAt: "2024-03-29"
  irVersion: 37
  version: 0.19.23
- changelogEntry:
    - summary: "## What's Changed\r\n* (fix): use display names for services by @dsinghvi\
        \ in https://github.com/fern-api/fern/pull/3289\r\n\r\n\r\n**Full Changelog**:\
        \ https://github.com/fern-api/fern/compare/0.19.21...0.19.22"
      type: chore
  createdAt: "2024-03-28"
  irVersion: 37
  version: 0.19.22
- changelogEntry:
    - summary: "## What's Changed\r\n* feat: API navigation overrides by @abvthecity\
        \ in https://github.com/fern-api/fern/pull/3205\r\n\r\n\r\n**Full Changelog**:\
        \ https://github.com/fern-api/fern/compare/0.19.20...0.19.21"
      type: chore
  createdAt: "2024-03-28"
  irVersion: 37
  version: 0.19.21
- changelogEntry:
    - summary: "## What's Changed\r\n* improvement, python: add __version__ variable\
        \ by @armandobelardo in https://github.com/fern-api/fern/pull/3262\r\n* (docs):\
        \ update fern cli commands docs by @minaelee in https://github.com/fern-api/fern/pull/3215\r\
        \n* build(deps-dev): bump eslint-plugin-react from 7.31.10 to 7.34.1 by @dependabot\
        \ in https://github.com/fern-api/fern/pull/3264\r\n* build(deps): bump github.com/fern-api/generator-exec-go\
        \ from 0.0.679 to 0.0.694 in /generators/go by @dependabot in https://github.com/fern-api/fern/pull/3263\r\
        \n* (docs): add requirements and installation instructions to fern CLI overview\
        \ by @minaelee in https://github.com/fern-api/fern/pull/3269\r\n* (docs): preface\
        \ all internal links with learn/ by @minaelee in https://github.com/fern-api/fern/pull/3270\r\
        \n* build(deps): bump tar and @types/tar by @dependabot in https://github.com/fern-api/fern/pull/3266\r\
        \n* build(deps-dev): bump sass from 1.71.0 to 1.72.0 by @dependabot in https://github.com/fern-api/fern/pull/3265\r\
        \n* (fix): resolve fern check failures due to invalid enum name overrides and\
        \ complex query params by @omarrida in https://github.com/fern-api/fern/pull/3268\r\
        \n* (docs): additional internal link updates by @minaelee in https://github.com/fern-api/fern/pull/3275\r\
        \n* build(deps): bump express from 4.18.2 to 4.19.2 by @dependabot in https://github.com/fern-api/fern/pull/3271\r\
        \n* (docs): start react components docs by @minaelee in https://github.com/fern-api/fern/pull/3276\r\
        \n* (docs): run vale linter on PR to fern/docs/pages/ by @minaelee in https://github.com/fern-api/fern/pull/3274\r\
        \n* fix: make map mutable for adding environment variables by @armandobelardo\
        \ in https://github.com/fern-api/fern/pull/3280\r\n* improvement: default literal\
        \ values for unions by @armandobelardo in https://github.com/fern-api/fern/pull/3283\r\
        \n* (fix): Maps are complex query params by @amckinney in https://github.com/fern-api/fern/pull/3285\r\
        \n\r\n\r\n**Full Changelog**: https://github.com/fern-api/fern/compare/0.19.19...0.19.20"
      type: chore
  createdAt: "2024-03-27"
  irVersion: 37
  version: 0.19.20
- changelogEntry:
    - summary: "## What's Changed\r\n* (fix): docs for `optionalImplementation` use\
        \ the right key by @dsinghvi in https://github.com/fern-api/fern/pull/3254\r\
        \n* (fix): support schema references in OpenAPI that aren't just Schema Ids\
        \ by @omarrida in https://github.com/fern-api/fern/pull/3259\r\n\r\n\r\n**Full\
        \ Changelog**: https://github.com/fern-api/fern/compare/0.19.18...0.19.19"
      type: chore
  createdAt: "2024-03-25"
  irVersion: 37
  version: 0.19.19
- changelogEntry:
    - summary: "## What's Changed\r\n* fix: update python defaults to be the user provided\
        \ number and not th\u2026 by @armandobelardo in https://github.com/fern-api/fern/pull/3248\r\
        \n* fix depth check to prevent max call stack exceeded issue by @omarrida in\
        \ https://github.com/fern-api/fern/pull/3247\r\n\r\n\r\n**Full Changelog**:\
        \ https://github.com/fern-api/fern/compare/0.19.17...0.19.18"
      type: chore
  createdAt: "2024-03-23"
  irVersion: 37
  version: 0.19.18
- changelogEntry:
    - summary: "## What's Changed\r\n* (fix): fix typo in writing license by @armandobelardo\
        \ in https://github.com/fern-api/fern/pull/3245\r\n* (internal): consolidate\
        \ GeneratorNotificationService implementations by @omarrida in https://github.com/fern-api/fern/pull/3235\r\
        \n* (feature): merge x-codeSamples with x-fern-examples by @abvthecity in https://github.com/fern-api/fern/pull/3246\r\
        \n\r\n\r\n**Full Changelog**: https://github.com/fern-api/fern/compare/0.19.16...0.19.17"
      type: chore
  createdAt: "2024-03-22"
  irVersion: 37
  version: 0.19.17
- changelogEntry:
    - summary: "## What's Changed\r\n* (docs): document full slug override in front\
        \ matter by @minaelee in https://github.com/fern-api/fern/pull/3219\r\n* fix:\
        \ create a pom config for publishing by @armandobelardo in https://github.com/fern-api/fern/pull/3243\r\
        \n* \U0001F926: update final sonatype reference to allow staging url by @armandobelardo\
        \ in https://github.com/fern-api/fern/pull/3244\r\n\r\n\r\n**Full Changelog**:\
        \ https://github.com/fern-api/fern/compare/0.19.16-rc0...0.19.16"
      type: chore
  createdAt: "2024-03-21"
  irVersion: 37
  version: 0.19.16
- changelogEntry:
    - summary: "## What's Changed\r\n* fix, java: make gpg publish script executable\
        \ by @armandobelardo in https://github.com/fern-api/fern/pull/3236\r\n* (docs):\
        \ update links due to recent docs changes by @minaelee in https://github.com/fern-api/fern/pull/3233\r\
        \n* fix: java publishing - wrap the multiline secret in quotes to perserv\u2026\
        \ by @armandobelardo in https://github.com/fern-api/fern/pull/3239\r\n* fix:\
        \ update to the staging sonatype url for signing by @armandobelardo in https://github.com/fern-api/fern/pull/3240\r\
        \n* fix: update java registry in cli too by @armandobelardo in https://github.com/fern-api/fern/pull/3242\r\
        \n\r\n\r\n**Full Changelog**: https://github.com/fern-api/fern/compare/0.19.14...0.19.15"
      type: chore
  createdAt: "2024-03-21"
  irVersion: 37
  version: 0.19.15
- changelogEntry:
    - summary:
        "## What's Changed\r\n* (feature): sdk endpoint by @dsinghvi in https://github.com/fern-api/fern/pull/3197\r\
        \n* feat: add in gpg signing for gradle publish by @armandobelardo in https://github.com/fern-api/fern/pull/3195\r\
        \n* FER-970: Improve performance in by reducing reliance on async behavior and\
        \ lazy dynamic imports by @omarrida in https://github.com/fern-api/fern/pull/3206\r\
        \n* (fix): ts sdk doesn't support response property by @dsinghvi in https://github.com/fern-api/fern/pull/3208\r\
        \n* (internal): `seed` runs whenever `seed.yml` config changes by @dsinghvi\
        \ in https://github.com/fern-api/fern/pull/3209\r\n* fix: fullSlug implementation\
        \ uses the wrong filepath structure by @abvthecity in https://github.com/fern-api/fern/pull/3210\r\
        \n* (docs): remove $ sign from bash codeblocks content by @minaelee in https://github.com/fern-api/fern/pull/3194\r\
        \n* add background-image docs by @minaelee in https://github.com/fern-api/fern/pull/3211\r\
        \n* build(deps-dev): bump @ts-morph/common from 0.21.0 to 0.23.0 by @dependabot\
        \ in https://github.com/fern-api/fern/pull/3202\r\n* build(deps-dev): bump eslint-plugin-tailwindcss\
        \ from 3.14.2 to 3.15.1 by @dependabot in https://github.com/fern-api/fern/pull/3201\r\
        \n* build(deps): bump github.com/fern-api/generator-exec-go from 0.0.622 to\
        \ 0.0.679 in /generators/go by @dependabot in https://github.com/fern-api/fern/pull/3199\r\
        \n* (feat): set `ir-version` override when running generators by @dsinghvi in\
        \ https://github.com/fern-api/fern/pull/3212\r\n* bump fern version by @minaelee\
        \ in https://github.com/fern-api/fern/pull/3214\r\n* improvement: allow ruby\
        \ and python to take in byte streams by @armandobelardo in https://github.com/fern-api/fern/pull/3207\r\
        \n* improvement: use AnyStr to keep intellisense for enums but allow forw\u2026\
        \ by @armandobelardo in https://github.com/fern-api/fern/pull/3216\r\n* (fix):\
        \ Handle optional multipart references by @amckinney in https://github.com/fern-api/fern/pull/3218\r\
        \n* (fix): update generator config deserialization logic in OpenAPI generator\
        \ by @omarrida in https://github.com/fern-api/fern/pull/3224\r\n* (internal):\
        \ document syntax highlighting by @abvthecity in https://github.com/fern-api/fern/pull/3220\r\
        \n* (chore): Simplify heading for `max height` in a code block by @dsinghvi\
        \ in https://github.com/fern-api/fern/pull/3225\r\n* (chore): rename `syntax\
        \ highlighting` to `code snippets` by @dsinghvi in https://github.com/fern-api/fern/pull/3226\r\
        \n* (docs): move `searchbar` to top to create more space by @dsinghvi in https://github.com/fern-api/fern/pull/3227\r\
        \n* fix: add signature to the local zod schema as well by @armandobelardo in\
        \ https://github.com/fern-api/fern/pull/3228\r\n\r\n## New Contributors\r\n\
        * @omarrida made their first contribution in https://github.com/fern-api/fern/pull/3206\r\
        \n\r\n**Full Changelog**: https://github.com/fern-api/fern/compare/0.19.13...0.19.14-rc3"
      type: chore
  createdAt: "2024-03-21"
  irVersion: 37
  version: 0.19.14
- changelogEntry:
    - summary:
        "## What's Changed\r\n* (feature): sdk endpoint by @dsinghvi in https://github.com/fern-api/fern/pull/3197\r\
        \n* feat: add in gpg signing for gradle publish by @armandobelardo in https://github.com/fern-api/fern/pull/3195\r\
        \n* FER-970: Improve performance in by reducing reliance on async behavior and\
        \ lazy dynamic imports by @omarrida in https://github.com/fern-api/fern/pull/3206\r\
        \n* (fix): ts sdk doesn't support response property by @dsinghvi in https://github.com/fern-api/fern/pull/3208\r\
        \n* (internal): `seed` runs whenever `seed.yml` config changes by @dsinghvi\
        \ in https://github.com/fern-api/fern/pull/3209\r\n* fix: fullSlug implementation\
        \ uses the wrong filepath structure by @abvthecity in https://github.com/fern-api/fern/pull/3210\r\
        \n* (docs): remove $ sign from bash codeblocks content by @minaelee in https://github.com/fern-api/fern/pull/3194\r\
        \n* add background-image docs by @minaelee in https://github.com/fern-api/fern/pull/3211\r\
        \n* build(deps-dev): bump @ts-morph/common from 0.21.0 to 0.23.0 by @dependabot\
        \ in https://github.com/fern-api/fern/pull/3202\r\n* build(deps-dev): bump eslint-plugin-tailwindcss\
        \ from 3.14.2 to 3.15.1 by @dependabot in https://github.com/fern-api/fern/pull/3201\r\
        \n* build(deps): bump github.com/fern-api/generator-exec-go from 0.0.622 to\
        \ 0.0.679 in /generators/go by @dependabot in https://github.com/fern-api/fern/pull/3199\r\
        \n\r\n## New Contributors\r\n* @omarrida made their first contribution in https://github.com/fern-api/fern/pull/3206\r\
        \n\r\n**Full Changelog**: https://github.com/fern-api/fern/compare/0.19.13...0.19.14-rc0"
      type: chore
  createdAt: "2024-03-19"
  irVersion: 37
  version: 0.19.14-rc0
- changelogEntry:
    - summary: "## What's Changed\r\n* fix: tab slug override should be passed to FDR\
        \ by @abvthecity in https://github.com/fern-api/fern/pull/3198\r\n* fix: python\
        \ retry wrapper leverages the right types by @armandobelardo in https://github.com/fern-api/fern/pull/3204\r\
        \n\r\n\r\n**Full Changelog**: https://github.com/fern-api/fern/compare/0.19.12...0.19.13"
      type: chore
  createdAt: "2024-03-18"
  irVersion: 37
  version: 0.19.13
- changelogEntry:
    - summary: "## What's Changed\r\n* (fix): unit tests for python now run successfully\
        \ by @armandobelardo in https://github.com/fern-api/fern/pull/3187\r\n* (improvement):\
        \ allow x-fern-sdk-group-name to be a list by @mscolnick in https://github.com/fern-api/fern/pull/3196\r\
        \n\r\n\r\n**Full Changelog**: https://github.com/fern-api/fern/compare/0.19.11...0.19.12"
      type: chore
  createdAt: "2024-03-18"
  irVersion: 37
  version: 0.19.12
- changelogEntry:
    - summary: "## What's Changed\r\n* chore: bump versions of public python sdk to\
        \ produce unit tests by @armandobelardo in https://github.com/fern-api/fern/pull/3179\r\
        \n* fix: small fix for python sdk gen by @armandobelardo in https://github.com/fern-api/fern/pull/3181\r\
        \n* chore: remove webpack from ts generators by @mscolnick in https://github.com/fern-api/fern/pull/3180\r\
        \n* build(deps): bump follow-redirects from 1.15.5 to 1.15.6 by @dependabot\
        \ in https://github.com/fern-api/fern/pull/3178\r\n* fix: Fix code-samples deserialization\
        \ from openapi-overrides.yml by @mscolnick in https://github.com/fern-api/fern/pull/3170\r\
        \n\r\n\r\n**Full Changelog**: https://github.com/fern-api/fern/compare/0.19.10...0.19.11"
      type: chore
  createdAt: "2024-03-15"
  irVersion: 37
  version: 0.19.11
- changelogEntry:
    - summary: "## What's Changed\r\n* fix: add in envvar scanning for more than bearer\
        \ auth by @armandobelardo in https://github.com/fern-api/fern/pull/3176\r\n\
        * fixing unit tests by @armandobelardo in https://github.com/fern-api/fern/pull/3168\r\
        \n\r\n\r\n**Full Changelog**: https://github.com/fern-api/fern/compare/0.19.9...0.19.10"
      type: chore
  createdAt: "2024-03-15"
  irVersion: 37
  version: 0.19.10
- changelogEntry:
    - summary: "## What's Changed\r\n* (fix): make sure that deep object query params\
        \ are reverse migrated t\u2026 by @dsinghvi in https://github.com/fern-api/fern/pull/3172\r\
        \n\r\n\r\n**Full Changelog**: https://github.com/fern-api/fern/compare/0.19.8...0.19.9"
      type: chore
  createdAt: "2024-03-13"
  irVersion: 37
  version: 0.19.9
- changelogEntry:
    - summary: "## What's Changed\r\n* fix: run seed for ruby-seed by @armandobelardo\
        \ in https://github.com/fern-api/fern/pull/3167\r\n* (fix): getReferencedMarkdownFiles\
        \ should ignore http/https links by @abvthecity in https://github.com/fern-api/fern/pull/3169\r\
        \n\r\n\r\n**Full Changelog**: https://github.com/fern-api/fern/compare/0.19.7...0.19.8"
      type: chore
  createdAt: "2024-03-13"
  irVersion: 37
  version: 0.19.8
- changelogEntry:
    - summary: "## What's Changed\r\n* feat: init c# playground by @armandobelardo in\
        \ https://github.com/fern-api/fern/pull/3142\r\n* build(deps-dev): bump eslint-plugin-tailwindcss\
        \ from 3.13.0 to 3.13.1 by @dependabot in https://github.com/fern-api/fern/pull/2946\r\
        \n* (chore): consolidate configuration into single package by @dsinghvi in https://github.com/fern-api/fern/pull/3141\r\
        \n* (feature): fern check catches invalid mdx files in docs by @dsinghvi in\
        \ https://github.com/fern-api/fern/pull/3145\r\n* (feature): convert markdown\
        \ references to slug if possible by @dsinghvi in https://github.com/fern-api/fern/pull/3146\r\
        \n* fix: do not add auto-example if one exists by @armandobelardo in https://github.com/fern-api/fern/pull/3147\r\
        \n* (fix): migration depends on published coordinate by @dsinghvi in https://github.com/fern-api/fern/pull/3143\r\
        \n* import float as unknown from openapi spec by @buie in https://github.com/fern-api/fern/pull/3144\r\
        \n* chore: add polling to feature spec by @armandobelardo in https://github.com/fern-api/fern/pull/3068\r\
        \n* build(deps): bump golang.org/x/tools from 0.18.0 to 0.19.0 in /generators/go\
        \ by @dependabot in https://github.com/fern-api/fern/pull/3151\r\n* build(deps):\
        \ bump github.com/fern-api/generator-exec-go from 0.0.609 to 0.0.622 in /generators/go\
        \ by @dependabot in https://github.com/fern-api/fern/pull/3150\r\n* (feature):\
        \ implement fileUpload and bytes type conversion to FDR by @abvthecity in https://github.com/fern-api/fern/pull/3158\r\
        \n* feat, python: add snippet-based testing to Python SDKs by @armandobelardo\
        \ in https://github.com/fern-api/fern/pull/3102\r\n* (fix): enable SSO on preview\
        \ URLs by @abvthecity in https://github.com/fern-api/fern/pull/3160\r\n* (fix):\
        \ Go snippets handle unknown examples by @amckinney in https://github.com/fern-api/fern/pull/3163\r\
        \n* (fix): update IR migration gates for Python SDK by @dsinghvi in https://github.com/fern-api/fern/pull/3164\r\
        \n\r\n## New Contributors\r\n* @buie made their first contribution in https://github.com/fern-api/fern/pull/3144\r\
        \n\r\n**Full Changelog**: https://github.com/fern-api/fern/compare/0.19.6...0.19.7-rc0"
      type: chore
  createdAt: "2024-03-13"
  irVersion: 37
  version: 0.19.7
- changelogEntry:
    - summary: "## What's Changed\r\n* (fix): parse frontmatter before registering docs\
        \ by @dsinghvi in https://github.com/fern-api/fern/pull/3140\r\n\r\n\r\n**Full\
        \ Changelog**: https://github.com/fern-api/fern/compare/0.19.5...0.19.6"
      type: chore
  createdAt: "2024-03-10"
  irVersion: 37
  version: 0.19.6
- changelogEntry:
    - summary: "## What's Changed\r\n* (feat, cli): add autogenerated examples for the\
        \ fern definition by @armandobelardo in https://github.com/fern-api/fern/pull/3114\r\
        \n* (fix, cli): don't require a schema to exist under `application/octet-stream`\
        \ by @armandobelardo in https://github.com/fern-api/fern/pull/3137\r\n\r\n\r\
        \n**Full Changelog**: https://github.com/fern-api/fern/compare/0.19.4...0.19.5"
      type: chore
  createdAt: "2024-03-10"
  irVersion: 37
  version: 0.19.5
- changelogEntry:
    - summary: "## What's Changed\r\n* feat, python: allow extra fields not specified\
        \ in model to come through by @armandobelardo in https://github.com/fern-api/fern/pull/3131\r\
        \n* (fix): `x-fern-streaming` wont duplicate referenced requests causing collision\
        \ by @dsinghvi in https://github.com/fern-api/fern/pull/3136\r\n\r\n\r\n**Full\
        \ Changelog**: https://github.com/fern-api/fern/compare/0.19.3...0.19.4"
      type: chore
  createdAt: "2024-03-09"
  irVersion: 36
  version: 0.19.4
- changelogEntry:
    - summary: "## What's Changed\r\n* (fix, typescript): SDK generator appropriately\
        \ imports `node-fetch` by @dsinghvi in https://github.com/fern-api/fern/pull/3130\r\
        \n* fix: accent-primary regression (and move color validation to fern check)\
        \ by @abvthecity in https://github.com/fern-api/fern/pull/3132\r\n\r\n\r\n**Full\
        \ Changelog**: https://github.com/fern-api/fern/compare/0.19.2...0.19.3"
      type: chore
  createdAt: "2024-03-08"
  irVersion: 36
  version: 0.19.3
- changelogEntry:
    - summary: "## What's Changed\r\n* (fix): OpenAPI importer reads `deprecated: true`\
        \ on operation objects by @dsinghvi in https://github.com/fern-api/fern/pull/3129\r\
        \n\r\n\r\n**Full Changelog**: https://github.com/fern-api/fern/compare/0.19.1...0.19.2"
      type: chore
  createdAt: "2024-03-08"
  irVersion: 36
  version: 0.19.2
- changelogEntry:
    - summary: "## What's Changed\r\n* (fix): detect file object in OpenAPI and ignore\
        \ content type by @dsinghvi in https://github.com/fern-api/fern/pull/3128\r\n\
        \r\n\r\n**Full Changelog**: https://github.com/fern-api/fern/compare/0.19.0...0.19.1"
      type: chore
  createdAt: "2024-03-08"
  irVersion: 36
  version: 0.19.1
- changelogEntry:
    - summary: "## What's Changed\r\n* (fix, typescript): serialize optional deep object\
        \ query params correctly in the TypeScript SDK  by @dsinghvi in https://github.com/fern-api/fern/pull/3071\r\
        \n* fix, ruby: Ensure the name passed into the `X-Fern-SDK-Name` header is the\
        \ name of the gem, not the client class by @armandobelardo in https://github.com/fern-api/fern/pull/3073\r\
        \n* (fix, typescript): sdk code snippets don't render empty dicts for parameters\
        \ with default values by @dsinghvi in https://github.com/fern-api/fern/pull/3074\r\
        \n* (chore): Refactor Pagination IR to support offset by @amckinney in https://github.com/fern-api/fern/pull/3072\r\
        \n* (chore, internal): move `docs-config` to use local typescript sdk gen by\
        \ @abvthecity in https://github.com/fern-api/fern/pull/3047\r\n* (feature, beta):\
        \ support reading `changelog` dir from api directory by @dsinghvi in https://github.com/fern-api/fern/pull/3075\r\
        \n* docs: multiple site layout and page updates by @minaelee in https://github.com/fern-api/fern/pull/3052\r\
        \n* docs: overview diagram newer version by @dannysheridan in https://github.com/fern-api/fern/pull/3076\r\
        \n* docs: use new overview diagram image  by @dannysheridan in https://github.com/fern-api/fern/pull/3077\r\
        \n* docs: add info on new icon component by @minaelee in https://github.com/fern-api/fern/pull/3079\r\
        \n* docs: update availability documentation by @minaelee in https://github.com/fern-api/fern/pull/3078\r\
        \n* (feature): leverage OpenAPI extension `x-tags` for schemas by @dsinghvi\
        \ in https://github.com/fern-api/fern/pull/3081\r\n* fix: make express generator\
        \ respect it's version while publishing by @armandobelardo in https://github.com/fern-api/fern/pull/3084\r\
        \n* fix, nit: update the name of the GH workflow step to match by @armandobelardo\
        \ in https://github.com/fern-api/fern/pull/3085\r\n* fix: address recursive\
        \ loop in example gen with a max depth and lookback by @armandobelardo in https://github.com/fern-api/fern/pull/3086\r\
        \n* (internal): stop running eslint by @dsinghvi in https://github.com/fern-api/fern/pull/3087\r\
        \n* (chore): upgrade mrlint and reenable eslint by @dsinghvi in https://github.com/fern-api/fern/pull/3088\r\
        \n* fix: add missing ruby dependencies to ensure rubocop can install by @armandobelardo\
        \ in https://github.com/fern-api/fern/pull/3090\r\n* fix, ts: leverage the full\
        \ package path for `reference.md` by @armandobelardo in https://github.com/fern-api/fern/pull/3083\r\
        \n* (feature): Add option to disable OpenAPI example generation by @amckinney\
        \ in https://github.com/fern-api/fern/pull/3091\r\n* (ts, feature): introduce\
        \ custom config for `tolerateRepublish` to re publish npm versions by @dsinghvi\
        \ in https://github.com/fern-api/fern/pull/3093\r\n* improvement, python: swap\
        \ to literals instead of enums by @armandobelardo in https://github.com/fern-api/fern/pull/3082\r\
        \n* docs: add new sdks quickstarts and update docs.yml by @minaelee in https://github.com/fern-api/fern/pull/3095\r\
        \n* docs: update feb 2024 changelog by @minaelee in https://github.com/fern-api/fern/pull/3092\r\
        \n* (fix): republish python seed container by @dsinghvi in https://github.com/fern-api/fern/pull/3098\r\
        \n* (fix): support generating correct code snippets when extending base client\
        \ in python by @dsinghvi in https://github.com/fern-api/fern/pull/3097\r\n*\
        \ (fix): Importer handles adding imports from api.yml  by @dsinghvi in https://github.com/fern-api/fern/pull/3100\r\
        \n* fix: build seed docker multiplatform by @armandobelardo in https://github.com/fern-api/fern/pull/3099\r\
        \n* (feature): allow overriding type for global headers by @dsinghvi in https://github.com/fern-api/fern/pull/3101\r\
        \n* feat, python: add in max_retries with exponential backoff by @armandobelardo\
        \ in https://github.com/fern-api/fern/pull/3096\r\n* fix, python: use docstrings\
        \ instead of descriptions by @armandobelardo in https://github.com/fern-api/fern/pull/3108\r\
        \n* chore: cache docker builds in github actions by @mscolnick in https://github.com/fern-api/fern/pull/3104\r\
        \n* chore: migrate to Vitest by @mscolnick in https://github.com/fern-api/fern/pull/3103\r\
        \n* (feature): Go supports simpler unions by @amckinney in https://github.com/fern-api/fern/pull/3111\r\
        \n* fix: strip trailing slash from environments list by @abvthecity in https://github.com/fern-api/fern/pull/3109\r\
        \n* chore: stop checking equality when merging files by @armandobelardo in https://github.com/fern-api/fern/pull/3112\r\
        \n* improvement: add additional reserved words to python by @armandobelardo\
        \ in https://github.com/fern-api/fern/pull/3116\r\n* docs: add titles and descs\
        \ by @minaelee in https://github.com/fern-api/fern/pull/3113\r\n* Revert \"\
        chore: migrate to Vitest\" by @dsinghvi in https://github.com/fern-api/fern/pull/3118\r\
        \n* (chore): fix our tests by @dsinghvi in https://github.com/fern-api/fern/pull/3119\r\
        \n* (fix): `fern generate --docs` doesn't reupload duplicate files preventing\
        \ 503s by @dsinghvi in https://github.com/fern-api/fern/pull/3120\r\n* (feature):\
        \ introduce more layout options for docs configuration by @abvthecity in https://github.com/fern-api/fern/pull/3115\r\
        \n* docs: update components docs by @minaelee in https://github.com/fern-api/fern/pull/3117\r\
        \n* (beta): introduce new api configuration in generators.yml by @dsinghvi in\
        \ https://github.com/fern-api/fern/pull/3121\r\n* (fix): `mergeWith` actually\
        \ merges with incoming spec by @dsinghvi in https://github.com/fern-api/fern/pull/3124\r\
        \n* build(deps): bump jose from 4.11.2 to 4.15.5 by @dependabot in https://github.com/fern-api/fern/pull/3123\r\
        \n\r\n## New Contributors\r\n* @mscolnick made their first contribution in https://github.com/fern-api/fern/pull/3104\r\
        \n\r\n**Full Changelog**: https://github.com/fern-api/fern/compare/0.18.5...0.19.0"
      type: chore
  createdAt: "2024-03-07"
  irVersion: 36
  version: 0.19.0
- changelogEntry:
    - summary: "## What's Changed\r\n* (fix): `mergeWith` actually merges with incoming\
        \ spec by @dsinghvi in https://github.com/fern-api/fern/pull/3124\r\n\r\n\r\n\
        **Full Changelog**: https://github.com/fern-api/fern/compare/0.19.0-rc8...0.19.0-rc9"
      type: chore
  createdAt: "2024-03-07"
  irVersion: 36
  version: 0.19.0-rc9
- changelogEntry:
    - summary: "## What's Changed\r\n* (improvement, python): add additional reserved\
        \ words to python by @armandobelardo in https://github.com/fern-api/fern/pull/3116\r\
        \n* (chore): fix our tests by @dsinghvi in https://github.com/fern-api/fern/pull/3119\r\
        \n* (fix): `fern generate --docs` doesn't reupload duplicate files preventing\
        \ 503s by @dsinghvi in https://github.com/fern-api/fern/pull/3120\r\n* (feature):\
        \ introduce more layout options for docs configuration by @abvthecity in https://github.com/fern-api/fern/pull/3115\r\
        \n* (beta): introduce new api configuration in generators.yml by @dsinghvi in\
        \ https://github.com/fern-api/fern/pull/3121\r\n\r\n\r\n**Full Changelog**:\
        \ https://github.com/fern-api/fern/compare/0.19.0-rc7...0.19.0-rc8"
      type: chore
  createdAt: "2024-03-07"
  irVersion: 36
  version: 0.19.0-rc8
- changelogEntry:
    - summary: "## What's Changed\r\n* chore: stop checking equality when merging files\
        \ by @armandobelardo in https://github.com/fern-api/fern/pull/3112\r\n\r\n\r\
        \n**Full Changelog**: https://github.com/fern-api/fern/compare/0.19.0-rc6...0.19.0-rc7"
      type: chore
  createdAt: "2024-03-05"
  irVersion: 36
  version: 0.19.0-rc7
- changelogEntry:
    - summary: "## What's Changed\r\n* (fix, python): use docstrings instead of descriptions\
        \ by @armandobelardo in https://github.com/fern-api/fern/pull/3108\r\n* (feature,\
        \ go): Supports simpler unions by @amckinney in https://github.com/fern-api/fern/pull/3111\r\
        \n* (fix, cli): strip trailing slash from environments list by @abvthecity in\
        \ https://github.com/fern-api/fern/pull/3109\r\n* (feature): allow overriding\
        \ type for global headers by @dsinghvi in https://github.com/fern-api/fern/pull/3101\r\
        \n* (feat, python): add in max_retries with exponential backoff by @armandobelardo\
        \ in https://github.com/fern-api/fern/pull/3096\r\n* (ts, feature): introduce\
        \ custom config for `tolerateRepublish` to re publish npm versions by @dsinghvi\
        \ in https://github.com/fern-api/fern/pull/3093\r\n* (improvement, python):\
        \ swap to literals instead of enums by @armandobelardo in https://github.com/fern-api/fern/pull/3082\r\
        \n* (fix, python): support generating correct code snippets when extending base\
        \ client in python by @dsinghvi in https://github.com/fern-api/fern/pull/3097\r\
        \n* (fix): Importer handles adding imports from api.yml  by @dsinghvi in https://github.com/fern-api/fern/pull/3100\r\
        \n* (fix, ruby): add missing ruby dependencies to ensure rubocop can install\
        \ by @armandobelardo in https://github.com/fern-api/fern/pull/3090\r\n* (fix,\
        \ ts): leverage the full package path for `reference.md` by @armandobelardo\
        \ in https://github.com/fern-api/fern/pull/3083\r\n* (feature): Add option to\
        \ disable OpenAPI example generation by @amckinney in https://github.com/fern-api/fern/pull/3091\r\
        \n* (feature): leverage OpenAPI extension `x-tags` for schemas by @dsinghvi\
        \ in https://github.com/fern-api/fern/pull/3081\r\n* (fix, typescript): serialize\
        \ optional deep object query params correctly in the TypeScript SDK  by @dsinghvi\
        \ in https://github.com/fern-api/fern/pull/3071\r\n* (fix, ruby): Ensure the\
        \ name passed into the `X-Fern-SDK-Name` header is the name of the gem, not\
        \ the client class by @armandobelardo in https://github.com/fern-api/fern/pull/3073\r\
        \n* (fix, typescript): sdk code snippets don't render empty dicts for parameters\
        \ with default values by @dsinghvi in https://github.com/fern-api/fern/pull/3074\r\
        \n* (chore): Refactor Pagination IR to support offset by @amckinney in https://github.com/fern-api/fern/pull/3072\r\
        \n* (chore, internal): move `docs-config` to use local typescript sdk gen by\
        \ @abvthecity in https://github.com/fern-api/fern/pull/3047\r\n* (feature, beta):\
        \ support reading `changelog` dir from api directory by @dsinghvi in https://github.com/fern-api/fern/pull/3075\r\
        \n* (fix, express): make express generator respect it's version while publishing\
        \ by @armandobelardo in https://github.com/fern-api/fern/pull/3084\r\n* (fix):\
        \ address recursive loop in example gen with a max depth and lookback by @armandobelardo\
        \ in https://github.com/fern-api/fern/pull/3086\r\n\r\n\r\n**Full Changelog**:\
        \ https://github.com/fern-api/fern/compare/0.19.0-rc3...0.18.5\r\n\r\n\r\n**Full\
        \ Changelog**: https://github.com/fern-api/fern/compare/0.19.0-rc4...0.19.0-rc5\r\
        \n\r\n## New Contributors\r\n* @mscolnick made their first contribution in https://github.com/fern-api/fern/pull/3104\r\
        \n\r\n**Full Changelog**: https://github.com/fern-api/fern/compare/0.19.0-rc5...0.19.0-rc6"
      type: chore
  createdAt: "2024-03-05"
  irVersion: 36
  version: 0.19.0-rc6
- changelogEntry:
    - summary: "## What's Changed\r\n* (chore, go): Release fern-go-sdk 0.17.0 by @amckinney\
        \ in https://github.com/fern-api/fern/pull/3066\r\n* (feature, go): supports\
        \ multiple files in upload by @amckinney in https://github.com/fern-api/fern/pull/3070\r\
        \n* (feature, ts): deep object query parameter serialization  by @dsinghvi in\
        \ https://github.com/fern-api/fern/pull/3060\r\n* (chore): CLI supports providing\
        \ IR v33 to TypeScript generators  by @dsinghvi in https://github.com/fern-api/fern/pull/3060\r\
        \n\r\n\r\n**Full Changelog**: https://github.com/fern-api/fern/compare/0.18.4...0.18.5"
      type: chore
  createdAt: "2024-02-27"
  irVersion: 36
  version: 0.18.5
- changelogEntry:
    - summary: "## What's Changed\r\n* (fix): OpenAPI/AsyncAPI importer handles invalid\
        \ datetime examples by @dsinghvi in https://github.com/fern-api/fern/pull/3056\r\
        \n* (fix): ensure we apply audience-based filtering to examples as well by @armandobelardo\
        \ in https://github.com/fern-api/fern/pull/3043\r\n* (feat, fern): allow headers\
        \ to specify their envvar as well by @armandobelardo in https://github.com/fern-api/fern/pull/3061\r\
        \n* (feat, python): support envvar scanning for headers by @armandobelardo in\
        \ https://github.com/fern-api/fern/pull/3064\r\n\r\n## New Contributors\r\n\
        * @Danwakeem made their first contribution in https://github.com/fern-api/fern/pull/3057\r\
        \n\r\n**Full Changelog**: https://github.com/fern-api/fern/compare/0.18.3...0.18.4"
      type: chore
  createdAt: "2024-02-26"
  irVersion: 36
  version: 0.18.4
- changelogEntry:
    - summary: "## What's Changed\r\n*  (fix, java): leverage callTimeout instead of\
        \ readTimeout for RequestOptions timeout configuration by @armandobelardo in\
        \ https://github.com/fern-api/fern/pull/3031\r\n* (fix, java): Address NPE for\
        \ RequestOptions with new timeout feature by @armandobelardo in https://github.com/fern-api/fern/pull/3053\r\
        \n* (fix, go): Snippets for optional primitive aliases are accurate by @amckinney\
        \ in https://github.com/fern-api/fern/pull/3050\r\n* (fix, python): move from\
        \ lists to sequences when using lists in function signatures by @armandobelardo\
        \ in https://github.com/fern-api/fern/pull/3040\r\n* (fix, java) Use safe name\
        \ to generate discriminator wrapper class by @kikones34 in https://github.com/fern-api/fern/pull/2961\r\
        \n* (fix, python): just use jsonable_encoder and remove .value from enum references\
        \ by @armandobelardo in https://github.com/fern-api/fern/pull/3044\r\n* (fix,\
        \ python): fix envvars scanning by updating the ApiError usage by @armandobelardo\
        \ in https://github.com/fern-api/fern/pull/3046\r\n* (feature): OpenAPI importer\
        \ attempts to use tag order to render endpoints if possible by @dsinghvi in\
        \ https://github.com/fern-##\r\n* (improvement, python): make optional fields\
        \ not required by default by @armandobelardo in https://github.com/fern-api/fern/pull/3041\r\
        \n* (feature): Add pagination (IRv35) by @amckinney in https://github.com/fern-api/fern/pull/2985\r\
        \n* (feature): support asyncapi examples via `x-fern-examples` by @dsinghvi\
        \ in https://github.com/fern-api/fern/pull/3042\r\n* (feature): generate default\
        \ examples for WebSocket Sessions by @dsinghvi in https://github.com/fern-api/fern/pull/3039\r\
        \n* (fix): fern check no longer throws when an undiscriminated union is a list\
        \ of primitives by @dsinghvi in https://github.com/fern-api/fern/pull/3055\r\
        \n\r\n\r\n**Full Changelog**: https://github.com/fern-api/fern/compare/0.18.2...0.18.3-rc0\r\
        \n\r\n## New Contributors\r\n* @kikones34 made their first contribution in https://github.com/fern-api/fern/pull/2961\r\
        \n\r\n**Full Changelog**: https://github.com/fern-api/fern/compare/0.18.3-rc1...0.18.3-rc2"
      type: chore
  createdAt: "2024-02-26"
  irVersion: 35
  version: 0.18.3
- changelogEntry:
    - summary: "## What's Changed\r\n* (feature, python): introduce feature flag to\
        \ simplify imports in python and remove the nested `resources` directory by\
        \ @dsinghvi in https://github.com/fern-api/fern/pull/3029\r\n* (chore, internal):\
        \ move `openapi-ir` to use local typescript sdk codegen by @dsinghvi in https://github.com/fern-api/fern/pull/3033\r\
        \n* (docs): external sidebar links, filled navbar button, tab slug overrides\
        \ by @abvthecity in https://github.com/fern-api/fern/pull/3034\r\n* (feature):\
        \ Add Go snippet generation by @amckinney in https://github.com/fern-api/fern/pull/3035\r\
        \n* (feature): Importer brings in Websocket Channels from `AsyncAPI`  by @dsinghvi\
        \ in https://github.com/fern-api/fern/pull/3037\r\n\r\n\r\n**Full Changelog**:\
        \ https://github.com/fern-api/fern/compare/0.18.1...0.18.2"
      type: chore
  createdAt: "2024-02-22"
  irVersion: 34
  version: 0.18.2
- changelogEntry:
    - summary: "## What's Changed\r\n* docs: define fern as a toolkit by @dannysheridan\
        \ in https://github.com/fern-api/fern/pull/2974\r\n* (feature): introduce websocket\
        \ channel into fern definition by @dsinghvi in https://github.com/fern-api/fern/pull/2975\r\
        \n* (fix): `fern write-overrides` uses summary to generate method name if no\
        \ operation id and tag are present by @dsinghvi in https://github.com/fern-api/fern/pull/2976\r\
        \n* (python, feat): add in request options to python by @armandobelardo in https://github.com/fern-api/fern/pull/2926\r\
        \n* (fix):  postman collection is published appropriately by @dsinghvi in https://github.com/fern-api/fern/pull/2978\r\
        \n* (internal): add websocket to IR by @dsinghvi in https://github.com/fern-api/fern/pull/2981\r\
        \n* (internal): register websocket schemas with fdr by @dsinghvi in https://github.com/fern-api/fern/pull/2983\r\
        \n* python, fix: revert regressions in writing circular references by @armandobelardo\
        \ in https://github.com/fern-api/fern/pull/2988\r\n* (typescript): always use\
        \ `node-fetch` when in Node.js by @dsinghvi in https://github.com/fern-api/fern/pull/2989\r\
        \n* (typescript): Fetcher supports sending bytes in request body in `0.11.4`\
        \ by @dsinghvi in https://github.com/fern-api/fern/pull/2991\r\n* (feature):\
        \ make sure casing overrides take affect by @dsinghvi in https://github.com/fern-api/fern/pull/2992\r\
        \n* (fix): IR generation respects casing overrides by @dsinghvi in https://github.com/fern-api/fern/pull/2994\r\
        \n* chore, ruby: release the ruby generators to include IR compatibility fix\
        \ by @armandobelardo in https://github.com/fern-api/fern/pull/2995\r\n* (fix):\
        \ `x-fern-webhook` respects sdk method and group name by @dsinghvi in https://github.com/fern-api/fern/pull/2996\r\
        \n* (feat, openapi): add global header aliasing by @armandobelardo in https://github.com/fern-api/fern/pull/2990\r\
        \n* feat, ts: add in a reference generator class by @armandobelardo in https://github.com/fern-api/fern/pull/2998\r\
        \n* improvement: tweaks to how we write references by @armandobelardo in https://github.com/fern-api/fern/pull/3001\r\
        \n* (feat, java): add timeout to request options by @armandobelardo in https://github.com/fern-api/fern/pull/2973\r\
        \n* chore: nest Go changelog within ./go/sdk by @dannysheridan in https://github.com/fern-api/fern/pull/3004\r\
        \n* docs: delete unused pages by @minaelee in https://github.com/fern-api/fern/pull/3008\r\
        \n* docs: fix broken link  by @minaelee in https://github.com/fern-api/fern/pull/3007\r\
        \n* (chore, internal): speed up seed tests by using custom runner by @dsinghvi\
        \ in https://github.com/fern-api/fern/pull/3005\r\n* (chore, internal): introduce\
        \ telemetry for seed CLI by @dsinghvi in https://github.com/fern-api/fern/pull/3009\r\
        \n* (fix): optional enum body parameters now pass check by @dsinghvi in https://github.com/fern-api/fern/pull/2914\r\
        \n* (fix, python): literals are properly accepted as `query`, `path`, `header`,\
        \ inlined body and referenced body parameters by @dsinghvi in https://github.com/fern-api/fern/pull/3012\r\
        \n* improvement: allow files to be arrays within the IR by @armandobelardo in\
        \ https://github.com/fern-api/fern/pull/2993\r\n* (fix, typescript): core.Stream\
        \ is browser compatible by @dsinghvi in https://github.com/fern-api/fern/pull/3017\r\
        \n* (chore, internal): setup browser playground for ts generator by @dsinghvi\
        \ in https://github.com/fern-api/fern/pull/3019\r\n* build(deps): bump golang.org/x/tools\
        \ from 0.17.0 to 0.18.0 in /generators/go by @dependabot in https://github.com/fern-api/fern/pull/3015\r\
        \n* (typescript, release): release browser compatible streaming in `0.11.5`\
        \ by @dsinghvi in https://github.com/fern-api/fern/pull/3022\r\n* (internal)\
        \ rename Websocket to WebSocket and bump fdr by @abvthecity in https://github.com/fern-api/fern/pull/3018\r\
        \n* feats, ruby: add in idempotency headers and improve enum and union implementations\
        \ by @armandobelardo in https://github.com/fern-api/fern/pull/3020\r\n* improvement,\
        \ python: update python file type to be more reflective or HTTPX types and allow\
        \ lists of files by @armandobelardo in https://github.com/fern-api/fern/pull/3010\r\
        \n* build(deps): bump axios from 0.27.2 to 0.28.0 by @dependabot in https://github.com/fern-api/fern/pull/3024\r\
        \n* fix: websocket inline jsonExample and ir-to-fdr path by @abvthecity in https://github.com/fern-api/fern/pull/3026\r\
        \n* improvement, seed: reduce size of seed containers and speed up python and\
        \ java tests by @armandobelardo in https://github.com/fern-api/fern/pull/3011\r\
        \n* feature, python: allow for users to define custom exports from __init__.py\
        \ by @armandobelardo in https://github.com/fern-api/fern/pull/3025\r\n* build(deps):\
        \ bump github.com/fern-api/generator-exec-go from 0.0.574 to 0.0.600 in /generators/go\
        \ by @dependabot in https://github.com/fern-api/fern/pull/3021\r\n* (java, fix):\
        \ file upload endpoints compile when determining mime type by @dsinghvi in https://github.com/fern-api/fern/pull/3027\r\
        \n* (fix): a single enum with x-fern-enum is not turned into a literal by @dsinghvi\
        \ in https://github.com/fern-api/fern/pull/3028\r\n\r\n\r\n**Full Changelog**:\
        \ https://github.com/fern-api/fern/compare/0.18.0...0.18.1"
      type: chore
  createdAt: "2024-02-21"
  irVersion: 34
  version: 0.18.1
- changelogEntry:
    - summary: "## What's Changed\r\n* (chore, ruby): release the ruby generators to\
        \ include IR compatibility fix by @armandobelardo in https://github.com/fern-api/fern/pull/2995\r\
        \n* (cli, fix): `x-fern-webhook` respects sdk method and group name by @dsinghvi\
        \ in https://github.com/fern-api/fern/pull/2996\r\n* (cli, feature): IR generation\
        \ respects casing overrides by @dsinghvi in https://github.com/fern-api/fern/pull/2994\r\
        \n* (python, feat): add in request options to python by @armandobelardo in https://github.com/fern-api/fern/pull/2926\r\
        \n* (typescript): always use `node-fetch` when in Node.js by @dsinghvi in https://github.com/fern-api/fern/pull/2989\r\
        \n* (typescript): Fetcher supports sending bytes in request body in `0.11.4`\
        \ by @dsinghvi in https://github.com/fern-api/fern/pull/2991\r\n\r\n\r\n**Full\
        \ Changelog**: https://github.com/fern-api/fern/compare/0.18.0...0.18.0-rc0\r\
        \n\r\n\r\n**Full Changelog**: https://github.com/fern-api/fern/compare/0.18.1-rc1...0.18.1-rc2"
      type: chore
  createdAt: "2024-02-16"
  irVersion: 33
  version: 0.18.1-rc2
- changelogEntry:
    - summary: "## What's Changed\r\n* (fix): handle `optional` multipart file upload\
        \ parameters by @armandobelardo in https://github.com/fern-api/fern/pull/2964\r\
        \n* (break): sever base paths are no longer pre-pended to endpoint URLs in OpenAPI\
        \ Parser by @dsinghvi in https://github.com/fern-api/fern/pull/2972\r\n\r\n\r\
        \n**Full Changelog**: https://github.com/fern-api/fern/compare/0.17.10...0.18.0"
      type: chore
  createdAt: "2024-02-14"
  irVersion: 33
  version: 0.18.0
- changelogEntry:
    - summary: "## What's Changed\r\n* (typescript): typescript generator forwards runtime\
        \ information via `X-Fern-Runtime` header by @dsinghvi in https://github.com/fern-api/fern/pull/2962\r\
        \n* (python): Remove literals from the function signature by @armandobelardo\
        \ in https://github.com/fern-api/fern/pull/2952\r\n* (fix): TypeScript SDK generator\
        \ no longer enables `noUnusedParameters` in tsconfg.json by @dsinghvi in https://github.com/fern-api/fern/pull/2968\r\
        \n* (python): Remove support for Python 3.7  by @armandobelardo in https://github.com/fern-api/fern/pull/2967\r\
        \n* (fix): OpenAPI importer appropriately handles custom json content types\
        \ by @dsinghvi in https://github.com/fern-api/fern/pull/2971\r\n\r\n\r\n**Full\
        \ Changelog**: https://github.com/fern-api/fern/compare/0.17.9...0.17.10"
      type: chore
  createdAt: "2024-02-13"
  irVersion: 33
  version: 0.17.10
- changelogEntry:
    - summary: "## What's Changed\r\n* (internal): initialize csharp AST by @dsinghvi\
        \ in https://github.com/fern-api/fern/pull/2938\r\n* (feature): go generator\
        \ supports whitelabelling by @dsinghvi in https://github.com/fern-api/fern/pull/2953\r\
        \n* (feature): OpenAPI importer handles extending undiscriminated unions if\
        \ they are objects by @dsinghvi in https://github.com/fern-api/fern/pull/2956\r\
        \n\r\n\r\n**Full Changelog**: https://github.com/fern-api/fern/compare/0.17.8...0.17.9"
      type: chore
  createdAt: "2024-02-13"
  irVersion: 33
  version: 0.17.9
- changelogEntry:
    - summary: "## What's Changed\r\n* (feature): support whitelabeling SDKs  by @dsinghvi\
        \ in https://github.com/fern-api/fern/pull/2928\r\n* (feature): css + js + measure\
        \ img size by @abvthecity in https://github.com/fern-api/fern/pull/2872api/fern/pull/2937\r\
        \n\r\n\r\n**Full Changelog**: https://github.com/fern-api/fern/compare/0.17.7...0.17.8"
      type: chore
  createdAt: "2024-02-11"
  irVersion: 33
  version: 0.17.8
- changelogEntry:
    - summary: "## What's Changed\r\n* (fix): read nuget output mode\r\n\r\n\r\n**Full\
        \ Changelog**: https://github.com/fern-api/fern/compare/0.17.3...0.17.5"
      type: chore
  createdAt: "2024-02-09"
  irVersion: 33
  version: 0.17.7
- changelogEntry:
    - summary: "## What's Changed\r\n* (fix): only opt in go and ruby to capitalize\
        \ initialisms by @dsinghvi in https://github.com/fern-api/fern/pull/2925\r\n\
        \r\n\r\n**Full Changelog**: https://github.com/fern-api/fern/compare/0.17.3...0.17.4"
      type: chore
  createdAt: "2024-02-09"
  irVersion: 33
  version: 0.17.4
- changelogEntry:
    - summary: "## What's Changed\r\n* improvement: add better numbering support for\
        \ snakecasing when smartCasing is enabled by @armandobelardo in https://github.com/fern-api/fern/pull/2921\r\
        \n\r\n\r\n**Full Changelog**: https://github.com/fern-api/fern/compare/0.17.1...0.17.3"
      type: chore
  createdAt: "2024-02-09"
  irVersion: 33
  version: 0.17.3
- changelogEntry:
    - summary: "## What's Changed\r\n* (fix): misc improvements to OpenAPI example generation\
        \ by @dsinghvi in https://github.com/fern-api/fern/pull/2916\r\n\r\n\r\n**Full\
        \ Changelog**: https://github.com/fern-api/fern/compare/0.17.1...0.17.2"
      type: chore
  createdAt: "2024-02-08"
  irVersion: 33
  version: 0.17.2
- changelogEntry:
    - summary: "## What's Changed\r\n* (fix): OpenAPI overrides replaces list of primitives\
        \ but merges list of objects by @dsinghvi in https://github.com/fern-api/fern/pull/2910\r\
        \n* (fix): OpenAPI overrides replaces list of primitives but merges list of\
        \ objects by @dsinghvi in https://github.com/fern-api/fern/pull/2910\r\n* (fix):\
        \ use brightness not luminance to flip the color theme by @abvthecity in https://github.com/fern-api/fern/pull/2912\r\
        \napi/fern/pull/2915\r\n\r\n\r\n**Full Changelog**: https://github.com/fern-api/fern/compare/0.17.0...0.17.1"
      type: chore
  createdAt: "2024-02-07"
  irVersion: 33
  version: 0.17.1
- changelogEntry:
    - summary: "- **break**: The OpenAPI importer now considers the `title` field when\
        \ generating a schema name. It only considers this field if there is no whitespace\
        \ and only contains alphabetic characters. We're constantly trying to improve\
        \ Fern to generate as idiomatic code as possible and naming schemas correctly\
        \ is a huge part of that. \r\n \r\n   By upgrading the Fern CLI to a `0.17.x`\
        \ version, any SDKs with the following OpenAPI would receive compile breaks\
        \ b/c the object would be renamed as `Bar`.\r\n   ```yaml\r\n   Foo: \r\n  \
        \   title: Bar\r\n     type: object\r\n   ```\r\n"
      type: chore
  createdAt: "2024-02-07"
  irVersion: 33
  version: 0.17.0
- changelogEntry:
    - summary: "## What's Changed\r\n* (feature): additional layout options for docs\
        \ by @abvthecity in https://github.com/fern-api/fern/pull/2781\r\n* (feature):\
        \ `x-fern-examples` extension in OpenAPI operation by @abvthecity in https://github.com/fern-api/fern/pull/2856\r\
        \n**Full Changelog**: https://github.com/fern-api/fern/compare/0.16.43...0.16.44-rc0\r\
        \n* (java): java sdk, model and spring generators now support boolean literals\
        \ by @dsinghvi in https://github.com/fern-api/fern/pull/2887\r\n* fixes: \U0001F48E\
        \ Ruby: Fix typos, imports and several other papercuts within SDK generation\
        \ by @armandobelardo in https://github.com/fern-api/fern/pull/2868\r\n* fix:\
        \ Ruby: fix version header and file write location by @armandobelardo in https://github.com/fern-api/fern/pull/2889\r\
        \n* fix: ruby: support deeply nested objects correctly by @armandobelardo in\
        \ https://github.com/fern-api/fern/pull/2895\r\n* chore: allow releasing RCs\
        \ through Actions by @armandobelardo in https://github.com/fern-api/fern/pull/2896\r\
        \n* fix: update the dev release workflow to leverage full commit history by\
        \ @armandobelardo in https://github.com/fern-api/fern/pull/2897\r\n* additional\
        \ config options by @abvthecity in https://github.com/fern-api/fern/pull/2781\r\
        \n* improvement: update readme to expose fastapi configs by @armandobelardo\
        \ in https://github.com/fern-api/fern/pull/2901\r\n* fix: ruby: address potential\
        \ naming conflicts within SDK by @armandobelardo in https://github.com/fern-api/fern/pull/2902\r\
        \n* fix: Ruby: ensure services always have a name by @armandobelardo in https://github.com/fern-api/fern/pull/2903\r\
        \n* fix: improve handling color config for dark vs light themes by @abvthecity\
        \ in https://github.com/fern-api/fern/pull/2904\r\n\r\n\r\n**Full Changelog**:\
        \ https://github.com/fern-api/fern/compare/0.16.43...0.16.44-rc1"
      type: chore
  createdAt: "2024-02-06"
  irVersion: 32
  version: 0.16.44-rc1
- changelogEntry:
    - summary:
        "## What's Changed\r\n* (ruby): 0.0.1 Release by @armandobelardo in https://github.com/fern-api/fern/pull/2858\r\
        \n* (java): java sdk generator supports idempotency headers by @dsinghvi in\
        \ https://github.com/fern-api/fern/pull/2884\r\n* (cli): `x-fern-streaming`\
        \ respects extensions on stream property by @dsinghvi in https://github.com/fern-api/fern/pull/2853\r\
        \n* (cli): list overrides win over OpenAPI and do not get combined by @dsinghvi\
        \ in https://github.com/fern-api/fern/pull/2854\r\n\r\n**Full Changelog**: https://github.com/fern-api/fern/compare/0.16.43-rc0...0.16.43-rc1\r\
        \n\r\n\r\n**Full Changelog**: https://github.com/fern-api/fern/compare/0.16.43-rc1...0.16.43-rc2"
      type: chore
  createdAt: "2024-02-04"
  irVersion: 32
  version: 0.16.43
- changelogEntry:
    - summary: "## What's Changed\r\n* improvement: TypeScript SDK steps in quickstart\
        \ by @dannysheridan in https://github.com/fern-api/fern/pull/2829\r\n* fix:\
        \ increase python generator recursion depth to allow for deeply nested examples\
        \ by @armandobelardo  in https://github.com/fern-api/fern/pull/2825\r\n* fix:\
        \ OpenAPI importer respects `x-examples` key by @dsinghvi in https://github.com/fern-api/fern/pull/2845\r\
        \n* (fix): Add support for custom code samples by @abvthecity in https://github.com/fern-api/fern/pull/2842\r\
        \n* (fix): OpenAPI importer brings in example names by @dsinghvi in https://github.com/fern-api/fern/pull/2847\r\
        \n* (fix): `fern write-definition` does not remove markdown formatting by @dsinghvi\
        \ in https://github.com/fern-api/fern/pull/2849\r\n* (feature): introduce `x-fern-resolutions`\
        \ extension by @dsinghvi in https://github.com/fern-api/fern/pull/2844\r\n\r\
        \n## New Contributors\r\n* @abvthecity made their first contribution in https://github.com/fern-api/fern/pull/2842\r\
        \n\r\n**Full Changelog**: https://github.com/fern-api/fern/compare/0.16.41...0.16.42"
      type: chore
  createdAt: "2024-02-01"
  irVersion: 32
  version: 0.16.42
- changelogEntry:
    - summary: "## What's Changed\r\n* (feature): OpenAPI importer supports format `json-string`\
        \ by @dsinghvi in https://github.com/fern-api/fern/pull/2827\r\n  ```yaml\r\n\
        \  MySchema: \r\n    type: string\r\n    format: json-string # <---- OpenAPI\
        \ importer handles this\r\n  ```\r\n\r\n\r\n**Full Changelog**: https://github.com/fern-api/fern/compare/0.16.40...0.16.41"
      type: chore
  createdAt: "2024-01-29"
  irVersion: 32
  version: 0.16.41
- changelogEntry:
    - summary: "## What's Changed\r\n* (fix): add a `disable-example` flag for generators\
        \ by @dsinghvi in https://github.com/fern-api/fern/pull/2826\r\n  ```yaml\r\n\
        \  generators: \r\n    - name: ...\r\n       version: ...\r\n       disable-examples:\
        \ true # A temporary workaround while we iron out example deserialization bugs\
        \ in python\r\n  ```\r\n\r\n\r\n**Full Changelog**: https://github.com/fern-api/fern/compare/0.16.39...0.16.40"
      type: chore
  createdAt: "2024-01-29"
  irVersion: 32
  version: 0.16.40
- changelogEntry:
    - summary: "## What's Changed\r\n* (release): support scanning env variable for\
        \ auth in python sdk generator 0.8.1  by @dsinghvi in https://github.com/fern-api/fern/pull/2811\r\
        \n* (feature): introduce nuget output location by @dsinghvi in https://github.com/fern-api/fern/pull/2812\r\
        \n\r\n\r\n**Full Changelog**: https://github.com/fern-api/fern/compare/0.16.38...0.16.39"
      type: chore
  createdAt: "2024-01-26"
  irVersion: 32
  version: 0.16.39
- changelogEntry:
    - summary: "## What's Changed\r\n* (fix): OpenAPI importer uses the `value` field\
        \ when looking at `examples` by @dsinghvi in https://github.com/fern-api/fern/pull/2803\r\
        \n\r\n\r\n**Full Changelog**: https://github.com/fern-api/fern/compare/0.16.37...0.16.38"
      type: chore
  createdAt: "2024-01-26"
  irVersion: 32
  version: 0.16.38
- changelogEntry:
    - summary: "## What's Changed\r\n* (fix): Allow Ruby generator to work on IRv32\
        \ by @armandobelardo in https://github.com/fern-api/fern/pull/2668\r\n* (chore):\
        \ Go generators use IRv32 by @amckinney in https://github.com/fern-api/fern/pull/2672\r\
        \n* (fix): python sdk sends enum value for inlined requests by @dsinghvi in\
        \ https://github.com/fern-api/fern/pull/2793\r\n* (release): 0.8.0 of python-sdk\
        \ generator by @dsinghvi in https://github.com/fern-api/fern/pull/2795\r\n*\
        \ (fix): OpenAPI importer query parameters always generate valid names by @dsinghvi\
        \ in https://github.com/fern-api/fern/pull/2801\r\n* (fix): OpenAPI importer\
        \ example generation skips object query params by @dsinghvi in https://github.com/fern-api/fern/pull/2800\r\
        \n\r\n## New Contributors\r\n* @SK-Sam made their first contribution in https://github.com/fern-api/fern/pull/2687\r\
        \n\r\n**Full Changelog**: https://github.com/fern-api/fern/compare/0.16.36...0.16.37"
      type: chore
  createdAt: "2024-01-25"
  irVersion: 32
  version: 0.16.37
- changelogEntry:
    - summary: "## What's Changed\r\n* feature: CLI supports running Ruby sdk + model\
        \ generator by @armandobelardo in https://github.com/fern-api/fern/pull/2570\r\
        \n* fix: OpenAPI importer adds variables accordingly by @dsinghvi in https://github.com/fern-api/fern/pull/2667\r\
        \n\r\n\r\n**Full Changelog**: https://github.com/fern-api/fern/compare/0.16.35...0.16.36"
      type: chore
  createdAt: "2024-01-19"
  irVersion: 32
  version: 0.16.36
- changelogEntry:
    - summary: "## What's Changed\r\n* fix: OpenAPI importer supports union examples\
        \  by @dsinghvi in https://github.com/fern-api/fern/pull/2653\r\n\r\n\r\n**Full\
        \ Changelog**: https://github.com/fern-api/fern/compare/0.16.34...0.16.35"
      type: chore
  createdAt: "2024-01-18"
  irVersion: 32
  version: 0.16.35
- changelogEntry:
    - summary: "## What's Changed\r\n* fix: OpenAPI importer supports generating examples\
        \ for `unknown` by @dsinghvi in https://github.com/fern-api/fern/pull/2624\r\
        \n* fix: auto generation of primitive examples by @dsinghvi in https://github.com/fern-api/fern/pull/2625\r\
        \n* fix: misc fixes to OpenAPI example generation by @dsinghvi in https://github.com/fern-api/fern/pull/2630\r\
        \n* fix: `getAllProperties` visits references by @dsinghvi in https://github.com/fern-api/fern/pull/2631\r\
        \n* fix: OpenAPI importer uses generated names for aliases by @dsinghvi in https://github.com/fern-api/fern/pull/2632\r\
        \n* fix: inlined component schemas are added to __package__.yml by @dsinghvi\
        \ in https://github.com/fern-api/fern/pull/2633\r\n* fix: OpenAPI importer handles\
        \ property conflicts from grandparents by @dsinghvi in https://github.com/fern-api/fern/pull/2637\r\
        \n* fix: OpenAPI importer replaces schemas that start with numbers with alphabetic\
        \ notation by @dsinghvi in https://github.com/fern-api/fern/pull/2638\r\n* fix:\
        \ upgrade fiddle sdk to `0.0.386` so that license generation works by @dsinghvi\
        \ in https://github.com/fern-api/fern/pull/2643\r\n* fix: OpenAPI importer removes\
        \ redundant path from environment by @dsinghvi in https://github.com/fern-api/fern/pull/2650\r\
        \n* fix: OpenAPI importer doesn't extend aliased schemas that have a property\
        \ conflict by @dsinghvi in https://github.com/fern-api/fern/pull/2651\r\n* fix:\
        \ OpenAPI importer doesn't set name override for nested key value pair by @dsinghvi\
        \ in https://github.com/fern-api/fern/pull/2652\r\n\r\n\r\n**Full Changelog**:\
        \ https://github.com/fern-api/fern/compare/0.16.33...0.16.34"
      type: chore
  createdAt: "2024-01-17"
  irVersion: 32
  version: 0.16.34
- changelogEntry:
    - summary: "## What's Changed\r\n* feature: add `fern mock` command by @amckinney\
        \ in https://github.com/fern-api/fern/pull/2618\r\n* feature: OpenAPI importer\
        \ looks at `examples` property by @dsinghvi in https://github.com/fern-api/fern/pull/2621\r\
        \n\r\n\r\n**Full Changelog**: https://github.com/fern-api/fern/compare/0.16.32...0.16.33"
      type: chore
  createdAt: "2024-01-15"
  irVersion: 32
  version: 0.16.33
- changelogEntry:
    - summary: "## What's Changed\r\n* fix: OpenAPI importer handles converting boolean\
        \ enums  @dsinghvi in https://github.com/fern-api/fern/pull/2616\r\n\r\n\r\n\
        **Full Changelog**: https://github.com/fern-api/fern/compare/0.16.31...0.16.32"
      type: chore
  createdAt: "2024-01-13"
  irVersion: 32
  version: 0.16.32
- changelogEntry:
    - summary: "## What's Changed\r\n* fix: OpenAPI importer visits nested `allOf` when\
        \ inlined by @dsinghvi in https://github.com/fern-api/fern/pull/2615\r\n\r\n\
        \r\n**Full Changelog**: https://github.com/fern-api/fern/compare/0.16.30...0.16.31"
      type: chore
  createdAt: "2024-01-12"
  irVersion: 32
  version: 0.16.31
- changelogEntry:
    - summary: "## What's Changed\r\n* feature: allow specifying OpenAPI overrides in\
        \ generators.yml by @dsinghvi in https://github.com/fern-api/fern/pull/2613\r\
        \n  ```yaml\r\n  # generators.yml \r\n  openapi: <path to openapi> \r\n  openapi-overrides:\
        \ <path to openapi overrides> \r\n  ```\r\n\r\n\r\n**Full Changelog**: https://github.com/fern-api/fern/compare/0.16.29...0.16.30"
      type: chore
  createdAt: "2024-01-12"
  irVersion: 32
  version: 0.16.30
- changelogEntry:
    - summary: "## What's Changed\r\n* fix: OpenAPI importer supports reading `x-fern-sdk-return-value`\
        \ by @dsinghvi in https://github.com/fern-api/fern/pull/2610\r\n\r\n\r\n**Full\
        \ Changelog**: https://github.com/fern-api/fern/compare/0.16.28...0.16.29"
      type: chore
  createdAt: "2024-01-12"
  irVersion: 32
  version: 0.16.29
- changelogEntry:
    - summary: "## What's Changed\r\n* fix: OpenAPI importer adds common server path\
        \ to endpoint path by @dsinghvi in https://github.com/fern-api/fern/pull/2603\r\
        \n\r\n\r\n**Full Changelog**: https://github.com/fern-api/fern/compare/0.16.27...0.16.28"
      type: chore
  createdAt: "2024-01-11"
  irVersion: 32
  version: 0.16.28
- changelogEntry:
    - summary: "## What's Changed\r\n* test: Add test for file upload with query params\
        \ by @amckinney in https://github.com/fern-api/fern/pull/2441\r\n* test: Replace\
        \ /bin/bash with /bin/sh by @amckinney in https://github.com/fern-api/fern/pull/2595\r\
        \n* docs: update quickstart.mdx by @minaelee in https://github.com/fern-api/fern/pull/2596\r\
        \n* fix: send descriptions for union base properties when generating docs by\
        \ @dsinghvi in https://github.com/fern-api/fern/pull/2601\r\n\r\n\r\n**Full\
        \ Changelog**: https://github.com/fern-api/fern/compare/0.16.25...0.16.26"
      type: chore
  createdAt: "2024-01-11"
  irVersion: 32
  version: 0.16.27
- changelogEntry:
    - summary: "## What's Changed\r\n* fix: OpenAPI importer creates inline request\
        \ schemas for singular allOf by @dsinghvi in https://github.com/fern-api/fern/pull/2591\r\
        \n\r\n\r\n**Full Changelog**: https://github.com/fern-api/fern/compare/0.16.24...0.16.25"
      type: chore
  createdAt: "2024-01-10"
  irVersion: 32
  version: 0.16.25
- changelogEntry:
    - summary: "## What's Changed\r\n* fix: OpenAPI converter uses literals when anyOf\
        \ has inlined enums  by @dsinghvi in https://github.com/fern-api/fern/pull/2589\r\
        \n\r\n\r\n**Full Changelog**: https://github.com/fern-api/fern/compare/0.16.23...0.16.24"
      type: chore
  createdAt: "2024-01-10"
  irVersion: 32
  version: 0.16.24
- changelogEntry:
    - summary: "## What's Changed\r\n* fix: make `generators.yml` optional if no generators\
        \ by @dsinghvi in https://github.com/fern-api/fern/pull/2585\r\n\r\n## New Contributors\r\
        \n* @minaelee made their first contribution in https://github.com/fern-api/fern/pull/2567\r\
        \n\r\n**Full Changelog**: https://github.com/fern-api/fern/compare/0.16.22...0.16.23"
      type: chore
  createdAt: "2024-01-09"
  irVersion: 32
  version: 0.16.23
- changelogEntry:
    - summary: "## What's Changed\r\n* fix: handle error declaration conflicts in OpenAPI\
        \ importer by @dsinghvi in https://github.com/fern-api/fern/pull/2550\r\n\r\n\
        \r\n**Full Changelog**: https://github.com/fern-api/fern/compare/0.16.21...0.16.22"
      type: chore
  createdAt: "2024-01-01"
  irVersion: 32
  version: 0.16.22
- changelogEntry:
    - summary: "## What's Changed\r\n* fix: OpenAPI importer handles null `anyOf` with\
        \ more than 3 variants by @dsinghvi in https://github.com/fern-api/fern/pull/2549\r\
        \n\r\n\r\n**Full Changelog**: https://github.com/fern-api/fern/compare/0.16.20...0.16.21"
      type: chore
  createdAt: "2024-01-01"
  irVersion: 32
  version: 0.16.21
- changelogEntry:
    - summary: "## What's Changed\r\n* feature: `push` mode for GitHub repository by\
        \ @dsinghvi in https://github.com/fern-api/fern/pull/2546\r\n  ```yaml\r\n \
        \ # generators.yml\r\n  - name: fernapi/fern-python-sdk\r\n    ...\r\n    github:\
        \ \r\n      mode: push\r\n      repository: owner/repo\r\n      branch: # optional\
        \ branch, if omitted uses the default channel \r\n  ```\r\n\r\n\r\n**Full Changelog**:\
        \ https://github.com/fern-api/fern/compare/0.16.19...0.16.20"
      type: chore
  createdAt: "2023-12-29"
  irVersion: 32
  version: 0.16.20
- changelogEntry:
    - summary: "**Full Changelog**: https://github.com/fern-api/fern/compare/0.16.17...0.16.19"
      type: chore
  createdAt: "2023-12-23"
  irVersion: 32
  version: 0.16.19
- changelogEntry:
    - summary: "## What's Changed\r\n* feature: openapi importer generates oauth 2 scopes\
        \ enum by @dsinghvi in https://github.com/fern-api/fern/pull/2540\r\n\r\n\r\n\
        **Full Changelog**: https://github.com/fern-api/fern/compare/0.16.16...0.16.17"
      type: chore
  createdAt: "2023-12-23"
  irVersion: 32
  version: 0.16.17
- changelogEntry:
    - summary: "## What's Changed\r\n* fix: respect audiences on inlined request bodies\
        \ by @dsinghvi in https://github.com/fern-api/fern/pull/2535\r\n\r\n\r\n**Full\
        \ Changelog**: https://github.com/fern-api/fern/compare/0.16.15...0.16.16"
      type: chore
  createdAt: "2023-12-22"
  irVersion: 32
  version: 0.16.16
- changelogEntry:
    - summary: "## What's Changed\r\n* fix: unknown types should be treated as optional\
        \ when validating examples by @dsinghvi in https://github.com/fern-api/fern/pull/2532\r\
        \n* fix: `write-definition` writes to hidden folder by @dsinghvi in https://github.com/fern-api/fern/pull/2533\r\
        \n\r\n\r\n**Full Changelog**: https://github.com/fern-api/fern/compare/0.16.14...0.16.15"
      type: chore
  createdAt: "2023-12-22"
  irVersion: 32
  version: 0.16.15
- changelogEntry:
    - summary: "## What's Changed\r\n* feature: `fern write-definition` writes out api\
        \ dependencies by @dsinghvi in https://github.com/fern-api/fern/pull/2531\r\n\
        \r\n\r\n**Full Changelog**: https://github.com/fern-api/fern/compare/0.16.13...0.16.14"
      type: chore
  createdAt: "2023-12-22"
  irVersion: 32
  version: 0.16.14
- changelogEntry:
    - summary: "## What's Changed\r\n* feature: support property level audiences by\
        \ @dsinghvi in https://github.com/fern-api/fern/pull/2526\r\n* feature: openapi\
        \ importer supports importing property level audiences by @dsinghvi in https://github.com/fern-api/fern/pull/2528\r\
        \n\r\n\r\n**Full Changelog**: https://github.com/fern-api/fern/compare/0.16.12...0.16.13"
      type: chore
  createdAt: "2023-12-21"
  irVersion: 32
  version: 0.16.13
- changelogEntry:
    - summary: "## What's Changed\r\n* internal: seed accepts path to api directory\
        \ for custom fixture by @dsinghvi in https://github.com/fern-api/fern/pull/2516\r\
        \n* fix: fern python generators rely on ir v31 by @dsinghvi in https://github.com/fern-api/fern/pull/2517\r\
        \n* feature: run prettier on doc strings by @dsinghvi in https://github.com/fern-api/fern/pull/2508\r\
        \n* fix: use `JSON.stringify` when writing IR by @dsinghvi in https://github.com/fern-api/fern/pull/2511\r\
        \n* fix: OpenAPI importer handles self referencing schemas  by @dsinghvi in\
        \ https://github.com/fern-api/fern/pull/2512\r\n* fix: handle explicit `null`\
        \ strings in OpenAPI schemas by @dsinghvi in https://github.com/fern-api/fern/pull/2514\r\
        \n* fix: `ResourceList` in fhir is an undiscriminated union with literal properties\
        \ by @armandobelardo in https://github.com/fern-api/fern/pull/2513\r\n* fix:\
        \ add `int`, `float`, and `complex` to python reserved words by @armandobelardo\
        \ in https://github.com/fern-api/fern/pull/2523\r\n\r\n\r\n**Full Changelog**:\
        \ https://github.com/fern-api/fern/compare/0.16.11...0.16.12"
      type: chore
  createdAt: "2023-12-20"
  irVersion: 32
  version: 0.16.12
- changelogEntry:
    - summary: "## What's Changed\r\n* fix: OpenAPI importer properly escapes examples\
        \ that start with $ sign by @dsinghvi in https://github.com/fern-api/fern/pull/2509\r\
        \n\r\n\r\n**Full Changelog**: https://github.com/fern-api/fern/compare/0.16.10...0.16.11"
      type: chore
  createdAt: "2023-12-18"
  irVersion: 32
  version: 0.16.11
- changelogEntry:
    - summary: "## What's Changed\r\n* document: x-fern-server-name extension by @dannysheridan\
        \ in https://github.com/fern-api/fern/pull/2504\r\n* feature: add x-fern-parameter-name\
        \ extension by @amckinney in https://github.com/fern-api/fern/pull/2489\r\n\
        * chore: seed exits 1 if tests fail  by @dsinghvi in https://github.com/fern-api/fern/pull/2505\r\
        \n* fix: x-fern-streaming can be used with x-fern-group-name by @amckinney in\
        \ https://github.com/fern-api/fern/pull/2488\r\n\r\n\r\n**Full Changelog**:\
        \ https://github.com/fern-api/fern/compare/0.16.9...0.16.10"
      type: chore
  createdAt: "2023-12-18"
  irVersion: 32
  version: 0.16.10
- changelogEntry:
    - summary: "## What's Changed\r\n* fix: improve `fern check` only logging errors\
        \ by @dsinghvi in https://github.com/fern-api/fern/pull/2501\r\n\r\n\r\n**Full\
        \ Changelog**: https://github.com/fern-api/fern/compare/0.16.8...0.16.9"
      type: chore
  createdAt: "2023-12-17"
  irVersion: 32
  version: 0.16.9
- changelogEntry:
    - summary: "## What's Changed\r\n* chore: run ci on forked PRs for contributors\
        \ by @dsinghvi in https://github.com/fern-api/fern/pull/2494\r\n* internal:\
        \ seed only runs one container per script for all fixtures by @armandobelardo\
        \ in https://github.com/fern-api/fern/pull/2492\r\n* fix: typo in docs starter\
        \ example repo by @dannysheridan in https://github.com/fern-api/fern/pull/2496\r\
        \n* fix: header on quickstart page by @dannysheridan in https://github.com/fern-api/fern/pull/2497\r\
        \n* fix: `fern write-definition` doesn't throw on non-OpenAPI workspaces by\
        \ @dsinghvi in https://github.com/fern-api/fern/pull/2499\r\n* fix: `fern check`\
        \ logs `All checks passed` if no errors @dsinghvi in https://github.com/fern-api/fern/pull/2499\r\
        \n\r\n\r\n**Full Changelog**: https://github.com/fern-api/fern/compare/0.16.7...0.16.8"
      type: chore
  createdAt: "2023-12-17"
  irVersion: 32
  version: 0.16.8
- changelogEntry:
    - summary: "## What's Changed\r\n* fix: openapi importer correctly imports across\
        \ nested fern definition files by @dsinghvi in https://github.com/fern-api/fern/pull/2491\r\
        \n\r\n\r\n**Full Changelog**: https://github.com/fern-api/fern/compare/0.16.6...0.16.7"
      type: chore
  createdAt: "2023-12-14"
  irVersion: 32
  version: 0.16.7
- changelogEntry:
    - summary: "## What's Changed\r\n* fix: openapi importer properly detects json response\
        \ by @dsinghvi in https://github.com/fern-api/fern/pull/2487\r\n\r\n\r\n**Full\
        \ Changelog**: https://github.com/fern-api/fern/compare/0.16.5...0.16.6"
      type: chore
  createdAt: "2023-12-13"
  irVersion: 32
  version: 0.16.6
- changelogEntry:
    - summary: "## What's Changed\r\n* fix: OpenAPI importer detects all possible `application/json`\
        \ request and response content types by @dsinghvi in https://github.com/fern-api/fern/pull/2486\r\
        \n\r\n\r\n**Full Changelog**: https://github.com/fern-api/fern/compare/0.16.4...0.16.5"
      type: chore
  createdAt: "2023-12-13"
  irVersion: 32
  version: 0.16.5
- changelogEntry:
    - summary: "## What's Changed\r\n* internal: enable typescript code snippets in\
        \ fern docs by @dsinghvi in https://github.com/fern-api/fern/pull/2473\r\n*\
        \ internal: `generators.yml` in public-api by @dsinghvi in https://github.com/fern-api/fern/pull/2475\r\
        \n* document: API-wide global configs in api.yml by @dannysheridan in https://github.com/fern-api/fern/pull/2478\r\
        \n* fix: escape OpenAPI string examples that star with `$` by @dsinghvi in https://github.com/fern-api/fern/pull/2483\r\
        \n* fix: handle OpenAPI importer handles unions `type: [string, object]` by\
        \ @dsinghvi in https://github.com/fern-api/fern/pull/2483\r\n\r\n\r\n**Full\
        \ Changelog**: https://github.com/fern-api/fern/compare/0.16.3...0.16.4"
      type: chore
  createdAt: "2023-12-13"
  irVersion: 32
  version: 0.16.4
- changelogEntry:
    - summary: "## What's Changed\r\n* improvement: openapi importer enum name generator\
        \ for like `>`, `<` , `<=`, `>=` by @dsinghvi in https://github.com/fern-api/fern/pull/2471\r\
        \n\r\n\r\n**Full Changelog**: https://github.com/fern-api/fern/compare/0.16.2...0.16.3"
      type: chore
  createdAt: "2023-12-11"
  irVersion: 32
  version: 0.16.3
- changelogEntry:
    - summary: "## What's Changed\r\n* docs: show example of list by @dannysheridan\
        \ in https://github.com/fern-api/fern/pull/2464\r\n* docs: improve cli descriptions\
        \ by @dannysheridan in https://github.com/fern-api/fern/pull/2466\r\n* fix:\
        \ openapi importer enum generation is valid @dsinghvi in https://github.com/fern-api/fern/pull/2468\r\
        \n* fix: openapi importer request references generation is valid @dsinghvi in\
        \ https://github.com/fern-api/fern/pull/2468\r\n* fix: introduce `fern openapi-ir`\
        \ for debugging @dsinghvi in https://github.com/fern-api/fern/pull/2468\r\n\r\
        \n\r\n**Full Changelog**: https://github.com/fern-api/fern/compare/0.16.1...0.16.2"
      type: chore
  createdAt: "2023-12-10"
  irVersion: 32
  version: 0.16.2
- changelogEntry:
    - summary: "## What's Changed\r\n* test: introduce a test definition for optional\
        \ by @dsinghvi in https://github.com/fern-api/fern/pull/2460\r\n* fix: aliases\
        \ with `x-fern-sdk-group-name` are stored in the right file by @dsinghvi in\
        \ https://github.com/fern-api/fern/pull/2461\r\n\r\n\r\n**Full Changelog**:\
        \ https://github.com/fern-api/fern/compare/0.16.0...0.16.1"
      type: chore
  createdAt: "2023-12-08"
  irVersion: 32
  version: 0.16.1
- changelogEntry:
    - summary: "## What's Changed\r\n* docs: add docs quickstart by @dannysheridan in\
        \ https://github.com/fern-api/fern/pull/2456\r\n* docs: fix callout spacing\
        \ by @dannysheridan in https://github.com/fern-api/fern/pull/2457\r\n* docs:\
        \ example provided for path parameter by @dannysheridan in https://github.com/fern-api/fern/pull/2458\r\
        \n* *feature*: support `x-fern-sdk-group-name` on schemas by @dsinghvi in https://github.com/fern-api/fern/pull/2459\r\
        \n   **NOTE** The OpenAPI importer was drastically modified, so be careful upgrading\
        \ to `0.16.0` and report any issues!\r\n\r\n\r\n**Full Changelog**: https://github.com/fern-api/fern/compare/0.15.18...0.16.0"
      type: chore
  createdAt: "2023-12-08"
  irVersion: 32
  version: 0.16.0
- changelogEntry:
    - summary: "## What's Changed\r\n* fix: overrides from `x-fern-overrides-filepath`\
        \ file win on tie by @dsinghvi in https://github.com/fern-api/fern/pull/2455\r\
        \n\r\n\r\n**Full Changelog**: https://github.com/fern-api/fern/compare/0.15.17...0.15.18"
      type: chore
  createdAt: "2023-12-07"
  irVersion: 32
  version: 0.15.18
- changelogEntry:
    - summary: "## What's Changed\r\n* feature: support overlaying extensions using\
        \ `x-fern-overrides-filepath` by @dsinghvi in https://github.com/fern-api/fern/pull/2452\r\
        \n\r\n\r\n**Full Changelog**: https://github.com/fern-api/fern/compare/0.15.16...0.15.17"
      type: chore
  createdAt: "2023-12-07"
  irVersion: 32
  version: 0.15.17
- changelogEntry:
    - summary: "## What's Changed\r\n* docs: Add screenshots to availability page by\
        \ @dannysheridan in https://github.com/fern-api/fern/pull/2448\r\n* feature:\
        \ OpenAPI supports `application/pdf` content-type by @amckinney in https://github.com/fern-api/fern/pull/2450\r\
        \n\r\n\r\n**Full Changelog**: https://github.com/fern-api/fern/compare/0.15.15...0.15.16"
      type: chore
  createdAt: "2023-12-06"
  irVersion: 32
  version: 0.15.16
- changelogEntry:
    - summary: "## What's Changed\r\n* fix: validate responses that are imported correctly\
        \ by @dsinghvi in https://github.com/fern-api/fern/pull/2447\r\n\r\n\r\n**Full\
        \ Changelog**: https://github.com/fern-api/fern/compare/0.15.14...0.15.15"
      type: chore
  createdAt: "2023-12-06"
  irVersion: 32
  version: 0.15.15
- changelogEntry:
    - summary: "**Full Changelog**: https://github.com/fern-api/fern/compare/0.15.13...0.15.14"
      type: chore
  createdAt: "2023-12-06"
  irVersion: 32
  version: 0.15.14
- changelogEntry:
    - summary: "## What's Changed\r\n* feature: OpenAPI importer supports `audio/mpeg`\
        \ content type by @dsinghvi in https://github.com/fern-api/fern/pull/2446\r\n\
        \r\n\r\n**Full Changelog**: https://github.com/fern-api/fern/compare/0.15.12...0.15.13"
      type: chore
  createdAt: "2023-12-06"
  irVersion: 32
  version: 0.15.13
- changelogEntry:
    - summary: "## What's Changed\r\n* internal: seed supports configurable output mode\
        \ by @dsinghvi in https://github.com/fern-api/fern/pull/2430\r\n* internal:\
        \ add examples to literal-headers test definition by @amckinney in https://github.com/fern-api/fern/pull/2437\r\
        \n* internal: seed fixtures are dynamic by @amckinney in https://github.com/fern-api/fern/pull/2440\r\
        \n* documentation: broken links in quickstart by @dannysheridan in https://github.com/fern-api/fern/pull/2444\r\
        \n* feature: use tag order to set `navigation` in fern definition by @dsinghvi\
        \ in https://github.com/fern-api/fern/pull/2445\r\n\r\n\r\n**Full Changelog**:\
        \ https://github.com/fern-api/fern/compare/0.15.11...0.15.12"
      type: chore
  createdAt: "2023-12-06"
  irVersion: 32
  version: 0.15.12
- changelogEntry:
    - summary: "## What's Changed\r\n* feature: use terminal link to render clickable\
        \ docs URL by @dannysheridan in https://github.com/fern-api/fern/pull/2391\r\
        \n* docs: Explain how SDKs and Docs use audiences by @dannysheridan in https://github.com/fern-api/fern/pull/2411\r\
        \n* feature: send property level availability information to docs by @dsinghvi\
        \ in https://github.com/fern-api/fern/pull/2420\r\n* feature: support undiscriminated\
        \ union examples in ir by @dsinghvi in https://github.com/fern-api/fern/pull/2425\r\
        \n* feature: support x-fern-ignore at the schema level by @dsinghvi in https://github.com/fern-api/fern/pull/2428\r\
        \n* fix: correctly validate referenced examples that are being imported by @dsinghvi\
        \ in https://github.com/fern-api/fern/pull/2429\r\n\r\n\r\n**Full Changelog**:\
        \ https://github.com/fern-api/fern/compare/0.15.10...0.15.11"
      type: chore
  createdAt: "2023-12-04"
  irVersion: 32
  version: 0.15.11
- changelogEntry:
    - summary: "## What's Changed\r\n* seed: generators can be tested with different\
        \ output versions by @amckinney in https://github.com/fern-api/fern/pull/2401\r\
        \n* seed: support optional compile commands by @amckinney in https://github.com/fern-api/fern/pull/2409\r\
        \n* fix: example properties for imported types are properly serialized by @dsinghvi\
        \ in https://github.com/fern-api/fern/pull/2407\r\n\r\n\r\n**Full Changelog**:\
        \ https://github.com/fern-api/fern/compare/0.15.9...0.15.10"
      type: chore
  createdAt: "2023-11-30"
  irVersion: 31
  version: 0.15.10
- changelogEntry:
    - summary: "## What's Changed\r\n* fix: properly convert examples of imported types\
        \  by @dsinghvi in https://github.com/fern-api/fern/pull/2404\r\n\r\n\r\n**Full\
        \ Changelog**: https://github.com/fern-api/fern/compare/0.15.8...0.15.9"
      type: chore
  createdAt: "2023-11-30"
  irVersion: 31
  version: 0.15.9
- changelogEntry:
    - summary: "## What's Changed\r\n* fix: see docker logs when running `fern generate\
        \ --local` by @dsinghvi in https://github.com/fern-api/fern/pull/2400\r\n\r\n\
        \r\n**Full Changelog**: https://github.com/fern-api/fern/compare/0.15.7...0.15.8"
      type: chore
  createdAt: "2023-11-30"
  irVersion: 31
  version: 0.15.8
- changelogEntry:
    - summary: "## What's Changed\r\n* fix: compress fhir definition by having types\
        \ extend `BaseResource`  by @dsinghvi in https://github.com/fern-api/fern/pull/2387\r\
        \n* docs: availability in Fern Definition by @dannysheridan in https://github.com/fern-api/fern/pull/2395\r\
        \n* fix: OpenAPI importer generates non-conflicting names for multipart file\
        \ upload endpoints by @dsinghvi in https://github.com/fern-api/fern/pull/2399\r\
        \n\r\n\r\n**Full Changelog**: https://github.com/fern-api/fern/compare/0.15.6...0.15.7"
      type: chore
  createdAt: "2023-11-30"
  irVersion: 31
  version: 0.15.7
- changelogEntry:
    - summary: "## What's Changed\r\n* docs: how to control display order of your API\
        \ reference by @dsinghvi in https://github.com/fern-api/fern/pull/2366\r\n*\
        \ docs: .NET server code generator for C# by @dannysheridan in https://github.com/fern-api/fern/pull/2354\r\
        \n* docs: improve fern's readme.md by @dannysheridan in https://github.com/fern-api/fern/pull/2370\r\
        \n* docs: improve images in readme by @dannysheridan in https://github.com/fern-api/fern/pull/2371\r\
        \n* docs: improve readme image by @dannysheridan in https://github.com/fern-api/fern/pull/2372\r\
        \n* docs: add getting started to readme by @dannysheridan in https://github.com/fern-api/fern/pull/2380\r\
        \n* docs: update bug-report.md by @dannysheridan in https://github.com/fern-api/fern/pull/2375\r\
        \n* docs: file structure upon fern init by @dannysheridan in https://github.com/fern-api/fern/pull/2381\r\
        \n* fix: fern no longer fails to parse nested maps (`map<string, map<string,\
        \ int>>`)by @mmolash in https://github.com/fern-api/fern/pull/2369\r\n\r\n##\
        \ New Contributors\r\n* @mmolash made their first contribution in https://github.com/fern-api/fern/pull/2369\r\
        \n\r\n**Full Changelog**: https://github.com/fern-api/fern/compare/0.15.5...0.15.6"
      type: chore
  createdAt: "2023-11-28"
  irVersion: 31
  version: 0.15.6
- changelogEntry:
    - summary: "## What's Changed\r\n* fix: forward along global headers when registering\
        \ docs by @dsinghvi in https://github.com/fern-api/fern/pull/2358\r\n\r\n\r\n\
        **Full Changelog**: https://github.com/fern-api/fern/compare/0.15.4...0.15.5"
      type: chore
  createdAt: "2023-11-27"
  irVersion: 31
  version: 0.15.5
- changelogEntry:
    - summary: "## What's Changed\r\n* chore: use correct URL for preview server by\
        \ @dsinghvi in https://github.com/fern-api/fern/pull/2322\r\n* fix: docs preview\
        \ server no longer has cors requirement by @dsinghvi in https://github.com/fern-api/fern/pull/2323\r\
        \n* Add test def for optional enum query param by @davidkonigsberg in https://github.com/fern-api/fern/pull/2317\r\
        \n* chore: migrate to github workflows by @dsinghvi in https://github.com/fern-api/fern/pull/2327\r\
        \n* chore: migrate documentation to core repo by @dsinghvi in https://github.com/fern-api/fern/pull/2328\r\
        \n* feature: add example docs by @dsinghvi in https://github.com/fern-api/fern/pull/2342\r\
        \n* Change 'let us know' link from email to issue by @zachkirsch in https://github.com/fern-api/fern/pull/2344\r\
        \n* fix: links to generators by making them exact urls by @dannysheridan in\
        \ https://github.com/fern-api/fern/pull/2346\r\n* feature: seed CLI runs compile\
        \ commands for verification by @dsinghvi in https://github.com/fern-api/fern/pull/2351\r\
        \n* Improvement: document using an enum name and value by @dannysheridan in\
        \ https://github.com/fern-api/fern/pull/2349\r\n* chore: test definition for\
        \ bearer auth with environment variable by @dsinghvi in https://github.com/fern-api/fern/pull/2353\r\
        \n* fix: resolve referenced examples for path parameters by @dsinghvi in https://github.com/fern-api/fern/pull/2356\r\
        \n\r\n## New Contributors\r\n* @davidkonigsberg made their first contribution\
        \ in https://github.com/fern-api/fern/pull/2317\r\n\r\n**Full Changelog**: https://github.com/fern-api/fern/compare/0.15.3...0.15.4"
      type: chore
  createdAt: "2023-11-27"
  irVersion: 31
  version: 0.15.4
- changelogEntry:
    - summary: "## What's Changed\r\n* fix: migrate from registry-node to fdr-sdk by\
        \ @dsinghvi in https://github.com/fern-api/fern/pull/2313\r\n* build(deps):\
        \ bump @redocly/openapi-core from 1.4.0 to 1.4.1 by @dependabot in https://github.com/fern-api/fern/pull/2312\r\
        \n* build(deps): bump @fern-api/venus-api-sdk from 0.0.20-7-g6ea8dc4 to 0.0.36\
        \ by @dependabot in https://github.com/fern-api/fern/pull/2311\r\n* fix: docs\
        \ preview server returns the proper load docs by url response by @dsinghvi in\
        \ https://github.com/fern-api/fern/pull/2315\r\n* build(deps-dev): bump @types/swagger2openapi\
        \ from 7.0.0 to 7.0.4 by @dependabot in https://github.com/fern-api/fern/pull/2309\r\
        \n* feature: introduce `idempotency` configuration by @dsinghvi in https://github.com/fern-api/fern/pull/2302\r\
        \n* chore: add `idempotency-headers` to fern  by @dsinghvi in https://github.com/fern-api/fern/pull/2318\r\
        \n* chore: typescript generators depend on ir v31 by @dsinghvi in https://github.com/fern-api/fern/pull/2320\r\
        \n\r\n\r\n**Full Changelog**: https://github.com/fern-api/fern/compare/0.15.2...0.15.3"
      type: chore
  createdAt: "2023-11-21"
  irVersion: 31
  version: 0.15.3
- changelogEntry:
    - summary: "- **fix**: running `fern generate --local` with a `.fernignore` works
        in Github Actions (@dsinghvi)"
      type: chore
  createdAt: "2023-11-20"
  irVersion: 30
  version: 0.15.2
- changelogEntry:
    - summary: "**Full Changelog**: https://github.com/fern-api/fern/compare/0.15.2-rc1...0.15.2-rc3"
      type: chore
  createdAt: "2023-11-20"
  irVersion: 30
  version: 0.15.2-rc3
- changelogEntry:
    - summary: "**Full Changelog**: https://github.com/fern-api/fern/compare/0.15.2-rc1...0.15.2-rc2"
      type: chore
  createdAt: "2023-11-20"
  irVersion: 30
  version: 0.15.2-rc2
- changelogEntry:
    - summary: "**Full Changelog**: https://github.com/fern-api/fern/compare/0.15.2-rc0...0.15.2-rc1"
      type: chore
  createdAt: "2023-11-20"
  irVersion: 30
  version: 0.15.2-rc1
- changelogEntry:
    - summary:
        "## What's Changed\r\n* upgrade json5 to `2.2.2` by @dsinghvi in https://github.com/fern-api/fern/pull/2304\r\
        \n* chore: remove wire verification by @dsinghvi in https://github.com/fern-api/fern/pull/2305\r\
        \n* chore: upgrade yaml to 2.3.3 by @dsinghvi in https://github.com/fern-api/fern/pull/2306\r\
        \n* fix: `fern generate --local` with `.fernignore` fails in Github Workflow\
        \ by @dsinghvi in https://github.com/fern-api/fern/pull/2307\r\n\r\n\r\n**Full\
        \ Changelog**: https://github.com/fern-api/fern/compare/0.15.1...0.15.2-rc0"
      type: chore
  createdAt: "2023-11-20"
  irVersion: 30
  version: 0.15.2-rc0
- changelogEntry:
    - summary: "_It's been forever since we released a non release candidate!_\r\n\r\
        \n**Break**\r\n- The file structure of the Fern folder has now changed. If you\
        \ have a single API, your definition can live directly at the top-level. If\
        \ you have multiple, they will need to live in an apis folder. When you run\
        \ `fern upgrade` the directory structure will automatically be updated. "
      type: chore
  createdAt: "2023-11-20"
  irVersion: 30
  version: 0.15.1
- changelogEntry:
    - summary: "## What's Changed\r\n* feature: introduce `fern token` command to generate\
        \ `FERN_TOKEN` by @dsinghvi in https://github.com/fern-api/fern/pull/2295\r\n\
        \r\n\r\n**Full Changelog**: https://github.com/fern-api/fern/compare/0.15.0-rc87...0.15.0-rc88"
      type: chore
  createdAt: "2023-11-17"
  irVersion: 30
  version: 0.15.0-rc88
- changelogEntry:
    - summary: "## What's Changed\r\n* fix: non .fernignored files are deleted on successive\
        \ regeneration by @dsinghvi in https://github.com/fern-api/fern/pull/2294\r\n\
        \r\n\r\n**Full Changelog**: https://github.com/fern-api/fern/compare/0.15.0-rc84...0.15.0-rc85"
      type: chore
  createdAt: "2023-11-17"
  irVersion: 30
  version: 0.15.0-rc87
- changelogEntry:
    - summary: "## What's Changed\r\n* fix: `fern generate --local` no longer fails\
        \ if `.fernignore` is present and there are no new changes by @dsinghvi in https://github.com/fern-api/fern/pull/2291\r\
        \n\r\n\r\n**Full Changelog**: https://github.com/fern-api/fern/compare/0.15.0-rc83...0.15.0-rc84"
      type: chore
  createdAt: "2023-11-16"
  irVersion: 30
  version: 0.15.0-rc84
- changelogEntry:
    - summary: "## What's Changed\r\n* fix: default to service availability if endpoint\
        \ availability is not present by @dsinghvi in https://github.com/fern-api/fern/pull/2290\r\
        \n\r\n\r\n**Full Changelog**: https://github.com/fern-api/fern/compare/0.15.0-rc82...0.15.0-rc83"
      type: chore
  createdAt: "2023-11-16"
  irVersion: 30
  version: 0.15.0-rc83
- changelogEntry:
    - summary: "## What's Changed\r\n* feature: introduce `x-fern-type` extension to\
        \ the OpenAPI spec by @dsinghvi in https://github.com/fern-api/fern/pull/2289\r\
        \n\r\n\r\n**Full Changelog**: https://github.com/fern-api/fern/compare/0.15.0-rc81...0.15.0-rc82"
      type: chore
  createdAt: "2023-11-16"
  irVersion: 30
  version: 0.15.0-rc82
- changelogEntry:
    - summary: "## What's Changed\r\n* **Internal**: Add fern-python generator versions\
        \ for IRv30 by @amckinney in https://github.com/fern-api/fern/pull/2283\r\n\
        * **Internal**: Fix fern-java-model maven coordinates by @amckinney in https://github.com/fern-api/fern/pull/2284\r\
        \n* **Internal**: Generate fern-api/ir-go repository by @amckinney in https://github.com/fern-api/fern/pull/2285\r\
        \n* **Internal**: Set IRv29 version for TS and Java by @amckinney in https://github.com/fern-api/fern/pull/2286\r\
        \n\r\n\r\n**Full Changelog**: https://github.com/fern-api/fern/compare/0.15.0-rc80...0.15.0-rc81"
      type: chore
  createdAt: "2023-11-15"
  irVersion: 30
  version: 0.15.0-rc81
- changelogEntry:
    - summary: "## What's Changed\r\n* fix: don't compare root api files if dependency\
        \ has no endpoints by @dsinghvi in https://github.com/fern-api/fern/pull/2282\r\
        \n\r\n\r\n**Full Changelog**: https://github.com/fern-api/fern/compare/0.15.0-rc79...0.15.0-rc80"
      type: chore
  createdAt: "2023-11-15"
  irVersion: 30
  version: 0.15.0-rc80
- changelogEntry:
    - summary: "## What's Changed\r\n* internal: Add more granular test definitions\
        \ by @amckinney in https://github.com/fern-api/fern/pull/2277\r\n* feature:\
        \ update fhir.yml and setup workflow for registration by @dsinghvi in https://github.com/fern-api/fern/pull/2280\r\
        \n* fix: register union base properties in docs by @dsinghvi in https://github.com/fern-api/fern/pull/2281\r\
        \n\r\n\r\n**Full Changelog**: https://github.com/fern-api/fern/compare/0.15.0-rc77...0.15.0-rc78"
      type: chore
  createdAt: "2023-11-15"
  irVersion: 30
  version: 0.15.0-rc79
- changelogEntry:
    - summary: "- **feature**: mark `in-development` endpoints as `beta` in the generated
        docs"
      type: chore
  createdAt: "2023-11-14"
  irVersion: 29
  version: 0.15.0-rc75
- changelogEntry:
    - summary: "## What's Changed\r\n* **internal** Introduce IR version 30 for example\
        \ @amckinney in https://github.com/fern-api/fern/pull/2273\r\n\r\n\r\n**Full\
        \ Changelog**: https://github.com/fern-api/fern/compare/0.15.0-rc76...0.15.0-rc77"
      type: chore
  createdAt: "2023-11-14"
  irVersion: 30
  version: 0.15.0-rc77
- changelogEntry:
    - summary: "## What's Changed\r\n* fix: OpenAPI importer handles parsing server\
        \ variables by @dsinghvi in https://github.com/fern-api/fern/pull/2275\r\n\r\
        \n\r\n**Full Changelog**: https://github.com/fern-api/fern/compare/0.15.0-rc75...0.15.0-rc76"
      type: chore
  createdAt: "2023-11-14"
  irVersion: 29
  version: 0.15.0-rc76
- changelogEntry:
    - summary: Release 0.15.0-rc74
      type: chore
  createdAt: "2023-11-09"
  irVersion: 29
  version: 0.15.0-rc74
- changelogEntry:
    - summary: "- unblock ir-v28 generation"
      type: chore
  createdAt: "2023-11-09"
  irVersion: 29
  version: 0.15.0-rc73
- changelogEntry:
    - summary: Release 0.15.0-rc72
      type: chore
  createdAt: "2023-11-09"
  irVersion: 29
  version: 0.15.0-rc72
- changelogEntry:
    - summary: "- CLI supports running typescript generators 0.8.1+ (@dsinghvi)"
      type: chore
  createdAt: "2023-11-09"
  irVersion: 29
  version: 0.15.0-rc71
- changelogEntry:
    - summary: "- Support a `x-fern-streaming` extension in the OpenAPI importer (@amckinney)"
      type: chore
  createdAt: "2023-11-08"
  irVersion: 28
  version: 0.15.0-rc70
- changelogEntry:
    - summary: _No user facing changes_
      type: chore
  createdAt: "2023-11-03"
  irVersion: 27
  version: 0.15.0-rc68
- changelogEntry:
    - summary: _No user facing changes_
      type: chore
  createdAt: "2023-11-03"
  irVersion: 27
  version: 0.15.0-rc67
- changelogEntry:
    - summary: "- **fix**: OpenAPI importer always uses tags to organize endpoints if
        present (@dsinghvi)"
      type: chore
  createdAt: "2023-11-03"
  irVersion: 27
  version: 0.15.0-rc66
- changelogEntry:
    - summary: _No user facing changes_
      type: chore
  createdAt: "2023-11-02"
  irVersion: 27
  version: 0.15.0-rc65
- changelogEntry:
    - summary: _No user facing changes_
      type: chore
  createdAt: "2023-11-02"
  irVersion: 27
  version: 0.15.0-rc64
- changelogEntry:
    - summary: _No user facing changes_
      type: chore
  createdAt: "2023-11-01"
  irVersion: 27
  version: 0.15.0-rc63
- changelogEntry:
    - summary: "- OpenAPI importer skips example generation if `allOf` examples are
        undefined (@dsinghvi)"
      type: chore
  createdAt: "2023-11-01"
  irVersion: 27
  version: 0.15.0-rc61
- changelogEntry:
    - summary: "- Filter out undefined schemas when reading AsyncAPI (@dsinghvi)"
      type: chore
  createdAt: "2023-11-01"
  irVersion: 27
  version: 0.15.0-rc60
- changelogEntry:
    - summary: "fix: OpenAPI importer handles resolving property schema references (@dsinghvi)"
      type: chore
  createdAt: "2023-11-01"
  irVersion: 27
  version: 0.15.0-rc59
- changelogEntry:
    - summary: "- Retrigger latest release (@dsinghvi)"
      type: chore
  createdAt: "2023-10-30"
  irVersion: 27
  version: 0.15.0-rc57
- changelogEntry:
    - summary: "**fix**: AsyncAPI importer reads inlined message payloads (@dsinghvi)"
      type: chore
  createdAt: "2023-10-30"
  irVersion: 27
  version: 0.15.0-rc56
- changelogEntry:
    - summary: "- **fix**: OpenAPI parser handles converting discriminated unions that
        contain`allOf` references with the discriminant (@dsinghvi)"
      type: chore
  createdAt: "2023-10-30"
  irVersion: 27
  version: 0.15.0-rc55
- changelogEntry:
    - summary: "- **feature**: OpenAPI importer supports resolving multi-file references
        (@dsinghvi)"
      type: chore
  createdAt: "2023-10-30"
  irVersion: 27
  version: 0.15.0-rc54
- changelogEntry:
    - summary: "- **feature**: OpenAPI importer supports `x-fern-header-variable-name`
        to customize the header name in the SDK"
      type: chore
  createdAt: "2023-10-28"
  irVersion: 27
  version: 0.15.0-rc53
- changelogEntry:
    - summary: "- **fix**: OpenAPI importer handles multiple header security schemes"
      type: chore
  createdAt: "2023-10-27"
  irVersion: 27
  version: 0.15.0-rc52
- changelogEntry:
    - summary: "- **No user facing changes** - Seed testing CLI doesn't require generator
        languages to support testing OpenAPI/Postman generators"
      type: chore
  createdAt: "2023-10-27"
  irVersion: 27
  version: 0.15.0-rc51
- changelogEntry:
    - summary: "- Not a user facing change: IR for `property-response` uses correct
        typeId (@dsinghvi)"
      type: chore
  createdAt: "2023-10-26"
  irVersion: 27
  version: 0.15.0-rc50
- changelogEntry:
    - summary: "- Improve logging when `.fernignore` is present in directory (@dsinghvi) "
      type: chore
  createdAt: "2023-10-25"
  irVersion: 27
  version: 0.15.0-rc49
- changelogEntry:
    - summary: "- Upgrade Go generator IR version (@amckinney) \r\n- `response-property`\
        \ validation rules now handle aliases (@amckinney) "
      type: chore
  createdAt: "2023-10-25"
  irVersion: 27
  version: 0.15.0-rc48
- changelogEntry:
    - summary: "- Support `--custom fixture` in seed CLI for snapshot tests (@dsinghvi) "
      type: chore
  createdAt: "2023-10-24"
  irVersion: 27
  version: 0.15.0-rc47
- changelogEntry:
    - summary: "- Support literal examples (@dsinghvi) "
      type: chore
  createdAt: "2023-10-20"
  irVersion: 27
  version: 0.15.0-rc46
- changelogEntry:
    - summary: "- **fix**: OpenAPI importer removes global headers from example generation
        (@dsinghvi) "
      type: chore
  createdAt: "2023-10-20"
  irVersion: 27
  version: 0.15.0-rc45
- changelogEntry:
    - summary: "- OpenAPI example parser handles query params that are arrays (@dsinghvi) "
      type: chore
  createdAt: "2023-10-20"
  irVersion: 27
  version: 0.15.0-rc44
- changelogEntry:
    - summary: "- Support reading examples from OpenAPI spec (@dsinghvi) "
      type: chore
  createdAt: "2023-10-20"
  irVersion: 27
  version: 0.15.0-rc43
- changelogEntry:
    - summary: "- Support generating preview url when generating docs (@dsinghvi) "
      type: chore
  createdAt: "2023-10-15"
  irVersion: 26
  version: 0.15.0-rc42
- changelogEntry:
    - summary: Release 0.15.0-rc40
      type: chore
  createdAt: "2023-10-13"
  irVersion: 26
  version: 0.15.0-rc40
- changelogEntry:
    - summary: "- Rerelease SDKs (@dsinghvi) "
      type: chore
  createdAt: "2023-10-13"
  irVersion: 26
  version: 0.15.0-rc41
- changelogEntry:
    - summary: "- Support generating python snippets for documentation"
      type: chore
  createdAt: "2023-10-11"
  irVersion: 26
  version: 0.15.0-rc39
- changelogEntry:
    - summary: "- Additional seed test definitions (@dsinghvi) "
      type: chore
  createdAt: "2023-10-10"
  irVersion: 26
  version: 0.15.0-rc38
- changelogEntry:
    - summary: "- **fix**: delete existing output on local generation (@dsinghvi) "
      type: chore
  createdAt: "2023-10-08"
  irVersion: 26
  version: 0.15.0-rc37
- changelogEntry:
    - summary: "- **fix**:  seed CLI builds docker image (@dsinghvi) "
      type: chore
  createdAt: "2023-10-08"
  irVersion: 26
  version: 0.15.0-rc36
- changelogEntry:
    - summary: "- fix seed examples to contain datetime with UTC timezone (@dsinghvi) "
      type: chore
  createdAt: "2023-10-08"
  irVersion: 26
  version: 0.15.0-rc35
- changelogEntry:
    - summary: "- Fix: OpenAPI importer scans const fields when detecting discriminated
        unions (@dsinghvi) "
      type: chore
  createdAt: "2023-10-06"
  irVersion: 26
  version: 0.15.0-rc34
- changelogEntry:
    - summary: "- Read `const` values from OpenAPI spec (@dsinghvi) "
      type: chore
  createdAt: "2023-10-06"
  irVersion: 26
  version: 0.15.0-rc33
- changelogEntry:
    - summary: "- Fix discriminated union parsing in AsyncAPI import (@dsinghvi) "
      type: chore
  createdAt: "2023-10-05"
  irVersion: 26
  version: 0.15.0-rc32
- changelogEntry:
    - summary: "- Server side generators are tested with output mode local files (@dsinghvi) "
      type: chore
  createdAt: "2023-10-01"
  irVersion: 26
  version: 0.15.0-rc31
- changelogEntry:
    - summary: "- Generator snapshot tester supports custom configs (@dsinghvi) "
      type: chore
  createdAt: "2023-10-01"
  irVersion: 26
  version: 0.15.0-rc30
- changelogEntry:
    - summary: "- `--local` mode of the Fern CLI now correctly copies over generated
        typescript code (@dsinghvi) "
      type: chore
  createdAt: "2023-09-30"
  irVersion: 26
  version: 0.15.0-rc29
- changelogEntry:
    - summary: "- Bump generator versions to the latest (@amckinney) \r\n- Send undiscriminated\
        \ union type names to docs generation (@dsinghvi) "
      type: chore
  createdAt: "2023-09-29"
  irVersion: 26
  version: 0.15.0-rc28
- changelogEntry:
    - summary: "- Support `go-fiber` generator (@connormahon34) "
      type: chore
  createdAt: "2023-09-26"
  irVersion: 26
  version: 0.15.0-rc27
- changelogEntry:
    - summary: "- `fern generate --docs` will no longer fail because of network timeout
        issues (@dsinghvi)"
      type: chore
  createdAt: "2023-09-25"
  irVersion: 26
  version: 0.15.0-rc26
- changelogEntry:
    - summary: "- Add test fern definitions with endpoint examples(@amckinney) "
      type: chore
  createdAt: "2023-09-20"
  irVersion: 26
  version: 0.15.0-rc25
- changelogEntry:
    - summary: "- `fern generate --docs` runs validation on the the docs configuration
        (@dsinghvi) "
      type: chore
  createdAt: "2023-09-20"
  irVersion: 26
  version: 0.15.0-rc24
- changelogEntry:
    - summary: "- Support reading AsyncAPI Schemas (@dsinghvi) "
      type: chore
  createdAt: "2023-09-19"
  irVersion: 26
  version: 0.15.0-rc23
- changelogEntry:
    - summary: "- Add test definitions that contain examples(@amckinney) "
      type: chore
  createdAt: "2023-09-18"
  irVersion: 26
  version: 0.15.0-rc22
- changelogEntry:
    - summary: "- Only set GA availability if explicitly defined in the API Definition
        (@dsinghvi) "
      type: chore
  createdAt: "2023-09-17"
  irVersion: 26
  version: 0.15.0-rc21
- changelogEntry:
    - summary: "- Set version slug override (@dsinghvi) "
      type: chore
  createdAt: "2023-09-16"
  irVersion: 26
  version: 0.15.0-rc20
- changelogEntry:
    - summary: "- docs.yml now supports showing API errors opt-in (@dsinghvi) "
      type: chore
  createdAt: "2023-09-13"
  irVersion: 26
  version: 0.15.0-rc19
- changelogEntry:
    - summary: "- CLI now requires that versioned navbars live in new files (@dsinghvi)\
        \ \r\n- CLI supports sending availability (@dsinghvi) \r\n- CLI has new validation\
        \ rules for mdx + filepaths (@dsinghvi) "
      type: chore
  createdAt: "2023-09-13"
  irVersion: 26
  version: 0.15.0-rc18
- changelogEntry:
    - summary: "- Docs support tabs (@dsinghvi) "
      type: chore
  createdAt: "2023-09-10"
  irVersion: 25
  version: 0.15.0-rc17
- changelogEntry:
    - summary: "- Fix and make sure CLI adheres to `--api` flag when filtering API workspaces
        (@dsinghvi) "
      type: chore
  createdAt: "2023-09-09"
  irVersion: 25
  version: 0.15.0-rc16
- changelogEntry:
    - summary: "- Validate markdown for documentation (@dsinghvi) "
      type: chore
  createdAt: "2023-09-06"
  irVersion: 25
  version: 0.15.0-rc15
- changelogEntry:
    - summary: "- Support specifying instance when running docs generation `fern generate
        --docs --instance <url>`"
      type: chore
  createdAt: "2023-09-06"
  irVersion: 25
  version: 0.15.0-rc14
- changelogEntry:
    - summary: "- Support reading `description` on `$ref` fields in OpenAPI (@dsinghvi) "
      type: chore
  createdAt: "2023-09-05"
  irVersion: 25
  version: 0.15.0-rc13
- changelogEntry:
    - summary: Release 0.15.0-rc12
      type: chore
  createdAt: "2023-09-05"
  irVersion: 25
  version: 0.15.0-rc12
- changelogEntry:
    - summary: "- Latest java generators depend on IR v25 to support text/plain responses
        (@dsinghvi) "
      type: chore
  createdAt: "2023-09-05"
  irVersion: 25
  version: 0.15.0-rc11
- changelogEntry:
    - summary: "- Add test definitions for `response: text` "
      type: chore
  createdAt: "2023-09-04"
  irVersion: 25
  version: 0.15.0-rc9
- changelogEntry:
    - summary: "- Support text responses (@dsinghvi) "
      type: chore
  createdAt: "2023-09-04"
  irVersion: 25
  version: 0.15.0-rc8
- changelogEntry:
    - summary: "- OpenAPI importer supports reading `application/octet-stream` requests
        (@dsinghvi) "
      type: chore
  createdAt: "2023-09-04"
  irVersion: 25
  version: 0.15.0-rc10
- changelogEntry:
    - summary: "- OpenAPI Importer handles deduping undiscriminated union types (@dsinghvi) "
      type: chore
  createdAt: "2023-08-31"
  irVersion: 24
  version: 0.15.0-rc7
- changelogEntry:
    - summary: "- Respect audiences for service type graph (@amckinney) "
      type: chore
  createdAt: "2023-08-31"
  irVersion: 24
  version: 0.15.0-rc6
- changelogEntry:
    - summary: "- Support reading `default` key in OpenAPI to account for headers with
        literal value (@dsinghvi) "
      type: chore
  createdAt: "2023-08-30"
  irVersion: 24
  version: 0.15.0-rc5
- changelogEntry:
    - summary: "- fern.config.json version is set to `*` which allows easier integration\
        \ with pnpm (@zachkirsch) \r\n- OpenAPI importer properly reads discriminated\
        \ unions so that discriminants are stripped from subtypes (@dsinghvi) "
      type: chore
  createdAt: "2023-08-30"
  irVersion: 24
  version: 0.15.0-rc4
- changelogEntry:
    - summary: "- Support reading webhooks from OpenAPI specs (@dsinghvi) "
      type: chore
  createdAt: "2023-08-25"
  irVersion: 24
  version: 0.15.0-rc3
- changelogEntry:
    - summary: "- Support uploading images with custom content types such as SVGs (@dsinghvi) "
      type: chore
  createdAt: "2023-08-23"
  irVersion: 24
  version: 0.15.0-rc2
- changelogEntry:
    - summary: "- Update discriminated union detection to handle referenced schemas
        (@dsinghvi) "
      type: chore
  createdAt: "2023-08-18"
  irVersion: 23
  version: 0.15.0-rc1
- changelogEntry:
    - summary: "- **Break**: The fern directory now has a top-level `apis` directory
        to handle apis and docs no longer live within an api definition"
      type: chore
  createdAt: "2023-08-16"
  irVersion: 23
  version: 0.15.0-rc0
- changelogEntry:
    - summary: Release 0.14.4-rc2
      type: chore
  createdAt: "2023-08-14"
  irVersion: 23
  version: 0.14.4-rc2
- changelogEntry:
    - summary: Release 0.14.4-rc1
      type: chore
  createdAt: "2023-08-14"
  irVersion: 23
  version: 0.14.4-rc1
- changelogEntry:
    - summary: CLI handles property names that start with numbers for code generation
        (@dsinghvi)
      type: chore
  createdAt: "2023-08-11"
  irVersion: 23
  version: 0.14.4-rc0
- changelogEntry:
    - summary: "- When `docs` is missing, the CLI should nudge the user to run `fern
        add docs` (@dannysheridan) "
      type: chore
  createdAt: "2023-08-08"
  irVersion: 23
  version: 0.14.3
- changelogEntry:
    - summary: "- When running `fern init --openapi <openapi>` the OpenAPI generator
        wont be included (@dannysheridan) "
      type: chore
  createdAt: "2023-08-08"
  irVersion: 23
  version: 0.14.2
- changelogEntry:
    - summary: "- Rerelease `0.14.0`"
      type: chore
  createdAt: "2023-08-07"
  irVersion: 22
  version: 0.14.1
- changelogEntry:
    - summary: "- The latest Go SDK Generator depends on IR V22 (@amckinney) "
      type: chore
  createdAt: "2023-08-07"
  irVersion: 22
  version: 0.14.0
- changelogEntry:
    - summary: '- Handle `type: "null"` when importing OpenAPI oneOf (@dsinghvi) '
      type: chore
  createdAt: "2023-08-05"
  irVersion: 22
  version: 0.13.0
- changelogEntry:
    - summary: "- No changes"
      type: chore
  createdAt: "2023-08-05"
  irVersion: 22
  version: 0.13.0-rc3
- changelogEntry:
    - summary: "- Java generators now require IR V20 (@dsinghvi) "
      type: chore
  createdAt: "2023-08-03"
  irVersion: 22
  version: 0.13.0-rc2
- changelogEntry:
    - summary: "- OpenAPI generator only includes current package as part of generated
        name (@dsinghvi) "
      type: chore
  createdAt: "2023-08-02"
  irVersion: 22
  version: 0.13.0-rc1
- changelogEntry:
    - summary: "- OpenAPI oneOf subtypes have generated names based on unique properties
        (@dsinghvi) "
      type: chore
  createdAt: "2023-08-02"
  irVersion: 22
  version: 0.13.0-rc0
- changelogEntry:
    - summary: "- OpenAPI importer converts `date-times` appropriately. Before this
        release, datetimes would be converted as strings. (@dsinghvi)"
      type: chore
  createdAt: "2023-08-02"
  irVersion: 22
  version: 0.12.0
- changelogEntry:
    - summary: "- Special case importing oneOf types that are all enums (@dsinghvi) "
      type: chore
  createdAt: "2023-08-02"
  irVersion: 22
  version: 0.11.12
- changelogEntry:
    - summary: "* Add `ServiceTypeReferenceInfo` to IR so that generators can recognize\
        \ what types are referenced from exactly one service (@amckinney).\r\n```yaml\r\
        \n  ServiceTypeReferenceInfo:\r\n    properties:\r\n      typesReferencedOnlyByService:\r\
        \n        docs: \"Types referenced by exactly one service.\"\r\n        type:\
        \ map<commons.ServiceId, list<commons.TypeId>>\r\n      sharedTypes:\r\n   \
        \     docs: \"Types referenced by either zero or multiple services.\"\r\n  \
        \      type: list<commons.TypeId>\r\n```"
      type: chore
  createdAt: "2023-08-01"
  irVersion: 22
  version: 0.11.12-rc2
- changelogEntry:
    - summary: "- Specify license in generators.yml (@amckinney) \r\n```yaml\r\ngroups:\
        \ \r\n  publish: \r\n    - name: fernapi/fern-go-sdk\r\n      version: 0.0.1\r\
        \n      github: \r\n        repository: my-org/my-repo\r\n        license: MIT\
        \ # <------- or Apache-2.0\r\n```"
      type: chore
  createdAt: "2023-07-29"
  irVersion: 22
  version: 0.11.12-rc0
- changelogEntry:
    - summary: "- Support `x-fern-ignore` OpenAPI extension. This extensions configures\
        \ fern to ignore certain endpoints when generating SDKs. (@dsinghvi) \r\n  ```yaml\r\
        \n  paths: \r\n    my/endpoint/path: \r\n      get: \r\n        x-fern-ignore:\
        \ true # <------- fern will skip this endpoint\r\n  ```"
      type: chore
  createdAt: "2023-07-29"
  irVersion: 22
  version: 0.11.12-rc1
- changelogEntry:
    - summary: "- OpenAPI importer handles converting numbers formatted as time-delta
        (@dsinghvi)"
      type: chore
  createdAt: "2023-07-28"
  irVersion: 22
  version: 0.11.11
- changelogEntry:
    - summary: "- OpenAPI importer handles converting servers with `staging` and `production`\
        \ descriptions (@dsinghvi) \r\n- Generators are upgraded in fern init (@dannysheridan)\
        \ \r\n- Documentation markdown paths are validated (@zachkirsch)"
      type: chore
  createdAt: "2023-07-26"
  irVersion: 22
  version: 0.11.10
- changelogEntry:
    - summary: "- handles `x-ndjson` content-type in OpenAPI responses"
      type: chore
  createdAt: "2023-07-24"
  irVersion: 22
  version: 0.11.9
- changelogEntry:
    - summary: Release 0.11.9-rc0
      type: chore
  createdAt: "2023-07-23"
  irVersion: 22
  version: 0.11.9-rc0
- changelogEntry:
    - summary: "- Register custom content types when reading from OpenAPI spec"
      type: chore
  createdAt: "2023-07-23"
  irVersion: 22
  version: 0.11.8
- changelogEntry:
    - summary: "- Register content-types when registering docs (i.e. such as `application/x-ndjson`)"
      type: chore
  createdAt: "2023-07-23"
  irVersion: 22
  version: 0.11.8-rc0
- changelogEntry:
    - summary: Release 0.11.7
      type: chore
  createdAt: "2023-07-23"
  irVersion: 22
  version: 0.11.7
- changelogEntry:
    - summary: Release 0.11.7-rc9
      type: chore
  createdAt: "2023-07-23"
  irVersion: 22
  version: 0.11.7-rc9
- changelogEntry:
    - summary: Release 0.11.7-rc8
      type: chore
  createdAt: "2023-07-23"
  irVersion: 22
  version: 0.11.7-rc8
- changelogEntry:
    - summary: Release 0.11.7-rc7
      type: chore
  createdAt: "2023-07-22"
  irVersion: 22
  version: 0.11.7-rc7
- changelogEntry:
    - summary: Release 0.11.7-rc6
      type: chore
  createdAt: "2023-07-22"
  irVersion: 22
  version: 0.11.7-rc6
- changelogEntry:
    - summary: Release 0.11.7-rc5
      type: chore
  createdAt: "2023-07-22"
  irVersion: 22
  version: 0.11.7-rc5
- changelogEntry:
    - summary: "- Hacky release with sleep 5s before running docker"
      type: chore
  createdAt: "2023-07-21"
  irVersion: 22
  version: 0.11.7-rc4
- changelogEntry:
    - summary: Release 0.11.7-rc3
      type: chore
  createdAt: "2023-07-20"
  irVersion: 22
  version: 0.11.7-rc3
- changelogEntry:
    - summary: "- Pypi token is correctly read in for publishing"
      type: chore
  createdAt: "2023-07-18"
  irVersion: 22
  version: 0.11.7-rc2
- changelogEntry:
    - summary: Release 0.11.7-rc1
      type: chore
  createdAt: "2023-07-14"
  irVersion: 22
  version: 0.11.7-rc1
- changelogEntry:
    - summary: Release 0.11.7-rc0
      type: chore
  createdAt: "2023-07-13"
  irVersion: 22
  version: 0.11.7-rc0
- changelogEntry:
    - summary: Release 0.11.6
      type: chore
  createdAt: "2023-07-11"
  irVersion: 22
  version: 0.11.6
- changelogEntry:
    - summary: Release 0.11.6-rc1
      type: chore
  createdAt: "2023-07-11"
  irVersion: 22
  version: 0.11.6-rc1
- changelogEntry:
    - summary: Release 0.11.6-rc0
      type: chore
  createdAt: "2023-07-11"
  irVersion: 22
  version: 0.11.6-rc0
- changelogEntry:
    - summary: "- Fixes https://github.com/fern-api/fern/issues/1880 (no longer forced
        to define auth if endpoints don't require auth)"
      type: chore
  createdAt: "2023-07-10"
  irVersion: 22
  version: 0.11.5
- changelogEntry:
    - summary: Release 0.11.4
      type: chore
  createdAt: "2023-07-06"
  irVersion: 22
  version: 0.11.4
- changelogEntry:
    - summary: Release 0.11.4-rc0
      type: chore
  createdAt: "2023-07-06"
  irVersion: 22
  version: 0.11.4-rc0
- changelogEntry:
    - summary: Release 0.11.3
      type: chore
  createdAt: "2023-07-06"
  irVersion: 22
  version: 0.11.3
- changelogEntry:
    - summary: Release 0.11.3-rc9
      type: chore
  createdAt: "2023-07-06"
  irVersion: 22
  version: 0.11.3-rc9
- changelogEntry:
    - summary: Release 0.11.3-rc8
      type: chore
  createdAt: "2023-07-06"
  irVersion: 22
  version: 0.11.3-rc8
- changelogEntry:
    - summary: Release 0.11.3-rc7
      type: chore
  createdAt: "2023-07-06"
  irVersion: 22
  version: 0.11.3-rc7
- changelogEntry:
    - summary: Release 0.11.3-rc6
      type: chore
  createdAt: "2023-07-06"
  irVersion: 22
  version: 0.11.3-rc6
- changelogEntry:
    - summary: Release 0.11.3-rc5
      type: chore
  createdAt: "2023-07-06"
  irVersion: 22
  version: 0.11.3-rc5
- changelogEntry:
    - summary: Release 0.11.3-rc10
      type: chore
  createdAt: "2023-07-06"
  irVersion: 22
  version: 0.11.3-rc10
- changelogEntry:
    - summary: Release 0.11.3-rc4
      type: chore
  createdAt: "2023-07-05"
  irVersion: 20
  version: 0.11.3-rc4
- changelogEntry:
    - summary: Release 0.11.3-rc3
      type: chore
  createdAt: "2023-06-28"
  irVersion: 20
  version: 0.11.3-rc3
- changelogEntry:
    - summary: Release 0.11.3-rc2
      type: chore
  createdAt: "2023-06-28"
  irVersion: 20
  version: 0.11.3-rc2
- changelogEntry:
    - summary: "- Support reading `x-fern-audiences` extension so that OpenAPI spec
        users can leverage fern audiences"
      type: chore
  createdAt: "2023-06-28"
  irVersion: 20
  version: 0.11.3-rc1
- changelogEntry:
    - summary: Release 0.11.3-rc0
      type: chore
  createdAt: "2023-06-24"
  irVersion: 20
  version: 0.11.3-rc0
- changelogEntry:
    - summary: Release 0.11.2
      type: chore
  createdAt: "2023-06-23"
  irVersion: 20
  version: 0.11.2
- changelogEntry:
    - summary: Release 0.11.1-rc0
      type: chore
  createdAt: "2023-06-22"
  irVersion: 20
  version: 0.11.1-rc0
- changelogEntry:
    - summary: "- Update OpenAPI Importer logic to handle FastAPI operation ids"
      type: chore
  createdAt: "2023-06-22"
  irVersion: 20
  version: 0.11.0
- changelogEntry:
    - summary: Release 0.10.28
      type: chore
  createdAt: "2023-06-20"
  irVersion: 20
  version: 0.10.28
- changelogEntry:
    - summary: Release 0.10.27
      type: chore
  createdAt: "2023-06-20"
  irVersion: 20
  version: 0.10.27
- changelogEntry:
    - summary: Release 0.10.27-rc0
      type: chore
  createdAt: "2023-06-15"
  irVersion: 20
  version: 0.10.27-rc0
- changelogEntry:
    - summary: Release 0.10.26
      type: chore
  createdAt: "2023-06-15"
  irVersion: 20
  version: 0.10.26
- changelogEntry:
    - summary: Release 0.10.25
      type: chore
  createdAt: "2023-06-15"
  irVersion: 20
  version: 0.10.25
- changelogEntry:
    - summary: Release 0.10.25-rc1
      type: chore
  createdAt: "2023-06-14"
  irVersion: 20
  version: 0.10.25-rc1
- changelogEntry:
    - summary: Release 0.10.25-rc0
      type: chore
  createdAt: "2023-06-13"
  irVersion: 20
  version: 0.10.25-rc0
- changelogEntry:
    - summary: "- Fixes https://github.com/fern-api/fern/issues/1765 so OpenAPI specs
        are not required to have `operationId` or `x-fern-sdk-method-name` "
      type: chore
  createdAt: "2023-06-13"
  irVersion: 20
  version: 0.10.24
- changelogEntry:
    - summary: Release 0.10.23
      type: chore
  createdAt: "2023-06-13"
  irVersion: 20
  version: 0.10.23
- changelogEntry:
    - summary: Release 0.10.23-rc0
      type: chore
  createdAt: "2023-06-12"
  irVersion: 20
  version: 0.10.23-rc0
- changelogEntry:
    - summary: Release 0.10.22
      type: chore
  createdAt: "2023-06-12"
  irVersion: 20
  version: 0.10.22
- changelogEntry:
    - summary: Release 0.10.21
      type: chore
  createdAt: "2023-06-12"
  irVersion: 20
  version: 0.10.21
- changelogEntry:
    - summary: Release 0.10.20
      type: chore
  createdAt: "2023-06-12"
  irVersion: 20
  version: 0.10.20
- changelogEntry:
    - summary: Release 0.10.20-rc0
      type: chore
  createdAt: "2023-06-12"
  irVersion: 20
  version: 0.10.20-rc0
- changelogEntry:
    - summary: Release 0.10.19
      type: chore
  createdAt: "2023-06-12"
  irVersion: 20
  version: 0.10.19
- changelogEntry:
    - summary: Release 0.10.18
      type: chore
  createdAt: "2023-06-11"
  irVersion: 20
  version: 0.10.18
- changelogEntry:
    - summary: Release 0.10.17
      type: chore
  createdAt: "2023-06-11"
  irVersion: 20
  version: 0.10.17
- changelogEntry:
    - summary: Release 0.10.16
      type: chore
  createdAt: "2023-06-11"
  irVersion: 20
  version: 0.10.16
- changelogEntry:
    - summary: Release 0.10.15
      type: chore
  createdAt: "2023-06-10"
  irVersion: 20
  version: 0.10.15
- changelogEntry:
    - summary: Release 0.10.14
      type: chore
  createdAt: "2023-06-10"
  irVersion: 20
  version: 0.10.14
- changelogEntry:
    - summary: Release 0.10.14-rc0
      type: chore
  createdAt: "2023-06-10"
  irVersion: 20
  version: 0.10.14-rc0
- changelogEntry:
    - summary: Release 0.10.13
      type: chore
  createdAt: "2023-06-09"
  irVersion: 20
  version: 0.10.13
- changelogEntry:
    - summary: Release 0.10.13-rc2
      type: chore
  createdAt: "2023-06-09"
  irVersion: 20
  version: 0.10.13-rc2
- changelogEntry:
    - summary: Release 0.10.13-rc1
      type: chore
  createdAt: "2023-06-09"
  irVersion: 20
  version: 0.10.13-rc1
- changelogEntry:
    - summary: Release 0.10.13-rc0
      type: chore
  createdAt: "2023-06-09"
  irVersion: 20
  version: 0.10.13-rc0
- changelogEntry:
    - summary: Release 0.10.12
      type: chore
  createdAt: "2023-06-09"
  irVersion: 20
  version: 0.10.12
- changelogEntry:
    - summary: Release 0.10.11
      type: chore
  createdAt: "2023-06-09"
  irVersion: 20
  version: 0.10.11
- changelogEntry:
    - summary: Release 0.10.11-rc0
      type: chore
  createdAt: "2023-06-08"
  irVersion: 20
  version: 0.10.11-rc0
- changelogEntry:
    - summary: Release 0.10.10
      type: chore
  createdAt: "2023-06-08"
  irVersion: 20
  version: 0.10.10
- changelogEntry:
    - summary: Release 0.10.10-rc2
      type: chore
  createdAt: "2023-06-08"
  irVersion: 20
  version: 0.10.10-rc2
- changelogEntry:
    - summary: Release 0.10.10-rc1
      type: chore
  createdAt: "2023-06-08"
  irVersion: 20
  version: 0.10.10-rc1
- changelogEntry:
    - summary: Release 0.10.10-rc0
      type: chore
  createdAt: "2023-06-08"
  irVersion: 20
  version: 0.10.10-rc0
- changelogEntry:
    - summary: Release 0.10.9
      type: chore
  createdAt: "2023-06-07"
  irVersion: 20
  version: 0.10.9
- changelogEntry:
    - summary: Release 0.10.8
      type: chore
  createdAt: "2023-06-07"
  irVersion: 20
  version: 0.10.8
- changelogEntry:
    - summary: Release 0.10.8-rc0
      type: chore
  createdAt: "2023-06-07"
  irVersion: 20
  version: 0.10.8-rc0
- changelogEntry:
    - summary: Release 0.10.7
      type: chore
  createdAt: "2023-06-06"
  irVersion: 20
  version: 0.10.7
- changelogEntry:
    - summary: Release 0.10.6
      type: chore
  createdAt: "2023-06-06"
  irVersion: 20
  version: 0.10.6
- changelogEntry:
    - summary: Release 0.10.5
      type: chore
  createdAt: "2023-06-06"
  irVersion: 20
  version: 0.10.5
- changelogEntry:
    - summary: Release 0.10.4
      type: chore
  createdAt: "2023-06-06"
  irVersion: 20
  version: 0.10.4
- changelogEntry:
    - summary: Release 0.10.3
      type: chore
  createdAt: "2023-06-06"
  irVersion: 20
  version: 0.10.3
- changelogEntry:
    - summary: Release 0.10.2
      type: chore
  createdAt: "2023-06-05"
  irVersion: 20
  version: 0.10.2
- changelogEntry:
    - summary: Release 0.10.1
      type: chore
  createdAt: "2023-06-05"
  irVersion: 20
  version: 0.10.1
- changelogEntry:
    - summary: "- The docs `domain` must be a full domain ending in `docs.buildwithfern.com`\r\
        \n- `docs.yml` now supports custom-domains so that docs can redirect from a\
        \ custom url"
      type: chore
  createdAt: "2023-06-05"
  irVersion: 20
  version: 0.10.0
- changelogEntry:
    - summary: Release 0.9.10
      type: chore
  createdAt: "2023-06-02"
  irVersion: 20
  version: 0.9.10
- changelogEntry:
    - summary: Release 0.9.10-rc0
      type: chore
  createdAt: "2023-05-31"
  irVersion: 20
  version: 0.9.10-rc0
- changelogEntry:
    - summary: Release 0.9.9
      type: chore
  createdAt: "2023-05-31"
  irVersion: 20
  version: 0.9.9
- changelogEntry:
    - summary: Release 0.9.9-rc4
      type: chore
  createdAt: "2023-05-31"
  irVersion: 20
  version: 0.9.9-rc4
- changelogEntry:
    - summary: Release 0.9.9-rc3
      type: chore
  createdAt: "2023-05-31"
  irVersion: 20
  version: 0.9.9-rc3
- changelogEntry:
    - summary: Release 0.9.9-rc2
      type: chore
  createdAt: "2023-05-31"
  irVersion: 20
  version: 0.9.9-rc2
- changelogEntry:
    - summary: Release 0.9.9-rc1
      type: chore
  createdAt: "2023-05-31"
  irVersion: 20
  version: 0.9.9-rc1
- changelogEntry:
    - summary: Release 0.9.9-rc0
      type: chore
  createdAt: "2023-05-31"
  irVersion: 20
  version: 0.9.9-rc0
- changelogEntry:
    - summary: Release 0.9.8
      type: chore
  createdAt: "2023-05-30"
  irVersion: 20
  version: 0.9.8
- changelogEntry:
    - summary: Release 0.9.8-rc0
      type: chore
  createdAt: "2023-05-30"
  irVersion: 20
  version: 0.9.8-rc0
- changelogEntry:
    - summary: Release 0.9.7
      type: chore
  createdAt: "2023-05-30"
  irVersion: 20
  version: 0.9.7
- changelogEntry:
    - summary: Release 0.9.7-rc2
      type: chore
  createdAt: "2023-05-30"
  irVersion: 20
  version: 0.9.7-rc2
- changelogEntry:
    - summary: Release 0.9.7-rc1
      type: chore
  createdAt: "2023-05-29"
  irVersion: 20
  version: 0.9.7-rc1
- changelogEntry:
    - summary: Release 0.9.7-rc0
      type: chore
  createdAt: "2023-05-29"
  irVersion: 20
  version: 0.9.7-rc0
- changelogEntry:
    - summary: Release 0.9.6
      type: chore
  createdAt: "2023-05-29"
  irVersion: 20
  version: 0.9.6
- changelogEntry:
    - summary: Release 0.9.6-rc1
      type: chore
  createdAt: "2023-05-28"
  irVersion: 20
  version: 0.9.6-rc1
- changelogEntry:
    - summary: Release 0.9.6-rc0
      type: chore
  createdAt: "2023-05-28"
  irVersion: 20
  version: 0.9.6-rc0
- changelogEntry:
    - summary: Release 0.9.5
      type: chore
  createdAt: "2023-05-27"
  irVersion: 20
  version: 0.9.5
- changelogEntry:
    - summary: "- `fern init` reads `FERN_TOKEN` if the user token is not available"
      type: chore
  createdAt: "2023-05-27"
  irVersion: 20
  version: 0.9.4
- changelogEntry:
    - summary: Release 0.9.4-rc3
      type: chore
  createdAt: "2023-05-25"
  irVersion: 20
  version: 0.9.4-rc3
- changelogEntry:
    - summary: Release 0.9.4-rc2
      type: chore
  createdAt: "2023-05-25"
  irVersion: 20
  version: 0.9.4-rc2
- changelogEntry:
    - summary: Release 0.9.4-rc1
      type: chore
  createdAt: "2023-05-25"
  irVersion: 20
  version: 0.9.4-rc1
- changelogEntry:
    - summary: Release 0.9.4-rc0
      type: chore
  createdAt: "2023-05-25"
  irVersion: 20
  version: 0.9.4-rc0
- changelogEntry:
    - summary: Release 0.9.3
      type: chore
  createdAt: "2023-05-24"
  irVersion: 20
  version: 0.9.3
- changelogEntry:
    - summary: Release 0.9.2
      type: chore
  createdAt: "2023-05-24"
  irVersion: 20
  version: 0.9.2
- changelogEntry:
    - summary: Release 0.9.2-rc5
      type: chore
  createdAt: "2023-05-24"
  irVersion: 20
  version: 0.9.2-rc5
- changelogEntry:
    - summary: Release 0.9.2-rc4
      type: chore
  createdAt: "2023-05-24"
  irVersion: 20
  version: 0.9.2-rc4
- changelogEntry:
    - summary: Release 0.9.2-rc3
      type: chore
  createdAt: "2023-05-24"
  irVersion: 20
  version: 0.9.2-rc3
- changelogEntry:
    - summary: Release 0.9.2-rc2
      type: chore
  createdAt: "2023-05-23"
  irVersion: 20
  version: 0.9.2-rc2
- changelogEntry:
    - summary: Release 0.9.2-rc1
      type: chore
  createdAt: "2023-05-23"
  irVersion: 20
  version: 0.9.2-rc1
- changelogEntry:
    - summary: Release 0.9.2-rc0
      type: chore
  createdAt: "2023-05-21"
  irVersion: 20
  version: 0.9.2-rc0
- changelogEntry:
    - summary: Release 0.9.1
      type: chore
  createdAt: "2023-05-20"
  irVersion: 20
  version: 0.9.1
- changelogEntry:
    - summary: Release 0.9.1-rc3
      type: chore
  createdAt: "2023-05-20"
  irVersion: 20
  version: 0.9.1-rc3
- changelogEntry:
    - summary: Release 0.9.1-rc2
      type: chore
  createdAt: "2023-05-19"
  irVersion: 20
  version: 0.9.1-rc2
- changelogEntry:
    - summary: Release 0.9.1-rc1
      type: chore
  createdAt: "2023-05-18"
  irVersion: 20
  version: 0.9.1-rc1
- changelogEntry:
    - summary: Release 0.9.1-rc0
      type: chore
  createdAt: "2023-05-18"
  irVersion: 20
  version: 0.9.1-rc0
- changelogEntry:
    - summary: Running `fern init --openapi <path to openapi>` creates an OpenAPI workspace
      type: chore
  createdAt: "2023-05-17"
  irVersion: 20
  version: 0.9.0
- changelogEntry:
    - summary: Release 0.9.0-rc0
      type: chore
  createdAt: "2023-05-17"
  irVersion: 20
  version: 0.9.0-rc0
- changelogEntry:
    - summary: Add `fern-go-model` generator identifier.
      type: chore
  createdAt: "2023-05-16"
  irVersion: 20
  version: 0.8.25-rc0
- changelogEntry:
    - summary: Release 0.8.24
      type: chore
  createdAt: "2023-05-16"
  irVersion: 20
  version: 0.8.24
- changelogEntry:
    - summary: Release 0.8.23
      type: chore
  createdAt: "2023-05-13"
  irVersion: 20
  version: 0.8.23
- changelogEntry:
    - summary: Release 0.8.22
      type: chore
  createdAt: "2023-05-13"
  irVersion: 20
  version: 0.8.22
- changelogEntry:
    - summary: Release 0.8.21
      type: chore
  createdAt: "2023-05-13"
  irVersion: 20
  version: 0.8.21
- changelogEntry:
    - summary: Release 0.8.20
      type: chore
  createdAt: "2023-05-12"
  irVersion: 20
  version: 0.8.20
- changelogEntry:
    - summary: Release 0.8.20-rc4
      type: chore
  createdAt: "2023-05-12"
  irVersion: 20
  version: 0.8.20-rc4
- changelogEntry:
    - summary: Release 0.8.20-rc3
      type: chore
  createdAt: "2023-05-12"
  irVersion: 20
  version: 0.8.20-rc3
- changelogEntry:
    - summary: Release 0.8.20-rc2
      type: chore
  createdAt: "2023-05-11"
  irVersion: 20
  version: 0.8.20-rc2
- changelogEntry:
    - summary: Release 0.8.20-rc1
      type: chore
  createdAt: "2023-05-11"
  irVersion: 20
  version: 0.8.20-rc1
- changelogEntry:
    - summary: Release 0.8.20-rc0
      type: chore
  createdAt: "2023-05-11"
  irVersion: 20
  version: 0.8.20-rc0
- changelogEntry:
    - summary: Release 0.8.19
      type: chore
  createdAt: "2023-05-11"
  irVersion: 20
  version: 0.8.19
- changelogEntry:
    - summary: Release 0.8.19-rc9
      type: chore
  createdAt: "2023-05-11"
  irVersion: 20
  version: 0.8.19-rc9
- changelogEntry:
    - summary: Release 0.8.19-rc8
      type: chore
  createdAt: "2023-05-11"
  irVersion: 20
  version: 0.8.19-rc8
- changelogEntry:
    - summary: Release 0.8.19-rc7
      type: chore
  createdAt: "2023-05-10"
  irVersion: 20
  version: 0.8.19-rc7
- changelogEntry:
    - summary: Release 0.8.19-rc6
      type: chore
  createdAt: "2023-05-10"
  irVersion: 20
  version: 0.8.19-rc6
- changelogEntry:
    - summary: Release 0.8.19-rc5
      type: chore
  createdAt: "2023-05-10"
  irVersion: 20
  version: 0.8.19-rc5
- changelogEntry:
    - summary: Release 0.8.19-rc4
      type: chore
  createdAt: "2023-05-10"
  irVersion: 20
  version: 0.8.19-rc4
- changelogEntry:
    - summary: Release 0.8.19-rc3
      type: chore
  createdAt: "2023-05-10"
  irVersion: 20
  version: 0.8.19-rc3
- changelogEntry:
    - summary: Release 0.8.19-rc2
      type: chore
  createdAt: "2023-05-10"
  irVersion: 20
  version: 0.8.19-rc2
- changelogEntry:
    - summary: Release 0.8.19-rc1
      type: chore
  createdAt: "2023-05-10"
  irVersion: 20
  version: 0.8.19-rc1
- changelogEntry:
    - summary: Release 0.8.19-rc0
      type: chore
  createdAt: "2023-05-10"
  irVersion: 20
  version: 0.8.19-rc0
- changelogEntry:
    - summary: Release 0.8.18
      type: chore
  createdAt: "2023-05-08"
  irVersion: 20
  version: 0.8.18
- changelogEntry:
    - summary: Release 0.8.17
      type: chore
  createdAt: "2023-05-08"
  irVersion: 20
  version: 0.8.17
- changelogEntry:
    - summary: Release 0.8.17-rc3
      type: chore
  createdAt: "2023-05-08"
  irVersion: 20
  version: 0.8.17-rc3
- changelogEntry:
    - summary: Release 0.8.17-rc2
      type: chore
  createdAt: "2023-05-08"
  irVersion: 20
  version: 0.8.17-rc2
- changelogEntry:
    - summary: Release 0.8.17-rc1
      type: chore
  createdAt: "2023-05-08"
  irVersion: 20
  version: 0.8.17-rc1
- changelogEntry:
    - summary: Release 0.8.17-rc0
      type: chore
  createdAt: "2023-05-08"
  irVersion: 20
  version: 0.8.17-rc0
- changelogEntry:
    - summary: Release 0.8.16-rc9
      type: chore
  createdAt: "2023-05-08"
  irVersion: 20
  version: 0.8.16-rc9
- changelogEntry:
    - summary: Release 0.8.16-rc8
      type: chore
  createdAt: "2023-05-08"
  irVersion: 19
  version: 0.8.16-rc8
- changelogEntry:
    - summary: Release 0.8.16-rc7
      type: chore
  createdAt: "2023-05-08"
  irVersion: 19
  version: 0.8.16-rc7
- changelogEntry:
    - summary: Release 0.8.16-rc6
      type: chore
  createdAt: "2023-05-08"
  irVersion: 19
  version: 0.8.16-rc6
- changelogEntry:
    - summary: Release 0.8.16-rc5
      type: chore
  createdAt: "2023-05-08"
  irVersion: 19
  version: 0.8.16-rc5
- changelogEntry:
    - summary: Release 0.8.16-rc11
      type: chore
  createdAt: "2023-05-08"
  irVersion: 20
  version: 0.8.16-rc11
- changelogEntry:
    - summary: Release 0.8.16-rc10
      type: chore
  createdAt: "2023-05-08"
  irVersion: 20
  version: 0.8.16-rc10
- changelogEntry:
    - summary: Release 0.8.16-rc4
      type: chore
  createdAt: "2023-05-07"
  irVersion: 19
  version: 0.8.16-rc4
- changelogEntry:
    - summary: Release 0.8.16-rc3
      type: chore
  createdAt: "2023-05-07"
  irVersion: 19
  version: 0.8.16-rc3
- changelogEntry:
    - summary: Release 0.8.16-rc2
      type: chore
  createdAt: "2023-05-07"
  irVersion: 19
  version: 0.8.16-rc2
- changelogEntry:
    - summary: Release 0.8.16-rc1
      type: chore
  createdAt: "2023-05-07"
  irVersion: 19
  version: 0.8.16-rc1
- changelogEntry:
    - summary: Release 0.8.16-rc0
      type: chore
  createdAt: "2023-05-07"
  irVersion: 19
  version: 0.8.16-rc0
- changelogEntry:
    - summary: Release 0.8.15
      type: chore
  createdAt: "2023-05-07"
  irVersion: 19
  version: 0.8.15
- changelogEntry:
    - summary: Release 0.8.14
      type: chore
  createdAt: "2023-05-07"
  irVersion: 19
  version: 0.8.14
- changelogEntry:
    - summary: Release 0.8.13
      type: chore
  createdAt: "2023-05-07"
  irVersion: 19
  version: 0.8.13
- changelogEntry:
    - summary: Release 0.8.13-rc2
      type: chore
  createdAt: "2023-05-07"
  irVersion: 19
  version: 0.8.13-rc2
- changelogEntry:
    - summary: Release 0.8.13-rc1
      type: chore
  createdAt: "2023-05-07"
  irVersion: 19
  version: 0.8.13-rc1
- changelogEntry:
    - summary: Release 0.8.13-rc0
      type: chore
  createdAt: "2023-05-06"
  irVersion: 19
  version: 0.8.13-rc0
- changelogEntry:
    - summary: Release 0.8.12
      type: chore
  createdAt: "2023-05-05"
  irVersion: 19
  version: 0.8.12
- changelogEntry:
    - summary: Release 0.8.11
      type: chore
  createdAt: "2023-05-05"
  irVersion: 19
  version: 0.8.11
- changelogEntry:
    - summary: Release 0.8.10
      type: chore
  createdAt: "2023-05-05"
  irVersion: 19
  version: 0.8.10
- changelogEntry:
    - summary: Release 0.8.9
      type: chore
  createdAt: "2023-05-04"
  irVersion: 19
  version: 0.8.9
- changelogEntry:
    - summary: Release 0.8.8
      type: chore
  createdAt: "2023-05-04"
  irVersion: 19
  version: 0.8.8
- changelogEntry:
    - summary: Release 0.8.7
      type: chore
  createdAt: "2023-05-04"
  irVersion: 19
  version: 0.8.7
- changelogEntry:
    - summary: Release 0.8.6
      type: chore
  createdAt: "2023-05-03"
  irVersion: 19
  version: 0.8.6
- changelogEntry:
    - summary: Release 0.8.6-rc2
      type: chore
  createdAt: "2023-05-03"
  irVersion: 19
  version: 0.8.6-rc2
- changelogEntry:
    - summary: Release 0.8.6-rc1
      type: chore
  createdAt: "2023-05-03"
  irVersion: 19
  version: 0.8.6-rc1
- changelogEntry:
    - summary: Release 0.8.6-rc0
      type: chore
  createdAt: "2023-05-03"
  irVersion: 19
  version: 0.8.6-rc0
- changelogEntry:
    - summary: Release 0.8.5
      type: chore
  createdAt: "2023-05-03"
  irVersion: 19
  version: 0.8.5
- changelogEntry:
    - summary: Release 0.8.4
      type: chore
  createdAt: "2023-05-03"
  irVersion: 19
  version: 0.8.4
- changelogEntry:
    - summary: Release 0.8.3
      type: chore
  createdAt: "2023-05-03"
  irVersion: 19
  version: 0.8.3
- changelogEntry:
    - summary: Release 0.8.2
      type: chore
  createdAt: "2023-05-03"
  irVersion: 19
  version: 0.8.2
- changelogEntry:
    - summary: Release 0.8.1
      type: chore
  createdAt: "2023-05-02"
  irVersion: 19
  version: 0.8.1
- changelogEntry:
    - summary: Release 0.8.0
      type: chore
  createdAt: "2023-05-02"
  irVersion: 19
  version: 0.8.0
- changelogEntry:
    - summary: Release 0.8.0-rc9
      type: chore
  createdAt: "2023-05-02"
  irVersion: 19
  version: 0.8.0-rc9
- changelogEntry:
    - summary: Release 0.8.0-rc8
      type: chore
  createdAt: "2023-05-02"
  irVersion: 19
  version: 0.8.0-rc8
- changelogEntry:
    - summary: Release 0.8.0-rc7
      type: chore
  createdAt: "2023-05-02"
  irVersion: 19
  version: 0.8.0-rc7
- changelogEntry:
    - summary: Release 0.8.0-rc6
      type: chore
  createdAt: "2023-05-02"
  irVersion: 19
  version: 0.8.0-rc6
- changelogEntry:
    - summary: Release 0.8.0-rc5
      type: chore
  createdAt: "2023-05-02"
  irVersion: 19
  version: 0.8.0-rc5
- changelogEntry:
    - summary: Release 0.8.0-rc4
      type: chore
  createdAt: "2023-05-02"
  irVersion: 19
  version: 0.8.0-rc4
- changelogEntry:
    - summary: Release 0.8.0-rc3
      type: chore
  createdAt: "2023-05-02"
  irVersion: 19
  version: 0.8.0-rc3
- changelogEntry:
    - summary: Release 0.8.0-rc2
      type: chore
  createdAt: "2023-05-02"
  irVersion: 19
  version: 0.8.0-rc2
- changelogEntry:
    - summary: Release 0.8.0-rc1
      type: chore
  createdAt: "2023-05-02"
  irVersion: 19
  version: 0.8.0-rc1
- changelogEntry:
    - summary: Release 0.8.0-rc0
      type: chore
  createdAt: "2023-05-02"
  irVersion: 19
  version: 0.8.0-rc0
- changelogEntry:
    - summary: Release 0.7.5-rc17
      type: chore
  createdAt: "2023-05-02"
  irVersion: 19
  version: 0.7.5-rc17
- changelogEntry:
    - summary: Release 0.7.5-rc9
      type: chore
  createdAt: "2023-05-01"
  irVersion: 19
  version: 0.7.5-rc9
- changelogEntry:
    - summary: Release 0.7.5-rc8
      type: chore
  createdAt: "2023-05-01"
  irVersion: 19
  version: 0.7.5-rc8
- changelogEntry:
    - summary: Release 0.7.5-rc7
      type: chore
  createdAt: "2023-05-01"
  irVersion: 19
  version: 0.7.5-rc7
- changelogEntry:
    - summary: Release 0.7.5-rc16
      type: chore
  createdAt: "2023-05-01"
  irVersion: 19
  version: 0.7.5-rc16
- changelogEntry:
    - summary: Release 0.7.5-rc15
      type: chore
  createdAt: "2023-05-01"
  irVersion: 19
  version: 0.7.5-rc15
- changelogEntry:
    - summary: Release 0.7.5-rc14
      type: chore
  createdAt: "2023-05-01"
  irVersion: 19
  version: 0.7.5-rc14
- changelogEntry:
    - summary: Release 0.7.5-rc13
      type: chore
  createdAt: "2023-05-01"
  irVersion: 19
  version: 0.7.5-rc13
- changelogEntry:
    - summary: Release 0.7.5-rc12
      type: chore
  createdAt: "2023-05-01"
  irVersion: 19
  version: 0.7.5-rc12
- changelogEntry:
    - summary: Release 0.7.5-rc11
      type: chore
  createdAt: "2023-05-01"
  irVersion: 19
  version: 0.7.5-rc11
- changelogEntry:
    - summary: Release 0.7.5-rc10
      type: chore
  createdAt: "2023-05-01"
  irVersion: 19
  version: 0.7.5-rc10
- changelogEntry:
    - summary: Release 0.7.5-rc6
      type: chore
  createdAt: "2023-04-30"
  irVersion: 19
  version: 0.7.5-rc6
- changelogEntry:
    - summary: Release 0.7.5-rc5
      type: chore
  createdAt: "2023-04-30"
  irVersion: 19
  version: 0.7.5-rc5
- changelogEntry:
    - summary: Release 0.7.5-rc4
      type: chore
  createdAt: "2023-04-30"
  irVersion: 19
  version: 0.7.5-rc4
- changelogEntry:
    - summary: Release 0.7.5-rc3
      type: chore
  createdAt: "2023-04-30"
  irVersion: 19
  version: 0.7.5-rc3
- changelogEntry:
    - summary: Release 0.7.5-rc2
      type: chore
  createdAt: "2023-04-30"
  irVersion: 19
  version: 0.7.5-rc2
- changelogEntry:
    - summary: Release 0.7.5-rc1
      type: chore
  createdAt: "2023-04-30"
  irVersion: 18
  version: 0.7.5-rc1
- changelogEntry:
    - summary: Release 0.7.5-rc0
      type: chore
  createdAt: "2023-04-28"
  irVersion: 18
  version: 0.7.5-rc0
- changelogEntry:
    - summary: Release 0.7.4
      type: chore
  createdAt: "2023-04-23"
  irVersion: 18
  version: 0.7.4
- changelogEntry:
    - summary: Release 0.7.4-rc1
      type: chore
  createdAt: "2023-04-23"
  irVersion: 18
  version: 0.7.4-rc1
- changelogEntry:
    - summary: Release 0.7.4-rc0
      type: chore
  createdAt: "2023-04-23"
  irVersion: 18
  version: 0.7.4-rc0
- changelogEntry:
    - summary: Release 0.7.3
      type: chore
  createdAt: "2023-04-23"
  irVersion: 18
  version: 0.7.3
- changelogEntry:
    - summary: Release 0.7.3-rc0
      type: chore
  createdAt: "2023-04-23"
  irVersion: 18
  version: 0.7.3-rc0
- changelogEntry:
    - summary: Release 0.7.2
      type: chore
  createdAt: "2023-04-23"
  irVersion: 18
  version: 0.7.2
- changelogEntry:
    - summary: Release 0.7.1
      type: chore
  createdAt: "2023-04-23"
  irVersion: 18
  version: 0.7.1
- changelogEntry:
    - summary: Release 0.7.1-rc1
      type: chore
  createdAt: "2023-04-23"
  irVersion: 18
  version: 0.7.1-rc1
- changelogEntry:
    - summary: Release 0.7.1-rc0
      type: chore
  createdAt: "2023-04-23"
  irVersion: 18
  version: 0.7.1-rc0
- changelogEntry:
    - summary: Release 0.7.0
      type: chore
  createdAt: "2023-04-21"
  irVersion: 18
  version: 0.7.0
- changelogEntry:
    - summary: Release 0.7.0-rc1
      type: chore
  createdAt: "2023-04-21"
  irVersion: 18
  version: 0.7.0-rc1
- changelogEntry:
    - summary: Release 0.7.0-rc0
      type: chore
  createdAt: "2023-04-21"
  irVersion: 18
  version: 0.7.0-rc0
- changelogEntry:
    - summary: Release 0.6.12
      type: chore
  createdAt: "2023-04-19"
  irVersion: 18
  version: 0.6.12
- changelogEntry:
    - summary: Release 0.6.11
      type: chore
  createdAt: "2023-04-19"
  irVersion: 18
  version: 0.6.11
- changelogEntry:
    - summary: Release 0.6.11-rc2
      type: chore
  createdAt: "2023-04-17"
  irVersion: 18
  version: 0.6.11-rc2
- changelogEntry:
    - summary: Release 0.6.11-rc1
      type: chore
  createdAt: "2023-04-17"
  irVersion: 18
  version: 0.6.11-rc1
- changelogEntry:
    - summary: Release 0.6.11-rc0
      type: chore
  createdAt: "2023-04-17"
  irVersion: 18
  version: 0.6.11-rc0
- changelogEntry:
    - summary: Release 0.6.10
      type: chore
  createdAt: "2023-04-04"
  irVersion: 16
  version: 0.6.10
- changelogEntry:
    - summary: Release 0.6.10-rc4
      type: chore
  createdAt: "2023-04-03"
  irVersion: 16
  version: 0.6.10-rc4
- changelogEntry:
    - summary: Release 0.6.10-rc3
      type: chore
  createdAt: "2023-04-03"
  irVersion: 16
  version: 0.6.10-rc3
- changelogEntry:
    - summary: Release 0.6.10-rc2
      type: chore
  createdAt: "2023-04-03"
  irVersion: 16
  version: 0.6.10-rc2
- changelogEntry:
    - summary: Release 0.6.10-rc1
      type: chore
  createdAt: "2023-04-02"
  irVersion: 16
  version: 0.6.10-rc1
- changelogEntry:
    - summary: Release 0.6.10-rc0
      type: chore
  createdAt: "2023-04-02"
  irVersion: 16
  version: 0.6.10-rc0
- changelogEntry:
    - summary: Release 0.6.9
      type: chore
  createdAt: "2023-04-02"
  irVersion: 16
  version: 0.6.9
- changelogEntry:
    - summary: Release 0.6.8
      type: chore
  createdAt: "2023-04-02"
  irVersion: 16
  version: 0.6.8
- changelogEntry:
    - summary: Release 0.6.7
      type: chore
  createdAt: "2023-04-01"
  irVersion: 16
  version: 0.6.7
- changelogEntry:
    - summary: Release 0.6.7-rc0
      type: chore
  createdAt: "2023-04-01"
  irVersion: 16
  version: 0.6.7-rc0
- changelogEntry:
    - summary: Release 0.6.6
      type: chore
  createdAt: "2023-03-31"
  irVersion: 16
  version: 0.6.6
- changelogEntry:
    - summary: Release 0.6.5
      type: chore
  createdAt: "2023-03-31"
  irVersion: 16
  version: 0.6.5
- changelogEntry:
    - summary: Release 0.6.5-rc1
      type: chore
  createdAt: "2023-03-31"
  irVersion: 16
  version: 0.6.5-rc1
- changelogEntry:
    - summary: Release 0.6.5-rc0
      type: chore
  createdAt: "2023-03-30"
  irVersion: 16
  version: 0.6.5-rc0
- changelogEntry:
    - summary: Release 0.6.4
      type: chore
  createdAt: "2023-03-30"
  irVersion: 16
  version: 0.6.4
- changelogEntry:
    - summary: Release 0.6.3
      type: chore
  createdAt: "2023-03-30"
  irVersion: 16
  version: 0.6.3
- changelogEntry:
    - summary: Release 0.6.3-rc1
      type: chore
  createdAt: "2023-03-30"
  irVersion: 16
  version: 0.6.3-rc1
- changelogEntry:
    - summary: Release 0.6.3-rc0
      type: chore
  createdAt: "2023-03-30"
  irVersion: 16
  version: 0.6.3-rc0
- changelogEntry:
    - summary: Release 0.6.2
      type: chore
  createdAt: "2023-03-29"
  irVersion: 16
  version: 0.6.2
- changelogEntry:
    - summary: Release 0.6.2-rc2
      type: chore
  createdAt: "2023-03-29"
  irVersion: 16
  version: 0.6.2-rc2
- changelogEntry:
    - summary: Release 0.6.2-rc1
      type: chore
  createdAt: "2023-03-29"
  irVersion: 16
  version: 0.6.2-rc1
- changelogEntry:
    - summary: Release 0.6.2-rc0
      type: chore
  createdAt: "2023-03-28"
  irVersion: 16
  version: 0.6.2-rc0
- changelogEntry:
    - summary: Release 0.6.1
      type: chore
  createdAt: "2023-03-28"
  irVersion: 15
  version: 0.6.1
- changelogEntry:
    - summary: Release 0.6.0
      type: chore
  createdAt: "2023-03-28"
  irVersion: 15
  version: 0.6.0
- changelogEntry:
    - summary: Release 0.5.4
      type: chore
  createdAt: "2023-03-28"
  irVersion: 15
  version: 0.5.4
- changelogEntry:
    - summary: Release 0.5.4-rc4
      type: chore
  createdAt: "2023-03-28"
  irVersion: 15
  version: 0.5.4-rc4
- changelogEntry:
    - summary: Release 0.5.4-rc3
      type: chore
  createdAt: "2023-03-26"
  irVersion: 15
  version: 0.5.4-rc3
- changelogEntry:
    - summary: Release 0.5.4-rc2
      type: chore
  createdAt: "2023-03-24"
  irVersion: 15
  version: 0.5.4-rc2
- changelogEntry:
    - summary: Release 0.5.4-rc1
      type: chore
  createdAt: "2023-03-24"
  irVersion: 15
  version: 0.5.4-rc1
- changelogEntry:
    - summary: Release 0.5.4-rc0
      type: chore
  createdAt: "2023-03-24"
  irVersion: 15
  version: 0.5.4-rc0
- changelogEntry:
    - summary: Release 0.5.3
      type: chore
  createdAt: "2023-03-20"
  irVersion: 14
  version: 0.5.3
- changelogEntry:
    - summary: Release 0.5.3-rc6
      type: chore
  createdAt: "2023-03-20"
  irVersion: 14
  version: 0.5.3-rc6
- changelogEntry:
    - summary: Release 0.5.3-rc5
      type: chore
  createdAt: "2023-03-19"
  irVersion: 14
  version: 0.5.3-rc5
- changelogEntry:
    - summary: Release 0.5.3-rc4
      type: chore
  createdAt: "2023-03-19"
  irVersion: 14
  version: 0.5.3-rc4
- changelogEntry:
    - summary: Release 0.5.3-rc3
      type: chore
  createdAt: "2023-03-13"
  irVersion: 13
  version: 0.5.3-rc3
- changelogEntry:
    - summary: Release 0.5.3-rc2
      type: chore
  createdAt: "2023-03-13"
  irVersion: 13
  version: 0.5.3-rc2
- changelogEntry:
    - summary: Release 0.5.3-rc1
      type: chore
  createdAt: "2023-03-11"
  irVersion: 13
  version: 0.5.3-rc1
- changelogEntry:
    - summary: Release 0.5.3-rc0
      type: chore
  createdAt: "2023-03-11"
  irVersion: 13
  version: 0.5.3-rc0
- changelogEntry:
    - summary: Release 0.5.2
      type: chore
  createdAt: "2023-03-10"
  irVersion: 12
  version: 0.5.2
- changelogEntry:
    - summary: Release 0.5.1
      type: chore
  createdAt: "2023-03-09"
  irVersion: 12
  version: 0.5.1
- changelogEntry:
    - summary: "## What's Changed\r\n* Support http streams in responses by @zachkirsch\
        \ in https://github.com/fern-api/fern/pull/1365\r\n* fix: introduce undiscriminated\
        \ unions by @dsinghvi in https://github.com/fern-api/fern/pull/1367\r\n* Add\
        \ release blocker for undiscriminated unions by @zachkirsch in https://github.com/fern-api/fern/pull/1369\r\
        \n* Fix undiscriminated union rule by @zachkirsch in https://github.com/fern-api/fern/pull/1370\r\
        \n* Add file upload by @zachkirsch in https://github.com/fern-api/fern/pull/1366\r\
        \n* Rename property key to bodyProperty by @zachkirsch in https://github.com/fern-api/fern/pull/1371\r\
        \n* Add optional files by @zachkirsch in https://github.com/fern-api/fern/pull/1372\r\
        \n* ts generator versions above `0.5.0-rc0-6` use IR V12 by @dsinghvi in https://github.com/fern-api/fern/pull/1373\r\
        \n* Make File a reserved keyword in TS by @zachkirsch in https://github.com/fern-api/fern/pull/1374\r\
        \n* Add query-param stream condition by @zachkirsch in https://github.com/fern-api/fern/pull/1375\r\
        \n* fix: audiences works with subpackages and packages by @dsinghvi in https://github.com/fern-api/fern/pull/1376\r\
        \n* Fix docs in file properties by @zachkirsch in https://github.com/fern-api/fern/pull/1378\r\
        \n* Update import reference in OpenAPIMigrator by @TeisJayaswal in https://github.com/fern-api/fern/pull/1380\r\
        \n* fix: add missing `MovieId` type by @codebender828 in https://github.com/fern-api/fern/pull/1381\r\
        \n* Only disallow 'body' wrapper properties when there's a referenced request\
        \ body by @zachkirsch in https://github.com/fern-api/fern/pull/1382\r\n\r\n\
        ## New Contributors\r\n* @codebender828 made their first contribution in https://github.com/fern-api/fern/pull/1381\r\
        \n\r\n**Full Changelog**: https://github.com/fern-api/fern/compare/0.4.32...0.5.0"
      type: chore
  createdAt: "2023-03-09"
  irVersion: 12
  version: 0.5.0
- changelogEntry:
    - summary: Release 0.4.33-rc7
      type: chore
  createdAt: "2023-03-09"
  irVersion: 12
  version: 0.4.33-rc7
- changelogEntry:
    - summary: Release 0.4.33-rc6
      type: chore
  createdAt: "2023-03-09"
  irVersion: 12
  version: 0.4.33-rc6
- changelogEntry:
    - summary: Release 0.4.33-rc5
      type: chore
  createdAt: "2023-03-08"
  irVersion: 12
  version: 0.4.33-rc5
- changelogEntry:
    - summary: Release 0.4.33-rc4
      type: chore
  createdAt: "2023-03-08"
  irVersion: 12
  version: 0.4.33-rc4
- changelogEntry:
    - summary: Release 0.4.33-rc3
      type: chore
  createdAt: "2023-03-08"
  irVersion: 12
  version: 0.4.33-rc3
- changelogEntry:
    - summary: Release 0.4.33-rc2
      type: chore
  createdAt: "2023-03-08"
  irVersion: 12
  version: 0.4.33-rc2
- changelogEntry:
    - summary: Release 0.4.33-rc1
      type: chore
  createdAt: "2023-03-08"
  irVersion: 12
  version: 0.4.33-rc1
- changelogEntry:
    - summary: Release 0.4.33-rc0
      type: chore
  createdAt: "2023-03-07"
  irVersion: 12
  version: 0.4.33-rc0
- changelogEntry:
    - summary: Release 0.4.32-rc5
      type: chore
  createdAt: "2023-03-07"
  irVersion: 12
  version: 0.4.32-rc5
- changelogEntry:
    - summary: Release 0.4.32
      type: chore
  createdAt: "2023-03-06"
  irVersion: 11
  version: 0.4.32
- changelogEntry:
    - summary: Release 0.4.32-rc4
      type: chore
  createdAt: "2023-03-06"
  irVersion: 11
  version: 0.4.32-rc4
- changelogEntry:
    - summary: Release 0.4.32-rc3
      type: chore
  createdAt: "2023-03-06"
  irVersion: 11
  version: 0.4.32-rc3
- changelogEntry:
    - summary: Release 0.4.32-rc2
      type: chore
  createdAt: "2023-03-06"
  irVersion: 11
  version: 0.4.32-rc2
- changelogEntry:
    - summary: Release 0.4.32-rc1
      type: chore
  createdAt: "2023-03-06"
  irVersion: 11
  version: 0.4.32-rc1
- changelogEntry:
    - summary: Release 0.4.32-rc0
      type: chore
  createdAt: "2023-03-05"
  irVersion: 9
  version: 0.4.32-rc0
- changelogEntry:
    - summary: Release 0.4.31-rc3
      type: chore
  createdAt: "2023-03-04"
  irVersion: 9
  version: 0.4.31-rc3
- changelogEntry:
    - summary: Release 0.4.31
      type: chore
  createdAt: "2023-03-04"
  irVersion: 9
  version: 0.4.31
- changelogEntry:
    - summary: Release 0.4.31-rc4
      type: chore
  createdAt: "2023-03-04"
  irVersion: 9
  version: 0.4.31-rc4
- changelogEntry:
    - summary: Release 0.4.31-rc2
      type: chore
  createdAt: "2023-03-04"
  irVersion: 9
  version: 0.4.31-rc2
- changelogEntry:
    - summary: Release 0.4.31-rc1
      type: chore
  createdAt: "2023-03-04"
  irVersion: 9
  version: 0.4.31-rc1
- changelogEntry:
    - summary: Release 0.4.30
      type: chore
  createdAt: "2023-03-03"
  irVersion: 9
  version: 0.4.30
- changelogEntry:
    - summary: Release 0.4.29
      type: chore
  createdAt: "2023-03-03"
  irVersion: 9
  version: 0.4.29
- changelogEntry:
    - summary: Release 0.4.28-rc4
      type: chore
  createdAt: "2023-03-03"
  irVersion: 9
  version: 0.4.28-rc4
- changelogEntry:
    - summary: Release 0.4.28-rc3
      type: chore
  createdAt: "2023-03-03"
  irVersion: 9
  version: 0.4.28-rc3
- changelogEntry:
    - summary: Release 0.4.28-rc2
      type: chore
  createdAt: "2023-03-02"
  irVersion: 9
  version: 0.4.28-rc2
- changelogEntry:
    - summary: Release 0.4.28-rc1
      type: chore
  createdAt: "2023-03-02"
  irVersion: 9
  version: 0.4.28-rc1
- changelogEntry:
    - summary: Release 0.4.28-rc0
      type: chore
  createdAt: "2023-03-02"
  irVersion: 9
  version: 0.4.28-rc0
- changelogEntry:
    - summary: Release 0.4.27-rc2
      type: chore
  createdAt: "2023-03-02"
  irVersion: 9
  version: 0.4.27-rc2
- changelogEntry:
    - summary: Release 0.4.27
      type: chore
  createdAt: "2023-03-02"
  irVersion: 9
  version: 0.4.27
- changelogEntry:
    - summary: Release 0.4.27-rc1
      type: chore
  createdAt: "2023-03-02"
  irVersion: 9
  version: 0.4.27-rc1
- changelogEntry:
    - summary: Release 0.4.27-rc0
      type: chore
  createdAt: "2023-03-01"
  irVersion: 9
  version: 0.4.27-rc0
- changelogEntry:
    - summary: Release 0.4.26
      type: chore
  createdAt: "2023-02-25"
  irVersion: 9
  version: 0.4.26
- changelogEntry:
    - summary: Release 0.4.25
      type: chore
  createdAt: "2023-02-25"
  irVersion: 9
  version: 0.4.25
- changelogEntry:
    - summary: Release 0.4.24
      type: chore
  createdAt: "2023-02-23"
  irVersion: 9
  version: 0.4.24
- changelogEntry:
    - summary: Release 0.4.24-rc1
      type: chore
  createdAt: "2023-02-21"
  irVersion: 9
  version: 0.4.24-rc1
- changelogEntry:
    - summary: Release 0.4.24-rc0
      type: chore
  createdAt: "2023-02-20"
  irVersion: 9
  version: 0.4.24-rc0
- changelogEntry:
    - summary: Release 0.4.23
      type: chore
  createdAt: "2023-02-16"
  irVersion: 8
  version: 0.4.23
- changelogEntry:
    - summary: Release 0.4.23-rc0
      type: chore
  createdAt: "2023-02-16"
  irVersion: 8
  version: 0.4.23-rc0
- changelogEntry:
    - summary: Release 0.4.22
      type: chore
  createdAt: "2023-02-12"
  irVersion: 8
  version: 0.4.22
- changelogEntry:
    - summary: Release 0.4.21
      type: chore
  createdAt: "2023-02-12"
  irVersion: 8
  version: 0.4.21
- changelogEntry:
    - summary: Release 0.4.20
      type: chore
  createdAt: "2023-02-12"
  irVersion: 8
  version: 0.4.20
- changelogEntry:
    - summary: Release 0.4.20-rc1
      type: chore
  createdAt: "2023-02-09"
  irVersion: 8
  version: 0.4.20-rc1
- changelogEntry:
    - summary: Release 0.4.20-rc0
      type: chore
  createdAt: "2023-02-09"
  irVersion: 8
  version: 0.4.20-rc0
- changelogEntry:
    - summary: Release 0.4.19-rc1
      type: chore
  createdAt: "2023-02-09"
  irVersion: 8
  version: 0.4.19-rc1
- changelogEntry:
    - summary: Release 0.4.19
      type: chore
  createdAt: "2023-02-09"
  irVersion: 8
  version: 0.4.19
- changelogEntry:
    - summary: Release 0.4.19-rc2
      type: chore
  createdAt: "2023-02-09"
  irVersion: 8
  version: 0.4.19-rc2
- changelogEntry:
    - summary: Release 0.4.19-rc0
      type: chore
  createdAt: "2023-02-09"
  irVersion: 8
  version: 0.4.19-rc0
- changelogEntry:
    - summary: Release 0.4.18
      type: chore
  createdAt: "2023-02-07"
  irVersion: 8
  version: 0.4.18
- changelogEntry:
    - summary: Release 0.4.17
      type: chore
  createdAt: "2023-02-06"
  irVersion: 8
  version: 0.4.17
- changelogEntry:
    - summary: Release 0.4.17-rc0
      type: chore
  createdAt: "2023-02-06"
  irVersion: 8
  version: 0.4.17-rc0
- changelogEntry:
    - summary: Release 0.4.16
      type: chore
  createdAt: "2023-02-06"
  irVersion: 8
  version: 0.4.16
- changelogEntry:
    - summary: Release 0.4.15
      type: chore
  createdAt: "2023-02-06"
  irVersion: 8
  version: 0.4.15
- changelogEntry:
    - summary: Release 0.4.15-rc0
      type: chore
  createdAt: "2023-02-06"
  irVersion: 8
  version: 0.4.15-rc0
- changelogEntry:
    - summary: Release 0.4.14
      type: chore
  createdAt: "2023-02-05"
  irVersion: 8
  version: 0.4.14
- changelogEntry:
    - summary: Release 0.4.13
      type: chore
  createdAt: "2023-02-04"
  irVersion: 8
  version: 0.4.13
- changelogEntry:
    - summary: Release 0.4.12
      type: chore
  createdAt: "2023-02-02"
  irVersion: 8
  version: 0.4.12
- changelogEntry:
    - summary: Release 0.4.12-rc0
      type: chore
  createdAt: "2023-02-02"
  irVersion: 8
  version: 0.4.12-rc0
- changelogEntry:
    - summary: Release 0.4.11
      type: chore
  createdAt: "2023-02-02"
  irVersion: 8
  version: 0.4.11
- changelogEntry:
    - summary: Release 0.4.11-rc1
      type: chore
  createdAt: "2023-02-02"
  irVersion: 8
  version: 0.4.11-rc1
- changelogEntry:
    - summary: Release 0.4.11-rc0
      type: chore
  createdAt: "2023-02-02"
  irVersion: 8
  version: 0.4.11-rc0
- changelogEntry:
    - summary: Release 0.4.10
      type: chore
  createdAt: "2023-02-02"
  irVersion: 8
  version: 0.4.10
- changelogEntry:
    - summary: Release 0.4.9
      type: chore
  createdAt: "2023-02-01"
  irVersion: 7
  version: 0.4.9
- changelogEntry:
    - summary: Release 0.4.8
      type: chore
  createdAt: "2023-02-01"
  irVersion: 7
  version: 0.4.8
- changelogEntry:
    - summary: Release 0.4.7
      type: chore
  createdAt: "2023-02-01"
  irVersion: 7
  version: 0.4.7
- changelogEntry:
    - summary: Release 0.4.6
      type: chore
  createdAt: "2023-02-01"
  irVersion: 7
  version: 0.4.6
- changelogEntry:
    - summary: Release 0.4.5
      type: chore
  createdAt: "2023-02-01"
  irVersion: 7
  version: 0.4.5
- changelogEntry:
    - summary: Release 0.4.5-rc4
      type: chore
  createdAt: "2023-01-31"
  irVersion: 7
  version: 0.4.5-rc4
- changelogEntry:
    - summary: Release 0.4.5-rc3
      type: chore
  createdAt: "2023-01-31"
  irVersion: 7
  version: 0.4.5-rc3
- changelogEntry:
    - summary: Release 0.4.5-rc5
      type: chore
  createdAt: "2023-01-31"
  irVersion: 7
  version: 0.4.5-rc5
- changelogEntry:
    - summary: Release 0.4.5-rc2
      type: chore
  createdAt: "2023-01-30"
  irVersion: 7
  version: 0.4.5-rc2
- changelogEntry:
    - summary: Release 0.4.5-rc1
      type: chore
  createdAt: "2023-01-30"
  irVersion: 7
  version: 0.4.5-rc1
- changelogEntry:
    - summary: Release 0.4.5-rc0
      type: chore
  createdAt: "2023-01-30"
  irVersion: 7
  version: 0.4.5-rc0
- changelogEntry:
    - summary: Release 0.4.4
      type: chore
  createdAt: "2023-01-30"
  irVersion: 7
  version: 0.4.4
- changelogEntry:
    - summary: Release 0.4.3
      type: chore
  createdAt: "2023-01-30"
  irVersion: 7
  version: 0.4.3
- changelogEntry:
    - summary: Release 0.4.2
      type: chore
  createdAt: "2023-01-30"
  irVersion: 7
  version: 0.4.2
- changelogEntry:
    - summary: Release 0.4.1
      type: chore
  createdAt: "2023-01-29"
  irVersion: 7
  version: 0.4.1
- changelogEntry:
    - summary: Release 0.4.0-rc1
      type: chore
  createdAt: "2023-01-29"
  irVersion: 7
  version: 0.4.0-rc1
- changelogEntry:
    - summary: Release 0.4.0
      type: chore
  createdAt: "2023-01-29"
  irVersion: 7
  version: 0.4.0
- changelogEntry:
    - summary: Release 0.4.0-rc0
      type: chore
  createdAt: "2023-01-29"
  irVersion: 7
  version: 0.4.0-rc0
- changelogEntry:
    - summary: Release 0.3.23
      type: chore
  createdAt: "2023-01-28"
  irVersion: 6
  version: 0.3.23
- changelogEntry:
    - summary: Release 0.3.22
      type: chore
  createdAt: "2023-01-28"
  irVersion: 6
  version: 0.3.22
- changelogEntry:
    - summary: Release 0.3.21
      type: chore
  createdAt: "2023-01-28"
  irVersion: 6
  version: 0.3.21
- changelogEntry:
    - summary: Release 0.3.20
      type: chore
  createdAt: "2023-01-27"
  irVersion: 6
  version: 0.3.20
- changelogEntry:
    - summary: Release 0.3.19
      type: chore
  createdAt: "2023-01-24"
  irVersion: 6
  version: 0.3.19
- changelogEntry:
    - summary: Release 0.3.18
      type: chore
  createdAt: "2023-01-23"
  irVersion: 6
  version: 0.3.18
- changelogEntry:
    - summary: Release 0.3.17
      type: chore
  createdAt: "2023-01-23"
  irVersion: 6
  version: 0.3.17
- changelogEntry:
    - summary: Release 0.3.17-rc8
      type: chore
  createdAt: "2023-01-23"
  irVersion: 6
  version: 0.3.17-rc8
- changelogEntry:
    - summary: Release 0.3.17-rc7
      type: chore
  createdAt: "2023-01-23"
  irVersion: 6
  version: 0.3.17-rc7
- changelogEntry:
    - summary: Release 0.3.17-rc6
      type: chore
  createdAt: "2023-01-23"
  irVersion: 6
  version: 0.3.17-rc6
- changelogEntry:
    - summary: Release 0.3.17-rc5
      type: chore
  createdAt: "2023-01-23"
  irVersion: 6
  version: 0.3.17-rc5
- changelogEntry:
    - summary: Release 0.3.17-rc4
      type: chore
  createdAt: "2023-01-23"
  irVersion: 6
  version: 0.3.17-rc4
- changelogEntry:
    - summary: Release 0.3.17-rc3
      type: chore
  createdAt: "2023-01-23"
  irVersion: 6
  version: 0.3.17-rc3
- changelogEntry:
    - summary: Release 0.3.17-rc2
      type: chore
  createdAt: "2023-01-22"
  irVersion: 6
  version: 0.3.17-rc2
- changelogEntry:
    - summary: Release 0.3.17-rc1
      type: chore
  createdAt: "2023-01-21"
  irVersion: 6
  version: 0.3.17-rc1
- changelogEntry:
    - summary: Release 0.3.17-rc0
      type: chore
  createdAt: "2023-01-21"
  irVersion: 6
  version: 0.3.17-rc0
- changelogEntry:
    - summary: Release 0.3.16
      type: chore
  createdAt: "2023-01-20"
  irVersion: 6
  version: 0.3.16
- changelogEntry:
    - summary: Release 0.3.16-rc2
      type: chore
  createdAt: "2023-01-19"
  irVersion: 6
  version: 0.3.16-rc2
- changelogEntry:
    - summary: Release 0.3.16-rc1
      type: chore
  createdAt: "2023-01-18"
  irVersion: 6
  version: 0.3.16-rc1
- changelogEntry:
    - summary: Release 0.3.16-rc0
      type: chore
  createdAt: "2023-01-18"
  irVersion: 6
  version: 0.3.16-rc0
- changelogEntry:
    - summary: Release 0.3.15
      type: chore
  createdAt: "2023-01-18"
  irVersion: 6
  version: 0.3.15
- changelogEntry:
    - summary: Release 0.3.15-rc0
      type: chore
  createdAt: "2023-01-18"
  irVersion: 6
  version: 0.3.15-rc0
- changelogEntry:
    - summary: Release 0.3.14
      type: chore
  createdAt: "2023-01-18"
  irVersion: 6
  version: 0.3.14
- changelogEntry:
    - summary: Release 0.3.13
      type: chore
  createdAt: "2023-01-18"
  irVersion: 6
  version: 0.3.13
- changelogEntry:
    - summary: Release 0.3.12
      type: chore
  createdAt: "2023-01-18"
  irVersion: 6
  version: 0.3.12
- changelogEntry:
    - summary: Release 0.3.12-rc13
      type: chore
  createdAt: "2023-01-18"
  irVersion: 6
  version: 0.3.12-rc13
- changelogEntry:
    - summary: Release 0.3.12-rc12
      type: chore
  createdAt: "2023-01-18"
  irVersion: 6
  version: 0.3.12-rc12
- changelogEntry:
    - summary: Release 0.3.12-rc9
      type: chore
  createdAt: "2023-01-17"
  irVersion: 6
  version: 0.3.12-rc9
- changelogEntry:
    - summary: Release 0.3.12-rc8
      type: chore
  createdAt: "2023-01-17"
  irVersion: 6
  version: 0.3.12-rc8
- changelogEntry:
    - summary: Release 0.3.12-rc11
      type: chore
  createdAt: "2023-01-17"
  irVersion: 6
  version: 0.3.12-rc11
- changelogEntry:
    - summary: Release 0.3.12-rc10
      type: chore
  createdAt: "2023-01-17"
  irVersion: 6
  version: 0.3.12-rc10
- changelogEntry:
    - summary: Release 0.3.12-rc7
      type: chore
  createdAt: "2023-01-15"
  irVersion: 6
  version: 0.3.12-rc7
- changelogEntry:
    - summary: Release 0.3.12-rc6
      type: chore
  createdAt: "2023-01-15"
  irVersion: 6
  version: 0.3.12-rc6
- changelogEntry:
    - summary: Release 0.3.12-rc5
      type: chore
  createdAt: "2023-01-15"
  irVersion: 6
  version: 0.3.12-rc5
- changelogEntry:
    - summary: Release 0.3.12-rc4
      type: chore
  createdAt: "2023-01-15"
  irVersion: 6
  version: 0.3.12-rc4
- changelogEntry:
    - summary: Release 0.3.12-rc3
      type: chore
  createdAt: "2023-01-13"
  irVersion: 5
  version: 0.3.12-rc3
- changelogEntry:
    - summary: Release 0.3.12-rc2
      type: chore
  createdAt: "2023-01-13"
  irVersion: 5
  version: 0.3.12-rc2
- changelogEntry:
    - summary: Release 0.3.12-rc1
      type: chore
  createdAt: "2023-01-13"
  irVersion: 5
  version: 0.3.12-rc1
- changelogEntry:
    - summary: Release 0.3.12-rc0
      type: chore
  createdAt: "2023-01-12"
  irVersion: 5
  version: 0.3.12-rc0
- changelogEntry:
    - summary: Release 0.3.11
      type: chore
  createdAt: "2023-01-12"
  irVersion: 5
  version: 0.3.11
- changelogEntry:
    - summary: Release 0.3.10
      type: chore
  createdAt: "2023-01-11"
  irVersion: 5
  version: 0.3.10
- changelogEntry:
    - summary: Release 0.3.9
      type: chore
  createdAt: "2023-01-11"
  irVersion: 5
  version: 0.3.9
- changelogEntry:
    - summary: Release 0.3.8-rc1
      type: chore
  createdAt: "2023-01-11"
  irVersion: 5
  version: 0.3.8-rc1
- changelogEntry:
    - summary: Release 0.3.8-rc0
      type: chore
  createdAt: "2023-01-11"
  irVersion: 5
  version: 0.3.8-rc0
- changelogEntry:
    - summary: Release 0.3.8
      type: chore
  createdAt: "2023-01-09"
  irVersion: 5
  version: 0.3.8
- changelogEntry:
    - summary: Release 0.3.7
      type: chore
  createdAt: "2023-01-08"
  irVersion: 5
  version: 0.3.7
- changelogEntry:
    - summary: Release 0.3.7-rc0
      type: chore
  createdAt: "2023-01-08"
  irVersion: 5
  version: 0.3.7-rc0
- changelogEntry:
    - summary: Release 0.3.6
      type: chore
  createdAt: "2023-01-08"
  irVersion: 5
  version: 0.3.6
- changelogEntry:
    - summary: Release 0.3.6-rc1
      type: chore
  createdAt: "2023-01-06"
  irVersion: 4
  version: 0.3.6-rc1
- changelogEntry:
    - summary: Release 0.3.6-rc0
      type: chore
  createdAt: "2023-01-06"
  irVersion: 4
  version: 0.3.6-rc0
- changelogEntry:
    - summary: Release 0.3.5
      type: chore
  createdAt: "2022-12-28"
  irVersion: 4
  version: 0.3.5
- changelogEntry:
    - summary: Release 0.3.4
      type: chore
  createdAt: "2022-12-28"
  irVersion: 4
  version: 0.3.4
- changelogEntry:
    - summary: Release 0.3.3
      type: chore
  createdAt: "2022-12-28"
  irVersion: 4
  version: 0.3.3
- changelogEntry:
    - summary: Release 0.3.2
      type: chore
  createdAt: "2022-12-28"
  irVersion: 4
  version: 0.3.2
- changelogEntry:
    - summary: Release 0.3.1
      type: chore
  createdAt: "2022-12-28"
  irVersion: 4
  version: 0.3.1
- changelogEntry:
    - summary: Release 0.3.0-rc14
      type: chore
  createdAt: "2022-12-28"
  irVersion: 4
  version: 0.3.0-rc14
- changelogEntry:
    - summary: Release 0.3.0-rc13
      type: chore
  createdAt: "2022-12-28"
  irVersion: 4
  version: 0.3.0-rc13
- changelogEntry:
    - summary: Release 0.3.0
      type: chore
  createdAt: "2022-12-28"
  irVersion: 4
  version: 0.3.0
- changelogEntry:
    - summary: Release 0.3.0-rc12
      type: chore
  createdAt: "2022-12-24"
  irVersion: 4
  version: 0.3.0-rc12
- changelogEntry:
    - summary: Release 0.3.0-rc11
      type: chore
  createdAt: "2022-12-23"
  irVersion: 4
  version: 0.3.0-rc11
- changelogEntry:
    - summary: Release 0.3.0-rc9
      type: chore
  createdAt: "2022-12-16"
  irVersion: 4
  version: 0.3.0-rc9
- changelogEntry:
    - summary: Release 0.3.0-rc8
      type: chore
  createdAt: "2022-12-16"
  irVersion: 4
  version: 0.3.0-rc8
- changelogEntry:
    - summary: Release 0.3.0-rc7
      type: chore
  createdAt: "2022-12-16"
  irVersion: 4
  version: 0.3.0-rc7
- changelogEntry:
    - summary: Release 0.3.0-rc10
      type: chore
  createdAt: "2022-12-16"
  irVersion: 4
  version: 0.3.0-rc10
- changelogEntry:
    - summary: Release 0.3.0-rc6
      type: chore
  createdAt: "2022-12-16"
  irVersion: 4
  version: 0.3.0-rc6
- changelogEntry:
    - summary: Release 0.3.0-rc5
      type: chore
  createdAt: "2022-12-16"
  irVersion: 4
  version: 0.3.0-rc5
- changelogEntry:
    - summary: Release 0.3.0-rc4
      type: chore
  createdAt: "2022-12-16"
  irVersion: 4
  version: 0.3.0-rc4
- changelogEntry:
    - summary: Release 0.3.0-rc3
      type: chore
  createdAt: "2022-12-16"
  irVersion: 4
  version: 0.3.0-rc3
- changelogEntry:
    - summary: Release 0.3.0-rc2
      type: chore
  createdAt: "2022-12-16"
  irVersion: 4
  version: 0.3.0-rc2
- changelogEntry:
    - summary: Release 0.3.0-rc1
      type: chore
  createdAt: "2022-12-16"
  irVersion: 4
  version: 0.3.0-rc1
- changelogEntry:
    - summary: Release 0.3.0-rc0
      type: chore
  createdAt: "2022-12-15"
  irVersion: 3
  version: 0.3.0-rc0
- changelogEntry:
    - summary: Release 0.2.1
      type: chore
  createdAt: "2022-12-15"
  irVersion: 3
  version: 0.2.1
- changelogEntry:
    - summary: Release 0.2.0
      type: chore
  createdAt: "2022-12-14"
  irVersion: 3
  version: 0.2.0
- changelogEntry:
    - summary: Release 0.1.3-rc9
      type: chore
  createdAt: "2022-12-14"
  irVersion: 3
  version: 0.1.3-rc9
- changelogEntry:
    - summary: Release 0.1.3-rc8
      type: chore
  createdAt: "2022-12-14"
  irVersion: 3
  version: 0.1.3-rc8
- changelogEntry:
    - summary: Release 0.1.3-rc7
      type: chore
  createdAt: "2022-12-13"
  irVersion: 3
  version: 0.1.3-rc7
- changelogEntry:
    - summary: Release 0.1.3-rc6
      type: chore
  createdAt: "2022-12-13"
  irVersion: 3
  version: 0.1.3-rc6
- changelogEntry:
    - summary: Release 0.1.3-rc5
      type: chore
  createdAt: "2022-12-13"
  irVersion: 3
  version: 0.1.3-rc5
- changelogEntry:
    - summary: Release 0.1.3-rc4
      type: chore
  createdAt: "2022-12-13"
  irVersion: 3
  version: 0.1.3-rc4
- changelogEntry:
    - summary: Release 0.1.3-rc3
      type: chore
  createdAt: "2022-12-13"
  irVersion: 3
  version: 0.1.3-rc3
- changelogEntry:
    - summary: Release 0.1.3-rc2
      type: chore
  createdAt: "2022-12-13"
  irVersion: 3
  version: 0.1.3-rc2
- changelogEntry:
    - summary: Release 0.1.3-rc1
      type: chore
  createdAt: "2022-12-13"
  irVersion: 3
  version: 0.1.3-rc1
- changelogEntry:
    - summary: Release 0.1.3-rc0
      type: chore
  createdAt: "2022-12-13"
  irVersion: 3
  version: 0.1.3-rc0<|MERGE_RESOLUTION|>--- conflicted
+++ resolved
@@ -1,13 +1,17 @@
 - changelogEntry:
     - summary: |
-<<<<<<< HEAD
         OpenAPI overrides now support resolving file references from the location of the
         OpenAPI overrides file itself. Previously, relative paths were only resolved from
         the OpenAPI source file.
-
+ 
         Most users will experience no change, but this will enable a wider set of file
         directory layouts depending on the user's preference.
-=======
+      type: fix
+  irVersion: 55
+  version: 0.51.13
+
+- changelogEntry:
+    - summary: |
         The Fern Definition now allows you to declare status codes for the response without having a type. 
         This is useful for `204` response status codes. 
  
@@ -21,15 +25,10 @@
               response: 
                 status-code: 204        
         ```
->>>>>>> a5a234cb
       type: fix
   irVersion: 55
   version: 0.51.12
 
-<<<<<<< HEAD
-=======
-
->>>>>>> a5a234cb
 - changelogEntry:
     - summary: |
         The OpenAPI parser generates response examples that are `{}` for 204 response types.
