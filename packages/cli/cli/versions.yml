- changelogEntry:
  - summary: |
<<<<<<< HEAD
=======
      Add support for `respect-forward-compatible-enums` configuration option to specify whether to respect forward compatible enums in OpenAPI specifications.
    type: fix
  irVersion: 57
  version: 0.57.11

- changelogEntry:
  - summary: |
>>>>>>> 109be175
      Add support for handling integer types without a specified format in the new OpenAPI parser. When a schema defines a property with `type: integer` but doesn't specify a format (like int32, int64, etc.), the parser now defaults to treating it as a standard integer type. This ensures consistent behavior for integer fields regardless of whether a format is explicitly provided.
    type: fix
  irVersion: 57
  version: 0.57.10

- changelogEntry:
  - summary: |
      Add support for reading common properties across all oneOf variants in the new OpenAPI parser. When a schema uses `oneOf` with a discriminator, the parser now correctly extracts and includes properties defined at the root level of the schema as base properties of the discriminated union. This ensures that common fields shared by all variants are properly represented in the generated IR.
    type: fix
  irVersion: 57
  version: 0.57.9

- changelogEntry:
  - summary: |
      Bump undici timeouts to make sure docs sites get published. This addresses an issue where large documentation sites were timing out during the publishing process. By increasing the timeout values for the undici HTTP client, we ensure that even complex documentation sites have enough time to complete the publishing process.

    type: fix
  irVersion: 57
  version: 0.57.8

- changelogEntry:
  - summary: |
      Add support for `anyOf` in the new OpenAPI parser. This allows for undiscriminated unions in the OpenAPI schema, where a type can be one of several possible types without a discriminator field. The parser now handles both `oneOf` and `anyOf` schemas in the same way, converting them to undiscriminated unions in the IR.

    type: fix
  irVersion: 57
  version: 0.57.7

- changelogEntry:
  - summary: |
      Reduce CLI output from the legacy OpenAPI parser when using the experimental `openapiParserV3` option. This makes the logs cleaner and more focused on relevant information when using the newer parser.

    type: fix
  irVersion: 57
  version: 0.57.6

- changelogEntry:
  - summary: |
      Fix an issue where endpoint ids were not globally unique because they didn't take into account namespaces. This only affects
      the new OpenAPI -> IR parser.

    type: fix
  irVersion: 57
  version: 0.57.5

- changelogEntry:
  - summary: |
      Add support for namespaces in OpenAPI imports. This allows for organizing multiple OpenAPI specs into different namespaces within a single API definition. Example:

      ```yml
      api:
        specs:
          - namespace: petsV1
            openapi: ./openapi-v1.json
          - namespace: petsV2
            openapi: ./openapi-v2.json
      ```

      Each namespace creates a separate package in the generated IR, allowing for clear separation between different versions or components of your API.

    type: feat
  irVersion: 57
  version: 0.57.4

- changelogEntry:
  - summary: |
      Add support for Cohere's Command R+ model in AI chat - model ID: command-r-plus
    type: feat
  irVersion: 57
  version: 0.57.3

- changelogEntry:
  - summary: |
      Add support for parsing `type: enum` in OpenAPI schemas. This allows for proper conversion of enum types that use the
      non-standard `type: enum` format instead of the standard `type: string` with `enum` values.

    type: feat
  irVersion: 57
  version: 0.57.2

- changelogEntry:
  - summary: |
      Add AI chat config block to docs.yml for model/system prompt customization. Example:

      ai-chat:
        model: Claude 3.5
        system prompt: |
        You are an AI assistant.
        Only respond to questions using information from the documents.
        Include markdown footnotes to the sources of your information.

    type: feat
  irVersion: 57
  version: 0.57.1

- changelogEntry:
  - summary: |
      Add `use-bytes-for-binary-response` configuration option to specify whether to use the `bytes` type for binary responses.
    type: feat
  irVersion: 57
  version: 0.57.0

- changelogEntry:
  - summary: |
      Parse inlined websocket message properties during Fern Definition -> IR.
    type: fix
  irVersion: 57
  version: 0.56.35

- changelogEntry:
  - summary: |
      Fix websocket session example generation for 3.x specs.
    type: fix
  irVersion: 57
  version: 0.56.34

- changelogEntry:
  - summary: |
      Refactor out schema converter nodes into the `v2-importer-commons` package.
    type: fix
  irVersion: 57
  version: 0.56.33

- changelogEntry:
  - summary: |
      Improvements to channel parsing for v3 AsyncAPI specs.
    type: feat
  irVersion: 57
  version: 0.56.32

- changelogEntry:
  - summary: |
      Added support for default values in example generation to prevent SDK generation failures due to corrupted OpenAPI examples.
    type: feat
  irVersion: 57
  version: 0.56.31

- changelogEntry:
  - summary: |
      The default behavior of `fern generate` now excludes broken link checking by default.
      This can be overridden by passing `--broken-links` or `--strict-broken-links`.
    type: feat
  irVersion: 57
  version: 0.56.30

- changelogEntry:
  - summary: |
      Fix an edge case in the OpenAPI converter where unused types were being incorrectly added to the Fern definition.
    type: fix
  irVersion: 57
  version: 0.56.29

- changelogEntry:
  - summary: |
      Remove Fern definition generation warnings when openapi-parser-v3 is enabled for docs dev.
    type: fix
  irVersion: 57
  version: 0.56.28

- changelogEntry:
  - summary: |
      This update includes minor improvements and bugfixes to the v2 AsyncAPI parser.
    type: feat
  irVersion: 57
  version: 0.56.27

- changelogEntry:
  - summary: |
      The V2 Parser now handles environment merging across multiple OpenAPI specs.
    type: feat
  irVersion: 57
  version: 0.56.26

- changelogEntry:
  - summary: |
      The CLI now recognizes that the latest Python SDK uses IRv57.
    type: internal
  irVersion: 57
  version: 0.56.25

- changelogEntry:
  - summary: |
      Minor cleanup to simple type schema constructions.
    type: chore
  irVersion: 57
  version: 0.56.24

- changelogEntry:
  - summary: |
      CLI now passes validation from OpenAPI to Fern Definition.
    type: fix
  irVersion: 57
  version: 0.56.23

- changelogEntry:
  - summary: |
      The `fern init --openapi` command now references the OpenAPI file in
      place using the new `specs` syntax in generators.yml instead of copying the file into the
      Fern directory. This makes it easier to maintain the source OpenAPI file separately from the Fern configuration.
    type: fix
  irVersion: 57
  version: 0.56.22

- changelogEntry:
  - summary: |
      Correctly evaluate SDK groupName for AsyncAPI channels.
    type: fix
  irVersion: 57
  version: 0.56.21

- changelogEntry:
  - summary: |
      Include examples by default for dynamic IR generation (replace dynamic-ir --include-examples option with --disable-examples).
    type: internal
  irVersion: 57
  version: 0.56.20

- changelogEntry:
  - summary: |
      The CLI now recognizes that the latest Go SDK uses IRv57.
    type: internal
  irVersion: 57
  version: 0.56.19

- changelogEntry:
  - summary: |
      Minor v3 parser bugfixes pertaining to document importing and message parsing.
    type: fix
  irVersion: 57
  version: 0.56.18

- changelogEntry:
  - summary: |
      The v3 parser now supports parsing and merging AsyncAPI specs.
    type: feat
  irVersion: 57
  version: 0.56.17

- changelogEntry:
  - summary: |
      Revert only construct an enum when all parameter subtypes are literal string values.
    type: fix
  irVersion: 57
  version: 0.56.16

- changelogEntry:
  - summary: |
      Only construct an enum when all parameter subtypes are literal string values.
    type: fix
  irVersion: 57
  version: 0.56.15

- changelogEntry:
  - summary: |
      Correctly assign a versioned slug to the landing page when applicable.
    type: fix
  irVersion: 57
  version: 0.56.14

- changelogEntry:
  - summary: |
      Correctly parse channel descriptions in AsyncAPI v2 and v3 specs.
    type: fix
  irVersion: 57
  version: 0.56.13

- changelogEntry:
  - summary: |
      Updated the OpenAPI parser to:
      - Support parsing references that point to external files (e.g. https://github.com/...)
      - Enable merging Intermediate Representations (IRs) when APIs have multiple OpenAPI specs
      - Skip legacy parsers when openapi-parser-v3 is enabled for cleaner CLI logging
    type: fix
  irVersion: 57
  version: 0.56.12

- changelogEntry:
  - summary: |
      Add `x-fern-address` extension for AsyncAPI v2.x.x specs to specify the channel address.
    type: fix
  irVersion: 57
  version: 0.56.11

- changelogEntry:
  - summary: |
      Enable correct environment generation when only provided an AsyncAPI spec.
    type: fix
  irVersion: 57
  version: 0.56.10

- changelogEntry:
  - summary: |
      Fix an issue where default values for query parameters would occasionally be omitted during parsing.
    type: fix
  irVersion: 57
  version: 0.56.9

- changelogEntry:
  - summary: |
      OpenAPI file properties can now support descriptions.
    type: feat
  irVersion: 57
  version: 0.56.8

- changelogEntry:
  - summary: |
      The CLI now recognizes that the latest C# SDK uses IRv57.
    type: internal
  irVersion: 57
  version: 0.56.7

- changelogEntry:
  - summary: |
      The CLI now recognizes that the latest PHP SDK uses IRv57.
    type: internal
  irVersion: 57
  version: 0.56.6

- changelogEntry:
  - summary: |
      Updated the CLI to gracefully handle unsupported security schemes (e.g. cookie-based auth) by skipping them
      instead of throwing an error. This allows the CLI to continue processing the rest of the API definition even when
      it encounters security schemes it cannot convert.
    type: fix
  irVersion: 56
  version: 0.56.5

- changelogEntry:
  - summary: |
      Re-releasing the Fern CLI to fix an issue with the published package.
    type: fix
  irVersion: 56
  version: 0.56.4

- changelogEntry:
  - summary: |
      Make the latest C# SDK generator consume IR v56.
    type: internal
  irVersion: 56
  version: 0.56.3

- changelogEntry:
  - summary: |
      Re-releasing the Fern CLI to fix an issue with the published package.
    type: fix
  irVersion: 56
  version: 0.56.2

- changelogEntry:
  - summary: |
      Re-releasing the Fern CLI to fix an issue with the published package.
    type: fix
  irVersion: 56
  version: 0.56.1

- changelogEntry:
  - summary: |
      Fixed several issues with broken link detection in docs:
      - Fixed handling of redirects to ensure broken links aren't reported when valid redirects exist
      - Added proper handling of relative paths from different slugs
      - Improved URL validation and error messages

      Running `fern docs broken-links` will now scan your docs site and log any broken internal links.
    type: fix
  irVersion: 56
  version: 0.56.0

- changelogEntry:
  - summary: |
      Hidden sections are now removed from the docs sitemap.
    type: fix
  irVersion: 56
  version: 0.56.0-rc6

- changelogEntry:
  - summary: |
      Fixed duplicate validation messages in docs validation by deduplicating violations
      that have the same message, node path, file path, and severity.

      This prevents showing the same broken link error multiple times.
    type: fix
  irVersion: 56
  version: 0.56.0-rc5

- changelogEntry:
  - summary: |
      If experimental.openapi-parser-v3 is enabled in docs.yml, OpenAPI documents will now be
      converted directly to IR, bypassing the intermediate Fern Definition step.

      This makes sure that the old code path is completely ignored if the flag is enabled.
    type: feat
  irVersion: 56
  version: 0.56.0-rc4

- changelogEntry:
  - summary: |
      The new OpenAPI parser now shares example generation with the Fern Definition -> IR pipeline,
      ensuring consistent example generation across both input formats. This reuse of example
      generation logic helps maintain parity between OpenAPI and Fern Definition inputs.
    type: feat
  irVersion: 56
  version: 0.56.0-rc3

- changelogEntry:
  - summary: |
      You can now specify custom pagination on your API and endpoints.
      This lets you implement your own pagination strategy in the generated SDKs.
    type: feat
  irVersion: 56
  version: 0.56.0-rc3

- changelogEntry:
  - summary: |
      Fix an issue where channel binding parameters with complex schemas were generated with conflicting names.
    type: fix
  irVersion: 55
  version: 0.56.0-rc2

- changelogEntry:
  - summary: |
      Add support for a new option `--from-openapi` to the `fern ir` command. This command
      will allow you to test early versions of the new OpenAPI parser which goes directly from
      OpenAPI to IR.

      ```bash
      fern ir ir.json --from-openapi
      ```
    type: internal
  irVersion: 55
  version: 0.56.0-rc1

- changelogEntry:
  - summary: |
      Improve the `fern docs broken-links` output to make it easier to
      understand. Logged violations now include clickable links to the
      affected source files (in supported terminals).

      Added a `--broken-links` flag to the `fern check` and `fern docs dev`
      commands. If set, broken links will be logged.
    type: feat
  irVersion: 55
  version: 0.56.0-rc0

- changelogEntry:
    - summary: The Conjure Importer now correctly handles the `auth` property in endpoint definitions.
      type: fix
  irVersion: 55
  version: 0.55.1

- changelogEntry:
  - summary: The Fern definition now supports specifying object properties as `read-only` or `write-only`.
    type: feat
  irVersion: 55
  version: 0.55.0

- changelogEntry:
    - summary: Add support for the `x-fern-enum` extension in the AsyncAPI v3 parser.
      type: feat
  irVersion: 55
  version: 0.54.1

- changelogEntry:
    - summary: Add support for specifying C# snippets in the `generators.yml` file.
      type: feat
  irVersion: 55
  version: 0.54.0-rc12

- changelogEntry:
    - summary: Improve error logging in AsyncAPI v3 parser when parsing location headers.
      type: fix
  irVersion: 55
  version: 0.54.0-rc11

- changelogEntry:
    - summary: Migrate generators.yml without any specs.
      type: chore
  irVersion: 55
  version: 0.54.0-rc10

- changelogEntry:
    - summary: Detect swagger as OpenAPI files when migrating to specs configuration in generators.yml.
      type: chore
  irVersion: 55
  version: 0.54.0-rc9

- changelogEntry:
    - summary: Migration to specs configuration handles yaml/json files and checks for file existence.
      type: chore
  irVersion: 55
  version: 0.54.0-rc8

- changelogEntry:
    - summary: Add Java generator versions to migrations file from v55 to v54
      type: chore
  irVersion: 55
  version: 0.54.0-rc7

- changelogEntry:
    - summary: Improve generators.yml migration to `api.specs` syntax.
      type: fix
  irVersion: 55
  version: 0.54.0-rc6

- changelogEntry:
    - summary: |
        Bump `docs-resolvers` to `0.0.64` to fix an issue with endpoint-level server parsing.
      type: feat
  irVersion: 55
  version: 0.54.0-rc5

- changelogEntry:
    - summary: |
        Handle comments that include '*/' literal values. This previously caused any generator that uses c-style comments to fail.
      type: fix
  irVersion: 55
  version: 0.54.0-rc4

- changelogEntry:
    - summary: |
        Modify the `x-fern-examples` extension to support Websocket session examples for AsyncAPI v3 specs.
      type: feat
  irVersion: 55
  version: 0.54.0-rc3

- changelogEntry:
    - summary: |
        Add the `x-fern-optional` extension to the AsyncAPI v3 parser to allow for optional channel parameters.
      type: feat
    - summary: |
        Improve the violations summary displayed by `fern check` and include elapsed time when available.
      type: chore
  irVersion: 55
  version: 0.54.0-rc2

- changelogEntry:
    - summary: |
        Update CLI-side markdown parsing to detect more hrefs and srcs (where src files are automatically uploaded),
        enabling the <Download src="./path/to/file.pdf">Download me</Download> pattern to work.
      type: fix
    - summary: |
        Update `fern docs broken-links` to handle links within the current directory.
      type: fix
  irVersion: 55
  version: 0.54.0-rc1

- changelogEntry:
    - summary: |
        Fix issue where the CLI would not parse asyncapi specs within the `api.specs` array in generators.yml.
      type: fix
    - summary: |
        Migrate old spec configuration in generators.yml to the `api.specs[]` format.
      type: feat
    - summary: |
        Log warnings when old generators.yml syntax is used during parsing.
      type: feat
  irVersion: 55
  version: 0.54.0-rc0

- changelogEntry:
    - summary: |
        Fix an issue where de-conflicting message names in AsyncAPI v3 parser would only update subsequent message names,
        but not the first occurrence.
      type: fix
  irVersion: 55
  version: 0.53.18

- changelogEntry:
    - summary: |
        Fix an issue with the OpenAPI v2 parser where recursive subpackage slugs would not generate correctly.
      type: fix
  irVersion: 55
  version: 0.53.17

- changelogEntry:
    - summary: |
        Enable `x-fern-sdk-group-name` extension in AsyncAPI v3 parser.
      type: fix
  irVersion: 55
  version: 0.53.16

- changelogEntry:
    - summary: |
        Disable broken link checker until it is ready to release.
      type: fix
  irVersion: 55
  version: 0.53.15

- changelogEntry:
    - summary: |
        Fixes an issue with the OpenAPI v2 parser where docs configs with no navigation structure would generate incorrect slugs.
      type: fix
  irVersion: 55
  version: 0.53.14

- changelogEntry:
    - summary: |
        Resolve error where `fern docs dev` failed in Windows environments.
      type: fix
  irVersion: 55
  version: 0.53.13

- changelogEntry:
    - summary: |
        Dynamically deconflict AsyncAPI message names when generating Fern Definition Types to preserve original naming
        wherever possible.
      type: fix
  irVersion: 55
  version: 0.53.12

- changelogEntry:
    - summary: |
        Fix an issue with the OpenAPI v2 parser where schemas with single value arrays were being incorrectly parsed.
      type: fix
  irVersion: 55
  version: 0.53.11

- changelogEntry:
    - summary: |
        Support differentiated server URLs in WebSocket channels and correctly generate multi-url environments.
      type: fix
  irVersion: 55
  version: 0.53.10

- changelogEntry:
    - summary: |
        Fix an issue with the OpenAPI v2 parser where incorrect slugs were being generated.
      type: fix
  irVersion: 55
  version: 0.53.9

- changelogEntry:
    - summary: |
        Fix noindex behavior for section overview pages.
      type: fix
  irVersion: 55
  version: 0.53.8

- changelogEntry:
    - summary: |
        Regenerate changelog.
      type: fix
  irVersion: 55
  version: 0.53.7

- changelogEntry:
    - summary: |
        Correctly parse out channel address for v3 AsyncAPI specs.
      type: fix
  irVersion: 55
  version: 0.53.6

- changelogEntry:
    - summary: |
        Support validation schemas in detailed Union types.
      type: fix
  irVersion: 55
  version: 0.53.5

- changelogEntry:
    - summary: |
        Improve error logging on `downloadLocalDocsBundle` failure.
      type: fix
  irVersion: 55
  version: 0.53.4

- changelogEntry:
    - summary: |
        `noindex` property in the frontmatter of a page is now implemented for site navigation + `llms.txt`.
      type: fix
  irVersion: 55
  version: 0.53.3

- changelogEntry:
    - summary: |
        The OpenAPI parser now prefers the `source` extension set in the OpenAPI spec, and only writes
        it if it is not already set.
      type: fix
  irVersion: 55
  version: 0.53.2

- changelogEntry:
    - summary: |
        The OpenAPI v2 parser now parses Server specifications with variables.
      type: fix
  irVersion: 55
  version: 0.53.1

- changelogEntry:
    - summary: |
        Users can now specify the `idiomatic-request-names` option in the `generators.yml` to adapt the behavior of the
        autogenerated request names. The verb is now in front of the noun (e.g. `UsersListRequest` becomes `ListUsersRequest`).

        This is disabled by default (for backwards compatibility), and can be enabled with the following:

        ```yaml
        # generators.yml
        api:
          specs:
            - openapi: ./openapi/openapi.json
              settings:
                idiomatic-request-names: true
        ```
      type: feat
  irVersion: 55
  version: 0.53.0

- changelogEntry:
    - summary: |
        Introduce the AsyncAPI 3.0.0 parser, which enables conditional parsing of both 2.x and 3.x AsyncAPI specs.
      type: fix
  irVersion: 55
  version: 0.52.0

- changelogEntry:
    - summary: |
        The OpenAPI v2 parser now respects object properties as optional, generates display names for undiscriminated union object
        types, and fixes minor issues with docs dev when using specific navigation locators in docs.yml specification.
      type: fix
  irVersion: 55
  version: 0.51.39

- changelogEntry:
    - summary: |
        The OpenAPI v2 parser now ignores optional parameters when generating requests. It also improves upon generation with
        better fallback logic for sparse requests.
      type: fix
  irVersion: 55
  version: 0.51.38

- changelogEntry:
    - summary: |
        Fixed handling of Windows filepaths in the docs generator by ensuring consistent path separators and proper absolute path handling.
      type: fix
  irVersion: 55
  version: 0.51.37

- changelogEntry:
    - summary: |
        Type reference example generation now handles extends and base properties correctly, as well as in-lined Alias types.
      type: fix
  irVersion: 55
  version: 0.51.36

- changelogEntry:
    - summary: |
        The cli will now respect examples with `null` values in OpenAPI specs. This will allow for null properties to show up when using
        OpenAPI parser v2.
      type: fix
  irVersion: 55
  version: 0.51.35

- changelogEntry:
    - summary: |
        The IR generator now correctly handles exploded form parameters in the docs, ensuring that curl code snippets
        accurately reflect the expected request format. Previously, exploded parameters were not properly formatted in the documentation, which
        could lead to incorrect API usage. This fix ensures that array parameters marked as "exploded" are properly expanded in the generated curl examples.
      type: fix
  irVersion: 55
  version: 0.51.34

- changelogEntry:
    - summary: |
        The OpenAPI parser v2 now handles `null` values in examples, parses request and response bodies as unions if multiple, handles required
        properties for global headers and improves upon example generation for APIs.
      type: fix
  irVersion: 55
  version: 0.51.33

- changelogEntry:
    - summary: |
        The Conjure Importer now handles replacing 'rid' types more safely by checking if an import alias starts with 'rid'.
        Previously, it would replace any 'rid' text with 'string', which could incorrectly modify import aliases that happened to start with 'rid'.
        Now it only replaces 'rid' when it appears as a standalone type or generic parameter.
      type: fix
  irVersion: 55
  version: 0.51.32

- changelogEntry:
    - summary: |
        The IR migrator now recognizes that the PHP SDK generator requires IR version 55.
      type: internal
  irVersion: 55
  version: 0.51.31

- changelogEntry:
    - summary: |
        The OpenAPI v2 parser now provides better naming and more robust payloads for examples.
      type: fix
  irVersion: 55
  version: 0.51.30

- changelogEntry:
    - summary: |
        The images will be rendered to browser in the format of image ID that matches FileV2.
        It ensure images will be displayed properly in dev environment.
      type: fix
  irVersion: 55
  version: 0.51.29

- changelogEntry:
    - summary: |
        The IR generator now optimizes SDK generation by skipping automatic example generation when manual examples are provided.
        Previously, it would generate additional examples even when manual examples were specified for an operation.
        This change improves generation performance by avoiding unnecessary example generation work.
      type: fix
  irVersion: 55
  version: 0.51.28

- changelogEntry:
    - summary: |
        The OpenAPI parser now optimizes discriminated union example generation by using the first successful variant.
        Previously, it would continue trying other variants even after finding a valid one. Now it stops after finding
        the first valid variant, making example generation more efficient.
      type: fix
  irVersion: 55
  version: 0.51.27

- changelogEntry:
    - summary: |
        The OpenAPI parser now correctly generates examples for discriminated unions where a variant may itself be a union.
        Previously, if a discriminated union variant was itself a union (e.g. `{ type: "foo", value: { type: "bar" } }`),
        the example generation would skip. Now it recursively handles nested unions to generate valid examples.
      type: fix
  irVersion: 55
  version: 0.51.26

- changelogEntry:
    - summary: |
        Literal property values are now accepted as deep object query parameters. Previously, if a query parameter was a deep object
        with a literal property value (e.g. `{ type: "foo" }`), the CLI would reject it as too complex. Now literal values are
        allowed since they can be safely serialized.
      type: fix
  irVersion: 55
  version: 0.51.25

- changelogEntry:
    - summary: |
        The OpenAPI parser now parses path parameters that are present in the URL but not explicitly declared in the OpenAPI spec.
        Previously, if a path parameter was used in the URL (e.g. `/users/{userId}`) but not declared in the `parameters` section,
        the parser would fail. Now it automatically adds these path parameters as required string parameters.
      type: fix
  irVersion: 55
  version: 0.51.24

- changelogEntry:
    - summary: |
        The CLI now considers `false` and `true` as keywords for the Java generators.
      type: fix
  irVersion: 55
  version: 0.51.23

- changelogEntry:
    - summary: |
        The OpenAPI parser now ignores request bodies on `GET` requests since Fern does not support that.
        This is not a breaking change, since previously the `fern check` would just fail.
      type: fix
  irVersion: 55
  version: 0.51.22

- changelogEntry:
    - summary: |
        The `fern init` command now respects JSON formatting when parsing from an external URL.
      type: fix
  irVersion: 55
  version: 0.51.21

- changelogEntry:
    - summary: |
        The OpenRPC parser now supports generating code snippets in the API Explorer.
      type: fix
  irVersion: 55
  version: 0.51.20

- changelogEntry:
    - summary: |
        The OpenRPC parser now supports generating code snippets in the API Explorer.
      type: fix
  irVersion: 55
  version: 0.51.19

- changelogEntry:
    - summary: |
        The docs will now display errors by default. Previously, errors were hidden by default and needed to be explicitly
        enabled with `displayErrors: true`.
      type: fix
  irVersion: 55
  version: 0.51.18

- changelogEntry:
    - summary: |
        The OpenRPC parser now handles displaying parameters as object examples.
      type: fix
  irVersion: 55
  version: 0.51.17

- changelogEntry:
    - summary: |
        The OpenRPC parser now handles displaying optional parameters in the request.
      type: fix
  irVersion: 55
  version: 0.51.15

- changelogEntry:
    - summary: |
        Updates `whatwg` so that users eliminate punycode deprecation warning.
      type: fix
  irVersion: 55
  version: 0.51.14

- changelogEntry:
    - summary: |
        OpenAPI overrides now support resolving file references from the location of the
        OpenAPI overrides file itself. Previously, relative paths were only resolved from
        the OpenAPI source file.

        Most users will experience no change, but this will enable a wider set of file
        directory layouts depending on the user's preference.
      type: fix
  irVersion: 55
  version: 0.51.13

- changelogEntry:
    - summary: |
        The Fern Definition now allows you to declare status codes for the response without having a type.
        This is useful for `204` response status codes.

        ```yml users.yml
        service:
          auth: false
          base-path: /users
          endpoints:
            update:
              path: ""
              response:
                status-code: 204
        ```
      type: fix
  irVersion: 55
  version: 0.51.12

- changelogEntry:
    - summary: |
        The OpenAPI parser generates response examples that are `{}` for 204 response types.
      type: fix
  irVersion: 55
  version: 0.51.11

- changelogEntry:
    - summary: |
        The OpenAPI parser generates response examples that are `{}` for 204 response types.
      type: fix
  irVersion: 55
  version: 0.51.10

- changelogEntry:
    - summary: |
        Fixed OpenAPI importer to properly handle response status codes in documentation by propagating
        the status code from the OpenAPI spec through the IR and FDR layers.
      type: fix
  irVersion: 55
  version: 0.51.9

- changelogEntry:
    - summary: |
        Fixed OpenAPI importer to properly handle response status codes in documentation by propagating
        the status code from the OpenAPI spec through the IR and FDR layers.
      type: fix
  irVersion: 55
  version: 0.51.8

- changelogEntry:
    - summary: |
        Added better error messages when markdown files reference non-existent MDX files, showing the relative path
        to the missing file rather than just indicating an invalid reference.
      type: fix
  irVersion: 55
  version: 0.51.7

- changelogEntry:
    - summary: |
        Fixed OpenAPI importer to properly handle string enums that are specified as integers by coercing them to strings.
      type: fix
  irVersion: 55
  version: 0.51.6

- changelogEntry:
    - summary: |
        Added a new rule to validate frontmatter parsing across markdown files, ensuring frontmatter
        is properly formatted and can be parsed without errors.
      type: fix
  irVersion: 55
  version: 0.51.5

- changelogEntry:
    - summary: |
        Various improvements to the Mintlify and Readme importers, including better default styling
        and spec imports for Mintlify migrations.
      type: fix
  irVersion: 55
  version: 0.51.4

- changelogEntry:
    - summary: |
        The OpenAPI parser now prefers the JSON Content-Type variant over
        others (e.g. application/x-www-form-urlencoded).
      type: fix
  irVersion: 55
  version: 0.51.3

- changelogEntry:
    - summary: |
        Improved error messages when docs.yml doesn't match schema by showing more specific
        validation errors and including the path where the error occurred.
      type: fix
  irVersion: 55
  version: 0.51.2

- changelogEntry:
    - summary: |
        Fixed x-fern-resolutions to properly handle escaped forward slashes ("~1") in schema references,
        correctly converting them to "/" when resolving references.
      type: fix
  irVersion: 55
  version: 0.51.1

- changelogEntry:
    - summary: |
        The CLI now supports a --readme flag pointing to the URL of a Readme generated docs site and
        migrates existing documentation to a fern-compatible repository.

        To use this feature:
        ```bash
        fern init --readme https://url-to-readme-docs.com
        ```
      type: feat
  irVersion: 55
  version: 0.51.0

- changelogEntry:
    - summary: |
        Improve performance of `fern docs dev` by only reloading the markdown content when
        only markdown files are changed, avoiding unnecessary recompilation of the full docs.

      type: fix
  irVersion: 55
  version: 0.50.17

- changelogEntry:
    - summary: |
        Improve performance of `fern docs dev` by debouncing across edits to multiple files,
        reducing unnecessary recomputation.
      type: fix
  irVersion: 55
  version: 0.50.16

- changelogEntry:
    - summary: |
        This PR improves the performance of `fern docs dev`:
          - Fern does not generate examples if the user has provided them to us
          - Temporarily comment out broken link checker until we make it faster
      type: fix
  irVersion: 55
  version: 0.50.16

- changelogEntry:
    - summary: |
        Move example generation failure logs to trace level since they are not relevant
        for users and add noise to debug logs.
      type: fix
  irVersion: 55
  version: 0.50.15

- changelogEntry:
    - summary: |
        Fixes a bug where duplicate types in undiscriminated unions (`oneOf` in OpenAPI)
        were not being deduped, which could lead to invalid generated code.
      type: fix
  irVersion: 55
  version: 0.50.14

- changelogEntry:
    - summary: |
        Fixes a bug where `--log-level debug` does not include trace logs.
      type: fix
  irVersion: 55
  version: 0.50.13

- changelogEntry:
    - summary: |
        Increase undici timeouts to make sure that `fern generate --docs` completes.
      type: fix
  irVersion: 55
  version: 0.50.12

- changelogEntry:
    - summary: |
        The CLI now supports a `--log-level trace` option to filter out noise from the
        debug log level.
      type: fix
  irVersion: 55
  version: 0.50.11

- changelogEntry:
    - summary: An addition to the broken link checker to further reduce false positives.
      type: fix
  irVersion: 55
  version: 0.50.10

- changelogEntry:
    - summary: |
        The Fern CLI no longer logs the full API request when finishing docs registration,
        reducing unnecessary log output.
      type: fix
  irVersion: 55
  version: 0.50.9

- changelogEntry:
    - summary: |
        An additional fix to the OpenRPC parser for respecting tags when
        organizing methods in the API Reference.
      type: fix
  irVersion: 55
  version: 0.50.8

- changelogEntry:
    - summary: |
        The OpenRPC parser now respects method names as well as tags for
        organization the navigation.
      type: fix
  irVersion: 55
  version: 0.50.7

- changelogEntry:
    - summary: |
        The broken link checker is updated to reduce false positives.
      type: fix
  irVersion: 55
  version: 0.50.6

- changelogEntry:
    - summary: |
        The Fern CLI is updated to create the organization if it doesn't exist when `fern token` is called.
      type: fix
  irVersion: 55
  version: 0.50.5

- changelogEntry:
    - summary: |
        The preview server is updated such that local previews of both OpenRPC and OpenAPI (legacy parser)
        are now possible.
      type: fix
  irVersion: 55
  version: 0.50.4

- changelogEntry:
    - summary: |
        The docs.yml now supports a separate configuration for `feature-flags` which allows Fern to render
        pieces of content depending on whether or not certain feature flags are enabled for particular user.

        This feature is in alpha stage; please contact support@buildwithfern.com to learn more!

        ```yml docs.yml
        navigation:
          - page: Page 1
            feature-flag: my-feature-flag-a # single boolean flag
          - page: Page 2
            feature: # multiple boolean flags
              - flag: my-feature-flag-a
              - flag: my-feature-flag-b
          - section: Section Title
            viewers: role-a
            feature-flag: # configurable match
              flag: my-feature-flag-a
              fallback-value: "ga"
              match: "beta"
            layout: []
        ```
      type: internal
  irVersion: 55
  version: 0.50.4

- changelogEntry:
    - summary: |
        Fixes an issue where optional, nullable properties resulted in a double optional in the
        IRv55 -> IRv54 migration.
      type: internal
  irVersion: 55
  version: 0.50.3

- changelogEntry:
    - summary: |
        The docs now includes alpha support for parsing openrpc specs. To leverage this feature,
        simply define an API section in your docs.yml and point at an openrpc spec.

        ```yml docs.yml
        navigation:
          - api: API Reference
            openrpc: <path to openrpc file>
        ```
      type: fix
  irVersion: 55
  version: 0.50.2

- changelogEntry:
    - summary: |
        Fixes an issue where nullable schemas were not coerced into optional values.
      type: fix
    - summary: |
        Fixes an issue where `fern check` would fail for optional, nullable properties.
      type: fix
  irVersion: 55
  version: 0.50.1

- changelogEntry:
    - summary: |
        The CLI is capable of migrating the latest TypeScript generator to IRv55.
      type: internal
  irVersion: 55
  version: 0.50.0

- changelogEntry:
    - summary: |
        The OpenAPI v2 parser now supports `x-fern-global-headers` and fixes an issue with generating webhook content.
      type: fix
  irVersion: 55
  version: 0.49.1

- changelogEntry:
    - summary: |
        The OpenAPI importer now supports respecting nullable properties in schemas. When enabled, nullable properties will
        be preserved in the generated SDK. By default (without this setting), nullable properties are treated as `optional`.
        To enable this, configure the setting in your `generators.yml`:

        ```yml
        api:
         specs:
           - openapi: ./path/to/openapi.yml
             settings:
               respect-nullable-schemas: true
        ```
      type: feat
  irVersion: 55
  version: 0.49.0

- changelogEntry:
    - summary: |
        The Mintlify docs importer now correctly generates the proper display-name key in the docs.yml file.
      type: fix
  irVersion: 54
  version: 0.48.1

- changelogEntry:
    - summary: |
        Adds support for nullable types in the Fern definition, such as the following:

        ```yaml
        types:
          User:
            properties:
              name: string
              email: nullable<string>
        ```
      type: feat
  irVersion: 55
  version: 0.48.0

- changelogEntry:
    - summary: |
        The IR now pulls in additional request properties from the OAuth getToken endpoint to support custom OAuth schemas.
      type: feat
  irVersion: 54
  version: 0.47.6

- changelogEntry:
    - summary: |
        Fixes an issue with broken link checking in the OpenAPI v2 parser.
      type: feat
  irVersion: 53
  version: 0.47.5

- changelogEntry:
    - summary: |
        Allows for creating nullable types and pass formats on strings using the OpenAPI v2 parser.
      type: feat
  irVersion: 53
  version: 0.47.4

- changelogEntry:
    - summary: |
        Add the JSON schema to the generators.yml file for validation and autocomplete.
      type: feat
  irVersion: 53
  version: 0.47.3

- changelogEntry:
    - summary: |
        The CLI now supports checking for broken links in your docs. You will see warnings in `fern check` if your docs link to any
        page that can't be resolved, and the `--strict-broken-links` option will cause the command to fail (exit with a non-zero exit code) if
        any broken links are found. You can also run the new command `fern docs broken-links` to only check for broken links (ignoring
        other possible errors), with the `--strict` option to cause the command to fail if any broken links are found.
      type: feat
  irVersion: 53
  version: 0.47.2

- changelogEntry:
    - summary: |
        Fixes a bug where the OpenAPI parser stopped respecting the =`unions: v1` setting in your `generators.yml` which configures the parser to generate more
        idiomatic discriminated unions.
        ```yml
        api:
          specs:
            - openapi: ./path/to/openapi.yml
              settings:
                unions: v1
        ```
      type: feat
  irVersion: 53
  version: 0.47.1

- changelogEntry:
    - summary: |
        The CLI now supports publishing docs using the improved OpenAPI v2 parser. You can set `openapi-parser-v2: true`
        in your `docs.yml` to use the new parser.
      type: feat
  irVersion: 53
  version: 0.47.0

- changelogEntry:
    - summary: |
        The CLI now validates that method and group name overrides in OpenAPI settings are not duplicated.
      type: feat
  irVersion: 53
  version: 0.46.23

- changelogEntry:
    - summary: |
        Support configuration of Google Analytics and Google Tag Manager in API Docs.
      type: feat
  irVersion: 53
  version: 0.46.22

- changelogEntry:
    - summary: |
        The CLI now supports the `prefer-undiscriminated-unions-with-literals` setting in OpenAPI settings.
      type: fix
  irVersion: 53
  version: 0.46.21

- changelogEntry:
    - summary: |
        The `fern init` command now supports a `--mintlify` option. You can pass in
        the path to your `mint.json` and the Fern CLI will generate a fern documentation
        website.
      type: feat
  irVersion: 53
  version: 0.46.20

- changelogEntry:
    - summary: |
        If a schema in OpenAPI or AsyncAPI has `additionalProperties: true` then the Fern CLI will now respect bringing in
        example properties that are not defined in the schema. Previously, the CLI would skip them.
      type: fix
  irVersion: 53
  version: 0.46.19

- changelogEntry:
    - summary: |
        If an object or request is annotated with `extra-properties: true` then the user can provide an example that includes
        extra properties that are no longer in the schema.

        For example, check out this fern definition

        ```yml service.yml
        types:
          Item:
            extra-properties: true
            properties:
              id: string


        service:
          auth: false
          base-path: ""
          endpoints:
            create:
              method: POST
              path: /item
              request:
                name: CreateItemRequest
                body:
                  extra-properties: true
                  properties:
                    id: string
              response:
                type: Item
              examples:
                - name: "Item"
                  request:
                    id: "123"
                    foo: "bar" # extra property in the example
                  response:
                    body:
                      id: "123"
                      foo: "bar" # extra property in the example
        ```
      type: fix
  irVersion: 53
  version: 0.46.18

- changelogEntry:
    - summary: |
        Support parsing string values for boolean defaults in OpenAPI schemas.
        * String values like "true" and "false" are now correctly parsed as boolean defaults.
      type: fix
  irVersion: 53
  version: 0.46.17

- changelogEntry:
    - summary: |
        Improve parsing of OpenAPI schemas with an array in the `type` property.
        * If the array contains `"null"`, it is interpreted as nullable, and removed from the array.
        * If there is only a single item in the array (after removing "null"), it previously defaulted to `unknown`, but now the specified type is used.
      type: fix
  irVersion: 53
  version: 0.46.16

- changelogEntry:
    - summary: |
        Fixed issue where user specified examples would be omitted in favor of autogenerated examples.
      type: fix
  irVersion: 53
  version: 0.46.15

- changelogEntry:
    - summary: |
        Boolean default values are now propagated from the Fern Definition through to docs generation.
      type: fix
  irVersion: 53
  version: 0.46.14

- changelogEntry:
    - summary: |
        The CLI now supports both `generators.yml` and `generators.yaml` file extensions for generator configuration.
      type: fix
  irVersion: 53
  version: 0.46.13

- changelogEntry:
    - summary: |
        Correctly omits readOnly query parameters during openapi to fern definition generation.
      type: fix
  irVersion: 53
  version: 0.46.13

- changelogEntry:
    - summary: |
        The CLI now handles parsing service level path parameters with descriptions.
        This fixes a regression introduced in the CLI since versions 0.45.x.
      type: fix
  irVersion: 53
  version: 0.46.12

- changelogEntry:
    - summary: |
        Allow for configuring the depth of example generation in API Docs. For example,
        if you want to generate optional properties that are 5 levels deep, you can add
        the following configuration in your `generators.yml`

        ```yml generators.yml
        api:
          specs:
            - openapi: ./openapi.json
              settings:
                example-generation:
                  response:
                    max-depth: 10
        ```
      type: fix
  irVersion: 53
  version: 0.46.11

- changelogEntry:
    - summary: |
        Correctly support AdditionalProperties on object schemas.
      type: fix
  irVersion: 53
  version: 0.46.10

- changelogEntry:
    - summary: |
        SDK generation no longer hard-fails on single example generation errors.
      type: fix
  irVersion: 53
  version: 0.46.9

- changelogEntry:
    - summary: |
        The CLI now auto generates SSE and JSON Streaming examples even if those are
        not provided in the OpenAPI Spec or Fern Definition.
      type: fix
  irVersion: 53
  version: 0.46.8

- changelogEntry:
    - summary: |
        The generated Fern Definition now properly supports default values for query parameters.
      type: fix
  irVersion: 53
  version: 0.46.7

- changelogEntry:
    - summary: |
        The audiences property on WebSocket channels is now respected when filtering
        the IR graph based on configured audiences.
      type: fix
  irVersion: 53
  version: 0.46.6

- changelogEntry:
    - summary: |
        Previously, when the CLI failed to validate the fern definition yaml file against a JSON Schema,
        we would log `Failed to parse` without a schema path. Now we grab a relevant schema path.
      type: fix
  irVersion: 53
  version: 0.46.5

- changelogEntry:
    - summary: |
        The OpenAPI parser now deduplicates headers that appear in both security schemes and
        operation-level headers to avoid duplicate header declarations.
      type: fix
  irVersion: 53
  version: 0.46.5

- changelogEntry:
    - summary: |
        The generated SSE examples always have `data` and `event` keys so that they are correct.
      type: fix
  irVersion: 53
  version: 0.46.4

- changelogEntry:
    - summary: |
        The Fern CLI now supports generating examples for streaming SSE (server-sent-event)
        endpoints.
      type: fix
  irVersion: 53
  version: 0.46.3

- changelogEntry:
    - summary: |
        The Fern CLI now supports parsing a `logo` option from your frontmatter. If
        you would like to override logo on a specific page you can do so by adding
        the following:

        ```markdown intro.mdx
        ---
        logo: /path/to/my/logo
        ---
        ```

        or

        ```markdown intro.mdx
        ---
        logo:
          light: /path/to/my/light/logo
          dark: /path/to/my/dark/logo
        ---
        ```

      type: feat
  irVersion: 53
  version: 0.46.2

- changelogEntry:
    - summary: |
        Add support for setting the `User-Agent` header value for Go generators.
      type: fix
  irVersion: 53
  version: 0.46.1

- changelogEntry:
    - summary: |
        No changes; promote `0.46.0-rc1` release candidate to minor version.
      type: internal
  irVersion: 53
  version: 0.46.0

- changelogEntry:
    - summary: |
        * Set `inline: true` for inline enums imported from OpenAPI.
        * Set `inline: true` for maps generated from OpenAPI additionalProperties.
      type: fix
  irVersion: 53
  version: 0.46.0-rc1

- changelogEntry:
    - summary: |
        The Fern Definition now supports `bytes` as a response type.

        ```yml service.yml
          endpoints:
            download:
              response: bytes
        ```
      type: feat
  irVersion: 53
  version: 0.46.0-rc0

- changelogEntry:
    - summary: |
        Defaults are no longer set on datetimes when converting to docs shapes.
      type: fix
  irVersion: 53
  version: 0.45.4

- changelogEntry:
    - summary: |
        Unknown schemas are no longer incorrectly marked as `additionalProperties: true`.
      type: chore
  irVersion: 53
  version: 0.45.4-rc1

- changelogEntry:
    - summary: |
        The CLI prompts the user to confirm output directory overwrites on fern generate.
      type: fix
  irVersion: 53
  version: 0.45.4-rc0

- changelogEntry:
    - summary: |
        Unknown schemas are no longer incorrectly marked as `additionalProperties: true`.
      type: fix
  irVersion: 53
  version: 0.45.3

- changelogEntry:
    - summary: |
        Example generation now respects read-only schemas when generating request examples.
      type: fix
  irVersion: 53
  version: 0.45.2

- changelogEntry:
    - summary: |
        Generate valid examples using spec validation information; respect `null` entries during example generation.
      type: fix
  irVersion: 53
  version: 0.45.1-rc0

- changelogEntry:
    - summary: |
        Add `inline` field to type declarations in the Fern definition and IR.
        Add support for importing inline types from OpenAPI into Fern definition and IR.
      type: internal
  irVersion: 53
  version: 0.45.1

- changelogEntry:
    - summary: |
        Several improvements to docs, conjure importer, and the cli.
      type: internal
  irVersion: 53
  version: 0.45.0

- changelogEntry:
    - summary: |
        Docs generation now preserves original model schema names.
      type: internal
  irVersion: 53
  version: 0.45.0-rc55

- changelogEntry:
    - summary: |
        Removes errant minimum and maximums for 'float' types for docs.
      type: internal
  irVersion: 53
  version: 0.45.0-rc54

- changelogEntry:
    - summary: |
        Add support for the `smart-casing` flags in the IR commands.
      type: internal
  irVersion: 53
  version: 0.45.0-rc53

- changelogEntry:
    - summary: |
        Fix bug where max length validation for strings were incorrectly plumbed.
      type: fix
  irVersion: 53
  version: 0.45.0-rc52

- changelogEntry:
    - summary: |
        Add support for the `inline-path-parameters` setting in the OpenAPI
        importer.
      type: feat
  irVersion: 53
  version: 0.45.0-rc51

- changelogEntry:
    - summary: |
        Increase max recursive depth allowed for example validation.
      type: fix
  irVersion: 53
  version: 0.45.0-rc50

- changelogEntry:
    - summary: |
        Add 'list' to reserved keywords for use in PHP generator.
      type: fix
  irVersion: 53
  version: 0.45.0-rc49

- changelogEntry:
    - summary: |
        OAuth Client Credential Auth Scheme now supports the ability to optionally
        set token header and prefix fields for use with docs playground.

        ```yml api.yml
        auth-schemes:
          OAuth:
            scheme: oauth
            type: client-credentials
            token-header: Fern-Authorization
            token-prefix: Fern-Bearer
            ...
        ```
      type: feat
  irVersion: 53
  version: 0.45.0-rc48

- changelogEntry:
    - summary: |
        Support SDK generation provided comma-delineated content-type values in OpenAPI specs.
      type: fix
  irVersion: 53
  version: 0.45.0-rc47

- changelogEntry:
    - summary: |
        The IR handles converting example unions that are aliases.
      type: fix
  irVersion: 53
  version: 0.45.0-rc46

- changelogEntry:
    - summary: |
        Update the IR's `ServiceTypeReferenceInfo` to include all transitive types
        referenced by a service.
      type: fix
  irVersion: 53
  version: 0.45.0-rc44

- changelogEntry:
    - summary: |
        Support non-standard HTTP code 498; Validate `x-fern-examples` during schema parsing.
      type: fix
  irVersion: 53
  version: 0.45.0-rc43

- changelogEntry:
    - summary: |
        Log error message logging when encountering doc errors during preview server initiation.
      type: fix
  irVersion: 53
  version: 0.45.0-rc42

- changelogEntry:
    - summary: Fixes bug introduced in 0.45.0-rc33 where version slugs were not being generated correctly.
      type: fix
  irVersion: 53
  version: 0.45.0-rc41

- changelogEntry:
    - summary: |
        Fixed bug in the Conjure importer where query parameters were overwritten during endpoint parameter parsing.
      type: fix
  irVersion: 53
  version: 0.45.0-rc40

- changelogEntry:
    - summary: |
        The OpenAPI importer now supports correlating request and response examples by name. When an example name is shared
        between a request body and response, they will be paired together in the generated Fern definition.
      type: fix
  irVersion: 53
  version: 0.45.0-rc39

- changelogEntry:
    - summary: |
        The OpenAPI importer now supports respecting readonly properties in schemas. When enabled, readonly properties will be excluded from request bodies for
        POST/PUT/PATCH endpoints. To enable this, configure the setting in your `generators.yml`:

        ```yml
        api:
         specs:
           - openapi: ./path/to/openapi.yml
             settings:
               respect-readonly-schemas: true
        ```
      type: fix
  irVersion: 53
  version: 0.45.0-rc38

- changelogEntry:
    - summary: Support parsing alpha and beta version numbers of Fern generators
      type: internal
  irVersion: 53
  version: 0.45.0-rc37

- changelogEntry:
    - summary: |
        The OpenAPI importer now supports importing deep object query parameters. To do this, you will
        need to configure a setting in your `generators.yml`

        ```yml
        api:
         specs:
           - openapi: ./path/to/openapi.yml
             settings:
               object-query-paramaters: true
        ```
      type: fix
  irVersion: 53
  version: 0.45.0-rc36

- changelogEntry:
    - summary: |
        The CLI now recognizes the versions of the Go generator that require IRv53.
      type: internal
  irVersion: 53
  version: 0.45.0-rc34

- changelogEntry:
    - summary: |
        The Fern CLI now supports roles and viewers in your docs configuration, if you are on the enterprise plan for docs:

        ```yml docs.ym
        roles:
          - internal
          - beta-users
          - enterprise-users

        navigation:
          - section: Internal Section
            viewers:
              - internal
            contents:
              - page: Internal Page
                path: ./internal/page.mdx
        ```
      type: feat
  irVersion: 53
  version: 0.45.0-rc33

- changelogEntry:
    - summary: |
        The OpenAPI importer now supports reading endpoints that have application/x-www-form-urlencoded requests
      type: fix
  irVersion: 53
  version: 0.45.0-rc32

- changelogEntry:
    - summary: |
        The OpenAPI importer now parses webhook examples and generates examples for webhooks when none are provided.
      type: fix
  irVersion: 53
  version: 0.45.0-rc31

- changelogEntry:
    - summary: |
        The OpenAPI importer now parses the `examples` field for primitive schema types like `string`, `number`, `array` and `boolean`.
      type: fix
  irVersion: 53
  version: 0.45.0-rc30

- changelogEntry:
    - summary: |
        The OpenAPI importer now parses the `examples` field that may be present on OpenAPI 3.1 schemas.
      type: feat
  irVersion: 53
  version: 0.45.0-rc29

- changelogEntry:
    - summary: |
        The OpenAPI importer now skips headers in a case-insensitive way (e.g. both "Content-Type" and "content-type" are skipped).
      type: feat
  irVersion: 53
  version: 0.45.0-rc28

- changelogEntry:
    - summary: |
        The Conjure importer now brings in endpoint level descriptions.
      type: feat
  irVersion: 53
  version: 0.45.0-rc27

- changelogEntry:
    - summary: |
        `fern check` handles validating unions that contain base properties.
      type: feat
  irVersion: 53
  version: 0.45.0-rc26

- changelogEntry:
    - summary: |
        The Fern CLI temporarily does not support RBAC/Audiences (they will be added in again shortly).
      type: internal
  irVersion: 53
  version: 0.45.0-rc25

- changelogEntry:
    - summary: |
        `fern docs dev` now runs in Node 16 - Node 22 environments.
      type: fix
  irVersion: 53
  version: 0.45.0-rc24

- changelogEntry:
    - summary: |
        The docs dev server now correctly handles base paths.
      type: fix
  irVersion: 53
  version: 0.45.0-rc23

- changelogEntry:
    - summary: |
        Fixes bug introduced in 0.45.0-rc20 where section children were dropped from the docs definition.
      type: fix
  irVersion: 53
  version: 0.45.0-rc22

- changelogEntry:
    - summary: |
        The Fern CLI now supports orphaned pages in your docs configuration.
      type: feat
    - summary: |
        The RBAC config model is now renamed to `roles` and `viewers`:

        ```yml docs.yml
        roles:
          - internal

        navigation:
          - section: Internal Section
            viewers:
              - internal
            contents:
              - page: Internal Page
                path: ./internal/page.mdx
        ```

      type: fix
  irVersion: 53
  version: 0.45.0-rc21

- changelogEntry:
    - summary: |
        The Fern CLI now supports audiences in your docs configuration:

        ```yml docs.yml
        # all audiences must be declared at the top level
        audiences:
          - internal

        navigation:
          - section: Internal Section
            audience: internal # audience is optional
            contents:
              - page: Internal Page
                path: ./internal/page.mdx
        ```
      type: feat
  irVersion: 53
  version: 0.45.0-rc20

- changelogEntry:
    - summary: |
        - Respect `x-fern-ignore` extension in OpenAPI parameters.
      type: fix
  irVersion: 53
  version: 0.45.0-rc19

- changelogEntry:
    - summary: |
        - Add additional debug logging to the CLI when downloading docs preview bundle
      type: fix
  irVersion: 53
  version: 0.45.0-rc18

- changelogEntry:
    - summary: |
        - Improved union example generation by increasing depth for better handling of recursive structures.
        - Updated Conjure importer to represent binary types as bytes for requests and file for responses in Fern.
        - Added detailed error messages when 'fern docs dev' fails, accessible with --log-level debug.
      type: fix
  irVersion: 53
  version: 0.45.0-rc17

- changelogEntry:
    - summary: |
        The Conjure importer now correctly keys the union subvariant by the property of the discriminant.

        ```conjure
        union:
          discriminant: type
          union:
            square: Square
            circle: Circle
        ```

        is equal to the following Fern Definition:

        ```yml fern
        union:
          discriminant: type
          types:
            square:
              type: Square
              key: square
            circle:
              type: Circle
              key: circle
        ```

      type: fix
  irVersion: 53
  version: 0.45.0-rc16

- changelogEntry:
    - summary: |
        The Conjure importer now correctly imports base-path and docs from your conjure definition.
      type: fix
  irVersion: 53
  version: 0.45.0-rc15

- changelogEntry:
    - summary: |
        The Fern CLI now uses a longer timeout to make HTTP requests, which should fix some flakyness with the docs registration process.
      type: fix
  irVersion: 53
  version: 0.45.0-rc14

- changelogEntry:
    - summary: |
        The Fern CLI now uses a longer timeout to make HTTP requests, which should fix some flakyness with the docs registration process.
      type: fix
  irVersion: 53
  version: 0.45.0-rc13

- changelogEntry:
    - summary: |
        Undiscriminated unions are now represented using `anyOf` in the generated JSON Schema
        Nullable properties are now correctly propagated to the JSON Schema
      type: fix
  irVersion: 53
  version: 0.45.0-rc12

- changelogEntry:
    - summary: |
        Improved JSON Schema generation for object inheritance:
        - Removed the use of `allOf` for representing object extensions
        - Properties from parent objects are now directly added to the child object in the JSON Schema
      type: fix
  irVersion: 53
  version: 0.45.0-rc11

- changelogEntry:
    - summary: |
        Added support for `additionalProperties` on export to JSON Schema.
      type: fix
  irVersion: 53
  version: 0.45.0-rc10

- changelogEntry:
    - summary: |
        Improved JSON Schema generation for object extensions and const values:
        - Object extensions are now properly represented using `allOf` in the JSON Schema
        - Literal values (string and boolean) are now correctly represented using `const` in the JSON Schema
      type: fix
  irVersion: 53
  version: 0.45.0-rc9

- changelogEntry:
    - summary: |
        Add `#!/usr/bin/env node` to the CLI to prevent runtime errors.
      type: internal
  irVersion: 53
  version: 0.45.0-rc8

- changelogEntry:
    - summary: |
        Stop minifying the CLI to prevent javascript runtime errors.
      type: internal
  irVersion: 53
  version: 0.45.0-rc7

- changelogEntry:
    - summary: |
        Update the CLI package.json to include the correct files.
      type: fix
  irVersion: 53
  version: 0.45.0-rc6

- changelogEntry:
    - summary: |
        Introduce a new command `fern jsonschema <output-file> --type <type-name>`
        that outputs the JSON Schema for a given type in your Fern Definition.

        ```sh
        fern jsonschema ./schema.json --type MyType
        ```
      type: feat
  irVersion: 53
  version: 0.45.0-rc5

- changelogEntry:
    - summary: |
        SCIM has been added as a common initialism.
      type: chore
  irVersion: 53
  version: 0.45.0-rc4

- changelogEntry:
    - summary: |
        Numerous fixes to the Conjure API Importer such as reading in request bodies and query parameters.
      type: fix
  irVersion: 53
  version: 0.45.0-rc3

- changelogEntry:
    - summary: |
        The CLI now generates endpoint examples for undiscriminated unions that are recursive.
      type: fix
  irVersion: 53
  version: 0.45.0-rc2

- changelogEntry:
    - summary: |
        The OpenAPI importer now generates streaming examples based on OpenAPI examples.
      type: fix
  irVersion: 53
  version: 0.45.0-rc1

- changelogEntry:
    - summary: |
        The Docs now support rendering `additionalProperties` in the API Playground so that users can send out arbitrary key,value pairs.
      type: fix
  irVersion: 53
  version: 0.45.0-rc0

- changelogEntry:
    - summary: Several improvements to the conjure importer.
      type: fix
  irVersion: 53
  version: 0.44.11

- changelogEntry:
    - summary: |
        API update now supports consuming the API origin from spec V2 configurations.
      type: fix
  irVersion: 53
  version: 0.44.10

- changelogEntry:
    - summary: |
        The fern definition now supports descriptions supplied on request and response bodies.
        You can enable this by simply supplying `docs` in your fern definition, or `description`
        in your OpenAPI spec.
      type: feat
  irVersion: 53
  version: 0.44.9

- changelogEntry:
    - summary: |
        API Configuration V2 schema now takes in `origin` as well, allowing `fern api update` to function as expected in the new config.
      type: fix
  irVersion: 53
  version: 0.44.8

- changelogEntry:
    - summary: |
        The Fern CLI command `fern generator list` now accepts filters for the output mode, for example, you may now specify `fern generator list --excluded-modes local-file-system`
        in order to filter any generators from the list that are outputting locally.
      type: internal
  irVersion: 53
  version: 0.44.7

- changelogEntry:
    - summary: |
        The Fern Definition respects endpoint level base-path overrides when validating examples.
      type: fix
  irVersion: 53
  version: 0.44.6

- changelogEntry:
    - summary: |
        The Fern Definition now supports overriding `base-path` at the endpoint level.
        This is useful if you have subset of endpoints that do not live at the
        configured base-path.

        ```yml imdb.yml
        service:
          endpoints:
            getMovie:
              method: POST
              base-path: "latest/" # overrides the base-path configured in api.yml
              path: "movies/{movieId}"
        ```
      type: feat
  irVersion: 53
  version: 0.44.5

- changelogEntry:
    - summary: |
        Fern's OpenAPI importer will now handle generating examples for declared
        errors so that they show up in the generated documentation.
      type: fix
  irVersion: 53
  version: 0.44.4

- changelogEntry:
    - summary: |
        Fern's OpenAPI importer can now handle `readOnly` properties in the top level
        request schema. Note that Fern does not handle nested `readOnly` properties
        just yet; please file a GitHub issue if this is important!
      type: feat
  irVersion: 53
  version: 0.44.3

- changelogEntry:
    - summary: |
        Fern's OpenAPI importer can now handle multiple error schemas for the
        same status code.
      type: fix
  irVersion: 53
  version: 0.44.2

- changelogEntry:
    - summary: |
        The OpenAPI importer used to try and coerce all enums into a literals.
        In some cases this is not desirable, so we now expose an option called
        `coerce-enums-to-literals` in your generators.yml.

        ```yml generators.yml
        api:
          specs:
            - openapi: ../openapi.json
              overrides: ../openapi-overrides.yml
              settings:
                title-as-schema-name: false
                coerce-enums-to-literals: false
        ```
      type: feat
  irVersion: 53
  version: 0.44.1

- changelogEntry:
    - summary: |
        The Fern CLI now supports parsing [Conjure](https://github.com/palantir/conjure), Palantir's
        home-grown API Definition format.

        If you know a company that is using Conjure that wants API Docs + SDKs, send them our way!
      type: feat
  irVersion: 53
  version: 0.44.0-rc0

- changelogEntry:
    - summary: |
        Any markdown files that have custom components are also pushed up to the Fern Docs
        platform.
      type: fix
  irVersion: 53
  version: 0.43.8

- changelogEntry:
    - summary: |
        The `valid-markdown` rule has been updated to try and parse the markdown file into a
        valid AST. If the file fails to parse, `fern check` will log an error as well
        as the path to the markdown.
      type: fix
  irVersion: 53
  version: 0.43.7

- changelogEntry:
    - summary: |
        The OpenAPI importer now appropriately brings in responses that are under the `text/event-stream`
        Content-Type if your endpoint is annotated with `x-fern-streaming`.
        If your endpoint is not annotated with `x-fern-streaming`, then the response will be ignored.
      type: fix
  irVersion: 53
  version: 0.43.6

- changelogEntry:
    - summary: |
        If you use the `x-fern-streaming` extension and want to provide different descriptions
        for the streaming endpoint, then you can now specify `streaming-description`.

        ```yml openapi.yml
        x-fern-streaming:
          stream-condition: $request.stream
          stream-description: The streaming version of this endpoint returns a series of chunks ...
          response:
            $ref: #/components/schemas/Response
          stream-response:
            $ref: #/components/schemas/ResponseChunk
        ```
      type: fix
  irVersion: 53
  version: 0.43.5

- changelogEntry:
    - summary: |
        The OpenAPI parser now respects the content type in your OpenAPI spec, instead of always sending
        `application/json`. With this upgrade, your SDKs will also start to send the correct content type.
      type: fix
  irVersion: 53
  version: 0.43.4

- changelogEntry:
    - summary: |
        The CLI now passes in the API definition ID once again, this is necessary so that generated snippet templates
        may reference schemas within the API. This was a regression that was recently introduced.
      type: chore
  irVersion: 53
  version: 0.43.3

- changelogEntry:
    - summary: |
        The CLI now prints which API cannot be registered if `fern generate --docs` fails.
      type: fix
  irVersion: 53
  version: 0.43.2

- changelogEntry:
    - summary: |
        The CLI now supports running OpenAPI generator 0.1.0 with IR version 53.
      type: feat
  irVersion: 53
  version: 0.43.1

- changelogEntry:
    - summary: |
        The CLI now recognizes the fern-php-sdk generator.
      type: feat
  irVersion: 53
  version: 0.43.0

- changelogEntry:
    - summary: |
        The documentation resolver now appropriately creates a unique identifier for changelog sections. Previously, if you had multiple
        changelogs within the same section, despite their title and slug being different, they would be treated as the same section since the ID
        only took into account the parents' slug, appended the word "changelog" and that was all.

        As a result previously all changelogs within the same section would get highlighted when one was selected, now only the selected changelog
        is highlighted.
      type: internal
  irVersion: 53
  version: 0.42.15

- changelogEntry:
    - summary: |
        The OpenAPI importer now correctly propagates the title field on `oneof` schemas.
      type: fix
  irVersion: 53
  version: 0.42.14

- changelogEntry:
    - summary: |
        Example generation now intelligently truncates container examples, for example if the depth limit will be reached on a list of objects,
        the list will be returned as an empty list, as opposed the previous behavior where an unknown object would be created.
      type: fix
  irVersion: 53
  version: 0.42.13

- changelogEntry:
    - summary: |
        Previously, deploying docs from Windows machines led to bad asset paths.
        Now, the CLI respects Windows paths during run and web paths for retrieving
        assets.
      type: fix
  irVersion: 53
  version: 0.42.12

- changelogEntry:
    - summary: |
        The API V2 configuration now supports disabling using titles as schema
        names. You may want to disable this flag if your OpenAPI adds the same
        title to multiple schemas.

        ```
        api:
          specs:
            - openapi: /path/to/openapi
              settings:
                use-title-as-schema-name: false
        ```
      type: fix
  irVersion: 53
  version: 0.42.11

- changelogEntry:
    - summary: |
        Previously, the OpenAPI converter would bring over `title` on every
        single property. This field is extraneous, so now we ignore it.
      type: fix
  irVersion: 53
  version: 0.42.10

- changelogEntry:
    - summary: |
        Previously, the OpenAPI importer would ignore skip parsing arbitrary
        content types "*/*". Now it treats this content type as application/json.

        ```json openapi.json
        "responses": {
          "200": {
            "description": "Success reply",
            "content": {
              "*/*": {
        ```
      type: fix
  irVersion: 53
  version: 0.42.9

- changelogEntry:
    - summary: |
        The API V2 configuration (in beta) now supports global header overrides.
        This fixes a bug where those header overrides were getting dropped in
        certain cases.

        ```yml generators.yml
        api:
          headers:
            X-API-VERSION: string
          specs:
            - openapi: /path/to/openapi
              overrides: /path/to/overrides
        ```
      type: fix
  irVersion: 53
  version: 0.42.8

- changelogEntry:
    - summary: |
        The API V2 configuration (in beta) now supports global header
        overrides. To specify global headers that are not in your
        OpenAPI spec, simply add the following block in your `generators.yml`:

        ```yml generators.yml
        api:
          headers:
            X-API-VERSION: string
          specs:
            - openapi: /path/to/openapi
              overrides: /path/to/overrides
        ```
      type: feat
  irVersion: 53
  version: 0.42.7

- changelogEntry:
    - summary: Removes extraneous conditional error within namespacing configuration
      type: fix
  irVersion: 53
  version: 0.42.6

- changelogEntry:
    - summary: Adds additional metadata retrievable by `fern generator get` so you can now get the language and the target repo.
      type: feat
  irVersion: 53
  version: 0.42.5

- changelogEntry:
    - summary: |
        Namespaced APIs now:
          - No longer contain duplicative nesting of some endpoint within another package of the same name as the namespace
          - Respect the `x-fern-sdk-group-name` annotation for endpoints
      type: fix
  irVersion: 53
  version: 0.42.4

- changelogEntry:
    - summary: |
        The OpenAPI importer now supports handling encoding on multipart requests.
        Previously, the generators would not respect the `contentType` field for
        each form input. But, now they do.
        ```yml
        requestBody:
          content:
            multipart/form-data:
              schema:
                type: object
                properties:
                  file:
                    type: string
                    format: binary
                    description: The file to upload
              encoding:
                file:
                  contentType: "application/octet-stream"
        ```
      type: fix
    - summary: |
        The OpenAPI importer now correctly parses descriptions of multipart
        form requests. Previously these descriptions would be ignored.

        For example, previously the description `The file to upload` would be
        ignored in the example below.
        ```yml
        requestBody:
          content:
            multipart/form-data:
              schema:
                type: object
                properties:
                  file:
                    type: string
                    format: binary
                    description: The file to upload
        ```
      type: fix

  irVersion: 53
  version: 0.42.3

- changelogEntry:
    - summary: Error bodies are now appropriately namespaced as well!
      type: fix
  irVersion: 53
  version: 0.42.2

- changelogEntry:
    - summary: |
        Make sure to check for optionality when parsing stdout and stderr in CLI. This
        removes the error: `Cannot read properties of undefined (reading 'includes')`.
      type: fix
  irVersion: 53
  version: 0.42.1

- changelogEntry:
    - summary: |
        If you merge multiple OpenAPI specs with namespaces, `fern check` will no longer
        complain about duplicate schema names across namespaces.
        In the example below, both OpenAPI specs can have duplicative schema names and
        that is okay.
        ```yml
        api:
          specs:
            - openapi: openapi-bar.yml
              namespace: bar
            - openapi: openapi-foo.yml
              namespace: foo
        ```
      type: fix
  irVersion: 53
  version: 0.42.0

- changelogEntry:
    - summary: |
        Previously the OpenAPI converter would incorrectly mark
        the values of `additionalProperties` as optional. Now, we have
        introduced a feature flag to turn this behavior off.

        The feature flag can be configured in generators.yml:
        ```yml
        api:
          specs:
            - openapi: /path/to/openapi
              settings:
                optional-additional-properties: false
        ```
      type: fix
  irVersion: 53
  version: 0.41.16

- changelogEntry:
    - summary: |
        Performance improvements for stringifiying large Intermediate Representations. If
        you have a large OpenAPI spec or Fern Definition, this can potentially shave off
        minutes from `fern generate`.
      type: internal
  irVersion: 53
  version: 0.41.15

- changelogEntry:
    - summary: |
        The Fern Definition now supports `conten-type` on multipart request properties.
        For example, to specify an `application/octet-stream` and `application/json`
        contnet types, use the snippet below:

        ```ts
        service:
          endpoints:
            upload:
              request:
                body:
                  properties:
                    file:
                      type: file
                      content-type: application/octet-stream
                    metadata:
                      type: unknown
                      content-type: application/json
        ```
      type: feat
  irVersion: 53
  version: 0.42.0-rc0

- changelogEntry:
    - summary: Remove bang operator and fix eslint warning in `compatible-ir-versions.ts`.
      type: internal
  irVersion: 53
  version: 0.41.14-rc2

- changelogEntry:
    - summary: |
        Running `fern check` will now check to confirm that the generator versions you are running are compatible with your Fern CLI version.

        Each version of SDK generators depends on a version of a library that is exported by the Fern CLI, and as a result, each generator has a minimum
        compatible version of the Fern CLI. As an example, if you were to run `fern check` while leveraging `fernapi/fern-python-sdk` version `2.0.0`, on CLI version `0.1.3`, you'd receive the following error:

        `The generator fernapi/fern-python-sdk requires CLI version 0.23.0-rc4 or later (current version: 0.1.3-rc0).`

        Indicating that you must upgrade your CLI in order to leverage the current generator.
      added:
        - Running `fern check` will now check to confirm that the generator versions you are running are compatible with your Fern CLI version.
        - Fern commands now print out generator upgrades, in addition to CLI upgrades.
      type: feat
  irVersion: 53
  version: 0.41.14-rc1

- changelogEntry:
    - summary: |
        The Fern CLI now safely handles a npx file exists error by retrying the command on failure.
        This error typically happens when two or more instances of the Fern CLI are running `npx`
        at the same time.
      type: fix
  irVersion: 53
  version: 0.41.14-rc0

- changelogEntry:
    - summary: |
        `fern generate --local` no longer crashes on large API Definitions because we
        stream the JSON to file instead of calling `JSON.stringify`. See [PR 4640](https://github.com/fern-api/fern/pull/4640).
      type: fix
  irVersion: 53
  version: 0.41.13

- changelogEntry:
    - summary: |
        Adds availability to inlined properties for HTTP Requests, Webhooks, and WebSockets for Fern Definition and OpenAPI.
        You can add availability like so:

        Fern Definition:

        ```yml
        Request:
          name: InlineRequest
          properties:
            random:
              type: string
              availability: pre-release
        ```

        OpenAPI:

        ```yml
        requestBody:
        content:
          application/json:
            schema:
              type: object
              properties:
                random:
                  type: string
                  x-fern-availability: beta
        ```
      type: feat
  irVersion: 53
  version: 0.41.12

- changelogEntry:
    - summary: |
        Adds availability and display-names to discriminated union values. Now, in your docs, you can mark your union values
        with custom names and show their availability. You can do so by adding the following to your API definition:
        ```yml
        MyUnionType:
          union:
            UnionValue1:
              docs: The first union value
              type: string
              display-name: Union Value One
              availability: beta
            UnionValue2:
              docs: The second union value
              type: integer
              display-name: Union Value Two
              availability: deprecated
        ```
      type: feat
  irVersion: 53
  version: 0.41.11

- changelogEntry:
    - summary: |
        Adds availability and display-names to discriminated union values. Now, in your docs, you can mark your union values
        with custom names and show their availability. You can do so by adding the following to your API definition:
        ```yml
        MyUnionType:
          union:
            UnionValue1:
              docs: The first union value
              type: string
              display-name: Union Value One
              availability: beta
            UnionValue2:
              docs: The second union value
              type: integer
              display-name: Union Value Two
              availability: deprecated
        ```
      type: feat
  irVersion: 53
  version: 0.41.10

- changelogEntry:
    - summary: |
        Adds a `bundle-path` hidden parameter for `fern docs dev` for use with `fern-platform` testing. You can pass the
        path on the command line as an optional parameter.
      type: internal
  irVersion: 53
  version: 0.41.9

- changelogEntry:
    - summary: |
        The Fern generators.yml configuration now supports a new format for namespacing APIs for additional flexibility:

        ```yml
        api:
          specs:
            - openapi: path/to/v1/openapi
              overrides: path/to/v1/overrides
              namespace: v1
            - openapi: path/to/v2/openapi
              overrides: path/to/v2/overrides
              namespace: v2
        ```

        Through namespacing your API, you can have multiple objects and endpoints with the same name across different namespaces. You can think of them
        as the equivalent to Python modules or TypeScript packages.
      type: feat
  irVersion: 53
  version: 0.41.8

- changelogEntry:
    - summary: |
        Previously we weren't always awaiting PostHog API calls directly. Now the CLI
        awaits these calls so that we can ensure that events are sent.
      type: fix
  createdAt: "2024-09-08"
  irVersion: 53
  version: 0.41.7

- changelogEntry:
    - summary: |
        The Fern Docs CLI now supports OAuth 2.0 Client Credentials injection in API playgrounds.
        To enable this feature, you can define the OAuth Authorization Scheme in your API configuration,
        and enable the feature in your docs configuration.

        API configuration:
        ```yml
        api:
          auth-schemes:
            OAuth:
              scheme: oauth
              type: client-credentials
              get-token:
                endpoint: endpoint.authorization
        ```
        [More Information](https://buildwithfern.com/learn/api-definition/fern/authentication#oauth-client-credentials)

        Docs configuration:
        ```yml
        navigation:
          section: API Reference
            playground:
              oauth: true
        ```
        [More Information](https://buildwithfern.com/learn/docs/api-references/customize-api-playground)
      type: feat
  createdAt: "2024-09-07"
  irVersion: 53
  version: 0.41.6

- changelogEntry:
    - summary: |
        Fix an issue with non-deterministic file ordering when OpenAPI is used as input.
      type: fix
  createdAt: "2024-09-06"
  irVersion: 53
  version: 0.41.5

- changelogEntry:
    - summary: |
        The Fern OpenAPI importer now handles importing an array for the `type` key.

        ```
        User:
          properties:
            name:
              type: ["string"]
            id:
              type: ["string", "number"]
        ```
      type: feat
  createdAt: "2024-09-06"
  irVersion: 53
  version: 0.41.4

- changelogEntry:
    - summary: |
        Allow referencing by method and path. For example, when configuring an
        oauth scheme you can now do:

        ```oauth.yml
        auth-schemes:
          OAuth:
            scheme: oauth
            type: client-credentials
            get-token:
              endpoint: POST /oauth/token
        api:
          auth: OAuth
        ```
      type: feat
  createdAt: "2024-09-06"
  irVersion: 53
  version: 0.41.3

- changelogEntry:
    - summary: |
        Fixes an issue introduced in `0.41.1` that ignored server urls for docs generation.
      type: fix
    - summary: |
        Adds a `auth-schemes` and `auth` block where you can override auth for an existing spec.
        See below:

        ```generators.yml
        auth-schemes:
          Oauth:
            scheme: oauth
            type: client-credentials
            get-token:
              endpoint: auth.get-token
        api:
          auth: Oauth # overrides auth scheme
          specs:
            - openapi: path/to/openapi
        ```
      type: feat
  createdAt: "2024-09-05"
  irVersion: 53
  version: 0.41.2

- changelogEntry:
    - summary: |
        Adds a V2 configuration for the `api` block that is more flexible and allows
        OpenAPI users to consume Fern Definition features.

        For example, now you can override environments directly in the api configuration:
        ```yml
        api:
          environments:
            Production: https://prod.com
            Staging: https://staging.com
          specs:
            - openapi: path/to/openapi
              overrides: path/to/overrides
        ```

        If you want to define, multi-url environments, those can be done by configuring the following generators.yml:
        ```yml
        api:
          environments:
            Production:
              urls:
                api: https://api.com
                auth: https://auth.com
            Staging:
                api: https://stagingapi.com
                auth: https://stagingauth.com
          specs:
            - openapi: path/to/openapi
              overrides: path/to/overrides
        ```

        Note that you will need to use the `x-fern-server-name` annotation on each endpoint to assign it to a relevant server. For example,

        ```yml
        paths:
          /api/users/:
            get:
              x-fern-server-name: api
          /token:
            post:
              x-fern-server-name: auth
        ```
      type: feat
  createdAt: "2024-09-04"
  irVersion: 53
  version: 0.41.1

- changelogEntry:
    - summary: |
        Adds generic object declarations to the fern definition. Now we can define generics and
        use them in alias declarations to minimize code duplication:

        ```yml
        types:
          GenericTest<T>:
            properties:
              value: T
              other-value: string

          GenericApplication:
            type: GenericTest<string>
        ```

        More information can be found here: https://buildwithfern.com/learn/api-definition/fern/types#generics.
      type: feat
  createdAt: "2024-09-04"
  irVersion: 53
  version: 0.41.0

- changelogEntry:
    - summary: |
        Fix an issue where some postman environment variables (e.g. API key) were not substituted
        when running fern generate.
      type: fix
  createdAt: "2024-09-03"
  irVersion: 53
  version: 0.41.0-rc1

- changelogEntry:
    - summary: |
        Every fern folder that is using OpenAPI must configure an explicit location to the
        OpenAPI spec. The location can be configured in your `generators.yml`:

        ```yml
        api:
          path: path/to/openapi.yml
        ```

        If you run **fern upgrade**, the CLI will automatically run a migration for you to
        ensure that you are compliant!
      type: break
  createdAt: "2024-09-02"
  irVersion: 53
  version: 0.41.0-rc0

- changelogEntry:
    - summary: |
        `fern check` allows the service base-path to be a slash. For example, the following
        would be valid:

        ```yml
        service:
          base-path: "/"
        ```
      type: fix
  createdAt: "2024-09-02"
  irVersion: 53
  version: 0.40.4

- changelogEntry:
    - summary: Now `fern generator upgrade` respects  the `--group` flag and only upgrades generators within a particular group.
      type: fix
  createdAt: "2024-09-02"
  irVersion: 53
  version: 0.40.3

- changelogEntry:
    - summary: Release IR v53.9.0 which includes a publishing configuration.
      type: internal
  createdAt: "2024-08-28"
  irVersion: 53
  version: 0.40.2

- changelogEntry:
    - summary: Enable specifying whether redirect in docs.yml is permanent or temporary.
      type: feat
  createdAt: "2024-08-28"
  irVersion: 53
  version: 0.40.1

- changelogEntry:
    - summary: Update the `fern generator upgrade` command to leverage the Generator registry API as opposed to Docker and dockerode.
      type: feat
  createdAt: "2024-08-28"
  irVersion: 53
  version: 0.40.0

- changelogEntry:
    - summary: The OpenAPI importer now appropriately generates examples for circular `oneOf` schemas.
      type: fix
      fixed:
        - The OpenAPI importer now handles generating examples for referenced `oneOf` schemas. Previously, examples generation would fail.
        - |
          The OpenAPI importer now handles generating examples for circular `oneOf` schemas. Previously, the
          the converter would only default to generating examples for the first `oneOf` schema. If the first variant,
          circularly referenced itself, this would make terminating the example impossible.
          Now, the example generator tries every schema in order, guaranteeing that a termination condition will be
          reached.
  createdAt: "2024-08-25"
  irVersion: 53
  version: 0.39.19

- changelogEntry:
    - summary: Produce IR v53.8.0 with raw datetime examples.
      type: fix
      fixed:
        - Produce IR v53.8.0 with raw datetime examples. The raw datetime examples help  when generating test fixtures to assert conditions about the original datetime.
  createdAt: "2024-08-23"
  irVersion: 53
  version: 0.39.18

- changelogEntry:
    - summary: object declarations with extends and no properties now has examples propagating in the Docs and SDKs
      type: fix
      fixed:
        - |
          Previously, object declarations with extends and no properties did not have examples
          propagating in the Docs and SDKs. The core issue was in IR generation which has now
          been resolved.

          The following will now work as expected:

          ```yaml
          types:

            ObjectWithNoProperties:
              extends:
                - ParentA
                - ParentB
              examples:
                - name: Default
                  value:
                    propertyFromParentA: foo
                    propertyFromParentB: bar
          ```
  createdAt: "2024-08-23"
  irVersion: 53
  version: 0.39.17

- changelogEntry:
    - summary: Support running 0.2.x versions of the Postman Generator with IR V53 or above.
      type: chore
  createdAt: "2024-08-22"
  irVersion: 53
  version: 0.39.16

- changelogEntry:
    - summary: Introduce `generator list` and `organization` commands to facilitate actions taken by `fern-bot`
      type: internal
  createdAt: "2024-08-21"
  irVersion: 53
  version: 0.39.15

- changelogEntry:
    - summary: Format validation is enforced on `date` fields that are specified in examples specified in an api defintion.
      type: fix
  createdAt: "2024-08-21"
  irVersion: 53
  version: 0.39.14

- changelogEntry:
    - summary: Generated examples in the Intermediate Representation not respect root level path parameter examples.
      type: fix
      fixed:
        - Generated examples in the Intermediate Representation not respect root level path parameter examples. Previously, when ignored, this would result in invalid cURL examples in documentation.
  createdAt: "2024-08-21"
  irVersion: 53
  version: 0.39.13

- changelogEntry:
    - summary: The mock folder now includes source files, and the CLI no longer hard fails if it cannot resolve source files that are of OpenAPI type.
      type: fix
  createdAt: "2024-08-20"
  irVersion: 53
  version: 0.39.12

- changelogEntry:
    - summary: The Fern CLI now handles parsing `x-fern-parameter-name` on path parameters in an OpenAPI spec.
      type: fix
      fixed:
        - |
          Fix: The Fern CLI now handles parsing `x-fern-parameter-name` on path parameters in an OpenAPI spec. For example,
          if you want to rename a path parameter in the generated SDK, you can now do:

          ```yml
          paths:
            "/user":
                get:
                operationId: list_user
                parameters:
                    - in: header
                    name: X-API-Version
                    x-fern-parameter-name: version
                    schema:
                        type: string
                    required: true
          ```

          For more information, please check out the [docs](https://buildwithfern.com/learn/api-definition/openapi/extensions/parameter-names).
  createdAt: "2024-08-20"
  irVersion: 53
  version: 0.39.11

- changelogEntry:
    - summary: Release 0.39.10
      type: chore
  createdAt: "2024-08-19"
  irVersion: 53
  version: 0.39.10
- changelogEntry:
    - summary: Release 0.39.9
      type: chore
  createdAt: "2024-08-19"
  irVersion: 53
  version: 0.39.9
- changelogEntry:
    - summary: "## What's Changed\r\n* (feature, csharp): Generate well-known types\
        \ by @amckinney in https://github.com/fern-api/fern/pull/4319\r\n* fix: fix\
        \ seed, move unit test to right CoreUtility by @RohinBhargava in https://github.com/fern-api/fern/pull/4324\r\
        \n* fix(openapi): generate examples with latest schemas by @dsinghvi in https://github.com/fern-api/fern/pull/4329\r\
        \n\r\n\r\n**Full Changelog**: https://github.com/fern-api/fern/compare/0.39.6...0.39.7"
      type: chore
  createdAt: "2024-08-18"
  irVersion: 53
  version: 0.39.7
- changelogEntry:
    - summary: "## What's Changed\r\n* fix (ir): upgrade pydantic generator by @dsinghvi\
        \ in https://github.com/fern-api/fern/pull/4320\r\n* fix(ir): autogenerate ir\
        \ sdks on version bump by @dsinghvi in https://github.com/fern-api/fern/pull/4321\r\
        \n* fix(python): upgrade ir sdk to handle null unknown types by @dsinghvi in\
        \ https://github.com/fern-api/fern/pull/4322\r\n* fix: add names to form data\
        \ files by @RohinBhargava in https://github.com/fern-api/fern/pull/4323\r\n\
        * fix(docs): global path parameter examples are respected by @dsinghvi in https://github.com/fern-api/fern/pull/4325\r\
        \n\r\n\r\n**Full Changelog**: https://github.com/fern-api/fern/compare/0.39.5...0.39.6"
      type: chore
  createdAt: "2024-08-16"
  irVersion: 53
  version: 0.39.6
- changelogEntry:
    - summary: "## What's Changed\r\n* (fix): add docs for webhook inlining by @dsinghvi\
        \ in https://github.com/fern-api/fern/pull/4314\r\n* (chore): add any-auth test\
        \ definition by @dsinghvi in https://github.com/fern-api/fern/pull/4297\r\n\
        * (docs): hide a page from sidebar nav and search by @dannysheridan in https://github.com/fern-api/fern/pull/4312\r\
        \n* (fix): fdr test update snapshots by @dsinghvi in https://github.com/fern-api/fern/pull/4318\r\
        \n* feat: add schema definitions for popular analytics providers to the docs\
        \ generator config by @pujitm in https://github.com/fern-api/fern/pull/4291\r\
        \n\r\n\r\n**Full Changelog**: https://github.com/fern-api/fern/compare/0.39.4...0.39.5"
      type: chore
  createdAt: "2024-08-15"
  irVersion: 53
  version: 0.39.5
- changelogEntry:
    - summary: "## What's Changed\r\n* (fix): update ete test snapshots by @dsinghvi\
        \ in https://github.com/fern-api/fern/pull/4311\r\n* bump Python generator versions\
        \ by @armandobelardo in https://github.com/fern-api/fern/pull/4308\r\n* fix:\
        \ add in asyncapi tagging with namespaces by @armandobelardo in https://github.com/fern-api/fern/pull/4313\r\
        \n\r\n\r\n**Full Changelog**: https://github.com/fern-api/fern/compare/0.39.3...0.39.4"
      type: chore
  createdAt: "2024-08-15"
  irVersion: 53
  version: 0.39.4
- changelogEntry:
    - summary: "## What's Changed\r\n* (fix, docs): docs now respect ir base path by\
        \ @dsinghvi in https://github.com/fern-api/fern/pull/4310\r\n\r\n\r\n**Full\
        \ Changelog**: https://github.com/fern-api/fern/compare/0.39.2...0.39.3"
      type: chore
  createdAt: "2024-08-14"
  irVersion: 53
  version: 0.39.3
- changelogEntry:
    - summary: "## What's Changed\r\n* feat: allow namespacing an API from generators.yml\
        \ by @armandobelardo in https://github.com/fern-api/fern/pull/4290\r\n* fix:\
        \ unions with utils re-force update refs by @armandobelardo in https://github.com/fern-api/fern/pull/4296\r\
        \n* (feature, csharp): Generate gRPC core utilities by @amckinney in https://github.com/fern-api/fern/pull/4298\r\
        \n* Update publish-docs command post-migration by @armandobelardo in https://github.com/fern-api/fern/pull/4300\r\
        \n* Run publish-docs.yml if it's updated by @armandobelardo in https://github.com/fern-api/fern/pull/4301\r\
        \n* document redirects by @chdeskur in https://github.com/fern-api/fern/pull/4299\r\
        \n* (docs): add to our Welcome page that this docs site is built with Fern by\
        \ @dannysheridan in https://github.com/fern-api/fern/pull/4307\r\n* add information\
        \ on regex redirects by @chdeskur in https://github.com/fern-api/fern/pull/4306\r\
        \n* fix: read templated env vars in the docs generator config by @pujitm in\
        \ https://github.com/fern-api/fern/pull/4287\r\n* improvement: improve `.dict`\
        \ speed by limiting dict calls by @armandobelardo in https://github.com/fern-api/fern/pull/4302\r\
        \n* improvement: python handles arrays of deep object query parameters by @armandobelardo\
        \ in https://github.com/fern-api/fern/pull/4304\r\n* (fix): docs take into account\
        \ global path params and now we add tests by @dsinghvi in https://github.com/fern-api/fern/pull/4309\r\
        \n\r\n## New Contributors\r\n* @pujitm made their first contribution in https://github.com/fern-api/fern/pull/4287\r\
        \n\r\n**Full Changelog**: https://github.com/fern-api/fern/compare/0.39.1...0.39.2"
      type: chore
  createdAt: "2024-08-14"
  irVersion: 53
  version: 0.39.2
- changelogEntry:
    - summary: "## What's Changed\r\n* chore: update fern logo by @dannysheridan in\
        \ https://github.com/fern-api/fern/pull/4295\r\n* fix (mock server): make date\
        \ comparison against true dates as opposed to string comp by @armandobelardo\
        \ in https://github.com/fern-api/fern/pull/4278\r\n\r\n\r\n**Full Changelog**:\
        \ https://github.com/fern-api/fern/compare/0.38.1...0.39.1"
      type: chore
  createdAt: "2024-08-13"
  irVersion: 53
  version: 0.39.1
- changelogEntry:
    - summary: "## What's Changed\r\n* (feat, docs): add docs on `api.yml` and environment\
        \ audiences by @dsinghvi in https://github.com/fern-api/fern/pull/4292\r\n*\
        \ (fix): ir generation respects disable examples by @dsinghvi in https://github.com/fern-api/fern/pull/4293\r\
        \n* (fix, python): check autogenerated examples before indexing by @dsinghvi\
        \ in https://github.com/fern-api/fern/pull/4294\r\n\r\n\r\n**Full Changelog**:\
        \ https://github.com/fern-api/fern/compare/0.38.0...0.38.1"
      type: chore
  createdAt: "2024-08-13"
  irVersion: 53
  version: 0.38.1
- changelogEntry:
    - summary: "## What's Changed\r\n* (fix): retrigger typescript sdk publishing by\
        \ @dsinghvi in https://github.com/fern-api/fern/pull/4289\r\n\r\n\r\n**Full\
        \ Changelog**: https://github.com/fern-api/fern/compare/0.38.0-rc1...0.38.0"
      type: chore
  createdAt: "2024-08-12"
  irVersion: 53
  version: 0.38.0
- changelogEntry:
    - summary: "## What's Changed\r\n* (feat, typescript): support `hasNextPage`  property\
        \ for offset pagination by @dsinghvi in https://github.com/fern-api/fern/pull/4288\r\
        \n* (feature, cli): Upload source files to S3 by @amckinney in https://github.com/fern-api/fern/pull/4286\r\
        \n\r\n\r\n**Full Changelog**: https://github.com/fern-api/fern/compare/0.38.0-rc0...0.38.0-rc1"
      type: chore
  createdAt: "2024-08-12"
  irVersion: 53
  version: 0.38.0-rc1
- changelogEntry:
    - summary: "## What's Changed\r\n* (feat, python): move to ruff for formatting by\
        \ @dsinghvi in https://github.com/fern-api/fern/pull/4219\r\n* improvement:\
        \ improve discriminated union object naming by @armandobelardo in https://github.com/fern-api/fern/pull/4243\r\
        \n* (feature): Add encoding and source nodes by @amckinney in https://github.com/fern-api/fern/pull/4240\r\
        \n* (feat, cli): add `has-next-page` property to IR by @dsinghvi in https://github.com/fern-api/fern/pull/4241\r\
        \n* feat (wip): add playground settings for API playground by @RohinBhargava\
        \ in https://github.com/fern-api/fern/pull/4245\r\n* fix: remove wraps from\
        \ fastapi validators by @armandobelardo in https://github.com/fern-api/fern/pull/4246\r\
        \n* fix: make model_validator take kwargs by @armandobelardo in https://github.com/fern-api/fern/pull/4247\r\
        \n* (feat): refactor how pagination properties are checked in `fern check` by\
        \ @dsinghvi in https://github.com/fern-api/fern/pull/4250\r\n* (feature): Add\
        \ support for x-fern-encoding by @amckinney in https://github.com/fern-api/fern/pull/4249\r\
        \n* (chore): Remove fhir.json by @amckinney in https://github.com/fern-api/fern/pull/4253\r\
        \n* c#, improvements: small improvements including marking files `internal`\
        \ + client classes `partial` by @dcb6 in https://github.com/fern-api/fern/pull/4248\r\
        \n* c#, improvement: Use `FluentAssertions` in unit tests by @dcb6 in https://github.com/fern-api/fern/pull/4254\r\
        \n* (feat): wire through api workspaces to docs validator by @dsinghvi in https://github.com/fern-api/fern/pull/4255\r\
        \n* (feat): upgrade to yarn v4 by @dsinghvi in https://github.com/fern-api/fern/pull/4257\r\
        \n* c#, improvements: breaking change with several small improvements by @dcb6\
        \ in https://github.com/fern-api/fern/pull/4260\r\n* feat, python: add in true\
        \ forward compat enums by @armandobelardo in https://github.com/fern-api/fern/pull/4262\r\
        \n* (feature): Copy source files in seed tests by @amckinney in https://github.com/fern-api/fern/pull/4258\r\
        \n* c#, improvement: use string response directly in generic exception by @dcb6\
        \ in https://github.com/fern-api/fern/pull/4264\r\n* (internal): `pnpm` migration\
        \ by @dsinghvi in https://github.com/fern-api/fern/pull/4261\r\n* Remove old\
        \ documentation references from README by @armandobelardo in https://github.com/fern-api/fern/pull/4265\r\
        \n* Fix typo in pr-preview.mdx by @zachkirsch in https://github.com/fern-api/fern/pull/4235\r\
        \n* (chore): Update pnpm-lock.yaml by @amckinney in https://github.com/fern-api/fern/pull/4266\r\
        \n* (fix): run compile on every PR by @dsinghvi in https://github.com/fern-api/fern/pull/4267\r\
        \n* (fix): live tests continue to work in the pnpm era by @dsinghvi in https://github.com/fern-api/fern/pull/4268\r\
        \n* (chore): Remove all yarn files by @amckinney in https://github.com/fern-api/fern/pull/4269\r\
        \n* (chore, ir): Use latest TypeScript generator by @amckinney in https://github.com/fern-api/fern/pull/4271\r\
        \n* (chore, ruby): Remove ir-sdk from generator-commons by @amckinney in https://github.com/fern-api/fern/pull/4272\r\
        \n* (fix): bump to 53.6.x by @dsinghvi in https://github.com/fern-api/fern/pull/4273\r\
        \n* (fix): get seed working by deleting yarn ref by @dsinghvi in https://github.com/fern-api/fern/pull/4274\r\
        \n* (feature, csharp): Write Protobuf dependencies in .csproj by @amckinney\
        \ in https://github.com/fern-api/fern/pull/4270\r\n* c#, fix: fix type conflicts\
        \ by @dcb6 in https://github.com/fern-api/fern/pull/4244\r\n* (fix): ir generation\
        \ for examples is stable so that ete tests work by @dsinghvi in https://github.com/fern-api/fern/pull/4276\r\
        \n* fix: add validation around selectable environments for playground settings\
        \ by @RohinBhargava in https://github.com/fern-api/fern/pull/4252\r\n* (chore,\
        \ csharp): Release 1.2.1 by @amckinney in https://github.com/fern-api/fern/pull/4284\r\
        \n* (followup): add tests for playground validation messages by @dsinghvi in\
        \ https://github.com/fern-api/fern/pull/4283\r\n* ir: add `shape` to `ExampleQueryParameter`\
        \ by @dcb6 in https://github.com/fern-api/fern/pull/4222\r\n* (fix): eslint\
        \ is now a required check and will pass by @dsinghvi in https://github.com/fern-api/fern/pull/4285\r\
        \n\r\n\r\n**Full Changelog**: https://github.com/fern-api/fern/compare/0.37.16...0.38.0-rc0"
      type: chore
  createdAt: "2024-08-12"
  irVersion: 53
  version: 0.38.0-rc0
- changelogEntry:
    - summary: "## What's Changed\r\n* fix, python: make circular references more robust\
        \ by @armandobelardo in https://github.com/fern-api/fern/pull/4216\r\n* improvement:\
        \ allow naming for asyncapi messages to pull message name by @armandobelardo\
        \ in https://github.com/fern-api/fern/pull/4228\r\n* c#, fix: class names +\
        \ namespace conflicts by @dcb6 in https://github.com/fern-api/fern/pull/4229\r\
        \n* Add support for anonymous usage of the generate CLI by @antoniomdk in https://github.com/fern-api/fern/pull/4239\r\
        \n* (fix, docs): filter referenced subpackages appropriately by @dsinghvi in\
        \ https://github.com/fern-api/fern/pull/4242\r\n\r\n## New Contributors\r\n\
        * @antoniomdk made their first contribution in https://github.com/fern-api/fern/pull/4239\r\
        \n\r\n**Full Changelog**: https://github.com/fern-api/fern/compare/0.37.15...0.37.16"
      type: chore
  createdAt: "2024-08-09"
  irVersion: 53
  version: 0.37.16
- changelogEntry:
    - summary: "## What's Changed\r\n* improvement: respect returning nested properties\
        \ in python by @armandobelardo in https://github.com/fern-api/fern/pull/4236\r\
        \n* (feature): Add support for `.proto` inputs by @amckinney in https://github.com/fern-api/fern/pull/4223\r\
        \n* custom segment write key by @abarrell in https://github.com/fern-api/fern/pull/4238\r\
        \n\r\n\r\n**Full Changelog**: https://github.com/fern-api/fern/compare/0.37.14...0.37.15"
      type: chore
  createdAt: "2024-08-08"
  irVersion: 53
  version: 0.37.15
- changelogEntry:
    - summary: "## What's Changed\r\n* fix: address TS UT fetcher flakiness by @RohinBhargava\
        \ in https://github.com/fern-api/fern/pull/4226\r\n* chore: bump ir sdk to new\
        \ Python generator by @armandobelardo in https://github.com/fern-api/fern/pull/4214\r\
        \n* feat: hide TOC on docs home page by @zachkirsch in https://github.com/fern-api/fern/pull/4230\r\
        \n* (fix, go): Required properties don't specify omitempty by @amckinney in\
        \ https://github.com/fern-api/fern/pull/4231\r\n* (feat, in progress): ir supports\
        \ user agent headers by @dsinghvi in https://github.com/fern-api/fern/pull/4232\r\
        \n* (fix): LaTeX by @abvthecity in https://github.com/fern-api/fern/pull/4233\r\
        \n* (feat, typescript): send user agent header `<package>/<version>` by @dsinghvi\
        \ in https://github.com/fern-api/fern/pull/4234\r\n\r\n\r\n**Full Changelog**:\
        \ https://github.com/fern-api/fern/compare/0.37.13...0.37.14"
      type: chore
  createdAt: "2024-08-08"
  irVersion: 53
  version: 0.37.14
- changelogEntry:
    - summary: "## What's Changed\r\n* fix: address TS UT fetcher flakiness by @RohinBhargava\
        \ in https://github.com/fern-api/fern/pull/4226\r\n* chore: bump ir sdk to new\
        \ Python generator by @armandobelardo in https://github.com/fern-api/fern/pull/4214\r\
        \n* feat: hide TOC on docs home page by @zachkirsch in https://github.com/fern-api/fern/pull/4230\r\
        \n* (fix, go): Required properties don't specify omitempty by @amckinney in\
        \ https://github.com/fern-api/fern/pull/4231\r\n* (feat, in progress): ir supports\
        \ user agent headers by @dsinghvi in https://github.com/fern-api/fern/pull/4232\r\
        \n* (fix): LaTeX by @abvthecity in https://github.com/fern-api/fern/pull/4233\r\
        \n\r\n\r\n**Full Changelog**: https://github.com/fern-api/fern/compare/0.37.13...0.37.14-rc0"
      type: chore
  createdAt: "2024-08-08"
  irVersion: 53
  version: 0.37.14-rc0
- changelogEntry:
    - summary: "## What's Changed\r\n* (fix): reload docs preview server on specs outside\
        \ of the fern folder by @dsinghvi in https://github.com/fern-api/fern/pull/4227\r\
        \n\r\n\r\n**Full Changelog**: https://github.com/fern-api/fern/compare/0.37.12...0.37.13"
      type: chore
  createdAt: "2024-08-07"
  irVersion: 53
  version: 0.37.13
- changelogEntry:
    - summary: "## What's Changed\r\n* update cli to use default language by @abarrell\
        \ in https://github.com/fern-api/fern/pull/4218\r\n* (fix, openapi parser):\
        \ generated fern definitions respect OpenAPI tag casing by @dsinghvi in https://github.com/fern-api/fern/pull/4225\r\
        \n\r\n\r\n**Full Changelog**: https://github.com/fern-api/fern/compare/0.37.11...0.37.12"
      type: chore
  createdAt: "2024-08-07"
  irVersion: 53
  version: 0.37.12
- changelogEntry:
    - summary: "## What's Changed\r\n* Fix issue where misconfigured directory could\
        \ cause unhelpful error message by @abarrell in https://github.com/fern-api/fern/pull/4206\r\
        \n\r\n## New Contributors\r\n* @abarrell made their first contribution in https://github.com/fern-api/fern/pull/4206\r\
        \n\r\n**Full Changelog**: https://github.com/fern-api/fern/compare/0.37.10...0.37.11"
      type: chore
  createdAt: "2024-08-07"
  irVersion: 53
  version: 0.37.11
- changelogEntry:
    - summary: "## What's Changed\r\n* fix: if audience is filtering and no audiences\
        \ exist on environments, add all environments by @RohinBhargava in https://github.com/fern-api/fern/pull/4220\r\
        \n\r\n\r\n**Full Changelog**: https://github.com/fern-api/fern/compare/0.37.9...0.37.10"
      type: chore
  createdAt: "2024-08-06"
  irVersion: 53
  version: 0.37.10
- changelogEntry:
    - summary: "## What's Changed\r\n* (fix): support base properties when filtering\
        \ for audiences by @dsinghvi in https://github.com/fern-api/fern/pull/4221\r\
        \n\r\n\r\n**Full Changelog**: https://github.com/fern-api/fern/compare/0.37.8...0.37.9"
      type: chore
  createdAt: "2024-08-06"
  irVersion: 53
  version: 0.37.9
- changelogEntry:
    - summary: "## What's Changed\r\n* (feat): cli caches api dependencies by @dsinghvi\
        \ in https://github.com/fern-api/fern/pull/4201\r\n\r\n\r\n**Full Changelog**:\
        \ https://github.com/fern-api/fern/compare/0.37.7...0.37.8"
      type: chore
  createdAt: "2024-08-06"
  irVersion: 53
  version: 0.37.8
- changelogEntry:
    - summary: "## What's Changed\r\n* fix: python readme generation regression by @armandobelardo\
        \ in https://github.com/fern-api/fern/pull/4193\r\n* fix, python: allow extending\
        \ alias types by @armandobelardo in https://github.com/fern-api/fern/pull/4190\r\
        \n* (internal): setup flamegraph generation for python generator by @dsinghvi\
        \ in https://github.com/fern-api/fern/pull/4196\r\n* fix, python: Optional and\
        \ aliased literals are populated in snippets by @armandobelardo in https://github.com/fern-api/fern/pull/4184\r\
        \n* (feat, python): upgrade python generator to pydantic v2 by @dsinghvi in\
        \ https://github.com/fern-api/fern/pull/4197\r\n* fix: add async iterable symbol\
        \ to Stream Wrapper implementations by @RohinBhargava in https://github.com/fern-api/fern/pull/4195\r\
        \n* feat: environment filter by audience by @RohinBhargava in https://github.com/fern-api/fern/pull/4187\r\
        \n* (feat, python): use ruff for formatting by @dsinghvi in https://github.com/fern-api/fern/pull/4199\r\
        \n* Revert \"(feat, python): use ruff for formatting\" by @dsinghvi in https://github.com/fern-api/fern/pull/4200\r\
        \n* fix, python + ts: additional template bugs by @armandobelardo in https://github.com/fern-api/fern/pull/4198\r\
        \n* fix: remove reserved properties from function signatures by @armandobelardo\
        \ in https://github.com/fern-api/fern/pull/4205\r\n* fix, ir-generation: put\
        \ fully substituted path in `url` field of auto-generated `EndpointExampleCall`s\
        \ by @dcb6 in https://github.com/fern-api/fern/pull/4211\r\n* fix, python: allow\
        \ typing any to be wrapped in optional to match Pydantic v2 by @armandobelardo\
        \ in https://github.com/fern-api/fern/pull/4203\r\n* improvement: bring back\
        \ wrapped aliases and custom root validators in\u2026 by @armandobelardo in\
        \ https://github.com/fern-api/fern/pull/4204\r\n* fix: typehinting on unions\
        \ with visitors has been corrected by @armandobelardo in https://github.com/fern-api/fern/pull/4213\r\
        \n* Update speakeasy.mdx by @dannysheridan in https://github.com/fern-api/fern/pull/4215\r\
        \n* improvement: allow pydantic generator to specify package name by @armandobelardo\
        \ in https://github.com/fern-api/fern/pull/4217\r\n* (feature): Add Protobuf\
        \ mapper types by @amckinney in https://github.com/fern-api/fern/pull/4210\r\
        \n\r\n\r\n**Full Changelog**: https://github.com/fern-api/fern/compare/0.37.6...0.37.7"
      type: chore
  createdAt: "2024-08-06"
  irVersion: 53
  version: 0.37.7
- changelogEntry:
    - summary: "## What's Changed\r\n* fix: add literal properties back to typeddict\
        \ snippets by @armandobelardo in https://github.com/fern-api/fern/pull/4173\r\
        \n* (fix, typescript): wire `noScripts` into a PersistedProject and introduce\
        \ a test by @dsinghvi in https://github.com/fern-api/fern/pull/4185\r\n* (feat,\
        \ fastapi): introduce endpoint specific async handlers in fastapi by @dsinghvi\
        \ in https://github.com/fern-api/fern/pull/4188\r\n* fix: python readme references\
        \ request options correctly by @armandobelardo in https://github.com/fern-api/fern/pull/4189\r\
        \n* fix: replace referenced markdown by @abvthecity in https://github.com/fern-api/fern/pull/4191\r\
        \n\r\n\r\n**Full Changelog**: https://github.com/fern-api/fern/compare/0.37.5...0.37.6"
      type: chore
  createdAt: "2024-08-02"
  irVersion: 53
  version: 0.37.6
- changelogEntry:
    - summary: "## What's Changed\r\n* chore, ts: generate union v2 templates by @armandobelardo\
        \ in https://github.com/fern-api/fern/pull/4169\r\n* (feature, csharp): Add\
        \ customizable exception class names by @amckinney in https://github.com/fern-api/fern/pull/4181\r\
        \n* (fix, typescript): introduce no scripts option by @dsinghvi in https://github.com/fern-api/fern/pull/4179\r\
        \n\r\n\r\n**Full Changelog**: https://github.com/fern-api/fern/compare/0.37.4...0.37.5"
      type: chore
  createdAt: "2024-08-01"
  irVersion: 53
  version: 0.37.5
- changelogEntry:
    - summary: "## What's Changed\r\n* (fix, docs): validate api workspaces as in addition\
        \ to docs workspaces by @dsinghvi in https://github.com/fern-api/fern/pull/4178\r\
        \n\r\n\r\n**Full Changelog**: https://github.com/fern-api/fern/compare/0.37.3...0.37.4"
      type: chore
  createdAt: "2024-08-01"
  irVersion: 53
  version: 0.37.4
- changelogEntry:
    - summary: "## What's Changed\r\n* (fix): handle loggable fern cli error by @dsinghvi\
        \ in https://github.com/fern-api/fern/pull/4175\r\n* (fix): add tests for alias\
        \ extends by @dsinghvi in https://github.com/fern-api/fern/pull/4176\r\n* (fix):\
        \ docs preview server falls back to previous bundle by @dsinghvi in https://github.com/fern-api/fern/pull/4177\r\
        \n\r\n\r\n**Full Changelog**: https://github.com/fern-api/fern/compare/0.37.2...0.37.3"
      type: chore
  createdAt: "2024-08-01"
  irVersion: 53
  version: 0.37.3
- changelogEntry:
    - summary: "## What's Changed\r\n* (feature, csharp): Add RequestOptions by @amckinney\
        \ in https://github.com/fern-api/fern/pull/4166\r\n* c#, improvement: error\
        \ parsing  by @dcb6 in https://github.com/fern-api/fern/pull/4168\r\n* (fix):\
        \ introduce extended properties into the IR by @dsinghvi in https://github.com/fern-api/fern/pull/4171\r\
        \n* fix: OSS workspace settings propogate to APIs with dependencies by @armandobelardo\
        \ in https://github.com/fern-api/fern/pull/4147\r\n* chore, python: generate\
        \ union v2 templates by @armandobelardo in https://github.com/fern-api/fern/pull/4167\r\
        \n* c# improvement: text responses + inlined request body inheritance by @dcb6\
        \ in https://github.com/fern-api/fern/pull/4172\r\n\r\n\r\n**Full Changelog**:\
        \ https://github.com/fern-api/fern/compare/0.37.1...0.37.2"
      type: chore
  createdAt: "2024-08-01"
  irVersion: 53
  version: 0.37.2
- changelogEntry:
    - summary: "## What's Changed\r\n* make @dcb6 codeowner for java + csharp by @dcb6\
        \ in https://github.com/fern-api/fern/pull/4163\r\n* (beta, typescript): feature\
        \ flag test generation that actually works by @dsinghvi in https://github.com/fern-api/fern/pull/4164\r\
        \n* fix: add images from frontmatter as well by @RohinBhargava in https://github.com/fern-api/fern/pull/4156\r\
        \n* (fix, docs): ir to fdr converter sends global headers by @dsinghvi in https://github.com/fern-api/fern/pull/4170\r\
        \n\r\n\r\n**Full Changelog**: https://github.com/fern-api/fern/compare/0.37.0...0.37.1"
      type: chore
  createdAt: "2024-07-31"
  irVersion: 53
  version: 0.37.1
- changelogEntry:
    - summary: "## What's Changed\r\n* chore: bump typescript version and changelog\
        \ by @RohinBhargava in https://github.com/fern-api/fern/pull/4143\r\n* feat:\
        \ introduce typeddicts for request objects by @armandobelardo in https://github.com/fern-api/fern/pull/4113\r\
        \n* fix, python: get api error through external import by @armandobelardo in\
        \ https://github.com/fern-api/fern/pull/4145\r\n* fix: Fix unit test path and\
        \ add CI check for this by @RohinBhargava in https://github.com/fern-api/fern/pull/4148\r\
        \n* [c#, improvement]: add explicit namespaces to custom config by @dcb6 in\
        \ https://github.com/fern-api/fern/pull/4144\r\n* c#, improvement: `set` instead\
        \ of `init` field accessors in types by @dcb6 in https://github.com/fern-api/fern/pull/4151\r\
        \n* (feature): Add IRv53; float type by @amckinney in https://github.com/fern-api/fern/pull/4146\r\
        \n* c#, improvement: make datetime deserialization more lenient + include millis\
        \ in datetime serialization by @dcb6 in https://github.com/fern-api/fern/pull/4149\r\
        \n* chore: ci workflow gating on ts-sdk changes by @RohinBhargava in https://github.com/fern-api/fern/pull/4152\r\
        \n* (fix, csharp): `map<string, unknown>` values are nullable by @amckinney in\
        \ https://github.com/fern-api/fern/pull/4153\r\n* fix: incorrect code block\
        \ indentation in api-yml.mdx by @abvthecity in https://github.com/fern-api/fern/pull/4158\r\
        \n* (feature, csharp): Add support for allow-multiple query params by @amckinney\
        \ in https://github.com/fern-api/fern/pull/4157\r\n* internal: update IR to\
        \ have the FDR API definition ID by @armandobelardo in https://github.com/fern-api/fern/pull/4161\r\
        \n* (feature, csharp): Support uint, ulong, and float by @amckinney in https://github.com/fern-api/fern/pull/4160\r\
        \n\r\n**Full Changelog**: https://github.com/fern-api/fern/compare/0.36.0...0.37.0"
      type: chore
  createdAt: "2024-07-31"
  irVersion: 53
  version: 0.37.0
- changelogEntry:
    - summary: "## What's Changed\r\n* improvement, python: export the root client from\
        \ the root init file by @armandobelardo in https://github.com/fern-api/fern/pull/4111\r\
        \n* (feat): support multi url environments in C# by @dsinghvi in https://github.com/fern-api/fern/pull/4120\r\
        \n* (fix, csharp): MultiUrl environments now compile by @dsinghvi in https://github.com/fern-api/fern/pull/4121\r\
        \n* c#, improvement: Add header suppliers to `RawClient` constructor parameters\
        \ by @dcb6 in https://github.com/fern-api/fern/pull/4119\r\n* (fix, csharp):\
        \ uuids are now generated as strings by @dsinghvi in https://github.com/fern-api/fern/pull/4122\r\
        \n* (fix): regenerate c# model snapshots by @dsinghvi in https://github.com/fern-api/fern/pull/4123\r\
        \n* feat: header tabs by @abvthecity in https://github.com/fern-api/fern/pull/4124\r\
        \n* java, fix: match java local config to publish config by @dcb6 in https://github.com/fern-api/fern/pull/4127\r\
        \n* follow up: release java sdk 1.0.5 by @dcb6 in https://github.com/fern-api/fern/pull/4129\r\
        \n* fix: Add Stream Wrappers for use with various environments by @RohinBhargava\
        \ in https://github.com/fern-api/fern/pull/4118\r\n* chore: add changelog and\
        \ version for stream wrapper polyfill by @RohinBhargava in https://github.com/fern-api/fern/pull/4130\r\
        \n* feat: enable arbitrary code snippets in docs by @abvthecity in https://github.com/fern-api/fern/pull/4131\r\
        \n* fix: add start stream on pipe by @RohinBhargava in https://github.com/fern-api/fern/pull/4132\r\
        \n* GH Workflow for Checking Generator Version Consistency by @dcb6 in https://github.com/fern-api/fern/pull/4133\r\
        \n* fix: updated stream wrapper test paths by @RohinBhargava in https://github.com/fern-api/fern/pull/4134\r\
        \n* fix: SSE Streaming Bifurcation by @RohinBhargava in https://github.com/fern-api/fern/pull/4136\r\
        \n* (fix): global headers case insensitive comparison by @dsinghvi in https://github.com/fern-api/fern/pull/4137\r\
        \n\r\n\r\n**Full Changelog**: https://github.com/fern-api/fern/compare/0.35.0...0.36.0"
      type: chore
  createdAt: "2024-07-29"
  irVersion: 52
  version: 0.36.0
- changelogEntry:
    - summary: "## What's Changed\r\n* java, fix: match java local config to publish\
        \ config by @dcb6 in https://github.com/fern-api/fern/pull/4127\r\n* follow\
        \ up: release java sdk 1.0.5 by @dcb6 in https://github.com/fern-api/fern/pull/4129\r\
        \n* fix: Add Stream Wrappers for use with various environments by @RohinBhargava\
        \ in https://github.com/fern-api/fern/pull/4118\r\n* chore: add changelog and\
        \ version for stream wrapper polyfill by @RohinBhargava in https://github.com/fern-api/fern/pull/4130\r\
        \n* feat: enable arbitrary code snippets in docs by @abvthecity in https://github.com/fern-api/fern/pull/4131\r\
        \n* fix: add start stream on pipe by @RohinBhargava in https://github.com/fern-api/fern/pull/4132\r\
        \n\r\n\r\n**Full Changelog**: https://github.com/fern-api/fern/compare/0.36.0-rc0...0.36.0-rc1"
      type: chore
  createdAt: "2024-07-26"
  irVersion: 52
  version: 0.36.0-rc1
- changelogEntry:
    - summary: "## What's Changed\r\n* improvement, python: export the root client from\
        \ the root init file by @armandobelardo in https://github.com/fern-api/fern/pull/4111\r\
        \n* (feat): support multi url environments in C# by @dsinghvi in https://github.com/fern-api/fern/pull/4120\r\
        \n* (fix, csharp): MultiUrl environments now compile by @dsinghvi in https://github.com/fern-api/fern/pull/4121\r\
        \n* c#, improvement: Add header suppliers to `RawClient` constructor parameters\
        \ by @dcb6 in https://github.com/fern-api/fern/pull/4119\r\n* (fix, csharp):\
        \ uuids are now generated as strings by @dsinghvi in https://github.com/fern-api/fern/pull/4122\r\
        \n* (fix): regenerate c# model snapshots by @dsinghvi in https://github.com/fern-api/fern/pull/4123\r\
        \n* feat: header tabs by @abvthecity in https://github.com/fern-api/fern/pull/4124\r\
        \n\r\n\r\n**Full Changelog**: https://github.com/fern-api/fern/compare/0.35.0...0.36.0-rc0"
      type: chore
  createdAt: "2024-07-26"
  irVersion: 52
  version: 0.36.0-rc0
- changelogEntry:
    - summary: "## What's Changed\r\n* (feat): support `default-url`  and  url override\
        \ on imports by @dsinghvi in https://github.com/fern-api/fern/pull/4116\r\n\
        * (fix, openapi): set unauthed appropriately in openapi parser by @dsinghvi\
        \ in https://github.com/fern-api/fern/pull/4117\r\n\r\n\r\n**Full Changelog**:\
        \ https://github.com/fern-api/fern/compare/0.34.0...0.35.0"
      type: chore
  createdAt: "2024-07-25"
  irVersion: 52
  version: 0.35.0
- changelogEntry:
    - summary: "## What's Changed\r\n* (feat): support `default-url`  and  url override\
        \ on imports by @dsinghvi in https://github.com/fern-api/fern/pull/4116\r\n\r\
        \n\r\n**Full Changelog**: https://github.com/fern-api/fern/compare/0.34.0...0.35.0-rc0"
      type: chore
  createdAt: "2024-07-24"
  irVersion: 52
  version: 0.35.0-rc0
- changelogEntry:
    - summary: "## What's Changed\r\n* (chore): add SEO frontmatter section by @chdeskur\
        \ in https://github.com/fern-api/fern/pull/4101\r\n* fix: update typing of `expected_types`\
        \ to tuple to satisfy mypy by @armandobelardo in https://github.com/fern-api/fern/pull/4100\r\
        \n* (chore): document nuget api key by @chdeskur in https://github.com/fern-api/fern/pull/4103\r\
        \n* (chore): pypi styling update by @chdeskur in https://github.com/fern-api/fern/pull/4105\r\
        \n* c#, improvement: datetime serialization by @dcb6 in https://github.com/fern-api/fern/pull/4106\r\
        \n* feat: disable batch/stream toggle by @abvthecity in https://github.com/fern-api/fern/pull/4108\r\
        \n* fix: update forward refs continues to be silent by @armandobelardo in https://github.com/fern-api/fern/pull/4110\r\
        \n* java, improvement: allow builder methods for optional fields to accept null\
        \ by @dcb6 in https://github.com/fern-api/fern/pull/4107\r\n* [FER-2381] CLI\
        \ Forbidden Error Message Improvement by @RohinBhargava in https://github.com/fern-api/fern/pull/4109\r\
        \n* (feat, typescript): copy over `zurg` unit tests to the generated SDK  by\
        \ @williamluer in https://github.com/fern-api/fern/pull/4045\r\n* java, fix:\
        \ don't prematurely close okhttp response by @dcb6 in https://github.com/fern-api/fern/pull/4112\r\
        \n* (feat, typescript): generate tests for `auth` and `fetcher` utilities  by\
        \ @dsinghvi in https://github.com/fern-api/fern/pull/4115\r\n* (feature): Add\
        \ IRv52: uint and enum default values by @amckinney in https://github.com/fern-api/fern/pull/4102\r\
        \n\r\n\r\n**Full Changelog**: https://github.com/fern-api/fern/compare/0.33.5...0.34.0"
      type: chore
  createdAt: "2024-07-24"
  irVersion: 52
  version: 0.34.0
- changelogEntry:
    - summary: "## What's Changed\r\n* (chore): add SEO frontmatter section by @chdeskur\
        \ in https://github.com/fern-api/fern/pull/4101\r\n* fix: update typing of `expected_types`\
        \ to tuple to satisfy mypy by @armandobelardo in https://github.com/fern-api/fern/pull/4100\r\
        \n* (chore): document nuget api key by @chdeskur in https://github.com/fern-api/fern/pull/4103\r\
        \n* (chore): pypi styling update by @chdeskur in https://github.com/fern-api/fern/pull/4105\r\
        \n* c#, improvement: datetime serialization by @dcb6 in https://github.com/fern-api/fern/pull/4106\r\
        \n* feat: disable batch/stream toggle by @abvthecity in https://github.com/fern-api/fern/pull/4108\r\
        \n\r\n\r\n**Full Changelog**: https://github.com/fern-api/fern/compare/0.33.5...0.33.6-rc0"
      type: chore
  createdAt: "2024-07-24"
  irVersion: 51
  version: 0.33.6-rc0
- changelogEntry:
    - summary: "## What's Changed\r\n* (fix, go): Fix error handling for property-name\
        \ error discrimination by @amckinney in https://github.com/fern-api/fern/pull/4098\r\
        \n* improvement: support pydantic v2 outright by @armandobelardo in https://github.com/fern-api/fern/pull/3805\r\
        \n* fix: int64 format is correctly parsed to long by @armandobelardo in https://github.com/fern-api/fern/pull/4099\r\
        \n* c#, fix: fix datetime serialization, stop generating empty serialization\
        \ unit tests by @dcb6 in https://github.com/fern-api/fern/pull/4097\r\n* [FER-2339]\
        \ Pass OpenAPI request parameter examples through Fern IR Schema examples by\
        \ @RohinBhargava in https://github.com/fern-api/fern/pull/4095\r\n\r\n\r\n**Full\
        \ Changelog**: https://github.com/fern-api/fern/compare/0.33.4...0.33.5"
      type: chore
  createdAt: "2024-07-23"
  irVersion: 51
  version: 0.33.5
- changelogEntry:
    - summary: "## What's Changed\r\n* adding readme alternative page by @chdeskur in\
        \ https://github.com/fern-api/fern/pull/4091\r\n* fix: the ruby SDK now returns\
        \ the parsed json instead of openstruct if no JSON serializer is specified by\
        \ @armandobelardo in https://github.com/fern-api/fern/pull/4092\r\n* (fix):\
        \ OpenAPI parser handles generating examples when no request or response required\
        \ by @dsinghvi in https://github.com/fern-api/fern/pull/4096\r\n\r\n\r\n**Full\
        \ Changelog**: https://github.com/fern-api/fern/compare/0.33.3...0.33.4"
      type: chore
  createdAt: "2024-07-22"
  irVersion: 51
  version: 0.33.4
- changelogEntry:
    - summary: "## What's Changed\r\n* feat, csharp: Unit Test Generation + IR Bump\
        \  by @dcb6 in https://github.com/fern-api/fern/pull/4047\r\n* (fix): remove\
        \ `jest-specific-snapshot` by @dsinghvi in https://github.com/fern-api/fern/pull/4088\r\
        \n\r\n\r\n**Full Changelog**: https://github.com/fern-api/fern/compare/0.33.2...0.33.3"
      type: chore
  createdAt: "2024-07-21"
  irVersion: 51
  version: 0.33.3
- changelogEntry:
    - summary: "## What's Changed\r\n* fix, python: only check the oauth expiry if there\
        \ is a specified field by @armandobelardo in https://github.com/fern-api/fern/pull/4077\r\
        \n* fix: python now requires an environment be specified if a default is not\
        \ provided by @armandobelardo in https://github.com/fern-api/fern/pull/4078\r\
        \n* (feat): support `fs.CreateReadStream` on Node 19+ form data uploads by @dsinghvi\
        \ in https://github.com/fern-api/fern/pull/4073\r\n* (fix): support audiences\
        \ on query parameters by @dsinghvi in https://github.com/fern-api/fern/pull/4067\r\
        \n* (feat, cli): Add \"-\", \"/\", \"|\" to supported non-alphanumeric generated\
        \ names for Enums by @dsinghvi in https://github.com/fern-api/fern/pull/4084\r\
        \n* improvement: update 'any object' examples to be flatter by @armandobelardo\
        \ in https://github.com/fern-api/fern/pull/4083\r\n* improvement: global headers\
        \ are not extracted out for docs by @armandobelardo in https://github.com/fern-api/fern/pull/4085\r\
        \n* chore: implement stream-parameter IR change by @armandobelardo in https://github.com/fern-api/fern/pull/4072\r\
        \n* (chore, csharp): Generate latest test snapshots by @amckinney in https://github.com/fern-api/fern/pull/4087\r\
        \n* improvement: Add Availability to OpenApi Parser and OpenApi IR to Fern IR\
        \ by @armandobelardo in https://github.com/fern-api/fern/pull/4086\r\n\r\n\r\
        \n**Full Changelog**: https://github.com/fern-api/fern/compare/0.33.1...0.33.2"
      type: chore
  createdAt: "2024-07-19"
  irVersion: 51
  version: 0.33.2
- changelogEntry:
    - summary: "## What's Changed\r\n* fix, python: only check the oauth expiry if there\
        \ is a specified field by @armandobelardo in https://github.com/fern-api/fern/pull/4077\r\
        \n* fix: python now requires an environment be specified if a default is not\
        \ provided by @armandobelardo in https://github.com/fern-api/fern/pull/4078\r\
        \n* (feat): support `fs.CreateReadStream` on Node 19+ form data uploads by @dsinghvi\
        \ in https://github.com/fern-api/fern/pull/4073\r\n* (fix): support audiences\
        \ on query parameters by @dsinghvi in https://github.com/fern-api/fern/pull/4067\r\
        \n\r\n\r\n**Full Changelog**: https://github.com/fern-api/fern/compare/0.33.1...0.33.2-rc0"
      type: chore
  createdAt: "2024-07-19"
  irVersion: 51
  version: 0.33.2-rc0
- changelogEntry:
    - summary: "## What's Changed\r\n* :improvement: update seed's script runner to\
        \ fail if any of the commands exit 1 by @armandobelardo in https://github.com/fern-api/fern/pull/4075\r\
        \n* (fix, openapi): Deduplicate API version scheme header by @amckinney in https://github.com/fern-api/fern/pull/4076\r\
        \n\r\n\r\n**Full Changelog**: https://github.com/fern-api/fern/compare/0.33.0...0.33.1"
      type: chore
  createdAt: "2024-07-17"
  irVersion: 51
  version: 0.33.1
- changelogEntry:
    - summary: "## What's Changed\r\n* fix: python sdk serializes bytes within JSON\
        \ by @armandobelardo in https://github.com/fern-api/fern/pull/4070\r\n* (fix,\
        \ typescript): multipart form upload on Node 19+ by @dsinghvi in https://github.com/fern-api/fern/pull/4056\r\
        \n* (feat): `ir` now adds a `TypeReference` for container types that makes it\
        \ easier to generate snippets + autogenerated type examples by @dsinghvi in\
        \ https://github.com/fern-api/fern/pull/4038\r\n* (fix): fix `ir-sdk-latest`\
        \ `generators.yml` by @dcb6 in https://github.com/fern-api/fern/pull/4074\r\n\
        * (feature, typescript): Generarte API version scheme by @amckinney in https://github.com/fern-api/fern/pull/4071\r\
        \n\r\n\r\n**Full Changelog**: https://github.com/fern-api/fern/compare/0.32.0...0.33.0"
      type: chore
  createdAt: "2024-07-17"
  irVersion: 51
  version: 0.33.0
- changelogEntry:
    - summary: "## What's Changed\r\n* (fix, openapi): Resolve 'refs' specified in overrides\
        \ by @amckinney in https://github.com/fern-api/fern/pull/4049\r\n* Initial Swift\
        \ Codegen by @armandobelardo in https://github.com/fern-api/fern/pull/4035\r\
        \n* (fix): Swift generator and template by @amckinney in https://github.com/fern-api/fern/pull/4050\r\
        \n* fix: ignore data urls in parseImagePaths by @abvthecity in https://github.com/fern-api/fern/pull/4053\r\
        \n* (feature, typescript): Add omitUndefined option by @amckinney in https://github.com/fern-api/fern/pull/4052\r\
        \n* docs: Inspiration from Conjure, Smithy, and Stripe Docs by @dannysheridan\
        \ in https://github.com/fern-api/fern/pull/4054\r\n* feature: add Penguin AI\
        \ and Koala to our docs website by @dannysheridan in https://github.com/fern-api/fern/pull/3962\r\
        \n* (fix): eslint works by @dsinghvi in https://github.com/fern-api/fern/pull/4055\r\
        \n* fix: python snippet and template recursion errors by @armandobelardo in\
        \ https://github.com/fern-api/fern/pull/4057\r\n* (feature, typescript): Use\
        \ generator-cli to generate reference.md by @amckinney in https://github.com/fern-api/fern/pull/4062\r\
        \n* fix: analytics scripts by @abvthecity in https://github.com/fern-api/fern/pull/4063\r\
        \n* fix analytics 2 by @abvthecity in https://github.com/fern-api/fern/pull/4064\r\
        \n* fix: fern docs publishing by @abvthecity in https://github.com/fern-api/fern/pull/4065\r\
        \n* feature: add tracking via rb2b by @dannysheridan in https://github.com/fern-api/fern/pull/4061\r\
        \n* chore: add back x-readme code samples by @armandobelardo in https://github.com/fern-api/fern/pull/4060\r\
        \n* (feature): Add ApiVersionSchema type by @amckinney in https://github.com/fern-api/fern/pull/4068\r\
        \n\r\n\r\n**Full Changelog**: https://github.com/fern-api/fern/compare/0.31.24...0.32.0"
      type: chore
  createdAt: "2024-07-16"
  irVersion: 50
  version: 0.32.0
- changelogEntry:
    - summary: "## What's Changed\r\n* fix: ignore data urls in parseImagePaths by @abvthecity\
        \ in https://github.com/fern-api/fern/pull/4053\r\n\r\n\r\n**Full Changelog**:\
        \ https://github.com/fern-api/fern/compare/0.31.25-rc0...0.31.25-rc1"
      type: chore
  createdAt: "2024-07-12"
  irVersion: 50
  version: 0.31.25-rc1
- changelogEntry:
    - summary: "## What's Changed\r\n* (fix, openapi): Resolve 'refs' specified in overrides\
        \ by @amckinney in https://github.com/fern-api/fern/pull/4049\r\n* Initial Swift\
        \ Codegen by @armandobelardo in https://github.com/fern-api/fern/pull/4035\r\
        \n* (fix): Swift generator and template by @amckinney in https://github.com/fern-api/fern/pull/4050\r\
        \n\r\n**Full Changelog**: https://github.com/fern-api/fern/compare/0.31.24...0.31.25-rc0"
      type: chore
  createdAt: "2024-07-12"
  irVersion: 50
  version: 0.31.25-rc0
- changelogEntry:
    - summary: Release 0.31.24
      type: chore
  createdAt: "2024-07-12"
  irVersion: 50
  version: 0.31.24
- changelogEntry:
    - summary: "## What's Changed\r\n* (feature, typescript): Add setObjectProperty\
        \ core utility by @amckinney in https://github.com/fern-api/fern/pull/4032\r\
        \n* c#, fix: increase supported union size + handle double optionals by @dcb6\
        \ in https://github.com/fern-api/fern/pull/4033\r\n* (fix): Handle circular\
        \ references in serialization layer by @amckinney in https://github.com/fern-api/fern/pull/4036\r\
        \n* fix: fastapi generation does not duplicate descriptions anymore by @armandobelardo\
        \ in https://github.com/fern-api/fern/pull/4037\r\n* Move use_str_enums to base\
        \ by @jochs in https://github.com/fern-api/fern/pull/4040\r\n* (chore): remove\
        \ generator upgrade docs by @chdeskur in https://github.com/fern-api/fern/pull/4043\r\
        \n* (feature, openapi): Add support for x-fern-property-name on request body\
        \ by @amckinney in https://github.com/fern-api/fern/pull/4042\r\n* (feat, typescript):\
        \ refactor `Fetcher` and add unit tests by @williamluer in https://github.com/fern-api/fern/pull/3977\r\
        \n\r\n## New Contributors\r\n* @jochs made their first contribution in https://github.com/fern-api/fern/pull/4040\r\
        \n\r\n**Full Changelog**: https://github.com/fern-api/fern/compare/0.31.22...0.31.23"
      type: chore
  createdAt: "2024-07-11"
  irVersion: 50
  version: 0.31.23
- changelogEntry:
    - summary: "## What's Changed\r\n* (feature, typescript): Add setObjectProperty\
        \ core utility by @amckinney in https://github.com/fern-api/fern/pull/4032\r\
        \n* c#, fix: increase supported union size + handle double optionals by @dcb6\
        \ in https://github.com/fern-api/fern/pull/4033\r\n* (fix): Handle circular\
        \ references in serialization layer by @amckinney in https://github.com/fern-api/fern/pull/4036\r\
        \n* fix: fastapi generation does not duplicate descriptions anymore by @armandobelardo\
        \ in https://github.com/fern-api/fern/pull/4037\r\n* (feat): ir now adds a TypeReference\
        \ for container types that makes it easier to generate snippets by @dcb6 in\
        \ https://github.com/fern-api/fern/pull/4038\r\n\r\n\r\n**Full Changelog**:\
        \ https://github.com/fern-api/fern/compare/0.31.22...0.31.23-rc0"
      type: chore
  createdAt: "2024-07-11"
  irVersion: 50
  version: 0.31.23-rc0
- changelogEntry:
    - summary: "## What's Changed\r\n* Revert \"Revert \"feat: landing page in docs\"\
        \" by @abvthecity in https://github.com/fern-api/fern/pull/4023\r\n* Fix core-utilities\
        \ typescript tests by @williamluer in https://github.com/fern-api/fern/pull/4022\r\
        \n* experimental: scan files to include react in mdx by @abvthecity in https://github.com/fern-api/fern/pull/4015\r\
        \n* (feat, typescript): make `zurg` completely synchronous by @dsinghvi in https://github.com/fern-api/fern/pull/4024\r\
        \n* (chore): add xml type by @chdeskur in https://github.com/fern-api/fern/pull/4025\r\
        \n* fix: (regression) parseDocsConfiguration accidentally calls loadAllPages\
        \ with absolutePathToDocsConfig by @abvthecity in https://github.com/fern-api/fern/pull/4026\r\
        \n* (feature, typescript): Add offset step pagination with IRv48 by @amckinney\
        \ in https://github.com/fern-api/fern/pull/4028\r\n* csharp, fix, feature, improvement:\
        \ Target .NET Standard + Framework, fix various bugs, many small improvements\
        \ by @dcb6 in https://github.com/fern-api/fern/pull/4030\r\n* fix: update unchecked\
        \ base model to not coerce none by @armandobelardo in https://github.com/fern-api/fern/pull/4029\r\
        \n* fix: unreserve `set` name for python methods by @armandobelardo in https://github.com/fern-api/fern/pull/4031\r\
        \n* add in swift to seed runner by @armandobelardo in https://github.com/fern-api/fern/pull/4034\r\
        \n\r\n\r\n**Full Changelog**: https://github.com/fern-api/fern/compare/0.31.21...0.31.22"
      type: chore
  createdAt: "2024-07-10"
  irVersion: 50
  version: 0.31.22
- changelogEntry:
    - summary: "## What's Changed\r\n* Fix core-utilities typescript tests by @williamluer\
        \ in https://github.com/fern-api/fern/pull/4022\r\n* experimental: scan files\
        \ to include react in mdx by @abvthecity in https://github.com/fern-api/fern/pull/4015\r\
        \n\r\n\r\n**Full Changelog**: https://github.com/fern-api/fern/compare/0.31.22-rc0...0.31.22-rc1"
      type: chore
  createdAt: "2024-07-09"
  irVersion: 50
  version: 0.31.22-rc1
- changelogEntry:
    - summary: "## What's Changed\r\n* (feat, typescript): make `zurg` completely synchronous\
        \ by @dsinghvi in https://github.com/fern-api/fern/pull/4024\r\n* (chore): add\
        \ xml type by @chdeskur in https://github.com/fern-api/fern/pull/4025\r\n* fix:\
        \ (regression) parseDocsConfiguration accidentally calls loadAllPages with absolutePathToDocsConfig\
        \ by @abvthecity in https://github.com/fern-api/fern/pull/4026\r\n* (feature,\
        \ typescript): Add offset step pagination with IRv48 by @amckinney in https://github.com/fern-api/fern/pull/4028\r\
        \n\r\n\r\n**Full Changelog**: https://github.com/fern-api/fern/compare/0.31.22-rc1...0.31.22-rc2"
      type: chore
  createdAt: "2024-07-09"
  irVersion: 50
  version: 0.31.22-rc2
- changelogEntry:
    - summary: "## What's Changed\r\n* Revert \"Revert \"feat: landing page in docs\"\
        \" by @abvthecity in https://github.com/fern-api/fern/pull/4023\r\n\r\n\r\n\
        **Full Changelog**: https://github.com/fern-api/fern/compare/0.31.21...0.31.22-rc0"
      type: chore
  createdAt: "2024-07-09"
  irVersion: 50
  version: 0.31.22-rc0
- changelogEntry:
    - summary: "## What's Changed\r\n* (chore, typescript): Release 0.28.0-rc0 by @amckinney\
        \ in https://github.com/fern-api/fern/pull/4019\r\n* Revert \"feat: landing\
        \ page in docs\" by @dsinghvi in https://github.com/fern-api/fern/pull/4021\r\
        \n\r\n\r\n**Full Changelog**: https://github.com/fern-api/fern/compare/0.31.20...0.31.21"
      type: chore
  createdAt: "2024-07-09"
  irVersion: 50
  version: 0.31.21
- changelogEntry:
    - summary: "## What's Changed\r\n* (feature, typescript): Add offset pagination\
        \ by @amckinney in https://github.com/fern-api/fern/pull/4008\r\n* (fix, internal):\
        \ `template/codegen` repo plays nicely with mrlint by @dsinghvi in https://github.com/fern-api/fern/pull/4018\r\
        \n* (fix): CI is green by @amckinney in https://github.com/fern-api/fern/pull/4017\r\
        \n\r\n\r\n**Full Changelog**: https://github.com/fern-api/fern/compare/0.31.19...0.31.20"
      type: chore
  createdAt: "2024-07-09"
  irVersion: 50
  version: 0.31.20
- changelogEntry:
    - summary: "## What's Changed\r\n* (fix): Pagination works with imported type references\
        \ by @amckinney in https://github.com/fern-api/fern/pull/4014\r\n* Template\
        \ for creating a new SDK generator by @mikemilla in https://github.com/fern-api/fern/pull/4010\r\
        \n\r\n## New Contributors\r\n* @mikemilla made their first contribution in https://github.com/fern-api/fern/pull/4010\r\
        \n\r\n**Full Changelog**: https://github.com/fern-api/fern/compare/0.31.18...0.31.19"
      type: chore
  createdAt: "2024-07-09"
  irVersion: 50
  version: 0.31.19
- changelogEntry:
    - summary: "## What's Changed\r\n* feat: landing page in docs by @abvthecity in\
        \ https://github.com/fern-api/fern/pull/3999\r\n* (feature, typescript): Add\
        \ support for alpha/beta dist tags by @amckinney in https://github.com/fern-api/fern/pull/4000\r\
        \n* fix: allowed text encodings by @abvthecity in https://github.com/fern-api/fern/pull/4005\r\
        \n* (internal): get ci to green by @dsinghvi in https://github.com/fern-api/fern/pull/4009\r\
        \n* (feat, typescript): support jsr publish by @dsinghvi in https://github.com/fern-api/fern/pull/4007\r\
        \n* (chore, python): Update README.md snapshots by @amckinney in https://github.com/fern-api/fern/pull/4012\r\
        \n* (chore, check): Add pagination test cases by @amckinney in https://github.com/fern-api/fern/pull/4011\r\
        \n* (fix, typescript): readme correctly displays advanced sections by @dsinghvi\
        \ in https://github.com/fern-api/fern/pull/4013\r\n\r\n\r\n**Full Changelog**:\
        \ https://github.com/fern-api/fern/compare/0.31.17...0.31.18-rc0"
      type: chore
  createdAt: "2024-07-09"
  irVersion: 50
  version: 0.31.18
- changelogEntry:
    - summary: "## What's Changed\r\n* (chore): Replace CircleCI with GitHub workflows\
        \ by @amckinney in https://github.com/fern-api/fern/pull/3991\r\n* (fix): Update\
        \ NPM token environment variable by @amckinney in https://github.com/fern-api/fern/pull/3992\r\
        \n* (fix): Update git-version.sh script by @amckinney in https://github.com/fern-api/fern/pull/3993\r\
        \n* (fix): Use github.ref_name by @amckinney in https://github.com/fern-api/fern/pull/3996\r\
        \n* (fix): Add POSTHOG_API_KEY to live-test job by @amckinney in https://github.com/fern-api/fern/pull/3998\r\
        \n\r\n**Full Changelog**: https://github.com/fern-api/fern/compare/0.31.15...0.31.17"
      type: chore
  createdAt: "2024-07-05"
  irVersion: 50
  version: 0.31.17
- changelogEntry:
    - summary: "## What's Changed\r\n* (fix): Add POSTHOG_API_KEY to live-test job by\
        \ @amckinney in https://github.com/fern-api/fern/pull/3998\r\n\r\n**Full Changelog**:\
        \ https://github.com/fern-api/fern/compare/0.31.17-rc1...0.31.17-rc2"
      type: chore
  createdAt: "2024-07-05"
  irVersion: 50
  version: 0.31.17-rc2
- changelogEntry:
    - summary:
        "## What's Changed\r\n* (fix): Use github.ref_name by @amckinney in https://github.com/fern-api/fern/pull/3996\r\
        \n\r\n**Full Changelog**: https://github.com/fern-api/fern/compare/0.31.17-rc0...0.31.17-rc1"
      type: chore
  createdAt: "2024-07-05"
  irVersion: 50
  version: 0.31.17-rc1
- changelogEntry:
    - summary: "## What's Changed\r\n* (chore): Replace CircleCI with GitHub workflows\
        \ by @amckinney in https://github.com/fern-api/fern/pull/3991\r\n* (fix): Update\
        \ NPM token environment variable by @amckinney in https://github.com/fern-api/fern/pull/3992\r\
        \n* (fix): Update git-version.sh script by @amckinney in https://github.com/fern-api/fern/pull/3993\r\
        \n\r\n**Full Changelog**: https://github.com/fern-api/fern/compare/0.31.15...0.31.17-rc0"
      type: chore
  createdAt: "2024-07-05"
  irVersion: 50
  version: 0.31.17-rc0
- changelogEntry:
    - summary: "## What's Changed\r\n* (chore): update availability.mdx by @chdeskur\
        \ in https://github.com/fern-api/fern/pull/3989\r\n* (fix, openapi): Fix allOf\
        \ object filtering by @amckinney in https://github.com/fern-api/fern/pull/3990\r\
        \n\r\n\r\n**Full Changelog**: https://github.com/fern-api/fern/compare/0.31.14...0.31.16"
      type: chore
  createdAt: "2024-07-05"
  irVersion: 50
  version: 0.31.16
- changelogEntry:
    - summary: "## What's Changed\r\n* (chore): update availability.mdx by @chdeskur\
        \ in https://github.com/fern-api/fern/pull/3989\r\n* (fix, openapi): Fix allOf\
        \ object filtering by @amckinney in https://github.com/fern-api/fern/pull/3990\r\
        \n\r\n\r\n**Full Changelog**: https://github.com/fern-api/fern/compare/0.31.14...0.31.15"
      type: chore
  createdAt: "2024-07-05"
  irVersion: 50
  version: 0.31.15
- changelogEntry:
    - summary: "## What's Changed\r\n* (fix, go): Don't send 'null' for nil request\
        \ body by @amckinney in https://github.com/fern-api/fern/pull/3987\r\n* (fix):\
        \ fern generate --preview doesn't check for env variables by @dsinghvi in https://github.com/fern-api/fern/pull/3988\r\
        \n\r\n\r\n**Full Changelog**: https://github.com/fern-api/fern/compare/0.31.13...0.31.14"
      type: chore
  createdAt: "2024-07-04"
  irVersion: 50
  version: 0.31.14
- changelogEntry:
    - summary: "## What's Changed\r\n* (fix): allow ISO-8859-1 encoded files by @dsinghvi\
        \ in https://github.com/fern-api/fern/pull/3986\r\n\r\n\r\n**Full Changelog**:\
        \ https://github.com/fern-api/fern/compare/0.31.12...0.31.13"
      type: chore
  createdAt: "2024-07-04"
  irVersion: 50
  version: 0.31.13
- changelogEntry:
    - summary: "## What's Changed\r\n* (fix, cli): Remove default value checks for boolean,\
        \ long, and bigint by @amckinney in https://github.com/fern-api/fern/pull/3985\r\
        \n\r\n\r\n**Full Changelog**: https://github.com/fern-api/fern/compare/0.31.11...0.31.12"
      type: chore
  createdAt: "2024-07-04"
  irVersion: 50
  version: 0.31.12
- changelogEntry:
    - summary: "## What's Changed\r\n* fix: ruby snippets for dates have correct quotes\
        \ by @armandobelardo in https://github.com/fern-api/fern/pull/3983\r\n* improvement:\
        \ python respects ir50, inserts defaults by @armandobelardo in https://github.com/fern-api/fern/pull/3982\r\
        \n* (fix, openapi): Prefer security schemes in order by @amckinney in https://github.com/fern-api/fern/pull/3984\r\
        \n\r\n\r\n**Full Changelog**: https://github.com/fern-api/fern/compare/0.31.10...0.31.11"
      type: chore
  createdAt: "2024-07-04"
  irVersion: 50
  version: 0.31.11
- changelogEntry:
    - summary: "## What's Changed\r\n* improvement: add advanced section to python readme\
        \ by @armandobelardo in https://github.com/fern-api/fern/pull/3970\r\n* (feat):\
        \ customize status code for typescript express generator  by @dsinghvi in https://github.com/fern-api/fern/pull/3971\r\
        \n* fix, python: allow offsets to start at 0 by @armandobelardo in https://github.com/fern-api/fern/pull/3972\r\
        \n* fix: python pagination helper types now share generic type by @armandobelardo\
        \ in https://github.com/fern-api/fern/pull/3973\r\n* chore: update python seed\
        \ after generator-cli update by @armandobelardo in https://github.com/fern-api/fern/pull/3974\r\
        \n* (csharp, fix): Empty Root Client Methods + `.Core` namespace issue by @dcb6\
        \ in https://github.com/fern-api/fern/pull/3975\r\n* (java, improvement): change\
        \ default `JsonInclude` behavior  by @dcb6 in https://github.com/fern-api/fern/pull/3978\r\
        \n* (csharp, fix): base client requests not generated by @dcb6 in https://github.com/fern-api/fern/pull/3976\r\
        \n* chore: plumb through ruby snippets config to FDR by @armandobelardo in https://github.com/fern-api/fern/pull/3980\r\
        \n* improvement: allow boolean defaults within IR by @armandobelardo in https://github.com/fern-api/fern/pull/3981\r\
        \n\r\n\r\n**Full Changelog**: https://github.com/fern-api/fern/compare/0.31.9...0.31.10"
      type: chore
  createdAt: "2024-07-03"
  irVersion: 50
  version: 0.31.10
- changelogEntry:
    - summary: "## What's Changed\r\n* improvement: python async snippets now leverage\
        \ asyncio run by @armandobelardo in https://github.com/fern-api/fern/pull/3961\r\
        \n* improvement: allow adding extra dependencies to Ruby SDK by @armandobelardo\
        \ in https://github.com/fern-api/fern/pull/3960\r\n* fix: Mark CSS files as\
        \ 'will not be uploaded' by @trevorblades in https://github.com/fern-api/fern/pull/3964\r\
        \n* (fix, cli): make sure `js` file checking works by @dsinghvi in https://github.com/fern-api/fern/pull/3963\r\
        \n\r\n\r\n**Full Changelog**: https://github.com/fern-api/fern/compare/0.31.8...0.31.9"
      type: chore
  createdAt: "2024-07-01"
  irVersion: 49
  version: 0.31.9
- changelogEntry:
    - summary: "## What's Changed\r\n* fix: generator upgrade cli upgrades in place\
        \ by @armandobelardo in https://github.com/fern-api/fern/pull/3951\r\n* feat:\
        \ add reviewers blocks to generators.yml by @armandobelardo in https://github.com/fern-api/fern/pull/3952\r\
        \n* Use all FormData headers and don't stringify stream.Readable by @williamluer\
        \ in https://github.com/fern-api/fern/pull/3956\r\n* (feat, csharp): support\
        \ extra dependencies  by @dsinghvi in https://github.com/fern-api/fern/pull/3957\r\
        \n* improvement: allow specifying if taking major in flag by @armandobelardo\
        \ in https://github.com/fern-api/fern/pull/3958\r\n* fix: include css alongside\
        \ js when validating UTF8 files by @abvthecity in https://github.com/fern-api/fern/pull/3959\r\
        \n\r\n## New Contributors\r\n* @williamluer made their first contribution in\
        \ https://github.com/fern-api/fern/pull/3956\r\n\r\n**Full Changelog**: https://github.com/fern-api/fern/compare/0.31.7...0.31.8"
      type: chore
  createdAt: "2024-07-01"
  irVersion: 49
  version: 0.31.8
- changelogEntry:
    - summary: "## What's Changed\r\n* fix: validate files to be uploaded by @trevorblades\
        \ in https://github.com/fern-api/fern/pull/3917\r\n* fix: python list allowlist\
        \ is now case insensitive by @armandobelardo in https://github.com/fern-api/fern/pull/3950\r\
        \n* improvement: add x-fern-base-path to asyncapi extensions by @armandobelardo\
        \ in https://github.com/fern-api/fern/pull/3953\r\n\r\n\r\n**Full Changelog**:\
        \ https://github.com/fern-api/fern/compare/0.31.6...0.31.7"
      type: chore
  createdAt: "2024-06-28"
  irVersion: 49
  version: 0.31.7
- changelogEntry:
    - summary: "## What's Changed\r\n* (improvement, typescript): support overriding\
        \ global headers by @dsinghvi in https://github.com/fern-api/fern/pull/3945\r\
        \n* feat, python: introduce `reference.md` generation by @armandobelardo in\
        \ https://github.com/fern-api/fern/pull/3946\r\n* (fix, csharp): json serialize\
        \ enums before sending over the wire by @dsinghvi in https://github.com/fern-api/fern/pull/3947\r\
        \n* (fix, cli): remove out of range number validations in `openapi-ir-to-fern`\
        \ + remove husky by @dcb6 in https://github.com/fern-api/fern/pull/3948\r\n\r\
        \n\r\n**Full Changelog**: https://github.com/fern-api/fern/compare/0.31.5...0.31.6"
      type: chore
  createdAt: "2024-06-27"
  irVersion: 49
  version: 0.31.6
- changelogEntry:
    - summary: "## What's Changed\r\n* fix: api update command now works with unioned\
        \ + nested APIs by @armandobelardo in https://github.com/fern-api/fern/pull/3944\r\
        \n\r\n\r\n**Full Changelog**: https://github.com/fern-api/fern/compare/0.31.4...0.31.5"
      type: chore
  createdAt: "2024-06-27"
  irVersion: 49
  version: 0.31.5
- changelogEntry:
    - summary: "## What's Changed\r\n* (feat, typescript): support automatic cursor\
        \ based pagination by @dsinghvi in https://github.com/fern-api/fern/pull/3941\r\
        \n* (fix, typescript): auto pagination handles optional results arrays by @dsinghvi\
        \ in https://github.com/fern-api/fern/pull/3942\r\n* (fix, openapi):  `x-fern-global-headers`\
        \ works with predefined types by @dsinghvi in https://github.com/fern-api/fern/pull/3943\r\
        \n\r\n\r\n**Full Changelog**: https://github.com/fern-api/fern/compare/0.31.3...0.31.4"
      type: chore
  createdAt: "2024-06-27"
  irVersion: 49
  version: 0.31.4
- changelogEntry:
    - summary: "## What's Changed\r\n* fix: the python sdk sends additional properties\
        \ to the correct request\u2026 by @armandobelardo in https://github.com/fern-api/fern/pull/3936\r\
        \n* java, improvement: improve java exception naming by @dcb6 in https://github.com/fern-api/fern/pull/3938\r\
        \n* Bump golang.org/x/tools from 0.21.0 to 0.22.0 in /generators/go by @dependabot\
        \ in https://github.com/fern-api/fern/pull/3823\r\n* (fix): make sure that `exclusiveMaximum`\
        \ and `exclusiveMinimum` are always booleans by @dsinghvi in https://github.com/fern-api/fern/pull/3940\r\
        \n\r\n\r\n**Full Changelog**: https://github.com/fern-api/fern/compare/0.31.2...0.31.3"
      type: chore
  createdAt: "2024-06-26"
  irVersion: 49
  version: 0.31.3
- changelogEntry:
    - summary: "## What's Changed\r\n* (fix): openapi parser gets boolean values safely\
        \ by @dsinghvi in https://github.com/fern-api/fern/pull/3937\r\n\r\n\r\n**Full\
        \ Changelog**: https://github.com/fern-api/fern/compare/0.31.1...0.31.2"
      type: chore
  createdAt: "2024-06-26"
  irVersion: 49
  version: 0.31.2
- changelogEntry:
    - summary: "## What's Changed\r\n* fix: ruby RC respects header prefixes again by\
        \ @armandobelardo in https://github.com/fern-api/fern/pull/3927\r\n* (feat,\
        \ cli): add support for `--mode pull-request` in the CLI when running `fern\
        \ generate` by @dsinghvi in https://github.com/fern-api/fern/pull/3928\r\n*\
        \ fix, ruby: add one missed prefix fix by @armandobelardo in https://github.com/fern-api/fern/pull/3929\r\
        \n* docs: add java example for oauth by @dcb6 in https://github.com/fern-api/fern/pull/3930\r\
        \n* (improvement, python): add in root client templates for python snippets\
        \ by @armandobelardo in https://github.com/fern-api/fern/pull/3931\r\n* Update\
        \ generate-api-ref.mdx by @dannysheridan in https://github.com/fern-api/fern/pull/3933\r\
        \n* improvement: add streaming and pagination sections to generated readme by\
        \ @armandobelardo in https://github.com/fern-api/fern/pull/3932\r\n* java: make\
        \ base api error class name configurable by @dcb6 in https://github.com/fern-api/fern/pull/3934\r\
        \n* (chore, internal): upgrade python generator to use ir v49 by @dsinghvi in\
        \ https://github.com/fern-api/fern/pull/3915\r\n* build(deps-dev): bump @types/jest-specific-snapshot\
        \ from 0.5.7 to 0.5.9 by @dependabot in https://github.com/fern-api/fern/pull/3925\r\
        \n* build(deps-dev): bump jsonc-parser from 2.2.1 to 3.3.0 by @dependabot in\
        \ https://github.com/fern-api/fern/pull/3924\r\n* build(deps-dev): bump @types/is-ci\
        \ from 3.0.2 to 3.0.4 by @dependabot in https://github.com/fern-api/fern/pull/3922\r\
        \n* (fix, typescript): upgrade generators to `v46.2.0` by @dsinghvi in https://github.com/fern-api/fern/pull/3935\r\
        \n\r\n\r\n**Full Changelog**: https://github.com/fern-api/fern/compare/0.31.0...0.31.1"
      type: chore
  createdAt: "2024-06-26"
  irVersion: 49
  version: 0.31.1
- changelogEntry:
    - summary: "**Full Changelog**: https://github.com/fern-api/fern/compare/0.31.0-rc5...0.31.0"
      type: chore
  createdAt: "2024-06-24"
  irVersion: 49
  version: 0.31.0
- changelogEntry:
    - summary: "## What's Changed\r\n* (fix): set  when uploading a mock server definition\
        \ by @dsinghvi in https://github.com/fern-api/fern/pull/3926\r\n\r\n\r\n**Full\
        \ Changelog**: https://github.com/fern-api/fern/compare/0.31.0-rc4...0.31.0-rc5"
      type: chore
  createdAt: "2024-06-24"
  irVersion: 49
  version: 0.31.0-rc5
- changelogEntry:
    - summary: "## What's Changed\r\n* (feat, IR): support streaming code generation\
        \ with the parameter by @dsinghvi in https://github.com/fern-api/fern/pull/3914\r\
        \n* (feat): update frontmatter docs by @chdeskur in https://github.com/fern-api/fern/pull/3916\r\
        \n* (fix, cli): examples don't print out where the missing property is by @dsinghvi\
        \ in https://github.com/fern-api/fern/pull/3919\r\n* (fix): don't error if required\
        \ literal parameters are unspecified by @dsinghvi in https://github.com/fern-api/fern/pull/3921\r\
        \n\r\n\r\n**Full Changelog**: https://github.com/fern-api/fern/compare/0.31.0-rc3...0.31.0-rc4"
      type: chore
  createdAt: "2024-06-24"
  irVersion: 49
  version: 0.31.0-rc4
- changelogEntry:
    - summary: "## What's Changed\r\n* (fix, python): SDK doesn't leak `JSONDecodeError`\
        \ to users by @dsinghvi in https://github.com/fern-api/fern/pull/3908\r\n* (fix,\
        \ python): python sdk generator handles stream termination like `[[DONE]]` by\
        \ @dsinghvi in https://github.com/fern-api/fern/pull/3909\r\n* (feature, readme):\
        \ Add support for configurable introduction by @amckinney in https://github.com/fern-api/fern/pull/3898\r\
        \n* build(deps): bump ws from 8.17.0 to 8.17.1 by @dependabot in https://github.com/fern-api/fern/pull/3866\r\
        \n* (internal, refactor): make `OSSWorkspace` and `FernWorkspace` classes by\
        \ @dsinghvi in https://github.com/fern-api/fern/pull/3910\r\n* (refactor, internal):\
        \ generate fern workspace before calling generate by @dsinghvi in https://github.com/fern-api/fern/pull/3911\r\
        \n* (refactor, internal): clean up how OpenAPI parser deals with settings by\
        \ @dsinghvi in https://github.com/fern-api/fern/pull/3912\r\n* (feat, cli):\
        \ support customizing api settings per generator by @dsinghvi in https://github.com/fern-api/fern/pull/3913\r\
        \n\r\n\r\n**Full Changelog**: https://github.com/fern-api/fern/compare/0.31.0-rc2...0.31.0-rc3"
      type: chore
  createdAt: "2024-06-24"
  irVersion: 48
  version: 0.31.0-rc3
- changelogEntry:
    - summary: "## What's Changed\r\n* (fix, csharp): concatenate `baseURL` and endpoint\
        \ path together by @dsinghvi in https://github.com/fern-api/fern/pull/3906\r\
        \n* (fix, cli): literal examples are generated correctly in the IR by @dsinghvi\
        \ in https://github.com/fern-api/fern/pull/3907\r\n\r\n\r\n**Full Changelog**:\
        \ https://github.com/fern-api/fern/compare/0.31.0-rc1...0.31.0-rc2"
      type: chore
  createdAt: "2024-06-22"
  irVersion: 48
  version: 0.31.0-rc2
- changelogEntry:
    - summary: "## What's Changed\r\n* fix, ruby: leverage a types module by @armandobelardo\
        \ in https://github.com/fern-api/fern/pull/3893\r\n* (fix, typescript): generate\
        \ streaming endpoint snippets by @dsinghvi in https://github.com/fern-api/fern/pull/3895\r\
        \n* fix: new ruby generator config matches class reference and class decl\u2026\
        \ by @armandobelardo in https://github.com/fern-api/fern/pull/3896\r\n* fix,\
        \ python: readme is not specified in pyproject if not made by @armandobelardo\
        \ in https://github.com/fern-api/fern/pull/3894\r\n* (fix, csharp): query params\
        \ for datetimes index `Value` by @dsinghvi in https://github.com/fern-api/fern/pull/3892\r\
        \n* (feature, python): Generate better README.md by @amckinney in https://github.com/fern-api/fern/pull/3897\r\
        \n* (fix, typescript): remove fs dependency in browser runtimes by @dsinghvi\
        \ in https://github.com/fern-api/fern/pull/3899\r\n* (fix, csharp): sdk respects\
        \ service level path and path parameters by @dsinghvi in https://github.com/fern-api/fern/pull/3900\r\
        \n* fix: validate files to be uploaded by @trevorblades in https://github.com/fern-api/fern/pull/3872\r\
        \n* (feat, csharp): support sending bytes requests by @dsinghvi in https://github.com/fern-api/fern/pull/3901\r\
        \n* (fix, csharp): safe join url and base path by @dsinghvi in https://github.com/fern-api/fern/pull/3902\r\
        \n* Revert \"fix: validate files to be uploaded\" by @abvthecity in https://github.com/fern-api/fern/pull/3904\r\
        \n* feat: changelog on tabs and sections by @abvthecity in https://github.com/fern-api/fern/pull/3903\r\
        \n\r\n## New Contributors\r\n* @trevorblades made their first contribution in\
        \ https://github.com/fern-api/fern/pull/3872\r\n\r\n**Full Changelog**: https://github.com/fern-api/fern/compare/0.31.0-rc0...0.31.0-rc1"
      type: chore
  createdAt: "2024-06-22"
  irVersion: 48
  version: 0.31.0-rc1
- changelogEntry:
    - summary: "## What's Changed\r\n* (fix, csharp): revert to .NET 6+ compatibility\
        \ by @dsinghvi in https://github.com/fern-api/fern/pull/3882\r\n* (fix, ts):\
        \ Fix environment import in snippets by @amckinney in https://github.com/fern-api/fern/pull/3885\r\
        \n* (feat, internal): setup csharp seed scripts by @dsinghvi in https://github.com/fern-api/fern/pull/3884\r\
        \n* (feature, ts): Merge README.md files by @amckinney in https://github.com/fern-api/fern/pull/3881\r\
        \n* (fix, csharp): ToString() Datetimes must be explicitly iso encoded by @dsinghvi\
        \ in https://github.com/fern-api/fern/pull/3886\r\n* (feat, internal): run seed\
        \ with audiences  by @dsinghvi in https://github.com/fern-api/fern/pull/3887\r\
        \n* (fix, csharp): handle discriminated unions + header literal parameters by\
        \ @dsinghvi in https://github.com/fern-api/fern/pull/3888\r\n* (fix, csharp):\
        \ handle optional datetime encoding by @dsinghvi in https://github.com/fern-api/fern/pull/3889\r\
        \n* (fix): add seed test case for optional datetime query parameters by @dsinghvi\
        \ in https://github.com/fern-api/fern/pull/3890\r\n* (fix): remove sdk language\
        \ toggle for new unions by @dsinghvi in https://github.com/fern-api/fern/pull/3891\r\
        \n\r\n\r\n**Full Changelog**: https://github.com/fern-api/fern/compare/0.30.10...0.31.0-rc0"
      type: chore
  createdAt: "2024-06-20"
  irVersion: 48
  version: 0.31.0-rc0
- changelogEntry:
    - summary: "## What's Changed\r\n* (chore, python): Upgrade to IRv46 by @amckinney\
        \ in https://github.com/fern-api/fern/pull/3880\r\n* feat: add basepath to preview\
        \ generation by @abvthecity in https://github.com/fern-api/fern/pull/3877\r\n\
        \r\n\r\n**Full Changelog**: https://github.com/fern-api/fern/compare/0.30.9...0.30.10"
      type: chore
  createdAt: "2024-06-19"
  irVersion: 48
  version: 0.30.10
- changelogEntry:
    - summary: "## What's Changed\r\n* fix: bold text on \u201Ccomparison with openapi\u201D\
        \ docs by @zachkirsch in https://github.com/fern-api/fern/pull/3876\r\n* (fix,\
        \ typescript): snippet templates include client import by @dsinghvi in https://github.com/fern-api/fern/pull/3878\r\
        \n* (fix, ts): Update README.md snippets to call nested methods by @amckinney\
        \ in https://github.com/fern-api/fern/pull/3873\r\n* fix: python and ts generators\
        \ only add publish block if they have cre\u2026 by @armandobelardo in https://github.com/fern-api/fern/pull/3871\r\
        \n* (fix, openapi): generate examples for discriminated unions by @dsinghvi\
        \ in https://github.com/fern-api/fern/pull/3879\r\n\r\n\r\n**Full Changelog**:\
        \ https://github.com/fern-api/fern/compare/0.30.8...0.30.9"
      type: chore
  createdAt: "2024-06-19"
  irVersion: 48
  version: 0.30.9
- changelogEntry:
    - summary:
        "## What's Changed\r\n* java, feature: pagination by @dcb6 in https://github.com/fern-api/fern/pull/3845\r\
        \n* (fix): handle code samples without accompanying examples by @dsinghvi in\
        \ https://github.com/fern-api/fern/pull/3849\r\n* (fix, ts): Add environment\
        \ property to snippets by @amckinney in https://github.com/fern-api/fern/pull/3850\r\
        \n* feat: api navigation reorder by @abvthecity in https://github.com/fern-api/fern/pull/3841\r\
        \n* (fix, webhooks): support audiences for webhooks and payload properties by\
        \ @dsinghvi in https://github.com/fern-api/fern/pull/3851\r\n* fix: merge and\
        \ filter children within non-visited subpackage by @abvthecity in https://github.com/fern-api/fern/pull/3854\r\
        \n* (fix, docs): Update OAuth section by @amckinney in https://github.com/fern-api/fern/pull/3856\r\
        \n* build(deps): bump idna from 3.6 to 3.7 in /generators/python by @dependabot\
        \ in https://github.com/fern-api/fern/pull/3364\r\n* (fix, ts): Snippets and\
        \ GitHub publish workflow by @amckinney in https://github.com/fern-api/fern/pull/3858\r\
        \n* docs: fix broken links to cli commands by @atwooddc in https://github.com/fern-api/fern/pull/3782\r\
        \n* docs: add openapi and asyncapi overrides by @dannysheridan in https://github.com/fern-api/fern/pull/3863\r\
        \n* build(deps): bump @fern-fern/ir-v1-model from 0.0.1 to 0.0.2 by @dependabot\
        \ in https://github.com/fern-api/fern/pull/3861\r\n* build(deps): bump @fern-fern/ir-v16-model\
        \ from 0.0.1 to 0.0.4 by @dependabot in https://github.com/fern-api/fern/pull/3860\r\
        \n* feat, ruby: enable oauth client generation by @armandobelardo in https://github.com/fern-api/fern/pull/3842\r\
        \n* docs: add fern definition display-name property by @chdeskur in https://github.com/fern-api/fern/pull/3864\r\
        \n* (feature, IRv48): Add offset pagination step by @amckinney in https://github.com/fern-api/fern/pull/3865\r\
        \n* bump ir to account for ruby upgrade by @armandobelardo in https://github.com/fern-api/fern/pull/3868\r\
        \n* [FER-1985] Adds support for templatized Client Generation parameters in\
        \ Dynamic Snippets by @ppod1991 in https://github.com/fern-api/fern/pull/3848\r\
        \n* fix, ruby: deeply nested from_json functions now respect whether to call\
        \ to_json or not by @armandobelardo in https://github.com/fern-api/fern/pull/3870\r\
        \n* fix: subpackages should recursively expand its children by @abvthecity in\
        \ https://github.com/fern-api/fern/pull/3875\r\n* docs: update how to specify\
        \ servers with FastAPI by @minaelee in https://github.com/fern-api/fern/pull/3874\r\
        \n\r\n\r\n**Full Changelog**: https://github.com/fern-api/fern/compare/0.30.7...0.30.8"
      type: chore
  createdAt: "2024-06-18"
  irVersion: 48
  version: 0.30.8
- changelogEntry:
    - summary: "## What's Changed\r\n* fix: merge and filter children within non-visited\
        \ subpackage by @abvthecity in https://github.com/fern-api/fern/pull/3854\r\n\
        * (fix, docs): Update OAuth section by @amckinney in https://github.com/fern-api/fern/pull/3856\r\
        \n* build(deps): bump idna from 3.6 to 3.7 in /generators/python by @dependabot\
        \ in https://github.com/fern-api/fern/pull/3364\r\n* (fix, ts): Snippets and\
        \ GitHub publish workflow by @amckinney in https://github.com/fern-api/fern/pull/3858\r\
        \n* docs: fix broken links to cli commands by @atwooddc in https://github.com/fern-api/fern/pull/3782\r\
        \n* docs: add openapi and asyncapi overrides by @dannysheridan in https://github.com/fern-api/fern/pull/3863\r\
        \n* build(deps): bump @fern-fern/ir-v1-model from 0.0.1 to 0.0.2 by @dependabot\
        \ in https://github.com/fern-api/fern/pull/3861\r\n* build(deps): bump @fern-fern/ir-v16-model\
        \ from 0.0.1 to 0.0.4 by @dependabot in https://github.com/fern-api/fern/pull/3860\r\
        \n* feat, ruby: enable oauth client generation by @armandobelardo in https://github.com/fern-api/fern/pull/3842\r\
        \n* docs: add fern definition display-name property by @chdeskur in https://github.com/fern-api/fern/pull/3864\r\
        \n* (feature, IRv48): Add offset pagination step by @amckinney in https://github.com/fern-api/fern/pull/3865\r\
        \n* bump ir to account for ruby upgrade by @armandobelardo in https://github.com/fern-api/fern/pull/3868\r\
        \n\r\n\r\n**Full Changelog**: https://github.com/fern-api/fern/compare/0.30.8-rc6...0.30.8-rc7"
      type: chore
  createdAt: "2024-06-18"
  irVersion: 48
  version: 0.30.8-rc7
- changelogEntry:
    - summary: "## What's Changed\r\n* feat: api navigation reorder by @abvthecity in\
        \ https://github.com/fern-api/fern/pull/3841\r\n* (fix, webhooks): support audiences\
        \ for webhooks and payload properties by @dsinghvi in https://github.com/fern-api/fern/pull/3851\r\
        \n\r\n\r\n**Full Changelog**: https://github.com/fern-api/fern/compare/0.30.8-rc2...0.30.8-rc6"
      type: chore
  createdAt: "2024-06-14"
  irVersion: 47
  version: 0.30.8-rc6
- changelogEntry:
    - summary: "**Full Changelog**: https://github.com/fern-api/fern/compare/0.30.8-rc4...0.30.8-rc5"
      type: chore
  createdAt: "2024-06-14"
  irVersion: 47
  version: 0.30.8-rc5
- changelogEntry:
    - summary: "**Full Changelog**: https://github.com/fern-api/fern/compare/0.30.8-rc3...0.30.8-rc4"
      type: chore
  createdAt: "2024-06-14"
  irVersion: 47
  version: 0.30.8-rc4
- changelogEntry:
    - summary: "## What's Changed\r\n* (fix): handle code samples without accompanying\
        \ examples by @dsinghvi in https://github.com/fern-api/fern/pull/3849\r\n* (fix,\
        \ ts): Add environment property to snippets by @amckinney in https://github.com/fern-api/fern/pull/3850\r\
        \n\r\n\r\n**Full Changelog**: https://github.com/fern-api/fern/compare/0.30.8-rc1...0.30.8-rc3"
      type: chore
  createdAt: "2024-06-14"
  irVersion: 47
  version: 0.30.8-rc3
- changelogEntry:
    - summary:
        "## What's Changed\r\n* java, feature: pagination by @dcb6 in https://github.com/fern-api/fern/pull/3845\r\
        \n* (fix): handle code samples without accompanying examples by @dsinghvi in\
        \ https://github.com/fern-api/fern/pull/3849\r\n* (fix, ts): Add environment\
        \ property to snippets by @amckinney in https://github.com/fern-api/fern/pull/3850\r\
        \n\r\n\r\n**Full Changelog**: https://github.com/fern-api/fern/compare/0.30.7...0.30.8-rc2"
      type: chore
  createdAt: "2024-06-14"
  irVersion: 47
  version: 0.30.8-rc2
- changelogEntry:
    - summary: "**Full Changelog**: https://github.com/fern-api/fern/compare/0.30.8-rc0...0.30.8-rc1"
      type: chore
  createdAt: "2024-06-14"
  irVersion: 46
  version: 0.30.8-rc1
- changelogEntry:
    - summary:
        "## What's Changed\r\n* java, feature: pagination by @dcb6 in https://github.com/fern-api/fern/pull/3845\r\
        \n\r\n\r\n**Full Changelog**: https://github.com/fern-api/fern/compare/0.30.7...0.30.8-rc0"
      type: chore
  createdAt: "2024-06-14"
  irVersion: 46
  version: 0.30.8-rc0
- changelogEntry:
    - summary: "## What's Changed\r\n* fix: after parsing the paths, replace the image\
        \ paths with file ids by @abvthecity in https://github.com/fern-api/fern/pull/3847\r\
        \n\r\n\r\n**Full Changelog**: https://github.com/fern-api/fern/compare/0.30.6...0.30.7"
      type: chore
  createdAt: "2024-06-13"
  irVersion: 46
  version: 0.30.7
- changelogEntry:
    - summary: "## What's Changed\r\n* (feature, openapi): Add better support for OpenAPI\
        \ webhooks by @amckinney in https://github.com/fern-api/fern/pull/3846\r\n\r\
        \n\r\n**Full Changelog**: https://github.com/fern-api/fern/compare/0.30.5...0.30.6"
      type: chore
  createdAt: "2024-06-13"
  irVersion: 46
  version: 0.30.6
- changelogEntry:
    - summary: "## What's Changed\r\n* (fix, go): Handle deepObject query parameter\
        \ arrays by @amckinney in https://github.com/fern-api/fern/pull/3836\r\n* [FER-1986]\
        \ Fix two DiscriminatedUnion bugs in dynamic Typescript snippets by @ppod1991\
        \ in https://github.com/fern-api/fern/pull/3833\r\n* added custom package json\
        \ config by @jmedway614 in https://github.com/fern-api/fern/pull/3832\r\n* (release,\
        \ typescript): version `0.23.0-rc1` by @dsinghvi in https://github.com/fern-api/fern/pull/3838\r\
        \n* (fix, ts): Support README.md generation in local mode by @amckinney in https://github.com/fern-api/fern/pull/3839\r\
        \n* Chdeskur/streamline audiences by @chdeskur in https://github.com/fern-api/fern/pull/3815\r\
        \n* Bump boxen from 7.0.0 to 7.1.1 by @dependabot in https://github.com/fern-api/fern/pull/3827\r\
        \n* Bump inquirer and @types/inquirer by @dependabot in https://github.com/fern-api/fern/pull/3828\r\
        \n* Bump braces from 3.0.2 to 3.0.3 by @dependabot in https://github.com/fern-api/fern/pull/3837\r\
        \n* Bump github.com/fern-api/generator-exec-go from 0.0.874 to 0.0.877 in /generators/go\
        \ by @dependabot in https://github.com/fern-api/fern/pull/3825\r\n* Bump golang.org/x/mod\
        \ from 0.17.0 to 0.18.0 in /generators/go by @dependabot in https://github.com/fern-api/fern/pull/3824\r\
        \n* integration docs by @chdeskur in https://github.com/fern-api/fern/pull/3795\r\
        \n* fix, python: the unchecked base model stops special casing pydantic v2 by\
        \ @armandobelardo in https://github.com/fern-api/fern/pull/3840\r\n* (fix, ts):\
        \ Handle undiscriminated union map key examples by @amckinney in https://github.com/fern-api/fern/pull/3844\r\
        \n* java: upgrade to IR 46 + BigInteger support by @dcb6 in https://github.com/fern-api/fern/pull/3814\r\
        \n* fix: image path parsing from markdown considers MDX children by @abvthecity\
        \ in https://github.com/fern-api/fern/pull/3843\r\n\r\n## New Contributors\r\
        \n* @ppod1991 made their first contribution in https://github.com/fern-api/fern/pull/3833\r\
        \n\r\n**Full Changelog**: https://github.com/fern-api/fern/compare/0.30.4...0.30.5"
      type: chore
  createdAt: "2024-06-13"
  irVersion: 46
  version: 0.30.5
- changelogEntry:
    - summary: "## What's Changed\r\n* fix: pagination is 1-based not 0 by @armandobelardo\
        \ in https://github.com/fern-api/fern/pull/3835\r\n* (fix, openapi): fall back\
        \ to default status code if none provided by @dsinghvi in https://github.com/fern-api/fern/pull/3834\r\
        \n\r\n\r\n**Full Changelog**: https://github.com/fern-api/fern/compare/0.30.3...0.30.4"
      type: chore
  createdAt: "2024-06-11"
  irVersion: 46
  version: 0.30.4
- changelogEntry:
    - summary: "## What's Changed\r\n* (feature, ts): Add generator-cli client to generate\
        \ README.md by @amckinney in https://github.com/fern-api/fern/pull/3817\r\n\
        * (fix, python): Unions with single element and/or no properties by @amckinney\
        \ in https://github.com/fern-api/fern/pull/3822\r\n* (fix, openapi): Handle\
        \ more `allow-multiple` oneOf cases by @amckinney in https://github.com/fern-api/fern/pull/3830\r\
        \n\r\n\r\n**Full Changelog**: https://github.com/fern-api/fern/compare/0.30.2...0.30.3"
      type: chore
  createdAt: "2024-06-10"
  irVersion: 46
  version: 0.30.3
- changelogEntry:
    - summary: "## What's Changed\r\n* (fix): snippet templates for discriminated unions\
        \ specify `template_inputs` by @dsinghvi in https://github.com/fern-api/fern/pull/3808\r\
        \n* fix python seed by @dsinghvi in https://github.com/fern-api/fern/pull/3809\r\
        \n* (feature): Write ReameConfig in IR by @amckinney in https://github.com/fern-api/fern/pull/3786\r\
        \n* python: improve seed setup script by @dcb6 in https://github.com/fern-api/fern/pull/3810\r\
        \n* (fix): fern definition overview repetition by @chdeskur in https://github.com/fern-api/fern/pull/3812\r\
        \n* fix: unchecked base model respects dicts as well as objects by @armandobelardo\
        \ in https://github.com/fern-api/fern/pull/3813\r\n* (feat): C# is `.NET 4`\
        \ compatible by @dsinghvi in https://github.com/fern-api/fern/pull/3816\r\n\
        * add query encoder tests for value and for None by @jmedway614 in https://github.com/fern-api/fern/pull/3818\r\
        \n* (internal, python): python generator uses python 3.9 and pins mypy by @dsinghvi\
        \ in https://github.com/fern-api/fern/pull/3819\r\n* (internal, ir-sdk): generate\
        \ ir sdk with pydantic v1 by @dsinghvi in https://github.com/fern-api/fern/pull/3820\r\
        \n* (chore, ts): Pin IRv46 TypeScript migrator versions by @amckinney in https://github.com/fern-api/fern/pull/3821\r\
        \n\r\n\r\n**Full Changelog**: https://github.com/fern-api/fern/compare/0.30.1...0.30.2"
      type: chore
  createdAt: "2024-06-10"
  irVersion: 46
  version: 0.30.2
- changelogEntry:
    - summary: "## What's Changed\r\n* fix, python: update timeout parameter docs by\
        \ @armandobelardo in https://github.com/fern-api/fern/pull/3771\r\n* fix, python:\
        \ mypy variance check by @armandobelardo in https://github.com/fern-api/fern/pull/3772\r\
        \n* java: make sure oauth gated properly by @dcb6 in https://github.com/fern-api/fern/pull/3757\r\
        \n* Bump validate-npm-package-name from 4.0.0 to 5.0.1 by @dependabot in https://github.com/fern-api/fern/pull/3765\r\
        \n* Bump jwks-rsa from 3.0.0 to 3.1.0 by @dependabot in https://github.com/fern-api/fern/pull/3767\r\
        \n* clean up step text by @chdeskur in https://github.com/fern-api/fern/pull/3774\r\
        \n* Bump qs and @types/qs by @dependabot in https://github.com/fern-api/fern/pull/3768\r\
        \n* feat: skip-slug in tabs by @abvthecity in https://github.com/fern-api/fern/pull/3780\r\
        \n* (docs): Add Go and Ruby snippet sections by @amckinney in https://github.com/fern-api/fern/pull/3775\r\
        \n* (feature): Add ReadmeConfig IR and generators.yml schema by @amckinney in\
        \ https://github.com/fern-api/fern/pull/3781\r\n* improvement, python: unit\
        \ tests are now run in CI if configured by @armandobelardo in https://github.com/fern-api/fern/pull/3783\r\
        \n* java, improvement: error types by @dcb6 in https://github.com/fern-api/fern/pull/3779\r\
        \n* java, feat: support response properties in sdk by @dcb6 in https://github.com/fern-api/fern/pull/3785\r\
        \n* fix, python: the new client ensures there's a slash on the base path by\
        \ @armandobelardo in https://github.com/fern-api/fern/pull/3787\r\n* (fix, python):\
        \ generated python snippets respect trailing slashes by @dsinghvi in https://github.com/fern-api/fern/pull/3789\r\
        \n* (chore, ts): Upgrade to IRv46 by @amckinney in https://github.com/fern-api/fern/pull/3788\r\
        \n* (feat): run mypy on non integration tests by @dsinghvi in https://github.com/fern-api/fern/pull/3794\r\
        \n* fix, python: regressions with client clean up by @armandobelardo in https://github.com/fern-api/fern/pull/3797\r\
        \n* fix: address a number of unit test issues by @armandobelardo in https://github.com/fern-api/fern/pull/3800\r\
        \n* java, fix: use `@java.lang.Override` in all generated code by @dcb6 in https://github.com/fern-api/fern/pull/3799\r\
        \n* (eslint): check for `no-misused-promises` by @dsinghvi in https://github.com/fern-api/fern/pull/3801\r\
        \n* upgrade: fdr-sdk by @abvthecity in https://github.com/fern-api/fern/pull/3792\r\
        \n* improvement: add local configuration for python by @armandobelardo in https://github.com/fern-api/fern/pull/3803\r\
        \n* (fix): Publish ir-types-latest by @amckinney in https://github.com/fern-api/fern/pull/3806\r\
        \n* Add Extra Field Support for FastAPI by @jmedway614 in https://github.com/fern-api/fern/pull/3804\r\
        \n* java, fix: initialize `RequestOptions` `timeout` field correctly to `Optional.empty()`\
        \ by @dcb6 in https://github.com/fern-api/fern/pull/3807\r\n* (fix, typescript):\
        \ prefer `TextDecoder` when deserializing stream data by @dsinghvi in https://github.com/fern-api/fern/pull/3791\r\
        \n\r\n## New Contributors\r\n* @jmedway614 made their first contribution in\
        \ https://github.com/fern-api/fern/pull/3804\r\n\r\n**Full Changelog**: https://github.com/fern-api/fern/compare/0.30.0...0.30.1"
      type: chore
  createdAt: "2024-06-07"
  irVersion: 46
  version: 0.30.1
- changelogEntry:
    - summary: "## What's Changed\r\n* fix, python: update timeout parameter docs by\
        \ @armandobelardo in https://github.com/fern-api/fern/pull/3771\r\n* fix, python:\
        \ mypy variance check by @armandobelardo in https://github.com/fern-api/fern/pull/3772\r\
        \n* java: make sure oauth gated properly by @dcb6 in https://github.com/fern-api/fern/pull/3757\r\
        \n* Bump validate-npm-package-name from 4.0.0 to 5.0.1 by @dependabot in https://github.com/fern-api/fern/pull/3765\r\
        \n* Bump jwks-rsa from 3.0.0 to 3.1.0 by @dependabot in https://github.com/fern-api/fern/pull/3767\r\
        \n* clean up step text by @chdeskur in https://github.com/fern-api/fern/pull/3774\r\
        \n* Bump qs and @types/qs by @dependabot in https://github.com/fern-api/fern/pull/3768\r\
        \n* feat: skip-slug in tabs by @abvthecity in https://github.com/fern-api/fern/pull/3780\r\
        \n* (docs): Add Go and Ruby snippet sections by @amckinney in https://github.com/fern-api/fern/pull/3775\r\
        \n* (feature): Add ReadmeConfig IR and generators.yml schema by @amckinney in\
        \ https://github.com/fern-api/fern/pull/3781\r\n* improvement, python: unit\
        \ tests are now run in CI if configured by @armandobelardo in https://github.com/fern-api/fern/pull/3783\r\
        \n* java, improvement: error types by @dcb6 in https://github.com/fern-api/fern/pull/3779\r\
        \n* java, feat: support response properties in sdk by @dcb6 in https://github.com/fern-api/fern/pull/3785\r\
        \n* fix, python: the new client ensures there's a slash on the base path by\
        \ @armandobelardo in https://github.com/fern-api/fern/pull/3787\r\n* (fix, python):\
        \ generated python snippets respect trailing slashes by @dsinghvi in https://github.com/fern-api/fern/pull/3789\r\
        \n* (chore, ts): Upgrade to IRv46 by @amckinney in https://github.com/fern-api/fern/pull/3788\r\
        \n* (feat): run mypy on non integration tests by @dsinghvi in https://github.com/fern-api/fern/pull/3794\r\
        \n* fix, python: regressions with client clean up by @armandobelardo in https://github.com/fern-api/fern/pull/3797\r\
        \n* fix: address a number of unit test issues by @armandobelardo in https://github.com/fern-api/fern/pull/3800\r\
        \n* java, fix: use `@java.lang.Override` in all generated code by @dcb6 in https://github.com/fern-api/fern/pull/3799\r\
        \n* (eslint): check for `no-misused-promises` by @dsinghvi in https://github.com/fern-api/fern/pull/3801\r\
        \n* upgrade: fdr-sdk by @abvthecity in https://github.com/fern-api/fern/pull/3792\r\
        \n\r\n\r\n**Full Changelog**: https://github.com/fern-api/fern/compare/0.30.0...0.30.1-rc1"
      type: chore
  createdAt: "2024-06-06"
  irVersion: 46
  version: 0.30.1-rc1
- changelogEntry:
    - summary: "## What's Changed\r\n* fix: address a number of papercuts in the mock\
        \ server and python unit tests by @armandobelardo in https://github.com/fern-api/fern/pull/3749\r\
        \n* (fix, ts): Simplify OAuth error handling by @amckinney in https://github.com/fern-api/fern/pull/3752\r\
        \n* docs: add java examples by @dcb6 in https://github.com/fern-api/fern/pull/3755\r\
        \n* (feat, python): write out example ids in generated snippets by @dsinghvi\
        \ in https://github.com/fern-api/fern/pull/3750\r\n* docs: remove maxHeight\
        \ prop by @chdeskur in https://github.com/fern-api/fern/pull/3734\r\n* (fix,\
        \ typescript): peer dependencies are always persisted by @dsinghvi in https://github.com/fern-api/fern/pull/3758\r\
        \n* docs: added custom css & js page by @atwooddc in https://github.com/fern-api/fern/pull/3753\r\
        \n* (fix, typescript): example identifiers are added to generated snippets by\
        \ @dsinghvi in https://github.com/fern-api/fern/pull/3759\r\n* improvement,\
        \ python: clean up endpoint functions by centralizing logic by @armandobelardo\
        \ in https://github.com/fern-api/fern/pull/3761\r\n* improvement: add literal\
        \ example type and add id to example by @armandobelardo in https://github.com/fern-api/fern/pull/3756\r\
        \n* improvement: filter out nulls after merging API specs by @armandobelardo\
        \ in https://github.com/fern-api/fern/pull/3710\r\n* (docs): Add discriminated\
        \ union section by @amckinney in https://github.com/fern-api/fern/pull/3763\r\
        \n* improvement: add a flag to allow python to generate discriminated unions\
        \ as undiscriminated unions by @armandobelardo in https://github.com/fern-api/fern/pull/3740\r\
        \n* (feature): Add keywords configuration by @amckinney in https://github.com/fern-api/fern/pull/3769\r\
        \n\r\n\r\n**Full Changelog**: https://github.com/fern-api/fern/compare/0.29.5...0.30.0"
      type: chore
  createdAt: "2024-06-03"
  irVersion: 46
  version: 0.30.0
- changelogEntry:
    - summary: "## What's Changed\r\n* fix: address a number of papercuts in the mock\
        \ server and python unit tests by @armandobelardo in https://github.com/fern-api/fern/pull/3749\r\
        \n* (fix, ts): Simplify OAuth error handling by @amckinney in https://github.com/fern-api/fern/pull/3752\r\
        \n* docs: add java examples by @dcb6 in https://github.com/fern-api/fern/pull/3755\r\
        \n* (feat, python): write out example ids in generated snippets by @dsinghvi\
        \ in https://github.com/fern-api/fern/pull/3750\r\n* docs: remove maxHeight\
        \ prop by @chdeskur in https://github.com/fern-api/fern/pull/3734\r\n* (fix,\
        \ typescript): peer dependencies are always persisted by @dsinghvi in https://github.com/fern-api/fern/pull/3758\r\
        \n* docs: added custom css & js page by @atwooddc in https://github.com/fern-api/fern/pull/3753\r\
        \n* (fix, typescript): example identifiers are added to generated snippets by\
        \ @dsinghvi in https://github.com/fern-api/fern/pull/3759\r\n* improvement,\
        \ python: clean up endpoint functions by centralizing logic by @armandobelardo\
        \ in https://github.com/fern-api/fern/pull/3761\r\n* improvement: add literal\
        \ example type and add id to example by @armandobelardo in https://github.com/fern-api/fern/pull/3756\r\
        \n* improvement: filter out nulls after merging API specs by @armandobelardo\
        \ in https://github.com/fern-api/fern/pull/3710\r\n* (docs): Add discriminated\
        \ union section by @amckinney in https://github.com/fern-api/fern/pull/3763\r\
        \n* improvement: add a flag to allow python to generate discriminated unions\
        \ as undiscriminated unions by @armandobelardo in https://github.com/fern-api/fern/pull/3740\r\
        \n\r\n\r\n**Full Changelog**: https://github.com/fern-api/fern/compare/0.29.5...0.30.0-rc0"
      type: chore
  createdAt: "2024-06-03"
  irVersion: 46
  version: 0.30.0-rc0
- changelogEntry:
    - summary: "**Full Changelog**: https://github.com/fern-api/fern/compare/0.29.5...0.29.6"
      type: chore
  createdAt: "2024-05-31"
  irVersion: 45
  version: 0.29.6
- changelogEntry:
    - summary: "## What's Changed\r\n* (fix, ts): Throw an error upon OAuth refresh\
        \ failure by @amckinney in https://github.com/fern-api/fern/pull/3737\r\n* (fix,\
        \ openapi): Preserve descriptions in anyOf by @amckinney in https://github.com/fern-api/fern/pull/3748\r\
        \n\r\n\r\n**Full Changelog**: https://github.com/fern-api/fern/compare/0.29.4...0.29.5"
      type: chore
  createdAt: "2024-05-31"
  irVersion: 45
  version: 0.29.5
- changelogEntry:
    - summary: "## What's Changed\r\n* (fix, typescript): disable integration test generation\
        \ by @dsinghvi in https://github.com/fern-api/fern/pull/3731\r\n* (fix, typescript):\
        \ generated GitHub workflows do not assume `fern` present by @dsinghvi in https://github.com/fern-api/fern/pull/3732\r\
        \n* fix, python: add type annotations to test vars by @armandobelardo in https://github.com/fern-api/fern/pull/3733\r\
        \n* (feature, typescript): support `extraPeerDependencies` and `extraPeerDependenciesMeta`\
        \ in custom config by @dsinghvi in https://github.com/fern-api/fern/pull/3739\r\
        \n* docs: add note on GFM support by @chdeskur in https://github.com/fern-api/fern/pull/3738\r\
        \n* Bump eslint-plugin-jest from 27.0.4 to 27.9.0 by @dependabot in https://github.com/fern-api/fern/pull/3539\r\
        \n* Bump golang.org/x/tools from 0.20.0 to 0.21.0 in /generators/go by @dependabot\
        \ in https://github.com/fern-api/fern/pull/3538\r\n* (feat, python): support\
        \ optional python deps + extras by @dsinghvi in https://github.com/fern-api/fern/pull/3742\r\
        \n* java, improvement: run seed faster using local mode by @dcb6 in https://github.com/fern-api/fern/pull/3741\r\
        \n* java, fix: generate builders even when types have no fields by @dcb6 in\
        \ https://github.com/fern-api/fern/pull/3744\r\n* (fix, csharp): support `List<OneOf>`\
        \ deserialization by @dsinghvi in https://github.com/fern-api/fern/pull/3745\r\
        \n* (feat, openapi): add support for `x-fern-idempotency-headers` by @dsinghvi\
        \ in https://github.com/fern-api/fern/pull/3746\r\n\r\n## New Contributors\r\
        \n* @chdeskur made their first contribution in https://github.com/fern-api/fern/pull/3738\r\
        \n\r\n**Full Changelog**: https://github.com/fern-api/fern/compare/0.29.3...0.29.4"
      type: chore
  createdAt: "2024-05-31"
  irVersion: 45
  version: 0.29.4
- changelogEntry:
    - summary: "## What's Changed\r\n* (fix): write mock definition by @dsinghvi in\
        \ https://github.com/fern-api/fern/pull/3730\r\n\r\n\r\n**Full Changelog**:\
        \ https://github.com/fern-api/fern/compare/0.29.2...0.29.3"
      type: chore
  createdAt: "2024-05-30"
  irVersion: 45
  version: 0.29.3
- changelogEntry:
    - summary: "## What's Changed\r\n* docs: fix broken links and anchor text by @atwooddc\
        \ in https://github.com/fern-api/fern/pull/3718\r\n* docs: nested tabs auto\
        \ pagination page bug by @atwooddc in https://github.com/fern-api/fern/pull/3717\r\
        \n* (fix, internal): do deploys of fern docs to dev by @dsinghvi in https://github.com/fern-api/fern/pull/3529\r\
        \n* fix, python: flatten optional pagination return types by @armandobelardo\
        \ in https://github.com/fern-api/fern/pull/3721\r\n* java, fix: de-conflict\
        \ undiscriminated unions by @dcb6 in https://github.com/fern-api/fern/pull/3719\r\
        \n* improvement, python: literal fields are now defaulted by @armandobelardo\
        \ in https://github.com/fern-api/fern/pull/3724\r\n* (fix, csharp): enum deserialization\
        \ by @armandobelardo in https://github.com/fern-api/fern/pull/3725\r\n* docs:\
        \ added subtitle documentation on frontmatter page by @atwooddc in https://github.com/fern-api/fern/pull/3723\r\
        \n* docs: added api reference summary by @atwooddc in https://github.com/fern-api/fern/pull/3716\r\
        \n* docs: fixed broken links and updated openapi generator info by @atwooddc\
        \ in https://github.com/fern-api/fern/pull/3700\r\n* (fix, seed): Fix snapshots\
        \ by @dcb6 in https://github.com/fern-api/fern/pull/3726\r\n* (fix, csharp):\
        \ streamline enum + union serde by @dsinghvi in https://github.com/fern-api/fern/pull/3727\r\
        \n* (fix, typescript): remove `node:stream` import to play nicely with webpack\
        \ by @dsinghvi in https://github.com/fern-api/fern/pull/3728\r\n* (fix, ts):\
        \ Support OAuth for SDKs that set neverThrowErrors by @amckinney in https://github.com/fern-api/fern/pull/3729\r\
        \n\r\n\r\n**Full Changelog**: https://github.com/fern-api/fern/compare/0.29.1...0.29.2"
      type: chore
  createdAt: "2024-05-29"
  irVersion: 45
  version: 0.29.2
- changelogEntry:
    - summary: "## What's Changed\r\n* fix, python: do not manually specify custom license\
        \ file by @armandobelardo in https://github.com/fern-api/fern/pull/3697\r\n\
        * build(deps): bump github.com/fern-api/generator-exec-go from 0.0.817 to 0.0.823\
        \ in /generators/go by @dependabot in https://github.com/fern-api/fern/pull/3653\r\
        \n* fix, fastapi: fixes path prefixes and construction by @armandobelardo in\
        \ https://github.com/fern-api/fern/pull/3699\r\n* (docs) Add Building Your Docs\
        \ section by @dannysheridan in https://github.com/fern-api/fern/pull/3698\r\n\
        * docs: individualized title tags by @atwooddc in https://github.com/fern-api/fern/pull/3704\r\
        \n* docs: add img alt attributes by @atwooddc in https://github.com/fern-api/fern/pull/3703\r\
        \n* docs fixed tabs meta description typo by @atwooddc in https://github.com/fern-api/fern/pull/3702\r\
        \n* (docs) Add custom subdomain and subpath instructions by @dannysheridan in\
        \ https://github.com/fern-api/fern/pull/3705\r\n* (fix, docs): add missing dashes\
        \ for \u201C--instance\u201D in CLI docs by @zachkirsch in https://github.com/fern-api/fern/pull/3709\r\
        \n* build(deps): bump github.com/fern-api/generator-exec-go from 0.0.823 to\
        \ 0.0.874 in /generators/go by @dependabot in https://github.com/fern-api/fern/pull/3707\r\
        \n* fix: ruby snippets now respect the full module path of the function call\
        \ by @armandobelardo in https://github.com/fern-api/fern/pull/3706\r\n* (fix,\
        \ csharp): make C# sdk .NET 6 compatible by @dsinghvi in https://github.com/fern-api/fern/pull/3711\r\
        \n* (fix, csharp): generated GitHub workflows use `.NET` 8.x by @dsinghvi in\
        \ https://github.com/fern-api/fern/pull/3712\r\n* fix: fastapi now has all pydantic\
        \ utilities it needs by @armandobelardo in https://github.com/fern-api/fern/pull/3713\r\
        \n* fix, python: add typing lib for dateutils by @armandobelardo in https://github.com/fern-api/fern/pull/3714\r\
        \n* Docs remove redirect links by @atwooddc in https://github.com/fern-api/fern/pull/3701\r\
        \n* (fix): `x-fern-base-path` impacts endpoint paths instead of `api.yml` base\
        \ path by @dsinghvi in https://github.com/fern-api/fern/pull/3720\r\n\r\n\r\n\
        **Full Changelog**: https://github.com/fern-api/fern/compare/0.29.1-rc0...0.29.2"
      type: chore
  createdAt: "2024-05-28"
  irVersion: 45
  version: 0.29.1
- changelogEntry:
    - summary: "## What's Changed\r\n* (feat, csharp): generate `Environments.cs` and\
        \ populate default `BaseURL` by @dsinghvi in https://github.com/fern-api/fern/pull/3677\r\
        \n* (fix, csharp): package in LICENSE in `.csproj` by @dsinghvi in https://github.com/fern-api/fern/pull/3678\r\
        \n* (fix, python): re-add python unit tests by @armandobelardo in https://github.com/fern-api/fern/pull/3609\r\
        \n* (chore, python): fix typo in generated comments by @armandobelardo in https://github.com/fern-api/fern/pull/3680\r\
        \n* fix, python: do not run `fern test` in CI yet by @armandobelardo in https://github.com/fern-api/fern/pull/3683\r\
        \n* docs changed trivial anchor text by @atwooddc in https://github.com/fern-api/fern/pull/3687\r\
        \n* docs: unbolded sections for seo by @atwooddc in https://github.com/fern-api/fern/pull/3686\r\
        \n* docs: api definition docs and mdx descriptions for seo by @atwooddc in https://github.com/fern-api/fern/pull/3685\r\
        \n* (fix, csharp): scan `EnumMember` annotations when serializing to string\
        \ by @dsinghvi in https://github.com/fern-api/fern/pull/3688\r\n* fix, python:\
        \ request bodies respect literals again by @armandobelardo in https://github.com/fern-api/fern/pull/3689\r\
        \n* (fix, python): support  endpoint method names by @dsinghvi in https://github.com/fern-api/fern/pull/3690\r\
        \n* (fix, csharp): inlined requests that are 1:1 with HTTP bodies now have JSON\
        \ annotations by @dsinghvi in https://github.com/fern-api/fern/pull/3691\r\n\
        * docs cli UI changed to Accordion Group by @atwooddc in https://github.com/fern-api/fern/pull/3681\r\
        \n* docs: fixing broken links by @atwooddc in https://github.com/fern-api/fern/pull/3667\r\
        \n* Update extensions.mdx by @dannysheridan in https://github.com/fern-api/fern/pull/3658\r\
        \n* feat: markdown-in-markdown - load markdown from another markdown file. by\
        \ @abvthecity in https://github.com/fern-api/fern/pull/3693\r\n* java: oauth\
        \ improvements including token refresh by @dcb6 in https://github.com/fern-api/fern/pull/3682\r\
        \n* (feat, typescript): accept abort signals as request options by @dsinghvi\
        \ in https://github.com/fern-api/fern/pull/3694\r\n* (fix, typescript): pass\
        \ abort signal to SSE/JSON streams by @dsinghvi in https://github.com/fern-api/fern/pull/3695\r\
        \n* (feat, express): pass `next` into express handlers by @dsinghvi in https://github.com/fern-api/fern/pull/3696\r\
        \n\r\n\r\n**Full Changelog**: https://github.com/fern-api/fern/compare/0.29.0...0.29.1-rc0"
      type: chore
  createdAt: "2024-05-24"
  irVersion: 45
  version: 0.29.1-rc0
- changelogEntry:
    - summary: "## What's Changed\r\n* (fix, python): fix naming conflicts with inlined\
        \ body parameters by @armandobelardo in https://github.com/fern-api/fern/pull/3673\r\
        \n* (fix, python): correct snippets for optional referenced requests when\u2026\
        \ by @armandobelardo in https://github.com/fern-api/fern/pull/3676\r\n* fix,\
        \ java: make java compatible with java 8 by @dcb6 in https://github.com/fern-api/fern/pull/3671\r\
        \n* (fix, python): use safe names wherever there's no string concat by @armandobelardo\
        \ in https://github.com/fern-api/fern/pull/3674\r\n* (feature, openapi): Map\
        \ additionalProperties to extra-properties by @amckinney in https://github.com/fern-api/fern/pull/3675\r\
        \n\r\n\r\n**Full Changelog**: https://github.com/fern-api/fern/compare/0.28.0...0.29.0"
      type: chore
  createdAt: "2024-05-22"
  irVersion: 45
  version: 0.29.0
- changelogEntry:
    - summary: "## What's Changed\r\n* (feature): Add support for default values and\
        \ validation rules by @amckinney in https://github.com/fern-api/fern/pull/3640\r\
        \n* improvement: add in config to enrich pypi metadata by @armandobelardo in\
        \ https://github.com/fern-api/fern/pull/3660\r\n* (fix, csharp): `.csproj` generation\
        \ includes license, version, and github url by @dsinghvi in https://github.com/fern-api/fern/pull/3659\r\
        \n* feat: allow users to configure pypi details by @armandobelardo in https://github.com/fern-api/fern/pull/3662\r\
        \n* (fix, python): include project URLs in generated pyproject toml by @armandobelardo\
        \ in https://github.com/fern-api/fern/pull/3663\r\n* (fix, python): change author\
        \ format and fix query encoder by @armandobelardo in https://github.com/fern-api/fern/pull/3664\r\
        \n* chore: update docs on using overrides.yml by @armandobelardo in https://github.com/fern-api/fern/pull/3666\r\
        \n* (feature, ts): Add inlineFileProperties configuration by @amckinney in https://github.com/fern-api/fern/pull/3661\r\
        \n* (chore, readme): add csharp sdk generator by @dannysheridan in https://github.com/fern-api/fern/pull/3665\r\
        \n* docs fixed typos by @atwooddc in https://github.com/fern-api/fern/pull/3668\r\
        \n* (feature, go): Expose extra response properties by @amckinney in https://github.com/fern-api/fern/pull/3669\r\
        \n* (feature): Add SAML and SSO to common initialisms by @amckinney in https://github.com/fern-api/fern/pull/3670\r\
        \n\r\n\r\n**Full Changelog**: https://github.com/fern-api/fern/compare/0.27.0...0.28.0"
      type: chore
  createdAt: "2024-05-21"
  irVersion: 45
  version: 0.28.0
- changelogEntry:
    - summary: "## What's Changed\r\n* (feature): Add support for default values and\
        \ validation rules by @amckinney in https://github.com/fern-api/fern/pull/3640\r\
        \n* improvement: add in config to enrich pypi metadata by @armandobelardo in\
        \ https://github.com/fern-api/fern/pull/3660\r\n* (fix, csharp): `.csproj` generation\
        \ includes license, version, and github url by @dsinghvi in https://github.com/fern-api/fern/pull/3659\r\
        \n\r\n\r\n**Full Changelog**: https://github.com/fern-api/fern/compare/0.27.0...0.27.1-rc0"
      type: chore
  createdAt: "2024-05-21"
  irVersion: 45
  version: 0.27.1-rc0
- changelogEntry:
    - summary: "## What's Changed\r\n- (feature): support local preview of docs via\
        \ `fern docs dev`\r\n\r\n\r\n**Full Changelog**: https://github.com/fern-api/fern/compare/0.26.11...0.27.0"
      type: chore
  createdAt: "2024-05-20"
  irVersion: 45
  version: 0.27.0
- changelogEntry:
    - summary: "## What's Changed\r\n* (feat, docs): document local previews by @dsinghvi\
        \ in https://github.com/fern-api/fern/pull/3649\r\n* chore: add identifier override\
        \ to further specify snippets by @armandobelardo in https://github.com/fern-api/fern/pull/3642\r\
        \n* fixed broken internal links on docs site by @atwooddc in https://github.com/fern-api/fern/pull/3656\r\
        \n* chore: add v1 websocket events in local docs preview by @abvthecity in https://github.com/fern-api/fern/pull/3655\r\
        \n* fix, python: deconflict parameter names when inlining request parameters\
        \ by @armandobelardo in https://github.com/fern-api/fern/pull/3650\r\n* (fix):\
        \ support running docs dev server on a port by @dsinghvi in https://github.com/fern-api/fern/pull/3657\r\
        \n\r\n## New Contributors\r\n* @atwooddc made their first contribution in https://github.com/fern-api/fern/pull/3656\r\
        \n\r\n**Full Changelog**: https://github.com/fern-api/fern/compare/0.26.10...0.26.11"
      type: chore
  createdAt: "2024-05-20"
  irVersion: 45
  version: 0.26.11
- changelogEntry:
    - summary: "## What's Changed\r\n* (fix): `fern docs preview` -> `fern docs dev`\
        \ by @dsinghvi in https://github.com/fern-api/fern/pull/3647\r\n* (fix): docs\
        \ preview server is fault tolerant to invalid `docs.yml` files by @dsinghvi\
        \ in https://github.com/fern-api/fern/pull/3648\r\n\r\n\r\n**Full Changelog**:\
        \ https://github.com/fern-api/fern/compare/0.26.10-rc2...0.26.10"
      type: chore
  createdAt: "2024-05-19"
  irVersion: 45
  version: 0.26.10
- changelogEntry:
    - summary: "## What's Changed\r\n* (fix): improve local preview responsiveness by\
        \ @dsinghvi in https://github.com/fern-api/fern/pull/3646\r\n\r\n\r\n**Full\
        \ Changelog**: https://github.com/fern-api/fern/compare/0.26.10-rc1...0.26.10-rc2"
      type: chore
  createdAt: "2024-05-19"
  irVersion: 45
  version: 0.26.10-rc2
- changelogEntry:
    - summary: "## What's Changed\r\n* chore: document auto-pagination configuration\
        \ by @armandobelardo in https://github.com/fern-api/fern/pull/3644\r\n* Tidy\
        \ up python generator docs by @fabubaker in https://github.com/fern-api/fern/pull/3645\r\
        \n* (feat, local preview): setup dynamic local preview by @dsinghvi in https://github.com/fern-api/fern/pull/3634\r\
        \n* refactor: share common logic between publishDocs and previewDocs by @abvthecity\
        \ in https://github.com/fern-api/fern/pull/3639\r\n\r\n## New Contributors\r\
        \n* @fabubaker made their first contribution in https://github.com/fern-api/fern/pull/3645\r\
        \n\r\n**Full Changelog**: https://github.com/fern-api/fern/compare/0.26.10-rc0...0.26.10-rc1"
      type: chore
  createdAt: "2024-05-19"
  irVersion: 45
  version: 0.26.10-rc1
- changelogEntry:
    - summary: "## What's Changed\r\n* chore: clean up some nuget references by @armandobelardo\
        \ in https://github.com/fern-api/fern/pull/3627\r\n* (fix, ts): OAuth provides\
        \ an optional token by @amckinney in https://github.com/fern-api/fern/pull/3633\r\
        \n* improvement, java: stop generating extra semicolon by @dcb6 in https://github.com/fern-api/fern/pull/3631\r\
        \n* chore, python: improve snippets for streaming by @armandobelardo in https://github.com/fern-api/fern/pull/3630\r\
        \n* improvement: python now respects deep object query parameters by @armandobelardo\
        \ in https://github.com/fern-api/fern/pull/3629\r\n* fix: fern cli now appropriately\
        \ awaits docker pull by @armandobelardo in https://github.com/fern-api/fern/pull/3636\r\
        \n* (docs, improvement): add guide on how to publish public sdks by @dsinghvi\
        \ in https://github.com/fern-api/fern/pull/3638\r\n* (feat): Add default values,\
        \ validation rules, and big integer to primitives by @dsinghvi in https://github.com/fern-api/fern/pull/3625\r\
        \n* feat: add seo and metadata configuration in docs.yml by @abvthecity in https://github.com/fern-api/fern/pull/3635\r\
        \n* Update welcome.mdx by @dannysheridan in https://github.com/fern-api/fern/pull/3637\r\
        \n* fix formatting of our own java code by @dcb6 in https://github.com/fern-api/fern/pull/3641\r\
        \n\r\n\r\n**Full Changelog**: https://github.com/fern-api/fern/compare/0.26.9...0.26.10-rc0"
      type: chore
  createdAt: "2024-05-17"
  irVersion: 45
  version: 0.26.10-rc0
- changelogEntry:
    - summary: "## What's Changed\r\n* (fix, ts): Client credentials are optional with\
        \ env vars by @amckinney in https://github.com/fern-api/fern/pull/3617\r\n*\
        \ fix: upload images in changelogs by @abvthecity in https://github.com/fern-api/fern/pull/3623\r\
        \n* fix: batch image and file upload by @abvthecity in https://github.com/fern-api/fern/pull/3624\r\
        \n* chore: add nuget config for csharp sdks by @armandobelardo in https://github.com/fern-api/fern/pull/3621\r\
        \n* (feat): add java oauth generation by @dcb6 in https://github.com/fern-api/fern/pull/3614\r\
        \n* (fix): generate unknown examples as primitive by @dsinghvi in https://github.com/fern-api/fern/pull/3626\r\
        \n\r\n\r\n**Full Changelog**: https://github.com/fern-api/fern/compare/0.26.8...0.26.9"
      type: chore
  createdAt: "2024-05-15"
  irVersion: 44
  version: 0.26.9
- changelogEntry:
    - summary: Release 0.26.9-rc2
      type: chore
  createdAt: "2024-05-15"
  irVersion: 44
  version: 0.26.9-rc2
- changelogEntry:
    - summary: "## What's Changed\r\n* fix: batch image and file upload by @abvthecity\
        \ in https://github.com/fern-api/fern/pull/3624\r\n\r\n\r\n**Full Changelog**:\
        \ https://github.com/fern-api/fern/compare/0.26.9-rc0...0.26.9-rc1"
      type: chore
  createdAt: "2024-05-15"
  irVersion: 44
  version: 0.26.9-rc1
- changelogEntry:
    - summary: "## What's Changed\r\n* (fix, ts): Client credentials are optional with\
        \ env vars by @amckinney in https://github.com/fern-api/fern/pull/3617\r\n*\
        \ fix: upload images in changelogs by @abvthecity in https://github.com/fern-api/fern/pull/3623\r\
        \n\r\n\r\n**Full Changelog**: https://github.com/fern-api/fern/compare/0.26.8...0.26.9\r\
        \n"
      type: chore
  createdAt: "2024-05-15"
  irVersion: 44
  version: 0.26.9-rc0
- changelogEntry:
    - summary: "## What's Changed\r\n* (fix, openapi): Fix nameOverride resolution by\
        \ @amckinney in https://github.com/fern-api/fern/pull/3622\r\n* (docs): Add\
        \ OAuth SDK docs by @amckinney in https://github.com/fern-api/fern/pull/3615\r\
        \n\r\n\r\n**Full Changelog**: https://github.com/fern-api/fern/compare/0.26.7...0.26.8"
      type: chore
  createdAt: "2024-05-14"
  irVersion: 44
  version: 0.26.8
- changelogEntry:
    - summary: "## What's Changed\r\n* [WIP] Upgrade Java Generator to IR 42 by @dcb6\
        \ in https://github.com/fern-api/fern/pull/3608\r\n* (improvement, fern): Add\
        \ better error for invalid generators.yml by @amckinney in https://github.com/fern-api/fern/pull/3521\r\
        \n* fix: fern-aware pydantic models now effectively 'exclude_optional' in\u2026\
        \ by @armandobelardo in https://github.com/fern-api/fern/pull/3618\r\n* feat:\
        \ introduce pagination to python by @armandobelardo in https://github.com/fern-api/fern/pull/3604\r\
        \n* (fix, ir): Fix undiscriminated union examples by @amckinney in https://github.com/fern-api/fern/pull/3619\r\
        \n\r\n\r\n**Full Changelog**: https://github.com/fern-api/fern/compare/0.26.6...0.26.7"
      type: chore
  createdAt: "2024-05-14"
  irVersion: 44
  version: 0.26.7
- changelogEntry:
    - summary: "## What's Changed\r\n* (fix, openapi): Consolidate enums into discriminants\
        \ by @amckinney in https://github.com/fern-api/fern/pull/3607\r\n* (feature,\
        \ ts): Support oauth client credentials flow by @amckinney in https://github.com/fern-api/fern/pull/3578\r\
        \n* (fix, openapi): OpenAPI importer now parses list examples that are specific\
        \ to a field by @dsinghvi in https://github.com/fern-api/fern/pull/3613\r\n\r\
        \n\r\n**Full Changelog**: https://github.com/fern-api/fern/compare/0.26.5...0.26.6"
      type: chore
  createdAt: "2024-05-14"
  irVersion: 44
  version: 0.26.6
- changelogEntry:
    - summary:
        "## What's Changed\r\n* (fix): eslint passes by @dsinghvi in https://github.com/fern-api/fern/pull/3603\r\
        \n* (fix, typescript): ensure formdata utils work cross-runtime by @armandobelardo\
        \ in https://github.com/fern-api/fern/pull/3601\r\n* (improvement, yaml): Update\
        \ default OAuth configuration by @amckinney in https://github.com/fern-api/fern/pull/3573\r\
        \n* (feature): support `skipResponseValidation` in express handlers by @dsinghvi\
        \ in https://github.com/fern-api/fern/pull/3611\r\n* (fix, changelog): relativize\
        \ changelog paths, and properly handle in tabbed docs by @abvthecity in https://github.com/fern-api/fern/pull/3610\r\
        \n\r\n\r\n**Full Changelog**: https://github.com/fern-api/fern/compare/0.26.4...0.26.5"
      type: chore
  createdAt: "2024-05-13"
  irVersion: 44
  version: 0.26.5
- changelogEntry:
    - summary: "## What's Changed\r\n* (docs) Add intro section by @dannysheridan in\
        \ https://github.com/fern-api/fern/pull/3547\r\n* (chore, fastapi, ruby sdk)\
        \ release versions by @dannysheridan in https://github.com/fern-api/fern/pull/3587\r\
        \n* (chore, pydantic): Release 0.9.0 by @dannysheridan in https://github.com/fern-api/fern/pull/3586\r\
        \n* (document) reusable code snippets by @dannysheridan in https://github.com/fern-api/fern/pull/3524\r\
        \n* remove page that does not exist from docs by @armandobelardo in https://github.com/fern-api/fern/pull/3589\r\
        \n* improvement: add  `extra_dev_dependencies` to python generator by @armandobelardo\
        \ in https://github.com/fern-api/fern/pull/3585\r\n* feat: support Stream and\
        \ SSE in ExampleResponseSchema by @abvthecity in https://github.com/fern-api/fern/pull/3577\r\
        \n* improvement: also run fetch latest version on `fern init` by @armandobelardo\
        \ in https://github.com/fern-api/fern/pull/3588\r\n* improvement: allow a break\
        \ the glass override of the min-python version by @armandobelardo in https://github.com/fern-api/fern/pull/3591\r\
        \n* feat: allow overriding api reference slug in docs by @abvthecity in https://github.com/fern-api/fern/pull/3575\r\
        \n* break: release python 2.x by @armandobelardo in https://github.com/fern-api/fern/pull/3590\r\
        \n* fix: treat multipart form as form by @abvthecity in https://github.com/fern-api/fern/pull/3553\r\
        \n* (feat, csharp): several fixes including arbitrary nested subpackage clients\
        \ by @dsinghvi in https://github.com/fern-api/fern/pull/3593\r\n* (fix, csharp):\
        \ support sending inlined requests that are entirely bodies by @dsinghvi in\
        \ https://github.com/fern-api/fern/pull/3594\r\n* chore: document naming and\
        \ env overrides for basic and bearer auth in\u2026 by @armandobelardo in https://github.com/fern-api/fern/pull/3596\r\
        \n* feat: streaming and sse examples by @abvthecity in https://github.com/fern-api/fern/pull/3592\r\
        \n* fix issue#3566 by @last-developer in https://github.com/fern-api/fern/pull/3597\r\
        \n* (fix, docs) webhook indentation by @dannysheridan in https://github.com/fern-api/fern/pull/3600\r\
        \n* (fix):`ir.json` are not out of date for seed by @dsinghvi in https://github.com/fern-api/fern/pull/3598\r\
        \n* (fix): `fern add` with a new `--group` works by @dsinghvi in https://github.com/fern-api/fern/pull/3602\r\
        \n\r\n## New Contributors\r\n* @last-developer made their first contribution\
        \ in https://github.com/fern-api/fern/pull/3597\r\n\r\n**Full Changelog**: https://github.com/fern-api/fern/compare/0.26.3...0.26.4"
      type: chore
  createdAt: "2024-05-13"
  irVersion: 44
  version: 0.26.4
- changelogEntry:
    - summary: "## What's Changed\r\n* fix: upgrade gen version now pulls image correctly\
        \ by @armandobelardo in https://github.com/fern-api/fern/pull/3584\r\n\r\n\r\
        \n**Full Changelog**: https://github.com/fern-api/fern/compare/0.26.2...0.26.3"
      type: chore
  createdAt: "2024-05-09"
  irVersion: 43
  version: 0.26.3
- changelogEntry:
    - summary: "## What's Changed\r\n* feat, cli: add `fern generator upgrade` command\
        \ by @armandobelardo in https://github.com/fern-api/fern/pull/3535\r\n* (fix,\
        \ internal): typescript generators depend on latest ir by @dsinghvi in https://github.com/fern-api/fern/pull/3583\r\
        \n\r\n\r\n**Full Changelog**: https://github.com/fern-api/fern/compare/0.26.1...0.26.2"
      type: chore
  createdAt: "2024-05-09"
  irVersion: 43
  version: 0.26.2
- changelogEntry:
    - summary: "## What's Changed\r\n* (feat, docs): send status code to fdr by @dsinghvi\
        \ in https://github.com/fern-api/fern/pull/3582\r\n\r\n\r\n**Full Changelog**:\
        \ https://github.com/fern-api/fern/compare/0.26.0...0.26.1"
      type: chore
  createdAt: "2024-05-09"
  irVersion: 43
  version: 0.26.1
- changelogEntry:
    - summary: "## What's Changed\r\n* (feat, definition): support response status codes\
        \ by @dsinghvi in https://github.com/fern-api/fern/pull/3580\r\n\r\n\r\n**Full\
        \ Changelog**: https://github.com/fern-api/fern/compare/0.25.0...0.26.0"
      type: chore
  createdAt: "2024-05-09"
  irVersion: 43
  version: 0.26.0
- changelogEntry:
    - summary: "## What's Changed\r\n* feat: add origin and ability to update API spec\
        \ via CLI by @armandobelardo in https://github.com/fern-api/fern/pull/3533\r\
        \n* internal: add in tags and labels for docker images for use in upgrade\u2026\
        \ by @armandobelardo in https://github.com/fern-api/fern/pull/3542\r\n* Bump\
        \ @fern-api/fdr-sdk from 0.82.1-32d571a0d to 0.82.1-6020e1266 by @dependabot\
        \ in https://github.com/fern-api/fern/pull/3540\r\n* (improvement, express):\
        \ Remove unnecessary console.error by @amckinney in https://github.com/fern-api/fern/pull/3541\r\
        \n* fix: update docker cli usage for ts sdks by @armandobelardo in https://github.com/fern-api/fern/pull/3544\r\
        \n* (feat, cli): introduce error examples in the fern definition by @dsinghvi\
        \ in https://github.com/fern-api/fern/pull/3546\r\n* (feat, ir): add example\
        \ errors to ir and fdr by @dsinghvi in https://github.com/fern-api/fern/pull/3548\r\
        \n* (feature, ts): Support upload endpoints with file arrays by @amckinney in\
        \ https://github.com/fern-api/fern/pull/3543\r\n* (fix): ete tests are green\
        \ by @dsinghvi in https://github.com/fern-api/fern/pull/3550\r\n* (fix): openapi\
        \ ir to fern carries through error examples by @dsinghvi in https://github.com/fern-api/fern/pull/3551\r\
        \n* (fix): pass in example.value to error converter by @dsinghvi in https://github.com/fern-api/fern/pull/3554\r\
        \n* (fix, openapi): Recursively visit nested anyOf schemas by @amckinney in\
        \ https://github.com/fern-api/fern/pull/3536\r\n* (express): Release 0.12.0-rc2\
        \ by @amckinney in https://github.com/fern-api/fern/pull/3555\r\n* fix, java:\
        \ do not require non-auth headers if auth is mandatory by @armandobelardo in\
        \ https://github.com/fern-api/fern/pull/3549\r\n* (fix): add `node-gyp` to make\
        \ yarn installs faster by @dsinghvi in https://github.com/fern-api/fern/pull/3552\r\
        \n* Revert \"(fix): add `node-gyp` to make yarn installs faster\" by @dsinghvi\
        \ in https://github.com/fern-api/fern/pull/3558\r\n* (fix): OpenAPI converter\
        \ only adds unique error examples by @dsinghvi in https://github.com/fern-api/fern/pull/3556\r\
        \n* (fix, go): Disable url tags for in-lined body properties by @amckinney in\
        \ https://github.com/fern-api/fern/pull/3557\r\n* (feat, express): add `skipRequestValidation`\
        \ configuration to the express generator by @dsinghvi in https://github.com/fern-api/fern/pull/3560\r\
        \n* (fix) [wip] java empty response body instead of null by @dcb6 in https://github.com/fern-api/fern/pull/3545\r\
        \n* Document new `background` prop for `Frame` component by @KenzoBenzo in https://github.com/fern-api/fern/pull/3559\r\
        \n* (improvement, ir): Improve OAuth IR customizability by @amckinney in https://github.com/fern-api/fern/pull/3563\r\
        \n* (docs) consolidate code snippets and code block markdown pages by @abvthecity\
        \ in https://github.com/fern-api/fern/pull/3562\r\n* fix: deduplicate image\
        \ filepaths to upload by @abvthecity in https://github.com/fern-api/fern/pull/3564\r\
        \n* (fix, internal): seed exits when docker fails to build by @dsinghvi in https://github.com/fern-api/fern/pull/3568\r\
        \n* (internal, fix): rewrite inputs and run seed on ir changes by @dsinghvi\
        \ in https://github.com/fern-api/fern/pull/3569\r\n* fix: do not add header\
        \ to java map unless not null by @armandobelardo in https://github.com/fern-api/fern/pull/3567\r\
        \n* (fix, docs): improve docs on augmenting generators with customization by\
        \ @dsinghvi in https://github.com/fern-api/fern/pull/3570\r\n* docs: sidebar\
        \ icons by @abvthecity in https://github.com/fern-api/fern/pull/3574\r\n* fix:\
        \ perform the correct null check on headers by @armandobelardo in https://github.com/fern-api/fern/pull/3571\r\
        \n* fix, ir: fall back to the generated name when creating schemas if the\u2026\
        \ by @armandobelardo in https://github.com/fern-api/fern/pull/3572\r\n\r\n##\
        \ New Contributors\r\n* @dcb6 made their first contribution in https://github.com/fern-api/fern/pull/3545\r\
        \n* @KenzoBenzo made their first contribution in https://github.com/fern-api/fern/pull/3559\r\
        \n\r\n**Full Changelog**: https://github.com/fern-api/fern/compare/0.24.0...0.25.0"
      type: chore
  createdAt: "2024-05-08"
  irVersion: 42
  version: 0.25.0
- changelogEntry:
    - summary: "## What's Changed\r\n* (express): Release 0.12.0-rc2 by @amckinney in\
        \ https://github.com/fern-api/fern/pull/3555\r\n* fix, java: do not require\
        \ non-auth headers if auth is mandatory by @armandobelardo in https://github.com/fern-api/fern/pull/3549\r\
        \n* (fix): OpenAPI converter only adds unique error examples by @dsinghvi in\
        \ https://github.com/fern-api/fern/pull/3556\r\n\r\n\r\n**Full Changelog**:\
        \ https://github.com/fern-api/fern/compare/0.25.0-rc2...0.25.0-rc3"
      type: chore
  createdAt: "2024-05-07"
  irVersion: 41
  version: 0.25.0-rc3
- changelogEntry:
    - summary: "## What's Changed\r\n* feat: add origin and ability to update API spec\
        \ via CLI by @armandobelardo in https://github.com/fern-api/fern/pull/3533\r\
        \n* internal: add in tags and labels for docker images for use in upgrade\u2026\
        \ by @armandobelardo in https://github.com/fern-api/fern/pull/3542\r\n* Bump\
        \ @fern-api/fdr-sdk from 0.82.1-32d571a0d to 0.82.1-6020e1266 by @dependabot\
        \ in https://github.com/fern-api/fern/pull/3540\r\n* (improvement, express):\
        \ Remove unnecessary console.error by @amckinney in https://github.com/fern-api/fern/pull/3541\r\
        \n* fix: update docker cli usage for ts sdks by @armandobelardo in https://github.com/fern-api/fern/pull/3544\r\
        \n* (feat, cli): introduce error examples in the fern definition by @dsinghvi\
        \ in https://github.com/fern-api/fern/pull/3546\r\n* (feat, ir): add example\
        \ errors to ir and fdr by @dsinghvi in https://github.com/fern-api/fern/pull/3548\r\
        \n* (feature, ts): Support upload endpoints with file arrays by @amckinney in\
        \ https://github.com/fern-api/fern/pull/3543\r\n* (fix): ete tests are green\
        \ by @dsinghvi in https://github.com/fern-api/fern/pull/3550\r\n* (fix): openapi\
        \ ir to fern carries through error examples by @dsinghvi in https://github.com/fern-api/fern/pull/3551\r\
        \n* (fix): pass in example.value to error converter by @dsinghvi in https://github.com/fern-api/fern/pull/3554\r\
        \n* (fix, openapi): Recursively visit nested anyOf schemas by @amckinney in\
        \ https://github.com/fern-api/fern/pull/3536\r\n\r\n\r\n**Full Changelog**:\
        \ https://github.com/fern-api/fern/compare/0.24.0...0.25.0-rc2"
      type: chore
  createdAt: "2024-05-07"
  irVersion: 41
  version: 0.25.0-rc2
- changelogEntry:
    - summary: "## What's Changed\r\n* feat: add origin and ability to update API spec\
        \ via CLI by @armandobelardo in https://github.com/fern-api/fern/pull/3533\r\
        \n* internal: add in tags and labels for docker images for use in upgrade\u2026\
        \ by @armandobelardo in https://github.com/fern-api/fern/pull/3542\r\n* Bump\
        \ @fern-api/fdr-sdk from 0.82.1-32d571a0d to 0.82.1-6020e1266 by @dependabot\
        \ in https://github.com/fern-api/fern/pull/3540\r\n* (improvement, express):\
        \ Remove unnecessary console.error by @amckinney in https://github.com/fern-api/fern/pull/3541\r\
        \n* fix: update docker cli usage for ts sdks by @armandobelardo in https://github.com/fern-api/fern/pull/3544\r\
        \n* (feat, cli): introduce error examples in the fern definition by @dsinghvi\
        \ in https://github.com/fern-api/fern/pull/3546\r\n* (feat, ir): add example\
        \ errors to ir and fdr by @dsinghvi in https://github.com/fern-api/fern/pull/3548\r\
        \n* (feature, ts): Support upload endpoints with file arrays by @amckinney in\
        \ https://github.com/fern-api/fern/pull/3543\r\n* (fix): ete tests are green\
        \ by @dsinghvi in https://github.com/fern-api/fern/pull/3550\r\n* (fix): openapi\
        \ ir to fern carries through error examples by @dsinghvi in https://github.com/fern-api/fern/pull/3551\r\
        \n* (fix): pass in example.value to error converter by @dsinghvi in https://github.com/fern-api/fern/pull/3554\r\
        \n\r\n\r\n**Full Changelog**: https://github.com/fern-api/fern/compare/0.24.0...0.25.0-rc1"
      type: chore
  createdAt: "2024-05-07"
  irVersion: 41
  version: 0.25.0-rc1
- changelogEntry:
    - summary: "## What's Changed\r\n* feat: add origin and ability to update API spec\
        \ via CLI by @armandobelardo in https://github.com/fern-api/fern/pull/3533\r\
        \n* internal: add in tags and labels for docker images for use in upgrade\u2026\
        \ by @armandobelardo in https://github.com/fern-api/fern/pull/3542\r\n* Bump\
        \ @fern-api/fdr-sdk from 0.82.1-32d571a0d to 0.82.1-6020e1266 by @dependabot\
        \ in https://github.com/fern-api/fern/pull/3540\r\n* (improvement, express):\
        \ Remove unnecessary console.error by @amckinney in https://github.com/fern-api/fern/pull/3541\r\
        \n* fix: update docker cli usage for ts sdks by @armandobelardo in https://github.com/fern-api/fern/pull/3544\r\
        \n* (feat, cli): introduce error examples in the fern definition by @dsinghvi\
        \ in https://github.com/fern-api/fern/pull/3546\r\n* (feat, ir): add example\
        \ errors to ir and fdr by @dsinghvi in https://github.com/fern-api/fern/pull/3548\r\
        \n* (feature, ts): Support upload endpoints with file arrays by @amckinney in\
        \ https://github.com/fern-api/fern/pull/3543\r\n* (fix): ete tests are green\
        \ by @dsinghvi in https://github.com/fern-api/fern/pull/3550\r\n* (fix): openapi\
        \ ir to fern carries through error examples by @dsinghvi in https://github.com/fern-api/fern/pull/3551\r\
        \n\r\n\r\n**Full Changelog**: https://github.com/fern-api/fern/compare/0.24.0...0.25.0-rc0"
      type: chore
  createdAt: "2024-05-07"
  irVersion: 41
  version: 0.25.0-rc0
- changelogEntry:
    - summary: "## What's Changed\r\n* (fix): remove `api.yml` not found error when\
        \ the openapi folder is present by @dsinghvi in https://github.com/fern-api/fern/pull/3519\r\
        \n* add example snippet syntax by @abvthecity in https://github.com/fern-api/fern/pull/3523\r\
        \n* (fix, internal):  fix preview docs and move props to left side in docs by\
        \ @dsinghvi in https://github.com/fern-api/fern/pull/3525\r\n* fix, python:\
        \ check for nulls before dereferencing in unchecked base m\u2026 by @armandobelardo\
        \ in https://github.com/fern-api/fern/pull/3528\r\n* (feature, openapi): Add\
        \ x-fern-base-path extension by @amckinney in https://github.com/fern-api/fern/pull/3530\r\
        \n\r\n\r\n**Full Changelog**: https://github.com/fern-api/fern/compare/0.23.7...0.24.0"
      type: chore
  createdAt: "2024-05-06"
  irVersion: 40
  version: 0.24.0
- changelogEntry:
    - summary: "## What's Changed\r\n* fix: The vanilla pydantic base model now respects\
        \ the by @armandobelardo in https://github.com/fern-api/fern/pull/3504\r\n*\
        \ (fix): support parsing path parameters in asyncapi v2 by @dsinghvi in https://github.com/fern-api/fern/pull/3505\r\
        \n* (internal, test): Stop testing IR generation snapshots by @dsinghvi in https://github.com/fern-api/fern/pull/3508\r\
        \n* fix, python: pipe through the whole kit and caboodle for inlined unions\
        \ by @armandobelardo in https://github.com/fern-api/fern/pull/3507\r\n* fix,\
        \ python: the SDK generator now generates discriminated unions correctly by\
        \ @armandobelardo in https://github.com/fern-api/fern/pull/3509\r\n* internal:\
        \ release python generator RC by @armandobelardo in https://github.com/fern-api/fern/pull/3510\r\
        \n* fix, ts, python: snippet template paper cuts by @armandobelardo in https://github.com/fern-api/fern/pull/3511\r\
        \n* (fix, ts): Prefer user-provided examples by @amckinney in https://github.com/fern-api/fern/pull/3496\r\
        \n* (fix, ts): Add URL encoding to path parameters by @amckinney in https://github.com/fern-api/fern/pull/3494\r\
        \n* (docs) aside component by @dannysheridan in https://github.com/fern-api/fern/pull/3512\r\
        \n* internal: update public api docs by @armandobelardo in https://github.com/fern-api/fern/pull/3513\r\
        \n* (feature, ts): Add JSDoc docs to client methods by @amckinney in https://github.com/fern-api/fern/pull/3515\r\
        \n* improvement: add in sync templates for python (in addition to async) by\
        \ @armandobelardo in https://github.com/fern-api/fern/pull/3516\r\n* (chore,\
        \ python): Ignore core_utilities in mypy by @amckinney in https://github.com/fern-api/fern/pull/3517\r\
        \n* (feature): expose `x-fern-property-name` extension by @dsinghvi in https://github.com/fern-api/fern/pull/3518\r\
        \n\r\n\r\n**Full Changelog**: https://github.com/fern-api/fern/compare/0.23.6...0.23.7"
      type: chore
  createdAt: "2024-05-02"
  irVersion: 40
  version: 0.23.7
- changelogEntry:
    - summary: "## What's Changed\r\n* docs: Add services to entities with `availability`\
        \ by @jackfischer in https://github.com/fern-api/fern/pull/3500\r\n* fix typo\
        \ in docs by @rnz269 in https://github.com/fern-api/fern/pull/3502\r\n* fix:\
        \ filter allOf schemas to look for objects instead of malformed bl\u2026 by\
        \ @armandobelardo in https://github.com/fern-api/fern/pull/3503\r\n\r\n## New\
        \ Contributors\r\n* @rnz269 made their first contribution in https://github.com/fern-api/fern/pull/3502\r\
        \n\r\n**Full Changelog**: https://github.com/fern-api/fern/compare/0.23.5...0.23.6"
      type: chore
  createdAt: "2024-05-01"
  irVersion: 40
  version: 0.23.6
- changelogEntry:
    - summary: "## What's Changed\r\n* (fix): literal descriptions from OpenAPI by @dsinghvi\
        \ in https://github.com/fern-api/fern/pull/3501\r\n\r\n\r\n**Full Changelog**:\
        \ https://github.com/fern-api/fern/compare/0.23.4...0.23.5"
      type: chore
  createdAt: "2024-05-01"
  irVersion: 40
  version: 0.23.5
- changelogEntry:
    - summary: "## What's Changed\r\n* improvements, python: update docstrings to match\
        \ numpydoc convention by @armandobelardo in https://github.com/fern-api/fern/pull/3487\r\
        \n* feat, python: introduce flag to inline request params in function sig\u2026\
        \ by @armandobelardo in https://github.com/fern-api/fern/pull/3491\r\n* (fix,\
        \ go): Add URL encoding to path parameters by @amckinney in https://github.com/fern-api/fern/pull/3488\r\
        \n* (feat, internal): introduce default custom config and use in express generator\
        \ by @dsinghvi in https://github.com/fern-api/fern/pull/3493\r\n* (fix, python):\
        \ re-add inlining union properties by @armandobelardo in https://github.com/fern-api/fern/pull/3476\r\
        \n* feat: tabs with href by @abvthecity in https://github.com/fern-api/fern/pull/3497\r\
        \n* feat: in docs.yml, allow api reference to be \"flattened\" by @abvthecity\
        \ in https://github.com/fern-api/fern/pull/3498\r\n* fix, ts: remove duplicate\
        \ quotation marks from snippet templates by @armandobelardo in https://github.com/fern-api/fern/pull/3495\r\
        \n* fix: address formatting issues with python templates by @armandobelardo\
        \ in https://github.com/fern-api/fern/pull/3499\r\n\r\n\r\n**Full Changelog**:\
        \ https://github.com/fern-api/fern/compare/0.23.3...0.23.4"
      type: chore
  createdAt: "2024-05-01"
  irVersion: 40
  version: 0.23.4
- changelogEntry:
    - summary: "## What's Changed\r\n* (fix): send file arrays to fdr by @dsinghvi in\
        \ https://github.com/fern-api/fern/pull/3492\r\n\r\n\r\n**Full Changelog**:\
        \ https://github.com/fern-api/fern/compare/0.23.2...0.23.3"
      type: chore
  createdAt: "2024-04-30"
  irVersion: 40
  version: 0.23.3
- changelogEntry:
    - summary: "## What's Changed\r\n* improvement: throw a better error when an invalid\
        \ version is used by @armandobelardo in https://github.com/fern-api/fern/pull/3477\r\
        \n* (fix, go): Discriminated unions always include discriminant by @amckinney\
        \ in https://github.com/fern-api/fern/pull/3479\r\n* (internal, feat): add \
        \ mode to seed for running the generators directly from source by @dsinghvi\
        \ in https://github.com/fern-api/fern/pull/3421\r\n* (fix, docs): improve docs\
        \ overview by @dsinghvi in https://github.com/fern-api/fern/pull/3480\r\n* (docs,\
        \ quickstart): rewrite the docs quickstart by @dsinghvi in https://github.com/fern-api/fern/pull/3481\r\
        \n* docs: add pages for api reference navigation and summary markdown by @abvthecity\
        \ in https://github.com/fern-api/fern/pull/3482\r\n* (chore): parse file upload\
        \ and their descriptions by @dsinghvi in https://github.com/fern-api/fern/pull/3485\r\
        \n* (feature, go): Add cursor and offset pagination by @amckinney in https://github.com/fern-api/fern/pull/3486\r\
        \n* (fix): redo docs for accordion, accordion groups, callouts, card groups,\
        \ etc. by @dsinghvi in https://github.com/fern-api/fern/pull/3489\r\n* (fix,\
        \ docs): document frames and endpoint req/res snippets by @dsinghvi in https://github.com/fern-api/fern/pull/3490\r\
        \n\r\n\r\n**Full Changelog**: https://github.com/fern-api/fern/compare/0.23.1...0.23.2"
      type: chore
  createdAt: "2024-04-30"
  irVersion: 40
  version: 0.23.2
- changelogEntry:
    - summary: "## What's Changed\r\n* fix: run seed to get CI to green by @armandobelardo\
        \ in https://github.com/fern-api/fern/pull/3463\r\n* (feature, go): Add support\
        \ for extra properties by @amckinney in https://github.com/fern-api/fern/pull/3462\r\
        \n* fix: try ignoring the .mock folder, whos diff doesn't matter by @armandobelardo\
        \ in https://github.com/fern-api/fern/pull/3465\r\n* feat: support multiple\
        \ custom domains by @abvthecity in https://github.com/fern-api/fern/pull/3466\r\
        \n* fix: migrating docs.yml to 0.15.0-rc0 should fail if custom-domain is an\
        \ array by @abvthecity in https://github.com/fern-api/fern/pull/3467\r\n* (feat):\
        \ introduce an audiences config to load filtered OpenAPIs  by @dsinghvi in https://github.com/fern-api/fern/pull/3468\r\
        \n* add logging to ts snippet template generation by @armandobelardo in https://github.com/fern-api/fern/pull/3469\r\
        \n* fix: fix indentation level for ts templates by @armandobelardo in https://github.com/fern-api/fern/pull/3470\r\
        \n* (fix, go): Only use omitempty for nil-able types by @amckinney in https://github.com/fern-api/fern/pull/3471\r\
        \n* (fix): backfill SSE events as streaming json by @dsinghvi in https://github.com/fern-api/fern/pull/3472\r\
        \n* Add image parsing to cli by @jhpak22 in https://github.com/fern-api/fern/pull/3193\r\
        \n* (docs): add docs about defining webhooks in the fern definition by @dsinghvi\
        \ in https://github.com/fern-api/fern/pull/3473\r\n* Fix typo in forward-compatibility.mdx\
        \ by @zachkirsch in https://github.com/fern-api/fern/pull/3474\r\n* fix: broken\
        \ docs post-processor by @abvthecity in https://github.com/fern-api/fern/pull/3475\r\
        \n\r\n## New Contributors\r\n* @jhpak22 made their first contribution in https://github.com/fern-api/fern/pull/3193\r\
        \n\r\n**Full Changelog**: https://github.com/fern-api/fern/compare/0.23.0...0.23.1-rc6"
      type: chore
  createdAt: "2024-04-26"
  irVersion: 40
  version: 0.23.1-rc6
- changelogEntry:
    - summary: Release 0.23.1
      type: chore
  createdAt: "2024-04-26"
  irVersion: 40
  version: 0.23.1
- changelogEntry:
    - summary: "## What's Changed\r\n* fix: run seed to get CI to green by @armandobelardo\
        \ in https://github.com/fern-api/fern/pull/3463\r\n* (feature, go): Add support\
        \ for extra properties by @amckinney in https://github.com/fern-api/fern/pull/3462\r\
        \n* fix: try ignoring the .mock folder, whos diff doesn't matter by @armandobelardo\
        \ in https://github.com/fern-api/fern/pull/3465\r\n* feat: support multiple\
        \ custom domains by @abvthecity in https://github.com/fern-api/fern/pull/3466\r\
        \n* fix: migrating docs.yml to 0.15.0-rc0 should fail if custom-domain is an\
        \ array by @abvthecity in https://github.com/fern-api/fern/pull/3467\r\n* (feat):\
        \ introduce an audiences config to load filtered OpenAPIs  by @dsinghvi in https://github.com/fern-api/fern/pull/3468\r\
        \n* add logging to ts snippet template generation by @armandobelardo in https://github.com/fern-api/fern/pull/3469\r\
        \n* fix: fix indentation level for ts templates by @armandobelardo in https://github.com/fern-api/fern/pull/3470\r\
        \n* (fix, go): Only use omitempty for nil-able types by @amckinney in https://github.com/fern-api/fern/pull/3471\r\
        \n* (fix): backfill SSE events as streaming json by @dsinghvi in https://github.com/fern-api/fern/pull/3472\r\
        \n* Add image parsing to cli by @jhpak22 in https://github.com/fern-api/fern/pull/3193\r\
        \n* (docs): add docs about defining webhooks in the fern definition by @dsinghvi\
        \ in https://github.com/fern-api/fern/pull/3473\r\n* Fix typo in forward-compatibility.mdx\
        \ by @zachkirsch in https://github.com/fern-api/fern/pull/3474\r\n\r\n## New\
        \ Contributors\r\n* @jhpak22 made their first contribution in https://github.com/fern-api/fern/pull/3193\r\
        \n\r\n**Full Changelog**: https://github.com/fern-api/fern/compare/0.23.0...0.23.1-rc5"
      type: chore
  createdAt: "2024-04-26"
  irVersion: 40
  version: 0.23.1-rc5
- changelogEntry:
    - summary: "## What's Changed\r\n* fix: run seed to get CI to green by @armandobelardo\
        \ in https://github.com/fern-api/fern/pull/3463\r\n* (feature, go): Add support\
        \ for extra properties by @amckinney in https://github.com/fern-api/fern/pull/3462\r\
        \n* fix: try ignoring the .mock folder, whos diff doesn't matter by @armandobelardo\
        \ in https://github.com/fern-api/fern/pull/3465\r\n* feat: support multiple\
        \ custom domains by @abvthecity in https://github.com/fern-api/fern/pull/3466\r\
        \n* fix: migrating docs.yml to 0.15.0-rc0 should fail if custom-domain is an\
        \ array by @abvthecity in https://github.com/fern-api/fern/pull/3467\r\n* (feat):\
        \ introduce an audiences config to load filtered OpenAPIs  by @dsinghvi in https://github.com/fern-api/fern/pull/3468\r\
        \n* add logging to ts snippet template generation by @armandobelardo in https://github.com/fern-api/fern/pull/3469\r\
        \n* fix: fix indentation level for ts templates by @armandobelardo in https://github.com/fern-api/fern/pull/3470\r\
        \n* (fix, go): Only use omitempty for nil-able types by @amckinney in https://github.com/fern-api/fern/pull/3471\r\
        \n* (fix): backfill SSE events as streaming json by @dsinghvi in https://github.com/fern-api/fern/pull/3472\r\
        \n\r\n\r\n**Full Changelog**: https://github.com/fern-api/fern/compare/0.23.0...0.23.1-rc4"
      type: chore
  createdAt: "2024-04-26"
  irVersion: 40
  version: 0.23.1-rc4
- changelogEntry:
    - summary: "## What's Changed\r\n* fix: run seed to get CI to green by @armandobelardo\
        \ in https://github.com/fern-api/fern/pull/3463\r\n* (feature, go): Add support\
        \ for extra properties by @amckinney in https://github.com/fern-api/fern/pull/3462\r\
        \n* fix: try ignoring the .mock folder, whos diff doesn't matter by @armandobelardo\
        \ in https://github.com/fern-api/fern/pull/3465\r\n* feat: support multiple\
        \ custom domains by @abvthecity in https://github.com/fern-api/fern/pull/3466\r\
        \n\r\n\r\n**Full Changelog**: https://github.com/fern-api/fern/compare/0.23.0...0.23.1-rc1"
      type: chore
  createdAt: "2024-04-25"
  irVersion: 40
  version: 0.23.1-rc1
- changelogEntry:
    - summary: "## What's Changed\r\n* fix: run seed to get CI to green by @armandobelardo\
        \ in https://github.com/fern-api/fern/pull/3463\r\n* (feature, go): Add support\
        \ for extra properties by @amckinney in https://github.com/fern-api/fern/pull/3462\r\
        \n\r\n\r\n**Full Changelog**: https://github.com/fern-api/fern/compare/0.23.0...0.23.1-rc0"
      type: chore
  createdAt: "2024-04-25"
  irVersion: 40
  version: 0.23.1-rc0
- changelogEntry:
    - summary: "## What's Changed\r\n* (feat): add `format` to the `x-fern-streaming`\
        \ extension to support sse by @dsinghvi in https://github.com/fern-api/fern/pull/3407\r\
        \n* Revert \"(fix): inline discriminated union props\" by @dsinghvi in https://github.com/fern-api/fern/pull/3408\r\
        \n* (fix): python generator imports `json` when deserializing server sent events\
        \ by @dsinghvi in https://github.com/fern-api/fern/pull/3409\r\n* (feature):\
        \ Add OAuth to IR by @amckinney in https://github.com/fern-api/fern/pull/3410\r\
        \n* (feat, ts): support server-sent events by @dsinghvi in https://github.com/fern-api/fern/pull/3411\r\
        \n* (feat, docs): create a api definition tab before sdks and docs by @dsinghvi\
        \ in https://github.com/fern-api/fern/pull/3413\r\n* (fix): setup local cli\
        \ by @dsinghvi in https://github.com/fern-api/fern/pull/3416\r\n* (fix): fixes\
        \ trailing slash parsing in openapi-parser, updates tests by @franklinharvey\
        \ in https://github.com/fern-api/fern/pull/3418\r\n* (fix): fixes trailing slash\
        \ additional test by @franklinharvey in https://github.com/fern-api/fern/pull/3419\r\
        \n* (internal, seed): heavy rewrite of seed by @dsinghvi in https://github.com/fern-api/fern/pull/3297\r\
        \n* feat: register snippet templates by @armandobelardo in https://github.com/fern-api/fern/pull/3400\r\
        \n* (feat): release python sdk generator by @dsinghvi in https://github.com/fern-api/fern/pull/3423\r\
        \n* internal: add logging to python template generation by @armandobelardo in\
        \ https://github.com/fern-api/fern/pull/3424\r\n* fix: fix debug log in template\
        \ generator by @armandobelardo in https://github.com/fern-api/fern/pull/3426\r\
        \n* fix, internal: leverage the union factory to create the generic templ\u2026\
        \ by @armandobelardo in https://github.com/fern-api/fern/pull/3427\r\n* fix,\
        \ python: add best-case formatting to snippet templates by @armandobelardo in\
        \ https://github.com/fern-api/fern/pull/3428\r\n* (fix, typescript): respect\
        \ stream terminator by @dsinghvi in https://github.com/fern-api/fern/pull/3429\r\
        \n* fix: use relative location for containers, not it's parent's location by\
        \ @armandobelardo in https://github.com/fern-api/fern/pull/3431\r\n* fix: do\
        \ not stringify null headers by @armandobelardo in https://github.com/fern-api/fern/pull/3433\r\
        \n* fix: parse map example by @abvthecity in https://github.com/fern-api/fern/pull/3434\r\
        \n* fix: skipUrlSlug in api section by @abvthecity in https://github.com/fern-api/fern/pull/3435\r\
        \n* Fixes validation rules for path and base-path by @franklinharvey in https://github.com/fern-api/fern/pull/3420\r\
        \n* (fix): get ci to green by @dsinghvi in https://github.com/fern-api/fern/pull/3437\r\
        \n* chore, python: follow redirects by default by @armandobelardo in https://github.com/fern-api/fern/pull/3436\r\
        \n* (feature, python): Add OAuth token provider by @amckinney in https://github.com/fern-api/fern/pull/3439\r\
        \n* improvement, oas: do not require schema to be present to parse response\
        \ objects by @armandobelardo in https://github.com/fern-api/fern/pull/3438\r\
        \n* feat: show error schemas in docs by @abvthecity in https://github.com/fern-api/fern/pull/3401\r\
        \n* (fix): OAuth is migrated back to bearer by @amckinney in https://github.com/fern-api/fern/pull/3440\r\
        \n* chore: transition snippets api to monorepo by @armandobelardo in https://github.com/fern-api/fern/pull/3442\r\
        \n* Update what-is-an-api-definition.mdx by @bsinghvi in https://github.com/fern-api/fern/pull/3443\r\
        \n* (fix, python): OAuthTokenProvider initializes all private member variables\
        \ by @amckinney in https://github.com/fern-api/fern/pull/3444\r\n* (fix): seed\
        \ run with custom fixture works by @dsinghvi in https://github.com/fern-api/fern/pull/3445\r\
        \n* (feature): Add support for extra-properties by @amckinney in https://github.com/fern-api/fern/pull/3441\r\
        \n* chore: add a lot of logging and attempt to optimize rubocop config by @armandobelardo\
        \ in https://github.com/fern-api/fern/pull/3447\r\n* (fix): ts seed debugging\
        \ works by @dsinghvi in https://github.com/fern-api/fern/pull/3446\r\n* (feat):\
        \ support text responses in typescript by @dsinghvi in https://github.com/fern-api/fern/pull/3451\r\
        \n* fix: subpackage uses original name by @abvthecity in https://github.com/fern-api/fern/pull/3452\r\
        \n* (fix, python): Use kwargs for all httpx params by @amckinney in https://github.com/fern-api/fern/pull/3454\r\
        \n* fix: do not fail hard if FDR is having problems by @armandobelardo in https://github.com/fern-api/fern/pull/3455\r\
        \n* (chore): Update all seed snapshots by @amckinney in https://github.com/fern-api/fern/pull/3456\r\
        \n* (chore): Add better Python CHANGELOG.md entry by @amckinney in https://github.com/fern-api/fern/pull/3457\r\
        \n* (fix, typescript): handle empty sse events by @dsinghvi in https://github.com/fern-api/fern/pull/3458\r\
        \n* (improvement): appending type for type exports by @bsinghvi in https://github.com/fern-api/fern/pull/3405\r\
        \n* Updating TS seed generated files by @bsinghvi in https://github.com/fern-api/fern/pull/3459\r\
        \n* Fixing API First Development box link by @bsinghvi in https://github.com/fern-api/fern/pull/3460\r\
        \n* Switching product card ordering on welcome by @bsinghvi in https://github.com/fern-api/fern/pull/3461\r\
        \n* feat, ts: introduce snippet template creation by @armandobelardo in https://github.com/fern-api/fern/pull/3450\r\
        \n* (fix): openapi converter handles missing schemas by @dsinghvi in https://github.com/fern-api/fern/pull/3464\r\
        \n\r\n## New Contributors\r\n* @franklinharvey made their first contribution\
        \ in https://github.com/fern-api/fern/pull/3418\r\n\r\n**Full Changelog**: https://github.com/fern-api/fern/compare/0.22.0...0.23.0"
      type: chore
  createdAt: "2024-04-25"
  irVersion: 40
  version: 0.23.0
- changelogEntry:
    - summary: "## What's Changed\r\n* improvement, oas: do not require schema to be\
        \ present to parse response objects by @armandobelardo in https://github.com/fern-api/fern/pull/3438\r\
        \n\r\n**Full Changelog**: https://github.com/fern-api/fern/compare/0.23.0-rc5...0.23.0-rc6"
      type: chore
  createdAt: "2024-04-23"
  irVersion: 39
  version: 0.23.0-rc6
- changelogEntry:
    - summary: "## What's Changed\r\n* (feat): add `format` to the `x-fern-streaming`\
        \ extension to support sse by @dsinghvi in https://github.com/fern-api/fern/pull/3407\r\
        \n* Revert \"(fix): inline discriminated union props\" by @dsinghvi in https://github.com/fern-api/fern/pull/3408\r\
        \n* (fix): python generator imports `json` when deserializing server sent events\
        \ by @dsinghvi in https://github.com/fern-api/fern/pull/3409\r\n* (feature):\
        \ Add OAuth to IR by @amckinney in https://github.com/fern-api/fern/pull/3410\r\
        \n* (feat, ts): support server-sent events by @dsinghvi in https://github.com/fern-api/fern/pull/3411\r\
        \n* (feat, docs): create a api definition tab before sdks and docs by @dsinghvi\
        \ in https://github.com/fern-api/fern/pull/3413\r\n* (fix): setup local cli\
        \ by @dsinghvi in https://github.com/fern-api/fern/pull/3416\r\n* (fix): fixes\
        \ trailing slash parsing in openapi-parser, updates tests by @franklinharvey\
        \ in https://github.com/fern-api/fern/pull/3418\r\n* (fix): fixes trailing slash\
        \ additional test by @franklinharvey in https://github.com/fern-api/fern/pull/3419\r\
        \n* (internal, seed): heavy rewrite of seed by @dsinghvi in https://github.com/fern-api/fern/pull/3297\r\
        \n* feat: register snippet templates by @armandobelardo in https://github.com/fern-api/fern/pull/3400\r\
        \n* (feat): release python sdk generator by @dsinghvi in https://github.com/fern-api/fern/pull/3423\r\
        \n* internal: add logging to python template generation by @armandobelardo in\
        \ https://github.com/fern-api/fern/pull/3424\r\n* fix: fix debug log in template\
        \ generator by @armandobelardo in https://github.com/fern-api/fern/pull/3426\r\
        \n* fix, internal: leverage the union factory to create the generic templ\u2026\
        \ by @armandobelardo in https://github.com/fern-api/fern/pull/3427\r\n* fix,\
        \ python: add best-case formatting to snippet templates by @armandobelardo in\
        \ https://github.com/fern-api/fern/pull/3428\r\n* (fix, typescript): respect\
        \ stream terminator by @dsinghvi in https://github.com/fern-api/fern/pull/3429\r\
        \n* fix: use relative location for containers, not it's parent's location by\
        \ @armandobelardo in https://github.com/fern-api/fern/pull/3431\r\n* fix: do\
        \ not stringify null headers by @armandobelardo in https://github.com/fern-api/fern/pull/3433\r\
        \n* fix: parse map example by @abvthecity in https://github.com/fern-api/fern/pull/3434\r\
        \n* fix: skipUrlSlug in api section by @abvthecity in https://github.com/fern-api/fern/pull/3435\r\
        \n* Fixes validation rules for path and base-path by @franklinharvey in https://github.com/fern-api/fern/pull/3420\r\
        \n* (fix): get ci to green by @dsinghvi in https://github.com/fern-api/fern/pull/3437\r\
        \n* chore, python: follow redirects by default by @armandobelardo in https://github.com/fern-api/fern/pull/3436\r\
        \n* (feature, python): Add OAuth token provider by @amckinney in https://github.com/fern-api/fern/pull/3439\r\
        \n\r\n## New Contributors\r\n* @franklinharvey made their first contribution\
        \ in https://github.com/fern-api/fern/pull/3418\r\n\r\n**Full Changelog**: https://github.com/fern-api/fern/compare/0.22.0...0.23.0-rc5"
      type: chore
  createdAt: "2024-04-23"
  irVersion: 39
  version: 0.23.0-rc5
- changelogEntry:
    - summary: "## What's Changed\r\n* (feat): add `format` to the `x-fern-streaming`\
        \ extension to support sse by @dsinghvi in https://github.com/fern-api/fern/pull/3407\r\
        \n* Revert \"(fix): inline discriminated union props\" by @dsinghvi in https://github.com/fern-api/fern/pull/3408\r\
        \n* (fix): python generator imports `json` when deserializing server sent events\
        \ by @dsinghvi in https://github.com/fern-api/fern/pull/3409\r\n* (feature):\
        \ Add OAuth to IR by @amckinney in https://github.com/fern-api/fern/pull/3410\r\
        \n* (feat, ts): support server-sent events by @dsinghvi in https://github.com/fern-api/fern/pull/3411\r\
        \n* (feat, docs): create a api definition tab before sdks and docs by @dsinghvi\
        \ in https://github.com/fern-api/fern/pull/3413\r\n* (fix): setup local cli\
        \ by @dsinghvi in https://github.com/fern-api/fern/pull/3416\r\n* (fix): fixes\
        \ trailing slash parsing in openapi-parser, updates tests by @franklinharvey\
        \ in https://github.com/fern-api/fern/pull/3418\r\n* (fix): fixes trailing slash\
        \ additional test by @franklinharvey in https://github.com/fern-api/fern/pull/3419\r\
        \n* (internal, seed): heavy rewrite of seed by @dsinghvi in https://github.com/fern-api/fern/pull/3297\r\
        \n* feat: register snippet templates by @armandobelardo in https://github.com/fern-api/fern/pull/3400\r\
        \n* (feat): release python sdk generator by @dsinghvi in https://github.com/fern-api/fern/pull/3423\r\
        \n* internal: add logging to python template generation by @armandobelardo in\
        \ https://github.com/fern-api/fern/pull/3424\r\n* fix: fix debug log in template\
        \ generator by @armandobelardo in https://github.com/fern-api/fern/pull/3426\r\
        \n* fix, internal: leverage the union factory to create the generic templ\u2026\
        \ by @armandobelardo in https://github.com/fern-api/fern/pull/3427\r\n* fix,\
        \ python: add best-case formatting to snippet templates by @armandobelardo in\
        \ https://github.com/fern-api/fern/pull/3428\r\n* (fix, typescript): respect\
        \ stream terminator by @dsinghvi in https://github.com/fern-api/fern/pull/3429\r\
        \n* fix: use relative location for containers, not it's parent's location by\
        \ @armandobelardo in https://github.com/fern-api/fern/pull/3431\r\n* fix: do\
        \ not stringify null headers by @armandobelardo in https://github.com/fern-api/fern/pull/3433\r\
        \n* fix: parse map example by @abvthecity in https://github.com/fern-api/fern/pull/3434\r\
        \n* fix: skipUrlSlug in api section by @abvthecity in https://github.com/fern-api/fern/pull/3435\r\
        \n* Fixes validation rules for path and base-path by @franklinharvey in https://github.com/fern-api/fern/pull/3420\r\
        \n* (fix): get ci to green by @dsinghvi in https://github.com/fern-api/fern/pull/3437\r\
        \n\r\n## New Contributors\r\n* @franklinharvey made their first contribution\
        \ in https://github.com/fern-api/fern/pull/3418\r\n\r\n**Full Changelog**: https://github.com/fern-api/fern/compare/0.22.0...0.23.0-rc4"
      type: chore
  createdAt: "2024-04-23"
  irVersion: 39
  version: 0.23.0-rc4
- changelogEntry:
    - summary: "## What's Changed\r\n* (chore, docs): document automated registry publishing)\
        \ by @dsinghvi in https://github.com/fern-api/fern/pull/3379\r\n* (feature):\
        \ Add allowExtraFields configuration to TypeScript generators by @amckinney\
        \ in https://github.com/fern-api/fern/pull/3368\r\n* fix: address parsed_json\
        \ instantiation for serializable object types by @armandobelardo in https://github.com/fern-api/fern/pull/3382\r\
        \n* Fix typo in SDK docs page by @zachkirsch in https://github.com/fern-api/fern/pull/3383\r\
        \n* (chore): upgrade fern version by @dannysheridan in https://github.com/fern-api/fern/pull/3376\r\
        \n* fix: support multiple request and response examples automatically by @abvthecity\
        \ in https://github.com/fern-api/fern/pull/3384\r\n* (fix): discriminated union\
        \ schema examples don't contain discriminants by @dsinghvi in https://github.com/fern-api/fern/pull/3386\r\
        \n* (fix): make sure versioned tabbed config works by @dsinghvi in https://github.com/fern-api/fern/pull/3387\r\
        \n* (fix): Go path parameter order by @amckinney in https://github.com/fern-api/fern/pull/3385\r\
        \n* (feature): Go supports environment variable scanning by @amckinney in https://github.com/fern-api/fern/pull/3389\r\
        \n* (fix): only generate unit tests when enabled by @dsinghvi in https://github.com/fern-api/fern/pull/3390\r\
        \n* (fix): update `node-fetch` import to be dynamic by @dsinghvi in https://github.com/fern-api/fern/pull/3391\r\
        \n* (fix): Generate TS snippets for file download by @bsinghvi in https://github.com/fern-api/fern/pull/3394\r\
        \n* (feat): support sse with arbitrary terminators by @dsinghvi in https://github.com/fern-api/fern/pull/3395\r\
        \n* (improvement): add return type for getAuthorizationHeader by @bsinghvi in\
        \ https://github.com/fern-api/fern/pull/3396\r\n* (feat): make module imports\
        \ directly point to index.js by @dsinghvi in https://github.com/fern-api/fern/pull/3397\r\
        \n* (fix): generate basic tests when integration tests disabled by @dsinghvi\
        \ in https://github.com/fern-api/fern/pull/3398\r\n* (fix, typescript): do file\
        \ upload snippet generation by @dsinghvi in https://github.com/fern-api/fern/pull/3399\r\
        \n* (feature): Add OAuth YAML and validator by @amckinney in https://github.com/fern-api/fern/pull/3403\r\
        \n* (feat, python): support sse by @dsinghvi in https://github.com/fern-api/fern/pull/3402\r\
        \n* (fix): inline discriminated union props by @dsinghvi in https://github.com/fern-api/fern/pull/3404\r\
        \n\r\n## New Contributors\r\n* @bsinghvi made their first contribution in https://github.com/fern-api/fern/pull/3394\r\
        \n\r\n**Full Changelog**: https://github.com/fern-api/fern/compare/0.21.0...0.22.0"
      type: chore
  createdAt: "2024-04-19"
  irVersion: 38
  version: 0.22.0
- changelogEntry:
    - summary: "## What's Changed\r\n* improvements: misc ruby QOL changes by @armandobelardo\
        \ in https://github.com/fern-api/fern/pull/3349\r\n* fix readme links to images\
        \ that were moved from /docs/images by @harry-humanloop in https://github.com/fern-api/fern/pull/3355\r\
        \n* additional ruby fixes to the 0.5.0 overhaul by @armandobelardo in https://github.com/fern-api/fern/pull/3359\r\
        \n* (chore): setup docs landing page by @dsinghvi in https://github.com/fern-api/fern/pull/3361\r\
        \n* (feature): Implement fern generate --preview by @amckinney in https://github.com/fern-api/fern/pull/3363\r\
        \n* chore: add learn to welcome links hrefs by @dannysheridan in https://github.com/fern-api/fern/pull/3369\r\
        \n* build(deps): bump tar from 4.4.19 to 6.2.1 by @dependabot in https://github.com/fern-api/fern/pull/3348\r\
        \n* fix, ruby: call json.parse before iterating through response by @armandobelardo\
        \ in https://github.com/fern-api/fern/pull/3367\r\n* feat: introduce snippets\
        \ for Ruby SDKs by @armandobelardo in https://github.com/fern-api/fern/pull/3370\r\
        \n* (chore): fix title in front matter for docs by @dannysheridan in https://github.com/fern-api/fern/pull/3375\r\
        \n* improvement: pass snippets version to fdr to register docs with snippets\
        \ at a specific version by @armandobelardo in https://github.com/fern-api/fern/pull/3374\r\
        \n* (feat): redo SDKs documentation by @dsinghvi in https://github.com/fern-api/fern/pull/3365\r\
        \n* (feat, docs): explain registering and depending on api artifacts by @dsinghvi\
        \ in https://github.com/fern-api/fern/pull/3377\r\n* fix: update IR for the\
        \ TS SDK by @armandobelardo in https://github.com/fern-api/fern/pull/3378\r\n\
        \r\n## New Contributors\r\n* @harry-humanloop made their first contribution\
        \ in https://github.com/fern-api/fern/pull/3355\r\n\r\n**Full Changelog**: https://github.com/fern-api/fern/compare/0.20.0...0.21.0"
      type: chore
  createdAt: "2024-04-15"
  irVersion: 37
  version: 0.21.0
- changelogEntry:
    - summary: "## What's Changed\r\n* (fix): code blocks are valid by @dsinghvi in\
        \ https://github.com/fern-api/fern/pull/3337\r\n* improvement, ruby: add and\
        \ run rake to run dummy test for build errors by @armandobelardo in https://github.com/fern-api/fern/pull/3330\r\
        \n* add api origin to generators config by @armandobelardo in https://github.com/fern-api/fern/pull/3336\r\
        \n* build(deps): bump github.com/fern-api/generator-exec-go from 0.0.694 to\
        \ 0.0.702 in /generators/go by @dependabot in https://github.com/fern-api/fern/pull/3342\r\
        \n* build(deps): bump golang.org/x/mod from 0.16.0 to 0.17.0 in /generators/go\
        \ by @dependabot in https://github.com/fern-api/fern/pull/3341\r\n* build(deps):\
        \ bump golang.org/x/tools from 0.19.0 to 0.20.0 in /generators/go by @dependabot\
        \ in https://github.com/fern-api/fern/pull/3340\r\n* build(deps-dev): bump vite\
        \ from 5.1.3 to 5.2.8 by @dependabot in https://github.com/fern-api/fern/pull/3339\r\
        \n* fix: allow lists and sets to be complex query params by @armandobelardo\
        \ in https://github.com/fern-api/fern/pull/3343\r\n* Update README to point\
        \ to the latest generators by @armandobelardo in https://github.com/fern-api/fern/pull/3344\r\
        \n* fix: commit .mock in ts-sdk by @mscolnick in https://github.com/fern-api/fern/pull/3345\r\
        \n* feat: generated jest tests by @mscolnick in https://github.com/fern-api/fern/pull/3267\r\
        \n* (fix): misc edits to csharp client generation by @dsinghvi in https://github.com/fern-api/fern/pull/3335\r\
        \n* improvement: upgrade ts-sdk, ts-express to IR37 by @mscolnick in https://github.com/fern-api/fern/pull/3347\r\
        \n* feat: add api summary markdown pages by @abvthecity in https://github.com/fern-api/fern/pull/3350\r\
        \n* feat: hidden, skipurlslug, and icon by @abvthecity in https://github.com/fern-api/fern/pull/3352\r\
        \n* (feat): setup root and sub client instantiations  by @dsinghvi in https://github.com/fern-api/fern/pull/3351\r\
        \n\r\n\r\n**Full Changelog**: https://github.com/fern-api/fern/compare/0.19.31...0.20.0-rc0\r\
        \n* (chore): changelog dates are ready based on mdx title by @dsinghvi in https://github.com/fern-api/fern/pull/3354\r\
        \n\r\n\r\n**Full Changelog**: https://github.com/fern-api/fern/compare/0.19.31...0.20.0"
      type: chore
  createdAt: "2024-04-10"
  irVersion: 37
  version: 0.20.0
- changelogEntry:
    - summary: "## What's Changed\r\n* revert: python generator version 0.13.2 by @armandobelardo\
        \ in https://github.com/fern-api/fern/pull/3316\r\n* break: release python generator\
        \ 1.x by @armandobelardo in https://github.com/fern-api/fern/pull/3312\r\n*\
        \ fix: force pydantic.v1 only if pydantic v2, this is needed due to a p\u2026\
        \ by @armandobelardo in https://github.com/fern-api/fern/pull/3318\r\n* feat:\
        \ add flag to disable Pydantic validation and keep extra fields on the Pydantic\
        \ model by @armandobelardo in https://github.com/fern-api/fern/pull/3311\r\n\
        * fix: do not try to generate the version file if we're not generating \u2026\
        \ by @armandobelardo in https://github.com/fern-api/fern/pull/3320\r\n* fix:\
        \ write skipping validation code the same as before to keep new lines by @armandobelardo\
        \ in https://github.com/fern-api/fern/pull/3321\r\n* (chore): bump csharp sdk\
        \ generator version by @dsinghvi in https://github.com/fern-api/fern/pull/3322\r\
        \n* (feat, csharp): generate subclient files by @dsinghvi in https://github.com/fern-api/fern/pull/3325\r\
        \n* (fix): misc c# fixes by @dsinghvi in https://github.com/fern-api/fern/pull/3326\r\
        \n* (fix): csharp generator handles property and field level conflicts by @dsinghvi\
        \ in https://github.com/fern-api/fern/pull/3327\r\n* (fix): remove str enum\
        \ from c# by @dsinghvi in https://github.com/fern-api/fern/pull/3328\r\n* fix:\
        \ fix pydantic skip validation by @armandobelardo in https://github.com/fern-api/fern/pull/3324\r\
        \n* (feature): Generate snippets locally by @amckinney in https://github.com/fern-api/fern/pull/3323\r\
        \n* (fix): send multipart upload property descriptions when registering docs\
        \ by @dsinghvi in https://github.com/fern-api/fern/pull/3333\r\n\r\n\r\n**Full\
        \ Changelog**: https://github.com/fern-api/fern/compare/0.19.30...0.19.31-rc0"
      type: chore
  createdAt: "2024-04-05"
  irVersion: 37
  version: 0.19.31
- changelogEntry:
    - summary: "## What's Changed\r\n* (fix): send auth prefix to docs by @dsinghvi\
        \ in https://github.com/fern-api/fern/pull/3314\r\n\r\n\r\n**Full Changelog**:\
        \ https://github.com/fern-api/fern/compare/0.19.29...0.19.30"
      type: chore
  createdAt: "2024-04-03"
  irVersion: 37
  version: 0.19.30
- changelogEntry:
    - summary: "## What's Changed\r\n* (feature): Add retainOriginalCasing option to\
        \ TypeScript generators by @amckinney in https://github.com/fern-api/fern/pull/3310\r\
        \n* (feature): Implement pagination by @amckinney in https://github.com/fern-api/fern/pull/3304\r\
        \n* fix: revert to one ci file in python by @armandobelardo in https://github.com/fern-api/fern/pull/3237\r\
        \n* (fix): Authorization header schemes aren't truncated by @amckinney in https://github.com/fern-api/fern/pull/3313\r\
        \n* (fix): pass through correct maven url by @dsinghvi in https://github.com/fern-api/fern/pull/3315\r\
        \n\r\n\r\n**Full Changelog**: https://github.com/fern-api/fern/compare/0.19.28...0.19.29"
      type: chore
  createdAt: "2024-04-03"
  irVersion: 37
  version: 0.19.29
- changelogEntry:
    - summary: "**Full Changelog**: https://github.com/fern-api/fern/compare/0.19.27...0.19.28"
      type: chore
  createdAt: "2024-04-02"
  irVersion: 37
  version: 0.19.28
- changelogEntry:
    - summary:
        "## What's Changed\r\n* (chore): no icon tabs by @dsinghvi in https://github.com/fern-api/fern/pull/3309\r\
        \n* fix: allow for specifying x-fern-examples as the yaml schema, not jus\u2026\
        \ by @armandobelardo in https://github.com/fern-api/fern/pull/3308\r\n\r\n\r\
        \n**Full Changelog**: https://github.com/fern-api/fern/compare/0.19.26...0.19.27"
      type: chore
  createdAt: "2024-04-02"
  irVersion: 37
  version: 0.19.27
- changelogEntry:
    - summary: "## What's Changed\r\n* (fix): fern docs use horizontal tabs by @dsinghvi\
        \ in https://github.com/fern-api/fern/pull/3307\r\n\r\n\r\n**Full Changelog**:\
        \ https://github.com/fern-api/fern/compare/0.19.25...0.19.26"
      type: chore
  createdAt: "2024-04-01"
  irVersion: 37
  version: 0.19.26
- changelogEntry:
    - summary: "## What's Changed\r\n* improvement: allow header auth extension to specify\
        \ auth prefix by @armandobelardo in https://github.com/fern-api/fern/pull/3303\r\
        \n\r\n\r\n**Full Changelog**: https://github.com/fern-api/fern/compare/0.19.24...0.19.25"
      type: chore
  createdAt: "2024-04-01"
  irVersion: 37
  version: 0.19.25
- changelogEntry:
    - summary: "## What's Changed\r\n* (fix): allow specifying license in publish metadata\
        \ by @dsinghvi in https://github.com/fern-api/fern/pull/3292\r\n\r\n\r\n**Full\
        \ Changelog**: https://github.com/fern-api/fern/compare/0.19.22...0.19.24"
      type: chore
  createdAt: "2024-03-29"
  irVersion: 37
  version: 0.19.24
- changelogEntry:
    - summary: "**Full Changelog**: https://github.com/fern-api/fern/compare/0.19.24-rc2...0.19.24-rc3"
      type: chore
  createdAt: "2024-03-29"
  irVersion: 37
  version: 0.19.24-rc3
- changelogEntry:
    - summary: "## What's Changed\r\n* chore(docs): alphabetize docs components in the\
        \ navigation sidebar by @abvthecity in https://github.com/fern-api/fern/pull/3278\r\
        \n* fix: generate examples for multipart-form by @abvthecity in https://github.com/fern-api/fern/pull/3253\r\
        \n\r\n\r\n**Full Changelog**: https://github.com/fern-api/fern/compare/0.19.23...0.19.24-rc2"
      type: chore
  createdAt: "2024-03-29"
  irVersion: 37
  version: 0.19.24-rc2
- changelogEntry:
    - summary: "## What's Changed\r\n* [(fix): openapi importer ignores duplicate enum\
        \ names](https://github.com/fern-api/fern/commit/6473f3269e31ad896aecc70c03149094ecd9679c)\
        \ by @dsinghvi\r\n\r\n\r\n**Full Changelog**: https://github.com/fern-api/fern/compare/0.19.23...0.19.24-rc1"
      type: chore
  createdAt: "2024-03-29"
  irVersion: 37
  version: 0.19.24-rc1
- changelogEntry:
    - summary: "## What's Changed\r\n* chore(docs): alphabetize docs components in the\
        \ navigation sidebar by @abvthecity in https://github.com/fern-api/fern/pull/3278\r\
        \n* fix: generate examples for multipart-form by @abvthecity in https://github.com/fern-api/fern/pull/3253\r\
        \n\r\n\r\n**Full Changelog**: https://github.com/fern-api/fern/compare/0.19.23...0.19.24-rc0"
      type: chore
  createdAt: "2024-03-29"
  irVersion: 37
  version: 0.19.24-rc0
- changelogEntry:
    - summary: "## What's Changed\r\n* (chore): introduce  to plumb through display\
        \ name by @dsinghvi in https://github.com/fern-api/fern/pull/3290\r\n\r\n\r\n\
        **Full Changelog**: https://github.com/fern-api/fern/compare/0.19.22...0.19.23"
      type: chore
  createdAt: "2024-03-29"
  irVersion: 37
  version: 0.19.23
- changelogEntry:
    - summary: "## What's Changed\r\n* (fix): use display names for services by @dsinghvi\
        \ in https://github.com/fern-api/fern/pull/3289\r\n\r\n\r\n**Full Changelog**:\
        \ https://github.com/fern-api/fern/compare/0.19.21...0.19.22"
      type: chore
  createdAt: "2024-03-28"
  irVersion: 37
  version: 0.19.22
- changelogEntry:
    - summary: "## What's Changed\r\n* feat: API navigation overrides by @abvthecity\
        \ in https://github.com/fern-api/fern/pull/3205\r\n\r\n\r\n**Full Changelog**:\
        \ https://github.com/fern-api/fern/compare/0.19.20...0.19.21"
      type: chore
  createdAt: "2024-03-28"
  irVersion: 37
  version: 0.19.21
- changelogEntry:
    - summary: "## What's Changed\r\n* improvement, python: add __version__ variable\
        \ by @armandobelardo in https://github.com/fern-api/fern/pull/3262\r\n* (docs):\
        \ update fern cli commands docs by @minaelee in https://github.com/fern-api/fern/pull/3215\r\
        \n* build(deps-dev): bump eslint-plugin-react from 7.31.10 to 7.34.1 by @dependabot\
        \ in https://github.com/fern-api/fern/pull/3264\r\n* build(deps): bump github.com/fern-api/generator-exec-go\
        \ from 0.0.679 to 0.0.694 in /generators/go by @dependabot in https://github.com/fern-api/fern/pull/3263\r\
        \n* (docs): add requirements and installation instructions to fern CLI overview\
        \ by @minaelee in https://github.com/fern-api/fern/pull/3269\r\n* (docs): preface\
        \ all internal links with learn/ by @minaelee in https://github.com/fern-api/fern/pull/3270\r\
        \n* build(deps): bump tar and @types/tar by @dependabot in https://github.com/fern-api/fern/pull/3266\r\
        \n* build(deps-dev): bump sass from 1.71.0 to 1.72.0 by @dependabot in https://github.com/fern-api/fern/pull/3265\r\
        \n* (fix): resolve fern check failures due to invalid enum name overrides and\
        \ complex query params by @omarrida in https://github.com/fern-api/fern/pull/3268\r\
        \n* (docs): additional internal link updates by @minaelee in https://github.com/fern-api/fern/pull/3275\r\
        \n* build(deps): bump express from 4.18.2 to 4.19.2 by @dependabot in https://github.com/fern-api/fern/pull/3271\r\
        \n* (docs): start react components docs by @minaelee in https://github.com/fern-api/fern/pull/3276\r\
        \n* (docs): run vale linter on PR to fern/docs/pages/ by @minaelee in https://github.com/fern-api/fern/pull/3274\r\
        \n* fix: make map mutable for adding environment variables by @armandobelardo\
        \ in https://github.com/fern-api/fern/pull/3280\r\n* improvement: default literal\
        \ values for unions by @armandobelardo in https://github.com/fern-api/fern/pull/3283\r\
        \n* (fix): Maps are complex query params by @amckinney in https://github.com/fern-api/fern/pull/3285\r\
        \n\r\n\r\n**Full Changelog**: https://github.com/fern-api/fern/compare/0.19.19...0.19.20"
      type: chore
  createdAt: "2024-03-27"
  irVersion: 37
  version: 0.19.20
- changelogEntry:
    - summary: "## What's Changed\r\n* (fix): docs for `optionalImplementation` use\
        \ the right key by @dsinghvi in https://github.com/fern-api/fern/pull/3254\r\
        \n* (fix): support schema references in OpenAPI that aren't just Schema Ids\
        \ by @omarrida in https://github.com/fern-api/fern/pull/3259\r\n\r\n\r\n**Full\
        \ Changelog**: https://github.com/fern-api/fern/compare/0.19.18...0.19.19"
      type: chore
  createdAt: "2024-03-25"
  irVersion: 37
  version: 0.19.19
- changelogEntry:
    - summary: "## What's Changed\r\n* fix: update python defaults to be the user provided\
        \ number and not th\u2026 by @armandobelardo in https://github.com/fern-api/fern/pull/3248\r\
        \n* fix depth check to prevent max call stack exceeded issue by @omarrida in\
        \ https://github.com/fern-api/fern/pull/3247\r\n\r\n\r\n**Full Changelog**:\
        \ https://github.com/fern-api/fern/compare/0.19.17...0.19.18"
      type: chore
  createdAt: "2024-03-23"
  irVersion: 37
  version: 0.19.18
- changelogEntry:
    - summary: "## What's Changed\r\n* (fix): fix typo in writing license by @armandobelardo\
        \ in https://github.com/fern-api/fern/pull/3245\r\n* (internal): consolidate\
        \ GeneratorNotificationService implementations by @omarrida in https://github.com/fern-api/fern/pull/3235\r\
        \n* (feature): merge x-codeSamples with x-fern-examples by @abvthecity in https://github.com/fern-api/fern/pull/3246\r\
        \n\r\n\r\n**Full Changelog**: https://github.com/fern-api/fern/compare/0.19.16...0.19.17"
      type: chore
  createdAt: "2024-03-22"
  irVersion: 37
  version: 0.19.17
- changelogEntry:
    - summary: "## What's Changed\r\n* (docs): document full slug override in front\
        \ matter by @minaelee in https://github.com/fern-api/fern/pull/3219\r\n* fix:\
        \ create a pom config for publishing by @armandobelardo in https://github.com/fern-api/fern/pull/3243\r\
        \n* \U0001F926: update final sonatype reference to allow staging url by @armandobelardo\
        \ in https://github.com/fern-api/fern/pull/3244\r\n\r\n\r\n**Full Changelog**:\
        \ https://github.com/fern-api/fern/compare/0.19.16-rc0...0.19.16"
      type: chore
  createdAt: "2024-03-21"
  irVersion: 37
  version: 0.19.16
- changelogEntry:
    - summary: "## What's Changed\r\n* fix, java: make gpg publish script executable\
        \ by @armandobelardo in https://github.com/fern-api/fern/pull/3236\r\n* (docs):\
        \ update links due to recent docs changes by @minaelee in https://github.com/fern-api/fern/pull/3233\r\
        \n* fix: java publishing - wrap the multiline secret in quotes to perserv\u2026\
        \ by @armandobelardo in https://github.com/fern-api/fern/pull/3239\r\n* fix:\
        \ update to the staging sonatype url for signing by @armandobelardo in https://github.com/fern-api/fern/pull/3240\r\
        \n* fix: update java registry in cli too by @armandobelardo in https://github.com/fern-api/fern/pull/3242\r\
        \n\r\n\r\n**Full Changelog**: https://github.com/fern-api/fern/compare/0.19.14...0.19.15"
      type: chore
  createdAt: "2024-03-21"
  irVersion: 37
  version: 0.19.15
- changelogEntry:
    - summary:
        "## What's Changed\r\n* (feature): sdk endpoint by @dsinghvi in https://github.com/fern-api/fern/pull/3197\r\
        \n* feat: add in gpg signing for gradle publish by @armandobelardo in https://github.com/fern-api/fern/pull/3195\r\
        \n* FER-970: Improve performance in by reducing reliance on async behavior and\
        \ lazy dynamic imports by @omarrida in https://github.com/fern-api/fern/pull/3206\r\
        \n* (fix): ts sdk doesn't support response property by @dsinghvi in https://github.com/fern-api/fern/pull/3208\r\
        \n* (internal): `seed` runs whenever `seed.yml` config changes by @dsinghvi\
        \ in https://github.com/fern-api/fern/pull/3209\r\n* fix: fullSlug implementation\
        \ uses the wrong filepath structure by @abvthecity in https://github.com/fern-api/fern/pull/3210\r\
        \n* (docs): remove $ sign from bash codeblocks content by @minaelee in https://github.com/fern-api/fern/pull/3194\r\
        \n* add background-image docs by @minaelee in https://github.com/fern-api/fern/pull/3211\r\
        \n* build(deps-dev): bump @ts-morph/common from 0.21.0 to 0.23.0 by @dependabot\
        \ in https://github.com/fern-api/fern/pull/3202\r\n* build(deps-dev): bump eslint-plugin-tailwindcss\
        \ from 3.14.2 to 3.15.1 by @dependabot in https://github.com/fern-api/fern/pull/3201\r\
        \n* build(deps): bump github.com/fern-api/generator-exec-go from 0.0.622 to\
        \ 0.0.679 in /generators/go by @dependabot in https://github.com/fern-api/fern/pull/3199\r\
        \n* (feat): set `ir-version` override when running generators by @dsinghvi in\
        \ https://github.com/fern-api/fern/pull/3212\r\n* bump fern version by @minaelee\
        \ in https://github.com/fern-api/fern/pull/3214\r\n* improvement: allow ruby\
        \ and python to take in byte streams by @armandobelardo in https://github.com/fern-api/fern/pull/3207\r\
        \n* improvement: use AnyStr to keep intellisense for enums but allow forw\u2026\
        \ by @armandobelardo in https://github.com/fern-api/fern/pull/3216\r\n* (fix):\
        \ Handle optional multipart references by @amckinney in https://github.com/fern-api/fern/pull/3218\r\
        \n* (fix): update generator config deserialization logic in OpenAPI generator\
        \ by @omarrida in https://github.com/fern-api/fern/pull/3224\r\n* (internal):\
        \ document syntax highlighting by @abvthecity in https://github.com/fern-api/fern/pull/3220\r\
        \n* (chore): Simplify heading for `max height` in a code block by @dsinghvi\
        \ in https://github.com/fern-api/fern/pull/3225\r\n* (chore): rename `syntax\
        \ highlighting` to `code snippets` by @dsinghvi in https://github.com/fern-api/fern/pull/3226\r\
        \n* (docs): move `searchbar` to top to create more space by @dsinghvi in https://github.com/fern-api/fern/pull/3227\r\
        \n* fix: add signature to the local zod schema as well by @armandobelardo in\
        \ https://github.com/fern-api/fern/pull/3228\r\n\r\n## New Contributors\r\n\
        * @omarrida made their first contribution in https://github.com/fern-api/fern/pull/3206\r\
        \n\r\n**Full Changelog**: https://github.com/fern-api/fern/compare/0.19.13...0.19.14-rc3"
      type: chore
  createdAt: "2024-03-21"
  irVersion: 37
  version: 0.19.14
- changelogEntry:
    - summary:
        "## What's Changed\r\n* (feature): sdk endpoint by @dsinghvi in https://github.com/fern-api/fern/pull/3197\r\
        \n* feat: add in gpg signing for gradle publish by @armandobelardo in https://github.com/fern-api/fern/pull/3195\r\
        \n* FER-970: Improve performance in by reducing reliance on async behavior and\
        \ lazy dynamic imports by @omarrida in https://github.com/fern-api/fern/pull/3206\r\
        \n* (fix): ts sdk doesn't support response property by @dsinghvi in https://github.com/fern-api/fern/pull/3208\r\
        \n* (internal): `seed` runs whenever `seed.yml` config changes by @dsinghvi\
        \ in https://github.com/fern-api/fern/pull/3209\r\n* fix: fullSlug implementation\
        \ uses the wrong filepath structure by @abvthecity in https://github.com/fern-api/fern/pull/3210\r\
        \n* (docs): remove $ sign from bash codeblocks content by @minaelee in https://github.com/fern-api/fern/pull/3194\r\
        \n* add background-image docs by @minaelee in https://github.com/fern-api/fern/pull/3211\r\
        \n* build(deps-dev): bump @ts-morph/common from 0.21.0 to 0.23.0 by @dependabot\
        \ in https://github.com/fern-api/fern/pull/3202\r\n* build(deps-dev): bump eslint-plugin-tailwindcss\
        \ from 3.14.2 to 3.15.1 by @dependabot in https://github.com/fern-api/fern/pull/3201\r\
        \n* build(deps): bump github.com/fern-api/generator-exec-go from 0.0.622 to\
        \ 0.0.679 in /generators/go by @dependabot in https://github.com/fern-api/fern/pull/3199\r\
        \n\r\n## New Contributors\r\n* @omarrida made their first contribution in https://github.com/fern-api/fern/pull/3206\r\
        \n\r\n**Full Changelog**: https://github.com/fern-api/fern/compare/0.19.13...0.19.14-rc0"
      type: chore
  createdAt: "2024-03-19"
  irVersion: 37
  version: 0.19.14-rc0
- changelogEntry:
    - summary: "## What's Changed\r\n* fix: tab slug override should be passed to FDR\
        \ by @abvthecity in https://github.com/fern-api/fern/pull/3198\r\n* fix: python\
        \ retry wrapper leverages the right types by @armandobelardo in https://github.com/fern-api/fern/pull/3204\r\
        \n\r\n\r\n**Full Changelog**: https://github.com/fern-api/fern/compare/0.19.12...0.19.13"
      type: chore
  createdAt: "2024-03-18"
  irVersion: 37
  version: 0.19.13
- changelogEntry:
    - summary: "## What's Changed\r\n* (fix): unit tests for python now run successfully\
        \ by @armandobelardo in https://github.com/fern-api/fern/pull/3187\r\n* (improvement):\
        \ allow x-fern-sdk-group-name to be a list by @mscolnick in https://github.com/fern-api/fern/pull/3196\r\
        \n\r\n\r\n**Full Changelog**: https://github.com/fern-api/fern/compare/0.19.11...0.19.12"
      type: chore
  createdAt: "2024-03-18"
  irVersion: 37
  version: 0.19.12
- changelogEntry:
    - summary: "## What's Changed\r\n* chore: bump versions of public python sdk to\
        \ produce unit tests by @armandobelardo in https://github.com/fern-api/fern/pull/3179\r\
        \n* fix: small fix for python sdk gen by @armandobelardo in https://github.com/fern-api/fern/pull/3181\r\
        \n* chore: remove webpack from ts generators by @mscolnick in https://github.com/fern-api/fern/pull/3180\r\
        \n* build(deps): bump follow-redirects from 1.15.5 to 1.15.6 by @dependabot\
        \ in https://github.com/fern-api/fern/pull/3178\r\n* fix: Fix code-samples deserialization\
        \ from openapi-overrides.yml by @mscolnick in https://github.com/fern-api/fern/pull/3170\r\
        \n\r\n\r\n**Full Changelog**: https://github.com/fern-api/fern/compare/0.19.10...0.19.11"
      type: chore
  createdAt: "2024-03-15"
  irVersion: 37
  version: 0.19.11
- changelogEntry:
    - summary: "## What's Changed\r\n* fix: add in envvar scanning for more than bearer\
        \ auth by @armandobelardo in https://github.com/fern-api/fern/pull/3176\r\n\
        * fixing unit tests by @armandobelardo in https://github.com/fern-api/fern/pull/3168\r\
        \n\r\n\r\n**Full Changelog**: https://github.com/fern-api/fern/compare/0.19.9...0.19.10"
      type: chore
  createdAt: "2024-03-15"
  irVersion: 37
  version: 0.19.10
- changelogEntry:
    - summary: "## What's Changed\r\n* (fix): make sure that deep object query params\
        \ are reverse migrated t\u2026 by @dsinghvi in https://github.com/fern-api/fern/pull/3172\r\
        \n\r\n\r\n**Full Changelog**: https://github.com/fern-api/fern/compare/0.19.8...0.19.9"
      type: chore
  createdAt: "2024-03-13"
  irVersion: 37
  version: 0.19.9
- changelogEntry:
    - summary: "## What's Changed\r\n* fix: run seed for ruby-seed by @armandobelardo\
        \ in https://github.com/fern-api/fern/pull/3167\r\n* (fix): getReferencedMarkdownFiles\
        \ should ignore http/https links by @abvthecity in https://github.com/fern-api/fern/pull/3169\r\
        \n\r\n\r\n**Full Changelog**: https://github.com/fern-api/fern/compare/0.19.7...0.19.8"
      type: chore
  createdAt: "2024-03-13"
  irVersion: 37
  version: 0.19.8
- changelogEntry:
    - summary: "## What's Changed\r\n* feat: init c# playground by @armandobelardo in\
        \ https://github.com/fern-api/fern/pull/3142\r\n* build(deps-dev): bump eslint-plugin-tailwindcss\
        \ from 3.13.0 to 3.13.1 by @dependabot in https://github.com/fern-api/fern/pull/2946\r\
        \n* (chore): consolidate configuration into single package by @dsinghvi in https://github.com/fern-api/fern/pull/3141\r\
        \n* (feature): fern check catches invalid mdx files in docs by @dsinghvi in\
        \ https://github.com/fern-api/fern/pull/3145\r\n* (feature): convert markdown\
        \ references to slug if possible by @dsinghvi in https://github.com/fern-api/fern/pull/3146\r\
        \n* fix: do not add auto-example if one exists by @armandobelardo in https://github.com/fern-api/fern/pull/3147\r\
        \n* (fix): migration depends on published coordinate by @dsinghvi in https://github.com/fern-api/fern/pull/3143\r\
        \n* import float as unknown from openapi spec by @buie in https://github.com/fern-api/fern/pull/3144\r\
        \n* chore: add polling to feature spec by @armandobelardo in https://github.com/fern-api/fern/pull/3068\r\
        \n* build(deps): bump golang.org/x/tools from 0.18.0 to 0.19.0 in /generators/go\
        \ by @dependabot in https://github.com/fern-api/fern/pull/3151\r\n* build(deps):\
        \ bump github.com/fern-api/generator-exec-go from 0.0.609 to 0.0.622 in /generators/go\
        \ by @dependabot in https://github.com/fern-api/fern/pull/3150\r\n* (feature):\
        \ implement fileUpload and bytes type conversion to FDR by @abvthecity in https://github.com/fern-api/fern/pull/3158\r\
        \n* feat, python: add snippet-based testing to Python SDKs by @armandobelardo\
        \ in https://github.com/fern-api/fern/pull/3102\r\n* (fix): enable SSO on preview\
        \ URLs by @abvthecity in https://github.com/fern-api/fern/pull/3160\r\n* (fix):\
        \ Go snippets handle unknown examples by @amckinney in https://github.com/fern-api/fern/pull/3163\r\
        \n* (fix): update IR migration gates for Python SDK by @dsinghvi in https://github.com/fern-api/fern/pull/3164\r\
        \n\r\n## New Contributors\r\n* @buie made their first contribution in https://github.com/fern-api/fern/pull/3144\r\
        \n\r\n**Full Changelog**: https://github.com/fern-api/fern/compare/0.19.6...0.19.7-rc0"
      type: chore
  createdAt: "2024-03-13"
  irVersion: 37
  version: 0.19.7
- changelogEntry:
    - summary: "## What's Changed\r\n* (fix): parse frontmatter before registering docs\
        \ by @dsinghvi in https://github.com/fern-api/fern/pull/3140\r\n\r\n\r\n**Full\
        \ Changelog**: https://github.com/fern-api/fern/compare/0.19.5...0.19.6"
      type: chore
  createdAt: "2024-03-10"
  irVersion: 37
  version: 0.19.6
- changelogEntry:
    - summary: "## What's Changed\r\n* (feat, cli): add autogenerated examples for the\
        \ fern definition by @armandobelardo in https://github.com/fern-api/fern/pull/3114\r\
        \n* (fix, cli): don't require a schema to exist under `application/octet-stream`\
        \ by @armandobelardo in https://github.com/fern-api/fern/pull/3137\r\n\r\n\r\
        \n**Full Changelog**: https://github.com/fern-api/fern/compare/0.19.4...0.19.5"
      type: chore
  createdAt: "2024-03-10"
  irVersion: 37
  version: 0.19.5
- changelogEntry:
    - summary: "## What's Changed\r\n* feat, python: allow extra fields not specified\
        \ in model to come through by @armandobelardo in https://github.com/fern-api/fern/pull/3131\r\
        \n* (fix): `x-fern-streaming` wont duplicate referenced requests causing collision\
        \ by @dsinghvi in https://github.com/fern-api/fern/pull/3136\r\n\r\n\r\n**Full\
        \ Changelog**: https://github.com/fern-api/fern/compare/0.19.3...0.19.4"
      type: chore
  createdAt: "2024-03-09"
  irVersion: 36
  version: 0.19.4
- changelogEntry:
    - summary: "## What's Changed\r\n* (fix, typescript): SDK generator appropriately\
        \ imports `node-fetch` by @dsinghvi in https://github.com/fern-api/fern/pull/3130\r\
        \n* fix: accent-primary regression (and move color validation to fern check)\
        \ by @abvthecity in https://github.com/fern-api/fern/pull/3132\r\n\r\n\r\n**Full\
        \ Changelog**: https://github.com/fern-api/fern/compare/0.19.2...0.19.3"
      type: chore
  createdAt: "2024-03-08"
  irVersion: 36
  version: 0.19.3
- changelogEntry:
    - summary: "## What's Changed\r\n* (fix): OpenAPI importer reads `deprecated: true`\
        \ on operation objects by @dsinghvi in https://github.com/fern-api/fern/pull/3129\r\
        \n\r\n\r\n**Full Changelog**: https://github.com/fern-api/fern/compare/0.19.1...0.19.2"
      type: chore
  createdAt: "2024-03-08"
  irVersion: 36
  version: 0.19.2
- changelogEntry:
    - summary: "## What's Changed\r\n* (fix): detect file object in OpenAPI and ignore\
        \ content type by @dsinghvi in https://github.com/fern-api/fern/pull/3128\r\n\
        \r\n\r\n**Full Changelog**: https://github.com/fern-api/fern/compare/0.19.0...0.19.1"
      type: chore
  createdAt: "2024-03-08"
  irVersion: 36
  version: 0.19.1
- changelogEntry:
    - summary: "## What's Changed\r\n* (fix, typescript): serialize optional deep object\
        \ query params correctly in the TypeScript SDK  by @dsinghvi in https://github.com/fern-api/fern/pull/3071\r\
        \n* fix, ruby: Ensure the name passed into the `X-Fern-SDK-Name` header is the\
        \ name of the gem, not the client class by @armandobelardo in https://github.com/fern-api/fern/pull/3073\r\
        \n* (fix, typescript): sdk code snippets don't render empty dicts for parameters\
        \ with default values by @dsinghvi in https://github.com/fern-api/fern/pull/3074\r\
        \n* (chore): Refactor Pagination IR to support offset by @amckinney in https://github.com/fern-api/fern/pull/3072\r\
        \n* (chore, internal): move `docs-config` to use local typescript sdk gen by\
        \ @abvthecity in https://github.com/fern-api/fern/pull/3047\r\n* (feature, beta):\
        \ support reading `changelog` dir from api directory by @dsinghvi in https://github.com/fern-api/fern/pull/3075\r\
        \n* docs: multiple site layout and page updates by @minaelee in https://github.com/fern-api/fern/pull/3052\r\
        \n* docs: overview diagram newer version by @dannysheridan in https://github.com/fern-api/fern/pull/3076\r\
        \n* docs: use new overview diagram image  by @dannysheridan in https://github.com/fern-api/fern/pull/3077\r\
        \n* docs: add info on new icon component by @minaelee in https://github.com/fern-api/fern/pull/3079\r\
        \n* docs: update availability documentation by @minaelee in https://github.com/fern-api/fern/pull/3078\r\
        \n* (feature): leverage OpenAPI extension `x-tags` for schemas by @dsinghvi\
        \ in https://github.com/fern-api/fern/pull/3081\r\n* fix: make express generator\
        \ respect it's version while publishing by @armandobelardo in https://github.com/fern-api/fern/pull/3084\r\
        \n* fix, nit: update the name of the GH workflow step to match by @armandobelardo\
        \ in https://github.com/fern-api/fern/pull/3085\r\n* fix: address recursive\
        \ loop in example gen with a max depth and lookback by @armandobelardo in https://github.com/fern-api/fern/pull/3086\r\
        \n* (internal): stop running eslint by @dsinghvi in https://github.com/fern-api/fern/pull/3087\r\
        \n* (chore): upgrade mrlint and reenable eslint by @dsinghvi in https://github.com/fern-api/fern/pull/3088\r\
        \n* fix: add missing ruby dependencies to ensure rubocop can install by @armandobelardo\
        \ in https://github.com/fern-api/fern/pull/3090\r\n* fix, ts: leverage the full\
        \ package path for `reference.md` by @armandobelardo in https://github.com/fern-api/fern/pull/3083\r\
        \n* (feature): Add option to disable OpenAPI example generation by @amckinney\
        \ in https://github.com/fern-api/fern/pull/3091\r\n* (ts, feature): introduce\
        \ custom config for `tolerateRepublish` to re publish npm versions by @dsinghvi\
        \ in https://github.com/fern-api/fern/pull/3093\r\n* improvement, python: swap\
        \ to literals instead of enums by @armandobelardo in https://github.com/fern-api/fern/pull/3082\r\
        \n* docs: add new sdks quickstarts and update docs.yml by @minaelee in https://github.com/fern-api/fern/pull/3095\r\
        \n* docs: update feb 2024 changelog by @minaelee in https://github.com/fern-api/fern/pull/3092\r\
        \n* (fix): republish python seed container by @dsinghvi in https://github.com/fern-api/fern/pull/3098\r\
        \n* (fix): support generating correct code snippets when extending base client\
        \ in python by @dsinghvi in https://github.com/fern-api/fern/pull/3097\r\n*\
        \ (fix): Importer handles adding imports from api.yml  by @dsinghvi in https://github.com/fern-api/fern/pull/3100\r\
        \n* fix: build seed docker multiplatform by @armandobelardo in https://github.com/fern-api/fern/pull/3099\r\
        \n* (feature): allow overriding type for global headers by @dsinghvi in https://github.com/fern-api/fern/pull/3101\r\
        \n* feat, python: add in max_retries with exponential backoff by @armandobelardo\
        \ in https://github.com/fern-api/fern/pull/3096\r\n* fix, python: use docstrings\
        \ instead of descriptions by @armandobelardo in https://github.com/fern-api/fern/pull/3108\r\
        \n* chore: cache docker builds in github actions by @mscolnick in https://github.com/fern-api/fern/pull/3104\r\
        \n* chore: migrate to Vitest by @mscolnick in https://github.com/fern-api/fern/pull/3103\r\
        \n* (feature): Go supports simpler unions by @amckinney in https://github.com/fern-api/fern/pull/3111\r\
        \n* fix: strip trailing slash from environments list by @abvthecity in https://github.com/fern-api/fern/pull/3109\r\
        \n* chore: stop checking equality when merging files by @armandobelardo in https://github.com/fern-api/fern/pull/3112\r\
        \n* improvement: add additional reserved words to python by @armandobelardo\
        \ in https://github.com/fern-api/fern/pull/3116\r\n* docs: add titles and descs\
        \ by @minaelee in https://github.com/fern-api/fern/pull/3113\r\n* Revert \"\
        chore: migrate to Vitest\" by @dsinghvi in https://github.com/fern-api/fern/pull/3118\r\
        \n* (chore): fix our tests by @dsinghvi in https://github.com/fern-api/fern/pull/3119\r\
        \n* (fix): `fern generate --docs` doesn't reupload duplicate files preventing\
        \ 503s by @dsinghvi in https://github.com/fern-api/fern/pull/3120\r\n* (feature):\
        \ introduce more layout options for docs configuration by @abvthecity in https://github.com/fern-api/fern/pull/3115\r\
        \n* docs: update components docs by @minaelee in https://github.com/fern-api/fern/pull/3117\r\
        \n* (beta): introduce new api configuration in generators.yml by @dsinghvi in\
        \ https://github.com/fern-api/fern/pull/3121\r\n* (fix): `mergeWith` actually\
        \ merges with incoming spec by @dsinghvi in https://github.com/fern-api/fern/pull/3124\r\
        \n* build(deps): bump jose from 4.11.2 to 4.15.5 by @dependabot in https://github.com/fern-api/fern/pull/3123\r\
        \n\r\n## New Contributors\r\n* @mscolnick made their first contribution in https://github.com/fern-api/fern/pull/3104\r\
        \n\r\n**Full Changelog**: https://github.com/fern-api/fern/compare/0.18.5...0.19.0"
      type: chore
  createdAt: "2024-03-07"
  irVersion: 36
  version: 0.19.0
- changelogEntry:
    - summary: "## What's Changed\r\n* (fix): `mergeWith` actually merges with incoming\
        \ spec by @dsinghvi in https://github.com/fern-api/fern/pull/3124\r\n\r\n\r\n\
        **Full Changelog**: https://github.com/fern-api/fern/compare/0.19.0-rc8...0.19.0-rc9"
      type: chore
  createdAt: "2024-03-07"
  irVersion: 36
  version: 0.19.0-rc9
- changelogEntry:
    - summary: "## What's Changed\r\n* (improvement, python): add additional reserved\
        \ words to python by @armandobelardo in https://github.com/fern-api/fern/pull/3116\r\
        \n* (chore): fix our tests by @dsinghvi in https://github.com/fern-api/fern/pull/3119\r\
        \n* (fix): `fern generate --docs` doesn't reupload duplicate files preventing\
        \ 503s by @dsinghvi in https://github.com/fern-api/fern/pull/3120\r\n* (feature):\
        \ introduce more layout options for docs configuration by @abvthecity in https://github.com/fern-api/fern/pull/3115\r\
        \n* (beta): introduce new api configuration in generators.yml by @dsinghvi in\
        \ https://github.com/fern-api/fern/pull/3121\r\n\r\n\r\n**Full Changelog**:\
        \ https://github.com/fern-api/fern/compare/0.19.0-rc7...0.19.0-rc8"
      type: chore
  createdAt: "2024-03-07"
  irVersion: 36
  version: 0.19.0-rc8
- changelogEntry:
    - summary: "## What's Changed\r\n* chore: stop checking equality when merging files\
        \ by @armandobelardo in https://github.com/fern-api/fern/pull/3112\r\n\r\n\r\
        \n**Full Changelog**: https://github.com/fern-api/fern/compare/0.19.0-rc6...0.19.0-rc7"
      type: chore
  createdAt: "2024-03-05"
  irVersion: 36
  version: 0.19.0-rc7
- changelogEntry:
    - summary: "## What's Changed\r\n* (fix, python): use docstrings instead of descriptions\
        \ by @armandobelardo in https://github.com/fern-api/fern/pull/3108\r\n* (feature,\
        \ go): Supports simpler unions by @amckinney in https://github.com/fern-api/fern/pull/3111\r\
        \n* (fix, cli): strip trailing slash from environments list by @abvthecity in\
        \ https://github.com/fern-api/fern/pull/3109\r\n* (feature): allow overriding\
        \ type for global headers by @dsinghvi in https://github.com/fern-api/fern/pull/3101\r\
        \n* (feat, python): add in max_retries with exponential backoff by @armandobelardo\
        \ in https://github.com/fern-api/fern/pull/3096\r\n* (ts, feature): introduce\
        \ custom config for `tolerateRepublish` to re publish npm versions by @dsinghvi\
        \ in https://github.com/fern-api/fern/pull/3093\r\n* (improvement, python):\
        \ swap to literals instead of enums by @armandobelardo in https://github.com/fern-api/fern/pull/3082\r\
        \n* (fix, python): support generating correct code snippets when extending base\
        \ client in python by @dsinghvi in https://github.com/fern-api/fern/pull/3097\r\
        \n* (fix): Importer handles adding imports from api.yml  by @dsinghvi in https://github.com/fern-api/fern/pull/3100\r\
        \n* (fix, ruby): add missing ruby dependencies to ensure rubocop can install\
        \ by @armandobelardo in https://github.com/fern-api/fern/pull/3090\r\n* (fix,\
        \ ts): leverage the full package path for `reference.md` by @armandobelardo\
        \ in https://github.com/fern-api/fern/pull/3083\r\n* (feature): Add option to\
        \ disable OpenAPI example generation by @amckinney in https://github.com/fern-api/fern/pull/3091\r\
        \n* (feature): leverage OpenAPI extension `x-tags` for schemas by @dsinghvi\
        \ in https://github.com/fern-api/fern/pull/3081\r\n* (fix, typescript): serialize\
        \ optional deep object query params correctly in the TypeScript SDK  by @dsinghvi\
        \ in https://github.com/fern-api/fern/pull/3071\r\n* (fix, ruby): Ensure the\
        \ name passed into the `X-Fern-SDK-Name` header is the name of the gem, not\
        \ the client class by @armandobelardo in https://github.com/fern-api/fern/pull/3073\r\
        \n* (fix, typescript): sdk code snippets don't render empty dicts for parameters\
        \ with default values by @dsinghvi in https://github.com/fern-api/fern/pull/3074\r\
        \n* (chore): Refactor Pagination IR to support offset by @amckinney in https://github.com/fern-api/fern/pull/3072\r\
        \n* (chore, internal): move `docs-config` to use local typescript sdk gen by\
        \ @abvthecity in https://github.com/fern-api/fern/pull/3047\r\n* (feature, beta):\
        \ support reading `changelog` dir from api directory by @dsinghvi in https://github.com/fern-api/fern/pull/3075\r\
        \n* (fix, express): make express generator respect it's version while publishing\
        \ by @armandobelardo in https://github.com/fern-api/fern/pull/3084\r\n* (fix):\
        \ address recursive loop in example gen with a max depth and lookback by @armandobelardo\
        \ in https://github.com/fern-api/fern/pull/3086\r\n\r\n\r\n**Full Changelog**:\
        \ https://github.com/fern-api/fern/compare/0.19.0-rc3...0.18.5\r\n\r\n\r\n**Full\
        \ Changelog**: https://github.com/fern-api/fern/compare/0.19.0-rc4...0.19.0-rc5\r\
        \n\r\n## New Contributors\r\n* @mscolnick made their first contribution in https://github.com/fern-api/fern/pull/3104\r\
        \n\r\n**Full Changelog**: https://github.com/fern-api/fern/compare/0.19.0-rc5...0.19.0-rc6"
      type: chore
  createdAt: "2024-03-05"
  irVersion: 36
  version: 0.19.0-rc6
- changelogEntry:
    - summary: "## What's Changed\r\n* (chore, go): Release fern-go-sdk 0.17.0 by @amckinney\
        \ in https://github.com/fern-api/fern/pull/3066\r\n* (feature, go): supports\
        \ multiple files in upload by @amckinney in https://github.com/fern-api/fern/pull/3070\r\
        \n* (feature, ts): deep object query parameter serialization  by @dsinghvi in\
        \ https://github.com/fern-api/fern/pull/3060\r\n* (chore): CLI supports providing\
        \ IR v33 to TypeScript generators  by @dsinghvi in https://github.com/fern-api/fern/pull/3060\r\
        \n\r\n\r\n**Full Changelog**: https://github.com/fern-api/fern/compare/0.18.4...0.18.5"
      type: chore
  createdAt: "2024-02-27"
  irVersion: 36
  version: 0.18.5
- changelogEntry:
    - summary: "## What's Changed\r\n* (fix): OpenAPI/AsyncAPI importer handles invalid\
        \ datetime examples by @dsinghvi in https://github.com/fern-api/fern/pull/3056\r\
        \n* (fix): ensure we apply audience-based filtering to examples as well by @armandobelardo\
        \ in https://github.com/fern-api/fern/pull/3043\r\n* (feat, fern): allow headers\
        \ to specify their envvar as well by @armandobelardo in https://github.com/fern-api/fern/pull/3061\r\
        \n* (feat, python): support envvar scanning for headers by @armandobelardo in\
        \ https://github.com/fern-api/fern/pull/3064\r\n\r\n## New Contributors\r\n\
        * @Danwakeem made their first contribution in https://github.com/fern-api/fern/pull/3057\r\
        \n\r\n**Full Changelog**: https://github.com/fern-api/fern/compare/0.18.3...0.18.4"
      type: chore
  createdAt: "2024-02-26"
  irVersion: 36
  version: 0.18.4
- changelogEntry:
    - summary: "## What's Changed\r\n*  (fix, java): leverage callTimeout instead of\
        \ readTimeout for RequestOptions timeout configuration by @armandobelardo in\
        \ https://github.com/fern-api/fern/pull/3031\r\n* (fix, java): Address NPE for\
        \ RequestOptions with new timeout feature by @armandobelardo in https://github.com/fern-api/fern/pull/3053\r\
        \n* (fix, go): Snippets for optional primitive aliases are accurate by @amckinney\
        \ in https://github.com/fern-api/fern/pull/3050\r\n* (fix, python): move from\
        \ lists to sequences when using lists in function signatures by @armandobelardo\
        \ in https://github.com/fern-api/fern/pull/3040\r\n* (fix, java) Use safe name\
        \ to generate discriminator wrapper class by @kikones34 in https://github.com/fern-api/fern/pull/2961\r\
        \n* (fix, python): just use jsonable_encoder and remove .value from enum references\
        \ by @armandobelardo in https://github.com/fern-api/fern/pull/3044\r\n* (fix,\
        \ python): fix envvars scanning by updating the ApiError usage by @armandobelardo\
        \ in https://github.com/fern-api/fern/pull/3046\r\n* (feature): OpenAPI importer\
        \ attempts to use tag order to render endpoints if possible by @dsinghvi in\
        \ https://github.com/fern-##\r\n* (improvement, python): make optional fields\
        \ not required by default by @armandobelardo in https://github.com/fern-api/fern/pull/3041\r\
        \n* (feature): Add pagination (IRv35) by @amckinney in https://github.com/fern-api/fern/pull/2985\r\
        \n* (feature): support asyncapi examples via `x-fern-examples` by @dsinghvi\
        \ in https://github.com/fern-api/fern/pull/3042\r\n* (feature): generate default\
        \ examples for WebSocket Sessions by @dsinghvi in https://github.com/fern-api/fern/pull/3039\r\
        \n* (fix): fern check no longer throws when an undiscriminated union is a list\
        \ of primitives by @dsinghvi in https://github.com/fern-api/fern/pull/3055\r\
        \n\r\n\r\n**Full Changelog**: https://github.com/fern-api/fern/compare/0.18.2...0.18.3-rc0\r\
        \n\r\n## New Contributors\r\n* @kikones34 made their first contribution in https://github.com/fern-api/fern/pull/2961\r\
        \n\r\n**Full Changelog**: https://github.com/fern-api/fern/compare/0.18.3-rc1...0.18.3-rc2"
      type: chore
  createdAt: "2024-02-26"
  irVersion: 35
  version: 0.18.3
- changelogEntry:
    - summary: "## What's Changed\r\n* (feature, python): introduce feature flag to\
        \ simplify imports in python and remove the nested `resources` directory by\
        \ @dsinghvi in https://github.com/fern-api/fern/pull/3029\r\n* (chore, internal):\
        \ move `openapi-ir` to use local typescript sdk codegen by @dsinghvi in https://github.com/fern-api/fern/pull/3033\r\
        \n* (docs): external sidebar links, filled navbar button, tab slug overrides\
        \ by @abvthecity in https://github.com/fern-api/fern/pull/3034\r\n* (feature):\
        \ Add Go snippet generation by @amckinney in https://github.com/fern-api/fern/pull/3035\r\
        \n* (feature): Importer brings in Websocket Channels from `AsyncAPI`  by @dsinghvi\
        \ in https://github.com/fern-api/fern/pull/3037\r\n\r\n\r\n**Full Changelog**:\
        \ https://github.com/fern-api/fern/compare/0.18.1...0.18.2"
      type: chore
  createdAt: "2024-02-22"
  irVersion: 34
  version: 0.18.2
- changelogEntry:
    - summary: "## What's Changed\r\n* docs: define fern as a toolkit by @dannysheridan\
        \ in https://github.com/fern-api/fern/pull/2974\r\n* (feature): introduce websocket\
        \ channel into fern definition by @dsinghvi in https://github.com/fern-api/fern/pull/2975\r\
        \n* (fix): `fern write-overrides` uses summary to generate method name if no\
        \ operation id and tag are present by @dsinghvi in https://github.com/fern-api/fern/pull/2976\r\
        \n* (python, feat): add in request options to python by @armandobelardo in https://github.com/fern-api/fern/pull/2926\r\
        \n* (fix):  postman collection is published appropriately by @dsinghvi in https://github.com/fern-api/fern/pull/2978\r\
        \n* (internal): add websocket to IR by @dsinghvi in https://github.com/fern-api/fern/pull/2981\r\
        \n* (internal): register websocket schemas with fdr by @dsinghvi in https://github.com/fern-api/fern/pull/2983\r\
        \n* python, fix: revert regressions in writing circular references by @armandobelardo\
        \ in https://github.com/fern-api/fern/pull/2988\r\n* (typescript): always use\
        \ `node-fetch` when in Node.js by @dsinghvi in https://github.com/fern-api/fern/pull/2989\r\
        \n* (typescript): Fetcher supports sending bytes in request body in `0.11.4`\
        \ by @dsinghvi in https://github.com/fern-api/fern/pull/2991\r\n* (feature):\
        \ make sure casing overrides take affect by @dsinghvi in https://github.com/fern-api/fern/pull/2992\r\
        \n* (fix): IR generation respects casing overrides by @dsinghvi in https://github.com/fern-api/fern/pull/2994\r\
        \n* chore, ruby: release the ruby generators to include IR compatibility fix\
        \ by @armandobelardo in https://github.com/fern-api/fern/pull/2995\r\n* (fix):\
        \ `x-fern-webhook` respects sdk method and group name by @dsinghvi in https://github.com/fern-api/fern/pull/2996\r\
        \n* (feat, openapi): add global header aliasing by @armandobelardo in https://github.com/fern-api/fern/pull/2990\r\
        \n* feat, ts: add in a reference generator class by @armandobelardo in https://github.com/fern-api/fern/pull/2998\r\
        \n* improvement: tweaks to how we write references by @armandobelardo in https://github.com/fern-api/fern/pull/3001\r\
        \n* (feat, java): add timeout to request options by @armandobelardo in https://github.com/fern-api/fern/pull/2973\r\
        \n* chore: nest Go changelog within ./go/sdk by @dannysheridan in https://github.com/fern-api/fern/pull/3004\r\
        \n* docs: delete unused pages by @minaelee in https://github.com/fern-api/fern/pull/3008\r\
        \n* docs: fix broken link  by @minaelee in https://github.com/fern-api/fern/pull/3007\r\
        \n* (chore, internal): speed up seed tests by using custom runner by @dsinghvi\
        \ in https://github.com/fern-api/fern/pull/3005\r\n* (chore, internal): introduce\
        \ telemetry for seed CLI by @dsinghvi in https://github.com/fern-api/fern/pull/3009\r\
        \n* (fix): optional enum body parameters now pass check by @dsinghvi in https://github.com/fern-api/fern/pull/2914\r\
        \n* (fix, python): literals are properly accepted as `query`, `path`, `header`,\
        \ inlined body and referenced body parameters by @dsinghvi in https://github.com/fern-api/fern/pull/3012\r\
        \n* improvement: allow files to be arrays within the IR by @armandobelardo in\
        \ https://github.com/fern-api/fern/pull/2993\r\n* (fix, typescript): core.Stream\
        \ is browser compatible by @dsinghvi in https://github.com/fern-api/fern/pull/3017\r\
        \n* (chore, internal): setup browser playground for ts generator by @dsinghvi\
        \ in https://github.com/fern-api/fern/pull/3019\r\n* build(deps): bump golang.org/x/tools\
        \ from 0.17.0 to 0.18.0 in /generators/go by @dependabot in https://github.com/fern-api/fern/pull/3015\r\
        \n* (typescript, release): release browser compatible streaming in `0.11.5`\
        \ by @dsinghvi in https://github.com/fern-api/fern/pull/3022\r\n* (internal)\
        \ rename Websocket to WebSocket and bump fdr by @abvthecity in https://github.com/fern-api/fern/pull/3018\r\
        \n* feats, ruby: add in idempotency headers and improve enum and union implementations\
        \ by @armandobelardo in https://github.com/fern-api/fern/pull/3020\r\n* improvement,\
        \ python: update python file type to be more reflective or HTTPX types and allow\
        \ lists of files by @armandobelardo in https://github.com/fern-api/fern/pull/3010\r\
        \n* build(deps): bump axios from 0.27.2 to 0.28.0 by @dependabot in https://github.com/fern-api/fern/pull/3024\r\
        \n* fix: websocket inline jsonExample and ir-to-fdr path by @abvthecity in https://github.com/fern-api/fern/pull/3026\r\
        \n* improvement, seed: reduce size of seed containers and speed up python and\
        \ java tests by @armandobelardo in https://github.com/fern-api/fern/pull/3011\r\
        \n* feature, python: allow for users to define custom exports from __init__.py\
        \ by @armandobelardo in https://github.com/fern-api/fern/pull/3025\r\n* build(deps):\
        \ bump github.com/fern-api/generator-exec-go from 0.0.574 to 0.0.600 in /generators/go\
        \ by @dependabot in https://github.com/fern-api/fern/pull/3021\r\n* (java, fix):\
        \ file upload endpoints compile when determining mime type by @dsinghvi in https://github.com/fern-api/fern/pull/3027\r\
        \n* (fix): a single enum with x-fern-enum is not turned into a literal by @dsinghvi\
        \ in https://github.com/fern-api/fern/pull/3028\r\n\r\n\r\n**Full Changelog**:\
        \ https://github.com/fern-api/fern/compare/0.18.0...0.18.1"
      type: chore
  createdAt: "2024-02-21"
  irVersion: 34
  version: 0.18.1
- changelogEntry:
    - summary: "## What's Changed\r\n* (chore, ruby): release the ruby generators to\
        \ include IR compatibility fix by @armandobelardo in https://github.com/fern-api/fern/pull/2995\r\
        \n* (cli, fix): `x-fern-webhook` respects sdk method and group name by @dsinghvi\
        \ in https://github.com/fern-api/fern/pull/2996\r\n* (cli, feature): IR generation\
        \ respects casing overrides by @dsinghvi in https://github.com/fern-api/fern/pull/2994\r\
        \n* (python, feat): add in request options to python by @armandobelardo in https://github.com/fern-api/fern/pull/2926\r\
        \n* (typescript): always use `node-fetch` when in Node.js by @dsinghvi in https://github.com/fern-api/fern/pull/2989\r\
        \n* (typescript): Fetcher supports sending bytes in request body in `0.11.4`\
        \ by @dsinghvi in https://github.com/fern-api/fern/pull/2991\r\n\r\n\r\n**Full\
        \ Changelog**: https://github.com/fern-api/fern/compare/0.18.0...0.18.0-rc0\r\
        \n\r\n\r\n**Full Changelog**: https://github.com/fern-api/fern/compare/0.18.1-rc1...0.18.1-rc2"
      type: chore
  createdAt: "2024-02-16"
  irVersion: 33
  version: 0.18.1-rc2
- changelogEntry:
    - summary: "## What's Changed\r\n* (fix): handle `optional` multipart file upload\
        \ parameters by @armandobelardo in https://github.com/fern-api/fern/pull/2964\r\
        \n* (break): sever base paths are no longer pre-pended to endpoint URLs in OpenAPI\
        \ Parser by @dsinghvi in https://github.com/fern-api/fern/pull/2972\r\n\r\n\r\
        \n**Full Changelog**: https://github.com/fern-api/fern/compare/0.17.10...0.18.0"
      type: chore
  createdAt: "2024-02-14"
  irVersion: 33
  version: 0.18.0
- changelogEntry:
    - summary: "## What's Changed\r\n* (typescript): typescript generator forwards runtime\
        \ information via `X-Fern-Runtime` header by @dsinghvi in https://github.com/fern-api/fern/pull/2962\r\
        \n* (python): Remove literals from the function signature by @armandobelardo\
        \ in https://github.com/fern-api/fern/pull/2952\r\n* (fix): TypeScript SDK generator\
        \ no longer enables `noUnusedParameters` in tsconfg.json by @dsinghvi in https://github.com/fern-api/fern/pull/2968\r\
        \n* (python): Remove support for Python 3.7  by @armandobelardo in https://github.com/fern-api/fern/pull/2967\r\
        \n* (fix): OpenAPI importer appropriately handles custom json content types\
        \ by @dsinghvi in https://github.com/fern-api/fern/pull/2971\r\n\r\n\r\n**Full\
        \ Changelog**: https://github.com/fern-api/fern/compare/0.17.9...0.17.10"
      type: chore
  createdAt: "2024-02-13"
  irVersion: 33
  version: 0.17.10
- changelogEntry:
    - summary: "## What's Changed\r\n* (internal): initialize csharp AST by @dsinghvi\
        \ in https://github.com/fern-api/fern/pull/2938\r\n* (feature): go generator\
        \ supports whitelabelling by @dsinghvi in https://github.com/fern-api/fern/pull/2953\r\
        \n* (feature): OpenAPI importer handles extending undiscriminated unions if\
        \ they are objects by @dsinghvi in https://github.com/fern-api/fern/pull/2956\r\
        \n\r\n\r\n**Full Changelog**: https://github.com/fern-api/fern/compare/0.17.8...0.17.9"
      type: chore
  createdAt: "2024-02-13"
  irVersion: 33
  version: 0.17.9
- changelogEntry:
    - summary: "## What's Changed\r\n* (feature): support whitelabeling SDKs  by @dsinghvi\
        \ in https://github.com/fern-api/fern/pull/2928\r\n* (feature): css + js + measure\
        \ img size by @abvthecity in https://github.com/fern-api/fern/pull/2872api/fern/pull/2937\r\
        \n\r\n\r\n**Full Changelog**: https://github.com/fern-api/fern/compare/0.17.7...0.17.8"
      type: chore
  createdAt: "2024-02-11"
  irVersion: 33
  version: 0.17.8
- changelogEntry:
    - summary: "## What's Changed\r\n* (fix): read nuget output mode\r\n\r\n\r\n**Full\
        \ Changelog**: https://github.com/fern-api/fern/compare/0.17.3...0.17.5"
      type: chore
  createdAt: "2024-02-09"
  irVersion: 33
  version: 0.17.7
- changelogEntry:
    - summary: "## What's Changed\r\n* (fix): only opt in go and ruby to capitalize\
        \ initialisms by @dsinghvi in https://github.com/fern-api/fern/pull/2925\r\n\
        \r\n\r\n**Full Changelog**: https://github.com/fern-api/fern/compare/0.17.3...0.17.4"
      type: chore
  createdAt: "2024-02-09"
  irVersion: 33
  version: 0.17.4
- changelogEntry:
    - summary: "## What's Changed\r\n* improvement: add better numbering support for\
        \ snakecasing when smartCasing is enabled by @armandobelardo in https://github.com/fern-api/fern/pull/2921\r\
        \n\r\n\r\n**Full Changelog**: https://github.com/fern-api/fern/compare/0.17.1...0.17.3"
      type: chore
  createdAt: "2024-02-09"
  irVersion: 33
  version: 0.17.3
- changelogEntry:
    - summary: "## What's Changed\r\n* (fix): misc improvements to OpenAPI example generation\
        \ by @dsinghvi in https://github.com/fern-api/fern/pull/2916\r\n\r\n\r\n**Full\
        \ Changelog**: https://github.com/fern-api/fern/compare/0.17.1...0.17.2"
      type: chore
  createdAt: "2024-02-08"
  irVersion: 33
  version: 0.17.2
- changelogEntry:
    - summary: "## What's Changed\r\n* (fix): OpenAPI overrides replaces list of primitives\
        \ but merges list of objects by @dsinghvi in https://github.com/fern-api/fern/pull/2910\r\
        \n* (fix): OpenAPI overrides replaces list of primitives but merges list of\
        \ objects by @dsinghvi in https://github.com/fern-api/fern/pull/2910\r\n* (fix):\
        \ use brightness not luminance to flip the color theme by @abvthecity in https://github.com/fern-api/fern/pull/2912\r\
        \napi/fern/pull/2915\r\n\r\n\r\n**Full Changelog**: https://github.com/fern-api/fern/compare/0.17.0...0.17.1"
      type: chore
  createdAt: "2024-02-07"
  irVersion: 33
  version: 0.17.1
- changelogEntry:
    - summary: "- **break**: The OpenAPI importer now considers the `title` field when\
        \ generating a schema name. It only considers this field if there is no whitespace\
        \ and only contains alphabetic characters. We're constantly trying to improve\
        \ Fern to generate as idiomatic code as possible and naming schemas correctly\
        \ is a huge part of that. \r\n \r\n   By upgrading the Fern CLI to a `0.17.x`\
        \ version, any SDKs with the following OpenAPI would receive compile breaks\
        \ b/c the object would be renamed as `Bar`.\r\n   ```yaml\r\n   Foo: \r\n  \
        \   title: Bar\r\n     type: object\r\n   ```\r\n"
      type: chore
  createdAt: "2024-02-07"
  irVersion: 33
  version: 0.17.0
- changelogEntry:
    - summary: "## What's Changed\r\n* (feature): additional layout options for docs\
        \ by @abvthecity in https://github.com/fern-api/fern/pull/2781\r\n* (feature):\
        \ `x-fern-examples` extension in OpenAPI operation by @abvthecity in https://github.com/fern-api/fern/pull/2856\r\
        \n**Full Changelog**: https://github.com/fern-api/fern/compare/0.16.43...0.16.44-rc0\r\
        \n* (java): java sdk, model and spring generators now support boolean literals\
        \ by @dsinghvi in https://github.com/fern-api/fern/pull/2887\r\n* fixes: \U0001F48E\
        \ Ruby: Fix typos, imports and several other papercuts within SDK generation\
        \ by @armandobelardo in https://github.com/fern-api/fern/pull/2868\r\n* fix:\
        \ Ruby: fix version header and file write location by @armandobelardo in https://github.com/fern-api/fern/pull/2889\r\
        \n* fix: ruby: support deeply nested objects correctly by @armandobelardo in\
        \ https://github.com/fern-api/fern/pull/2895\r\n* chore: allow releasing RCs\
        \ through Actions by @armandobelardo in https://github.com/fern-api/fern/pull/2896\r\
        \n* fix: update the dev release workflow to leverage full commit history by\
        \ @armandobelardo in https://github.com/fern-api/fern/pull/2897\r\n* additional\
        \ config options by @abvthecity in https://github.com/fern-api/fern/pull/2781\r\
        \n* improvement: update readme to expose fastapi configs by @armandobelardo\
        \ in https://github.com/fern-api/fern/pull/2901\r\n* fix: ruby: address potential\
        \ naming conflicts within SDK by @armandobelardo in https://github.com/fern-api/fern/pull/2902\r\
        \n* fix: Ruby: ensure services always have a name by @armandobelardo in https://github.com/fern-api/fern/pull/2903\r\
        \n* fix: improve handling color config for dark vs light themes by @abvthecity\
        \ in https://github.com/fern-api/fern/pull/2904\r\n\r\n\r\n**Full Changelog**:\
        \ https://github.com/fern-api/fern/compare/0.16.43...0.16.44-rc1"
      type: chore
  createdAt: "2024-02-06"
  irVersion: 32
  version: 0.16.44-rc1
- changelogEntry:
    - summary:
        "## What's Changed\r\n* (ruby): 0.0.1 Release by @armandobelardo in https://github.com/fern-api/fern/pull/2858\r\
        \n* (java): java sdk generator supports idempotency headers by @dsinghvi in\
        \ https://github.com/fern-api/fern/pull/2884\r\n* (cli): `x-fern-streaming`\
        \ respects extensions on stream property by @dsinghvi in https://github.com/fern-api/fern/pull/2853\r\
        \n* (cli): list overrides win over OpenAPI and do not get combined by @dsinghvi\
        \ in https://github.com/fern-api/fern/pull/2854\r\n\r\n**Full Changelog**: https://github.com/fern-api/fern/compare/0.16.43-rc0...0.16.43-rc1\r\
        \n\r\n\r\n**Full Changelog**: https://github.com/fern-api/fern/compare/0.16.43-rc1...0.16.43-rc2"
      type: chore
  createdAt: "2024-02-04"
  irVersion: 32
  version: 0.16.43
- changelogEntry:
    - summary: "## What's Changed\r\n* improvement: TypeScript SDK steps in quickstart\
        \ by @dannysheridan in https://github.com/fern-api/fern/pull/2829\r\n* fix:\
        \ increase python generator recursion depth to allow for deeply nested examples\
        \ by @armandobelardo  in https://github.com/fern-api/fern/pull/2825\r\n* fix:\
        \ OpenAPI importer respects `x-examples` key by @dsinghvi in https://github.com/fern-api/fern/pull/2845\r\
        \n* (fix): Add support for custom code samples by @abvthecity in https://github.com/fern-api/fern/pull/2842\r\
        \n* (fix): OpenAPI importer brings in example names by @dsinghvi in https://github.com/fern-api/fern/pull/2847\r\
        \n* (fix): `fern write-definition` does not remove markdown formatting by @dsinghvi\
        \ in https://github.com/fern-api/fern/pull/2849\r\n* (feature): introduce `x-fern-resolutions`\
        \ extension by @dsinghvi in https://github.com/fern-api/fern/pull/2844\r\n\r\
        \n## New Contributors\r\n* @abvthecity made their first contribution in https://github.com/fern-api/fern/pull/2842\r\
        \n\r\n**Full Changelog**: https://github.com/fern-api/fern/compare/0.16.41...0.16.42"
      type: chore
  createdAt: "2024-02-01"
  irVersion: 32
  version: 0.16.42
- changelogEntry:
    - summary: "## What's Changed\r\n* (feature): OpenAPI importer supports format `json-string`\
        \ by @dsinghvi in https://github.com/fern-api/fern/pull/2827\r\n  ```yaml\r\n\
        \  MySchema: \r\n    type: string\r\n    format: json-string # <---- OpenAPI\
        \ importer handles this\r\n  ```\r\n\r\n\r\n**Full Changelog**: https://github.com/fern-api/fern/compare/0.16.40...0.16.41"
      type: chore
  createdAt: "2024-01-29"
  irVersion: 32
  version: 0.16.41
- changelogEntry:
    - summary: "## What's Changed\r\n* (fix): add a `disable-example` flag for generators\
        \ by @dsinghvi in https://github.com/fern-api/fern/pull/2826\r\n  ```yaml\r\n\
        \  generators: \r\n    - name: ...\r\n       version: ...\r\n       disable-examples:\
        \ true # A temporary workaround while we iron out example deserialization bugs\
        \ in python\r\n  ```\r\n\r\n\r\n**Full Changelog**: https://github.com/fern-api/fern/compare/0.16.39...0.16.40"
      type: chore
  createdAt: "2024-01-29"
  irVersion: 32
  version: 0.16.40
- changelogEntry:
    - summary: "## What's Changed\r\n* (release): support scanning env variable for\
        \ auth in python sdk generator 0.8.1  by @dsinghvi in https://github.com/fern-api/fern/pull/2811\r\
        \n* (feature): introduce nuget output location by @dsinghvi in https://github.com/fern-api/fern/pull/2812\r\
        \n\r\n\r\n**Full Changelog**: https://github.com/fern-api/fern/compare/0.16.38...0.16.39"
      type: chore
  createdAt: "2024-01-26"
  irVersion: 32
  version: 0.16.39
- changelogEntry:
    - summary: "## What's Changed\r\n* (fix): OpenAPI importer uses the `value` field\
        \ when looking at `examples` by @dsinghvi in https://github.com/fern-api/fern/pull/2803\r\
        \n\r\n\r\n**Full Changelog**: https://github.com/fern-api/fern/compare/0.16.37...0.16.38"
      type: chore
  createdAt: "2024-01-26"
  irVersion: 32
  version: 0.16.38
- changelogEntry:
    - summary: "## What's Changed\r\n* (fix): Allow Ruby generator to work on IRv32\
        \ by @armandobelardo in https://github.com/fern-api/fern/pull/2668\r\n* (chore):\
        \ Go generators use IRv32 by @amckinney in https://github.com/fern-api/fern/pull/2672\r\
        \n* (fix): python sdk sends enum value for inlined requests by @dsinghvi in\
        \ https://github.com/fern-api/fern/pull/2793\r\n* (release): 0.8.0 of python-sdk\
        \ generator by @dsinghvi in https://github.com/fern-api/fern/pull/2795\r\n*\
        \ (fix): OpenAPI importer query parameters always generate valid names by @dsinghvi\
        \ in https://github.com/fern-api/fern/pull/2801\r\n* (fix): OpenAPI importer\
        \ example generation skips object query params by @dsinghvi in https://github.com/fern-api/fern/pull/2800\r\
        \n\r\n## New Contributors\r\n* @SK-Sam made their first contribution in https://github.com/fern-api/fern/pull/2687\r\
        \n\r\n**Full Changelog**: https://github.com/fern-api/fern/compare/0.16.36...0.16.37"
      type: chore
  createdAt: "2024-01-25"
  irVersion: 32
  version: 0.16.37
- changelogEntry:
    - summary: "## What's Changed\r\n* feature: CLI supports running Ruby sdk + model\
        \ generator by @armandobelardo in https://github.com/fern-api/fern/pull/2570\r\
        \n* fix: OpenAPI importer adds variables accordingly by @dsinghvi in https://github.com/fern-api/fern/pull/2667\r\
        \n\r\n\r\n**Full Changelog**: https://github.com/fern-api/fern/compare/0.16.35...0.16.36"
      type: chore
  createdAt: "2024-01-19"
  irVersion: 32
  version: 0.16.36
- changelogEntry:
    - summary: "## What's Changed\r\n* fix: OpenAPI importer supports union examples\
        \  by @dsinghvi in https://github.com/fern-api/fern/pull/2653\r\n\r\n\r\n**Full\
        \ Changelog**: https://github.com/fern-api/fern/compare/0.16.34...0.16.35"
      type: chore
  createdAt: "2024-01-18"
  irVersion: 32
  version: 0.16.35
- changelogEntry:
    - summary: "## What's Changed\r\n* fix: OpenAPI importer supports generating examples\
        \ for `unknown` by @dsinghvi in https://github.com/fern-api/fern/pull/2624\r\
        \n* fix: auto generation of primitive examples by @dsinghvi in https://github.com/fern-api/fern/pull/2625\r\
        \n* fix: misc fixes to OpenAPI example generation by @dsinghvi in https://github.com/fern-api/fern/pull/2630\r\
        \n* fix: `getAllProperties` visits references by @dsinghvi in https://github.com/fern-api/fern/pull/2631\r\
        \n* fix: OpenAPI importer uses generated names for aliases by @dsinghvi in https://github.com/fern-api/fern/pull/2632\r\
        \n* fix: inlined component schemas are added to __package__.yml by @dsinghvi\
        \ in https://github.com/fern-api/fern/pull/2633\r\n* fix: OpenAPI importer handles\
        \ property conflicts from grandparents by @dsinghvi in https://github.com/fern-api/fern/pull/2637\r\
        \n* fix: OpenAPI importer replaces schemas that start with numbers with alphabetic\
        \ notation by @dsinghvi in https://github.com/fern-api/fern/pull/2638\r\n* fix:\
        \ upgrade fiddle sdk to `0.0.386` so that license generation works by @dsinghvi\
        \ in https://github.com/fern-api/fern/pull/2643\r\n* fix: OpenAPI importer removes\
        \ redundant path from environment by @dsinghvi in https://github.com/fern-api/fern/pull/2650\r\
        \n* fix: OpenAPI importer doesn't extend aliased schemas that have a property\
        \ conflict by @dsinghvi in https://github.com/fern-api/fern/pull/2651\r\n* fix:\
        \ OpenAPI importer doesn't set name override for nested key value pair by @dsinghvi\
        \ in https://github.com/fern-api/fern/pull/2652\r\n\r\n\r\n**Full Changelog**:\
        \ https://github.com/fern-api/fern/compare/0.16.33...0.16.34"
      type: chore
  createdAt: "2024-01-17"
  irVersion: 32
  version: 0.16.34
- changelogEntry:
    - summary: "## What's Changed\r\n* feature: add `fern mock` command by @amckinney\
        \ in https://github.com/fern-api/fern/pull/2618\r\n* feature: OpenAPI importer\
        \ looks at `examples` property by @dsinghvi in https://github.com/fern-api/fern/pull/2621\r\
        \n\r\n\r\n**Full Changelog**: https://github.com/fern-api/fern/compare/0.16.32...0.16.33"
      type: chore
  createdAt: "2024-01-15"
  irVersion: 32
  version: 0.16.33
- changelogEntry:
    - summary: "## What's Changed\r\n* fix: OpenAPI importer handles converting boolean\
        \ enums  @dsinghvi in https://github.com/fern-api/fern/pull/2616\r\n\r\n\r\n\
        **Full Changelog**: https://github.com/fern-api/fern/compare/0.16.31...0.16.32"
      type: chore
  createdAt: "2024-01-13"
  irVersion: 32
  version: 0.16.32
- changelogEntry:
    - summary: "## What's Changed\r\n* fix: OpenAPI importer visits nested `allOf` when\
        \ inlined by @dsinghvi in https://github.com/fern-api/fern/pull/2615\r\n\r\n\
        \r\n**Full Changelog**: https://github.com/fern-api/fern/compare/0.16.30...0.16.31"
      type: chore
  createdAt: "2024-01-12"
  irVersion: 32
  version: 0.16.31
- changelogEntry:
    - summary: "## What's Changed\r\n* feature: allow specifying OpenAPI overrides in\
        \ generators.yml by @dsinghvi in https://github.com/fern-api/fern/pull/2613\r\
        \n  ```yaml\r\n  # generators.yml \r\n  openapi: <path to openapi> \r\n  openapi-overrides:\
        \ <path to openapi overrides> \r\n  ```\r\n\r\n\r\n**Full Changelog**: https://github.com/fern-api/fern/compare/0.16.29...0.16.30"
      type: chore
  createdAt: "2024-01-12"
  irVersion: 32
  version: 0.16.30
- changelogEntry:
    - summary: "## What's Changed\r\n* fix: OpenAPI importer supports reading `x-fern-sdk-return-value`\
        \ by @dsinghvi in https://github.com/fern-api/fern/pull/2610\r\n\r\n\r\n**Full\
        \ Changelog**: https://github.com/fern-api/fern/compare/0.16.28...0.16.29"
      type: chore
  createdAt: "2024-01-12"
  irVersion: 32
  version: 0.16.29
- changelogEntry:
    - summary: "## What's Changed\r\n* fix: OpenAPI importer adds common server path\
        \ to endpoint path by @dsinghvi in https://github.com/fern-api/fern/pull/2603\r\
        \n\r\n\r\n**Full Changelog**: https://github.com/fern-api/fern/compare/0.16.27...0.16.28"
      type: chore
  createdAt: "2024-01-11"
  irVersion: 32
  version: 0.16.28
- changelogEntry:
    - summary: "## What's Changed\r\n* test: Add test for file upload with query params\
        \ by @amckinney in https://github.com/fern-api/fern/pull/2441\r\n* test: Replace\
        \ /bin/bash with /bin/sh by @amckinney in https://github.com/fern-api/fern/pull/2595\r\
        \n* docs: update quickstart.mdx by @minaelee in https://github.com/fern-api/fern/pull/2596\r\
        \n* fix: send descriptions for union base properties when generating docs by\
        \ @dsinghvi in https://github.com/fern-api/fern/pull/2601\r\n\r\n\r\n**Full\
        \ Changelog**: https://github.com/fern-api/fern/compare/0.16.25...0.16.26"
      type: chore
  createdAt: "2024-01-11"
  irVersion: 32
  version: 0.16.27
- changelogEntry:
    - summary: "## What's Changed\r\n* fix: OpenAPI importer creates inline request\
        \ schemas for singular allOf by @dsinghvi in https://github.com/fern-api/fern/pull/2591\r\
        \n\r\n\r\n**Full Changelog**: https://github.com/fern-api/fern/compare/0.16.24...0.16.25"
      type: chore
  createdAt: "2024-01-10"
  irVersion: 32
  version: 0.16.25
- changelogEntry:
    - summary: "## What's Changed\r\n* fix: OpenAPI converter uses literals when anyOf\
        \ has inlined enums  by @dsinghvi in https://github.com/fern-api/fern/pull/2589\r\
        \n\r\n\r\n**Full Changelog**: https://github.com/fern-api/fern/compare/0.16.23...0.16.24"
      type: chore
  createdAt: "2024-01-10"
  irVersion: 32
  version: 0.16.24
- changelogEntry:
    - summary: "## What's Changed\r\n* fix: make `generators.yml` optional if no generators\
        \ by @dsinghvi in https://github.com/fern-api/fern/pull/2585\r\n\r\n## New Contributors\r\
        \n* @minaelee made their first contribution in https://github.com/fern-api/fern/pull/2567\r\
        \n\r\n**Full Changelog**: https://github.com/fern-api/fern/compare/0.16.22...0.16.23"
      type: chore
  createdAt: "2024-01-09"
  irVersion: 32
  version: 0.16.23
- changelogEntry:
    - summary: "## What's Changed\r\n* fix: handle error declaration conflicts in OpenAPI\
        \ importer by @dsinghvi in https://github.com/fern-api/fern/pull/2550\r\n\r\n\
        \r\n**Full Changelog**: https://github.com/fern-api/fern/compare/0.16.21...0.16.22"
      type: chore
  createdAt: "2024-01-01"
  irVersion: 32
  version: 0.16.22
- changelogEntry:
    - summary: "## What's Changed\r\n* fix: OpenAPI importer handles null `anyOf` with\
        \ more than 3 variants by @dsinghvi in https://github.com/fern-api/fern/pull/2549\r\
        \n\r\n\r\n**Full Changelog**: https://github.com/fern-api/fern/compare/0.16.20...0.16.21"
      type: chore
  createdAt: "2024-01-01"
  irVersion: 32
  version: 0.16.21
- changelogEntry:
    - summary: "## What's Changed\r\n* feature: `push` mode for GitHub repository by\
        \ @dsinghvi in https://github.com/fern-api/fern/pull/2546\r\n  ```yaml\r\n \
        \ # generators.yml\r\n  - name: fernapi/fern-python-sdk\r\n    ...\r\n    github:\
        \ \r\n      mode: push\r\n      repository: owner/repo\r\n      branch: # optional\
        \ branch, if omitted uses the default channel \r\n  ```\r\n\r\n\r\n**Full Changelog**:\
        \ https://github.com/fern-api/fern/compare/0.16.19...0.16.20"
      type: chore
  createdAt: "2023-12-29"
  irVersion: 32
  version: 0.16.20
- changelogEntry:
    - summary: "**Full Changelog**: https://github.com/fern-api/fern/compare/0.16.17...0.16.19"
      type: chore
  createdAt: "2023-12-23"
  irVersion: 32
  version: 0.16.19
- changelogEntry:
    - summary: "## What's Changed\r\n* feature: openapi importer generates oauth 2 scopes\
        \ enum by @dsinghvi in https://github.com/fern-api/fern/pull/2540\r\n\r\n\r\n\
        **Full Changelog**: https://github.com/fern-api/fern/compare/0.16.16...0.16.17"
      type: chore
  createdAt: "2023-12-23"
  irVersion: 32
  version: 0.16.17
- changelogEntry:
    - summary: "## What's Changed\r\n* fix: respect audiences on inlined request bodies\
        \ by @dsinghvi in https://github.com/fern-api/fern/pull/2535\r\n\r\n\r\n**Full\
        \ Changelog**: https://github.com/fern-api/fern/compare/0.16.15...0.16.16"
      type: chore
  createdAt: "2023-12-22"
  irVersion: 32
  version: 0.16.16
- changelogEntry:
    - summary: "## What's Changed\r\n* fix: unknown types should be treated as optional\
        \ when validating examples by @dsinghvi in https://github.com/fern-api/fern/pull/2532\r\
        \n* fix: `write-definition` writes to hidden folder by @dsinghvi in https://github.com/fern-api/fern/pull/2533\r\
        \n\r\n\r\n**Full Changelog**: https://github.com/fern-api/fern/compare/0.16.14...0.16.15"
      type: chore
  createdAt: "2023-12-22"
  irVersion: 32
  version: 0.16.15
- changelogEntry:
    - summary: "## What's Changed\r\n* feature: `fern write-definition` writes out api\
        \ dependencies by @dsinghvi in https://github.com/fern-api/fern/pull/2531\r\n\
        \r\n\r\n**Full Changelog**: https://github.com/fern-api/fern/compare/0.16.13...0.16.14"
      type: chore
  createdAt: "2023-12-22"
  irVersion: 32
  version: 0.16.14
- changelogEntry:
    - summary: "## What's Changed\r\n* feature: support property level audiences by\
        \ @dsinghvi in https://github.com/fern-api/fern/pull/2526\r\n* feature: openapi\
        \ importer supports importing property level audiences by @dsinghvi in https://github.com/fern-api/fern/pull/2528\r\
        \n\r\n\r\n**Full Changelog**: https://github.com/fern-api/fern/compare/0.16.12...0.16.13"
      type: chore
  createdAt: "2023-12-21"
  irVersion: 32
  version: 0.16.13
- changelogEntry:
    - summary: "## What's Changed\r\n* internal: seed accepts path to api directory\
        \ for custom fixture by @dsinghvi in https://github.com/fern-api/fern/pull/2516\r\
        \n* fix: fern python generators rely on ir v31 by @dsinghvi in https://github.com/fern-api/fern/pull/2517\r\
        \n* feature: run prettier on doc strings by @dsinghvi in https://github.com/fern-api/fern/pull/2508\r\
        \n* fix: use `JSON.stringify` when writing IR by @dsinghvi in https://github.com/fern-api/fern/pull/2511\r\
        \n* fix: OpenAPI importer handles self referencing schemas  by @dsinghvi in\
        \ https://github.com/fern-api/fern/pull/2512\r\n* fix: handle explicit `null`\
        \ strings in OpenAPI schemas by @dsinghvi in https://github.com/fern-api/fern/pull/2514\r\
        \n* fix: `ResourceList` in fhir is an undiscriminated union with literal properties\
        \ by @armandobelardo in https://github.com/fern-api/fern/pull/2513\r\n* fix:\
        \ add `int`, `float`, and `complex` to python reserved words by @armandobelardo\
        \ in https://github.com/fern-api/fern/pull/2523\r\n\r\n\r\n**Full Changelog**:\
        \ https://github.com/fern-api/fern/compare/0.16.11...0.16.12"
      type: chore
  createdAt: "2023-12-20"
  irVersion: 32
  version: 0.16.12
- changelogEntry:
    - summary: "## What's Changed\r\n* fix: OpenAPI importer properly escapes examples\
        \ that start with $ sign by @dsinghvi in https://github.com/fern-api/fern/pull/2509\r\
        \n\r\n\r\n**Full Changelog**: https://github.com/fern-api/fern/compare/0.16.10...0.16.11"
      type: chore
  createdAt: "2023-12-18"
  irVersion: 32
  version: 0.16.11
- changelogEntry:
    - summary: "## What's Changed\r\n* document: x-fern-server-name extension by @dannysheridan\
        \ in https://github.com/fern-api/fern/pull/2504\r\n* feature: add x-fern-parameter-name\
        \ extension by @amckinney in https://github.com/fern-api/fern/pull/2489\r\n\
        * chore: seed exits 1 if tests fail  by @dsinghvi in https://github.com/fern-api/fern/pull/2505\r\
        \n* fix: x-fern-streaming can be used with x-fern-group-name by @amckinney in\
        \ https://github.com/fern-api/fern/pull/2488\r\n\r\n\r\n**Full Changelog**:\
        \ https://github.com/fern-api/fern/compare/0.16.9...0.16.10"
      type: chore
  createdAt: "2023-12-18"
  irVersion: 32
  version: 0.16.10
- changelogEntry:
    - summary: "## What's Changed\r\n* fix: improve `fern check` only logging errors\
        \ by @dsinghvi in https://github.com/fern-api/fern/pull/2501\r\n\r\n\r\n**Full\
        \ Changelog**: https://github.com/fern-api/fern/compare/0.16.8...0.16.9"
      type: chore
  createdAt: "2023-12-17"
  irVersion: 32
  version: 0.16.9
- changelogEntry:
    - summary: "## What's Changed\r\n* chore: run ci on forked PRs for contributors\
        \ by @dsinghvi in https://github.com/fern-api/fern/pull/2494\r\n* internal:\
        \ seed only runs one container per script for all fixtures by @armandobelardo\
        \ in https://github.com/fern-api/fern/pull/2492\r\n* fix: typo in docs starter\
        \ example repo by @dannysheridan in https://github.com/fern-api/fern/pull/2496\r\
        \n* fix: header on quickstart page by @dannysheridan in https://github.com/fern-api/fern/pull/2497\r\
        \n* fix: `fern write-definition` doesn't throw on non-OpenAPI workspaces by\
        \ @dsinghvi in https://github.com/fern-api/fern/pull/2499\r\n* fix: `fern check`\
        \ logs `All checks passed` if no errors @dsinghvi in https://github.com/fern-api/fern/pull/2499\r\
        \n\r\n\r\n**Full Changelog**: https://github.com/fern-api/fern/compare/0.16.7...0.16.8"
      type: chore
  createdAt: "2023-12-17"
  irVersion: 32
  version: 0.16.8
- changelogEntry:
    - summary: "## What's Changed\r\n* fix: openapi importer correctly imports across\
        \ nested fern definition files by @dsinghvi in https://github.com/fern-api/fern/pull/2491\r\
        \n\r\n\r\n**Full Changelog**: https://github.com/fern-api/fern/compare/0.16.6...0.16.7"
      type: chore
  createdAt: "2023-12-14"
  irVersion: 32
  version: 0.16.7
- changelogEntry:
    - summary: "## What's Changed\r\n* fix: openapi importer properly detects json response\
        \ by @dsinghvi in https://github.com/fern-api/fern/pull/2487\r\n\r\n\r\n**Full\
        \ Changelog**: https://github.com/fern-api/fern/compare/0.16.5...0.16.6"
      type: chore
  createdAt: "2023-12-13"
  irVersion: 32
  version: 0.16.6
- changelogEntry:
    - summary: "## What's Changed\r\n* fix: OpenAPI importer detects all possible `application/json`\
        \ request and response content types by @dsinghvi in https://github.com/fern-api/fern/pull/2486\r\
        \n\r\n\r\n**Full Changelog**: https://github.com/fern-api/fern/compare/0.16.4...0.16.5"
      type: chore
  createdAt: "2023-12-13"
  irVersion: 32
  version: 0.16.5
- changelogEntry:
    - summary: "## What's Changed\r\n* internal: enable typescript code snippets in\
        \ fern docs by @dsinghvi in https://github.com/fern-api/fern/pull/2473\r\n*\
        \ internal: `generators.yml` in public-api by @dsinghvi in https://github.com/fern-api/fern/pull/2475\r\
        \n* document: API-wide global configs in api.yml by @dannysheridan in https://github.com/fern-api/fern/pull/2478\r\
        \n* fix: escape OpenAPI string examples that star with `$` by @dsinghvi in https://github.com/fern-api/fern/pull/2483\r\
        \n* fix: handle OpenAPI importer handles unions `type: [string, object]` by\
        \ @dsinghvi in https://github.com/fern-api/fern/pull/2483\r\n\r\n\r\n**Full\
        \ Changelog**: https://github.com/fern-api/fern/compare/0.16.3...0.16.4"
      type: chore
  createdAt: "2023-12-13"
  irVersion: 32
  version: 0.16.4
- changelogEntry:
    - summary: "## What's Changed\r\n* improvement: openapi importer enum name generator\
        \ for like `>`, `<` , `<=`, `>=` by @dsinghvi in https://github.com/fern-api/fern/pull/2471\r\
        \n\r\n\r\n**Full Changelog**: https://github.com/fern-api/fern/compare/0.16.2...0.16.3"
      type: chore
  createdAt: "2023-12-11"
  irVersion: 32
  version: 0.16.3
- changelogEntry:
    - summary: "## What's Changed\r\n* docs: show example of list by @dannysheridan\
        \ in https://github.com/fern-api/fern/pull/2464\r\n* docs: improve cli descriptions\
        \ by @dannysheridan in https://github.com/fern-api/fern/pull/2466\r\n* fix:\
        \ openapi importer enum generation is valid @dsinghvi in https://github.com/fern-api/fern/pull/2468\r\
        \n* fix: openapi importer request references generation is valid @dsinghvi in\
        \ https://github.com/fern-api/fern/pull/2468\r\n* fix: introduce `fern openapi-ir`\
        \ for debugging @dsinghvi in https://github.com/fern-api/fern/pull/2468\r\n\r\
        \n\r\n**Full Changelog**: https://github.com/fern-api/fern/compare/0.16.1...0.16.2"
      type: chore
  createdAt: "2023-12-10"
  irVersion: 32
  version: 0.16.2
- changelogEntry:
    - summary: "## What's Changed\r\n* test: introduce a test definition for optional\
        \ by @dsinghvi in https://github.com/fern-api/fern/pull/2460\r\n* fix: aliases\
        \ with `x-fern-sdk-group-name` are stored in the right file by @dsinghvi in\
        \ https://github.com/fern-api/fern/pull/2461\r\n\r\n\r\n**Full Changelog**:\
        \ https://github.com/fern-api/fern/compare/0.16.0...0.16.1"
      type: chore
  createdAt: "2023-12-08"
  irVersion: 32
  version: 0.16.1
- changelogEntry:
    - summary: "## What's Changed\r\n* docs: add docs quickstart by @dannysheridan in\
        \ https://github.com/fern-api/fern/pull/2456\r\n* docs: fix callout spacing\
        \ by @dannysheridan in https://github.com/fern-api/fern/pull/2457\r\n* docs:\
        \ example provided for path parameter by @dannysheridan in https://github.com/fern-api/fern/pull/2458\r\
        \n* *feature*: support `x-fern-sdk-group-name` on schemas by @dsinghvi in https://github.com/fern-api/fern/pull/2459\r\
        \n   **NOTE** The OpenAPI importer was drastically modified, so be careful upgrading\
        \ to `0.16.0` and report any issues!\r\n\r\n\r\n**Full Changelog**: https://github.com/fern-api/fern/compare/0.15.18...0.16.0"
      type: chore
  createdAt: "2023-12-08"
  irVersion: 32
  version: 0.16.0
- changelogEntry:
    - summary: "## What's Changed\r\n* fix: overrides from `x-fern-overrides-filepath`\
        \ file win on tie by @dsinghvi in https://github.com/fern-api/fern/pull/2455\r\
        \n\r\n\r\n**Full Changelog**: https://github.com/fern-api/fern/compare/0.15.17...0.15.18"
      type: chore
  createdAt: "2023-12-07"
  irVersion: 32
  version: 0.15.18
- changelogEntry:
    - summary: "## What's Changed\r\n* feature: support overlaying extensions using\
        \ `x-fern-overrides-filepath` by @dsinghvi in https://github.com/fern-api/fern/pull/2452\r\
        \n\r\n\r\n**Full Changelog**: https://github.com/fern-api/fern/compare/0.15.16...0.15.17"
      type: chore
  createdAt: "2023-12-07"
  irVersion: 32
  version: 0.15.17
- changelogEntry:
    - summary: "## What's Changed\r\n* docs: Add screenshots to availability page by\
        \ @dannysheridan in https://github.com/fern-api/fern/pull/2448\r\n* feature:\
        \ OpenAPI supports `application/pdf` content-type by @amckinney in https://github.com/fern-api/fern/pull/2450\r\
        \n\r\n\r\n**Full Changelog**: https://github.com/fern-api/fern/compare/0.15.15...0.15.16"
      type: chore
  createdAt: "2023-12-06"
  irVersion: 32
  version: 0.15.16
- changelogEntry:
    - summary: "## What's Changed\r\n* fix: validate responses that are imported correctly\
        \ by @dsinghvi in https://github.com/fern-api/fern/pull/2447\r\n\r\n\r\n**Full\
        \ Changelog**: https://github.com/fern-api/fern/compare/0.15.14...0.15.15"
      type: chore
  createdAt: "2023-12-06"
  irVersion: 32
  version: 0.15.15
- changelogEntry:
    - summary: "**Full Changelog**: https://github.com/fern-api/fern/compare/0.15.13...0.15.14"
      type: chore
  createdAt: "2023-12-06"
  irVersion: 32
  version: 0.15.14
- changelogEntry:
    - summary: "## What's Changed\r\n* feature: OpenAPI importer supports `audio/mpeg`\
        \ content type by @dsinghvi in https://github.com/fern-api/fern/pull/2446\r\n\
        \r\n\r\n**Full Changelog**: https://github.com/fern-api/fern/compare/0.15.12...0.15.13"
      type: chore
  createdAt: "2023-12-06"
  irVersion: 32
  version: 0.15.13
- changelogEntry:
    - summary: "## What's Changed\r\n* internal: seed supports configurable output mode\
        \ by @dsinghvi in https://github.com/fern-api/fern/pull/2430\r\n* internal:\
        \ add examples to literal-headers test definition by @amckinney in https://github.com/fern-api/fern/pull/2437\r\
        \n* internal: seed fixtures are dynamic by @amckinney in https://github.com/fern-api/fern/pull/2440\r\
        \n* documentation: broken links in quickstart by @dannysheridan in https://github.com/fern-api/fern/pull/2444\r\
        \n* feature: use tag order to set `navigation` in fern definition by @dsinghvi\
        \ in https://github.com/fern-api/fern/pull/2445\r\n\r\n\r\n**Full Changelog**:\
        \ https://github.com/fern-api/fern/compare/0.15.11...0.15.12"
      type: chore
  createdAt: "2023-12-06"
  irVersion: 32
  version: 0.15.12
- changelogEntry:
    - summary: "## What's Changed\r\n* feature: use terminal link to render clickable\
        \ docs URL by @dannysheridan in https://github.com/fern-api/fern/pull/2391\r\
        \n* docs: Explain how SDKs and Docs use audiences by @dannysheridan in https://github.com/fern-api/fern/pull/2411\r\
        \n* feature: send property level availability information to docs by @dsinghvi\
        \ in https://github.com/fern-api/fern/pull/2420\r\n* feature: support undiscriminated\
        \ union examples in ir by @dsinghvi in https://github.com/fern-api/fern/pull/2425\r\
        \n* feature: support x-fern-ignore at the schema level by @dsinghvi in https://github.com/fern-api/fern/pull/2428\r\
        \n* fix: correctly validate referenced examples that are being imported by @dsinghvi\
        \ in https://github.com/fern-api/fern/pull/2429\r\n\r\n\r\n**Full Changelog**:\
        \ https://github.com/fern-api/fern/compare/0.15.10...0.15.11"
      type: chore
  createdAt: "2023-12-04"
  irVersion: 32
  version: 0.15.11
- changelogEntry:
    - summary: "## What's Changed\r\n* seed: generators can be tested with different\
        \ output versions by @amckinney in https://github.com/fern-api/fern/pull/2401\r\
        \n* seed: support optional compile commands by @amckinney in https://github.com/fern-api/fern/pull/2409\r\
        \n* fix: example properties for imported types are properly serialized by @dsinghvi\
        \ in https://github.com/fern-api/fern/pull/2407\r\n\r\n\r\n**Full Changelog**:\
        \ https://github.com/fern-api/fern/compare/0.15.9...0.15.10"
      type: chore
  createdAt: "2023-11-30"
  irVersion: 31
  version: 0.15.10
- changelogEntry:
    - summary: "## What's Changed\r\n* fix: properly convert examples of imported types\
        \  by @dsinghvi in https://github.com/fern-api/fern/pull/2404\r\n\r\n\r\n**Full\
        \ Changelog**: https://github.com/fern-api/fern/compare/0.15.8...0.15.9"
      type: chore
  createdAt: "2023-11-30"
  irVersion: 31
  version: 0.15.9
- changelogEntry:
    - summary: "## What's Changed\r\n* fix: see docker logs when running `fern generate\
        \ --local` by @dsinghvi in https://github.com/fern-api/fern/pull/2400\r\n\r\n\
        \r\n**Full Changelog**: https://github.com/fern-api/fern/compare/0.15.7...0.15.8"
      type: chore
  createdAt: "2023-11-30"
  irVersion: 31
  version: 0.15.8
- changelogEntry:
    - summary: "## What's Changed\r\n* fix: compress fhir definition by having types\
        \ extend `BaseResource`  by @dsinghvi in https://github.com/fern-api/fern/pull/2387\r\
        \n* docs: availability in Fern Definition by @dannysheridan in https://github.com/fern-api/fern/pull/2395\r\
        \n* fix: OpenAPI importer generates non-conflicting names for multipart file\
        \ upload endpoints by @dsinghvi in https://github.com/fern-api/fern/pull/2399\r\
        \n\r\n\r\n**Full Changelog**: https://github.com/fern-api/fern/compare/0.15.6...0.15.7"
      type: chore
  createdAt: "2023-11-30"
  irVersion: 31
  version: 0.15.7
- changelogEntry:
    - summary: "## What's Changed\r\n* docs: how to control display order of your API\
        \ reference by @dsinghvi in https://github.com/fern-api/fern/pull/2366\r\n*\
        \ docs: .NET server code generator for C# by @dannysheridan in https://github.com/fern-api/fern/pull/2354\r\
        \n* docs: improve fern's readme.md by @dannysheridan in https://github.com/fern-api/fern/pull/2370\r\
        \n* docs: improve images in readme by @dannysheridan in https://github.com/fern-api/fern/pull/2371\r\
        \n* docs: improve readme image by @dannysheridan in https://github.com/fern-api/fern/pull/2372\r\
        \n* docs: add getting started to readme by @dannysheridan in https://github.com/fern-api/fern/pull/2380\r\
        \n* docs: update bug-report.md by @dannysheridan in https://github.com/fern-api/fern/pull/2375\r\
        \n* docs: file structure upon fern init by @dannysheridan in https://github.com/fern-api/fern/pull/2381\r\
        \n* fix: fern no longer fails to parse nested maps (`map<string, map<string,\
        \ int>>`)by @mmolash in https://github.com/fern-api/fern/pull/2369\r\n\r\n##\
        \ New Contributors\r\n* @mmolash made their first contribution in https://github.com/fern-api/fern/pull/2369\r\
        \n\r\n**Full Changelog**: https://github.com/fern-api/fern/compare/0.15.5...0.15.6"
      type: chore
  createdAt: "2023-11-28"
  irVersion: 31
  version: 0.15.6
- changelogEntry:
    - summary: "## What's Changed\r\n* fix: forward along global headers when registering\
        \ docs by @dsinghvi in https://github.com/fern-api/fern/pull/2358\r\n\r\n\r\n\
        **Full Changelog**: https://github.com/fern-api/fern/compare/0.15.4...0.15.5"
      type: chore
  createdAt: "2023-11-27"
  irVersion: 31
  version: 0.15.5
- changelogEntry:
    - summary: "## What's Changed\r\n* chore: use correct URL for preview server by\
        \ @dsinghvi in https://github.com/fern-api/fern/pull/2322\r\n* fix: docs preview\
        \ server no longer has cors requirement by @dsinghvi in https://github.com/fern-api/fern/pull/2323\r\
        \n* Add test def for optional enum query param by @davidkonigsberg in https://github.com/fern-api/fern/pull/2317\r\
        \n* chore: migrate to github workflows by @dsinghvi in https://github.com/fern-api/fern/pull/2327\r\
        \n* chore: migrate documentation to core repo by @dsinghvi in https://github.com/fern-api/fern/pull/2328\r\
        \n* feature: add example docs by @dsinghvi in https://github.com/fern-api/fern/pull/2342\r\
        \n* Change 'let us know' link from email to issue by @zachkirsch in https://github.com/fern-api/fern/pull/2344\r\
        \n* fix: links to generators by making them exact urls by @dannysheridan in\
        \ https://github.com/fern-api/fern/pull/2346\r\n* feature: seed CLI runs compile\
        \ commands for verification by @dsinghvi in https://github.com/fern-api/fern/pull/2351\r\
        \n* Improvement: document using an enum name and value by @dannysheridan in\
        \ https://github.com/fern-api/fern/pull/2349\r\n* chore: test definition for\
        \ bearer auth with environment variable by @dsinghvi in https://github.com/fern-api/fern/pull/2353\r\
        \n* fix: resolve referenced examples for path parameters by @dsinghvi in https://github.com/fern-api/fern/pull/2356\r\
        \n\r\n## New Contributors\r\n* @davidkonigsberg made their first contribution\
        \ in https://github.com/fern-api/fern/pull/2317\r\n\r\n**Full Changelog**: https://github.com/fern-api/fern/compare/0.15.3...0.15.4"
      type: chore
  createdAt: "2023-11-27"
  irVersion: 31
  version: 0.15.4
- changelogEntry:
    - summary: "## What's Changed\r\n* fix: migrate from registry-node to fdr-sdk by\
        \ @dsinghvi in https://github.com/fern-api/fern/pull/2313\r\n* build(deps):\
        \ bump @redocly/openapi-core from 1.4.0 to 1.4.1 by @dependabot in https://github.com/fern-api/fern/pull/2312\r\
        \n* build(deps): bump @fern-api/venus-api-sdk from 0.0.20-7-g6ea8dc4 to 0.0.36\
        \ by @dependabot in https://github.com/fern-api/fern/pull/2311\r\n* fix: docs\
        \ preview server returns the proper load docs by url response by @dsinghvi in\
        \ https://github.com/fern-api/fern/pull/2315\r\n* build(deps-dev): bump @types/swagger2openapi\
        \ from 7.0.0 to 7.0.4 by @dependabot in https://github.com/fern-api/fern/pull/2309\r\
        \n* feature: introduce `idempotency` configuration by @dsinghvi in https://github.com/fern-api/fern/pull/2302\r\
        \n* chore: add `idempotency-headers` to fern  by @dsinghvi in https://github.com/fern-api/fern/pull/2318\r\
        \n* chore: typescript generators depend on ir v31 by @dsinghvi in https://github.com/fern-api/fern/pull/2320\r\
        \n\r\n\r\n**Full Changelog**: https://github.com/fern-api/fern/compare/0.15.2...0.15.3"
      type: chore
  createdAt: "2023-11-21"
  irVersion: 31
  version: 0.15.3
- changelogEntry:
    - summary: "- **fix**: running `fern generate --local` with a `.fernignore` works
        in Github Actions (@dsinghvi)"
      type: chore
  createdAt: "2023-11-20"
  irVersion: 30
  version: 0.15.2
- changelogEntry:
    - summary: "**Full Changelog**: https://github.com/fern-api/fern/compare/0.15.2-rc1...0.15.2-rc3"
      type: chore
  createdAt: "2023-11-20"
  irVersion: 30
  version: 0.15.2-rc3
- changelogEntry:
    - summary: "**Full Changelog**: https://github.com/fern-api/fern/compare/0.15.2-rc1...0.15.2-rc2"
      type: chore
  createdAt: "2023-11-20"
  irVersion: 30
  version: 0.15.2-rc2
- changelogEntry:
    - summary: "**Full Changelog**: https://github.com/fern-api/fern/compare/0.15.2-rc0...0.15.2-rc1"
      type: chore
  createdAt: "2023-11-20"
  irVersion: 30
  version: 0.15.2-rc1
- changelogEntry:
    - summary:
        "## What's Changed\r\n* upgrade json5 to `2.2.2` by @dsinghvi in https://github.com/fern-api/fern/pull/2304\r\
        \n* chore: remove wire verification by @dsinghvi in https://github.com/fern-api/fern/pull/2305\r\
        \n* chore: upgrade yaml to 2.3.3 by @dsinghvi in https://github.com/fern-api/fern/pull/2306\r\
        \n* fix: `fern generate --local` with `.fernignore` fails in Github Workflow\
        \ by @dsinghvi in https://github.com/fern-api/fern/pull/2307\r\n\r\n\r\n**Full\
        \ Changelog**: https://github.com/fern-api/fern/compare/0.15.1...0.15.2-rc0"
      type: chore
  createdAt: "2023-11-20"
  irVersion: 30
  version: 0.15.2-rc0
- changelogEntry:
    - summary: "_It's been forever since we released a non release candidate!_\r\n\r\
        \n**Break**\r\n- The file structure of the Fern folder has now changed. If you\
        \ have a single API, your definition can live directly at the top-level. If\
        \ you have multiple, they will need to live in an apis folder. When you run\
        \ `fern upgrade` the directory structure will automatically be updated. "
      type: chore
  createdAt: "2023-11-20"
  irVersion: 30
  version: 0.15.1
- changelogEntry:
    - summary: "## What's Changed\r\n* feature: introduce `fern token` command to generate\
        \ `FERN_TOKEN` by @dsinghvi in https://github.com/fern-api/fern/pull/2295\r\n\
        \r\n\r\n**Full Changelog**: https://github.com/fern-api/fern/compare/0.15.0-rc87...0.15.0-rc88"
      type: chore
  createdAt: "2023-11-17"
  irVersion: 30
  version: 0.15.0-rc88
- changelogEntry:
    - summary: "## What's Changed\r\n* fix: non .fernignored files are deleted on successive\
        \ regeneration by @dsinghvi in https://github.com/fern-api/fern/pull/2294\r\n\
        \r\n\r\n**Full Changelog**: https://github.com/fern-api/fern/compare/0.15.0-rc84...0.15.0-rc85"
      type: chore
  createdAt: "2023-11-17"
  irVersion: 30
  version: 0.15.0-rc87
- changelogEntry:
    - summary: "## What's Changed\r\n* fix: `fern generate --local` no longer fails\
        \ if `.fernignore` is present and there are no new changes by @dsinghvi in https://github.com/fern-api/fern/pull/2291\r\
        \n\r\n\r\n**Full Changelog**: https://github.com/fern-api/fern/compare/0.15.0-rc83...0.15.0-rc84"
      type: chore
  createdAt: "2023-11-16"
  irVersion: 30
  version: 0.15.0-rc84
- changelogEntry:
    - summary: "## What's Changed\r\n* fix: default to service availability if endpoint\
        \ availability is not present by @dsinghvi in https://github.com/fern-api/fern/pull/2290\r\
        \n\r\n\r\n**Full Changelog**: https://github.com/fern-api/fern/compare/0.15.0-rc82...0.15.0-rc83"
      type: chore
  createdAt: "2023-11-16"
  irVersion: 30
  version: 0.15.0-rc83
- changelogEntry:
    - summary: "## What's Changed\r\n* feature: introduce `x-fern-type` extension to\
        \ the OpenAPI spec by @dsinghvi in https://github.com/fern-api/fern/pull/2289\r\
        \n\r\n\r\n**Full Changelog**: https://github.com/fern-api/fern/compare/0.15.0-rc81...0.15.0-rc82"
      type: chore
  createdAt: "2023-11-16"
  irVersion: 30
  version: 0.15.0-rc82
- changelogEntry:
    - summary: "## What's Changed\r\n* **Internal**: Add fern-python generator versions\
        \ for IRv30 by @amckinney in https://github.com/fern-api/fern/pull/2283\r\n\
        * **Internal**: Fix fern-java-model maven coordinates by @amckinney in https://github.com/fern-api/fern/pull/2284\r\
        \n* **Internal**: Generate fern-api/ir-go repository by @amckinney in https://github.com/fern-api/fern/pull/2285\r\
        \n* **Internal**: Set IRv29 version for TS and Java by @amckinney in https://github.com/fern-api/fern/pull/2286\r\
        \n\r\n\r\n**Full Changelog**: https://github.com/fern-api/fern/compare/0.15.0-rc80...0.15.0-rc81"
      type: chore
  createdAt: "2023-11-15"
  irVersion: 30
  version: 0.15.0-rc81
- changelogEntry:
    - summary: "## What's Changed\r\n* fix: don't compare root api files if dependency\
        \ has no endpoints by @dsinghvi in https://github.com/fern-api/fern/pull/2282\r\
        \n\r\n\r\n**Full Changelog**: https://github.com/fern-api/fern/compare/0.15.0-rc79...0.15.0-rc80"
      type: chore
  createdAt: "2023-11-15"
  irVersion: 30
  version: 0.15.0-rc80
- changelogEntry:
    - summary: "## What's Changed\r\n* internal: Add more granular test definitions\
        \ by @amckinney in https://github.com/fern-api/fern/pull/2277\r\n* feature:\
        \ update fhir.yml and setup workflow for registration by @dsinghvi in https://github.com/fern-api/fern/pull/2280\r\
        \n* fix: register union base properties in docs by @dsinghvi in https://github.com/fern-api/fern/pull/2281\r\
        \n\r\n\r\n**Full Changelog**: https://github.com/fern-api/fern/compare/0.15.0-rc77...0.15.0-rc78"
      type: chore
  createdAt: "2023-11-15"
  irVersion: 30
  version: 0.15.0-rc79
- changelogEntry:
    - summary: "- **feature**: mark `in-development` endpoints as `beta` in the generated
        docs"
      type: chore
  createdAt: "2023-11-14"
  irVersion: 29
  version: 0.15.0-rc75
- changelogEntry:
    - summary: "## What's Changed\r\n* **internal** Introduce IR version 30 for example\
        \ @amckinney in https://github.com/fern-api/fern/pull/2273\r\n\r\n\r\n**Full\
        \ Changelog**: https://github.com/fern-api/fern/compare/0.15.0-rc76...0.15.0-rc77"
      type: chore
  createdAt: "2023-11-14"
  irVersion: 30
  version: 0.15.0-rc77
- changelogEntry:
    - summary: "## What's Changed\r\n* fix: OpenAPI importer handles parsing server\
        \ variables by @dsinghvi in https://github.com/fern-api/fern/pull/2275\r\n\r\
        \n\r\n**Full Changelog**: https://github.com/fern-api/fern/compare/0.15.0-rc75...0.15.0-rc76"
      type: chore
  createdAt: "2023-11-14"
  irVersion: 29
  version: 0.15.0-rc76
- changelogEntry:
    - summary: Release 0.15.0-rc74
      type: chore
  createdAt: "2023-11-09"
  irVersion: 29
  version: 0.15.0-rc74
- changelogEntry:
    - summary: "- unblock ir-v28 generation"
      type: chore
  createdAt: "2023-11-09"
  irVersion: 29
  version: 0.15.0-rc73
- changelogEntry:
    - summary: Release 0.15.0-rc72
      type: chore
  createdAt: "2023-11-09"
  irVersion: 29
  version: 0.15.0-rc72
- changelogEntry:
    - summary: "- CLI supports running typescript generators 0.8.1+ (@dsinghvi)"
      type: chore
  createdAt: "2023-11-09"
  irVersion: 29
  version: 0.15.0-rc71
- changelogEntry:
    - summary: "- Support a `x-fern-streaming` extension in the OpenAPI importer (@amckinney)"
      type: chore
  createdAt: "2023-11-08"
  irVersion: 28
  version: 0.15.0-rc70
- changelogEntry:
    - summary: _No user facing changes_
      type: chore
  createdAt: "2023-11-03"
  irVersion: 27
  version: 0.15.0-rc68
- changelogEntry:
    - summary: _No user facing changes_
      type: chore
  createdAt: "2023-11-03"
  irVersion: 27
  version: 0.15.0-rc67
- changelogEntry:
    - summary: "- **fix**: OpenAPI importer always uses tags to organize endpoints if
        present (@dsinghvi)"
      type: chore
  createdAt: "2023-11-03"
  irVersion: 27
  version: 0.15.0-rc66
- changelogEntry:
    - summary: _No user facing changes_
      type: chore
  createdAt: "2023-11-02"
  irVersion: 27
  version: 0.15.0-rc65
- changelogEntry:
    - summary: _No user facing changes_
      type: chore
  createdAt: "2023-11-02"
  irVersion: 27
  version: 0.15.0-rc64
- changelogEntry:
    - summary: _No user facing changes_
      type: chore
  createdAt: "2023-11-01"
  irVersion: 27
  version: 0.15.0-rc63
- changelogEntry:
    - summary: "- OpenAPI importer skips example generation if `allOf` examples are
        undefined (@dsinghvi)"
      type: chore
  createdAt: "2023-11-01"
  irVersion: 27
  version: 0.15.0-rc61
- changelogEntry:
    - summary: "- Filter out undefined schemas when reading AsyncAPI (@dsinghvi)"
      type: chore
  createdAt: "2023-11-01"
  irVersion: 27
  version: 0.15.0-rc60
- changelogEntry:
    - summary: "fix: OpenAPI importer handles resolving property schema references (@dsinghvi)"
      type: chore
  createdAt: "2023-11-01"
  irVersion: 27
  version: 0.15.0-rc59
- changelogEntry:
    - summary: "- Retrigger latest release (@dsinghvi)"
      type: chore
  createdAt: "2023-10-30"
  irVersion: 27
  version: 0.15.0-rc57
- changelogEntry:
    - summary: "**fix**: AsyncAPI importer reads inlined message payloads (@dsinghvi)"
      type: chore
  createdAt: "2023-10-30"
  irVersion: 27
  version: 0.15.0-rc56
- changelogEntry:
    - summary: "- **fix**: OpenAPI parser handles converting discriminated unions that
        contain`allOf` references with the discriminant (@dsinghvi)"
      type: chore
  createdAt: "2023-10-30"
  irVersion: 27
  version: 0.15.0-rc55
- changelogEntry:
    - summary: "- **feature**: OpenAPI importer supports resolving multi-file references
        (@dsinghvi)"
      type: chore
  createdAt: "2023-10-30"
  irVersion: 27
  version: 0.15.0-rc54
- changelogEntry:
    - summary: "- **feature**: OpenAPI importer supports `x-fern-header-variable-name`
        to customize the header name in the SDK"
      type: chore
  createdAt: "2023-10-28"
  irVersion: 27
  version: 0.15.0-rc53
- changelogEntry:
    - summary: "- **fix**: OpenAPI importer handles multiple header security schemes"
      type: chore
  createdAt: "2023-10-27"
  irVersion: 27
  version: 0.15.0-rc52
- changelogEntry:
    - summary: "- **No user facing changes** - Seed testing CLI doesn't require generator
        languages to support testing OpenAPI/Postman generators"
      type: chore
  createdAt: "2023-10-27"
  irVersion: 27
  version: 0.15.0-rc51
- changelogEntry:
    - summary: "- Not a user facing change: IR for `property-response` uses correct
        typeId (@dsinghvi)"
      type: chore
  createdAt: "2023-10-26"
  irVersion: 27
  version: 0.15.0-rc50
- changelogEntry:
    - summary: "- Improve logging when `.fernignore` is present in directory (@dsinghvi) "
      type: chore
  createdAt: "2023-10-25"
  irVersion: 27
  version: 0.15.0-rc49
- changelogEntry:
    - summary: "- Upgrade Go generator IR version (@amckinney) \r\n- `response-property`\
        \ validation rules now handle aliases (@amckinney) "
      type: chore
  createdAt: "2023-10-25"
  irVersion: 27
  version: 0.15.0-rc48
- changelogEntry:
    - summary: "- Support `--custom fixture` in seed CLI for snapshot tests (@dsinghvi) "
      type: chore
  createdAt: "2023-10-24"
  irVersion: 27
  version: 0.15.0-rc47
- changelogEntry:
    - summary: "- Support literal examples (@dsinghvi) "
      type: chore
  createdAt: "2023-10-20"
  irVersion: 27
  version: 0.15.0-rc46
- changelogEntry:
    - summary: "- **fix**: OpenAPI importer removes global headers from example generation
        (@dsinghvi) "
      type: chore
  createdAt: "2023-10-20"
  irVersion: 27
  version: 0.15.0-rc45
- changelogEntry:
    - summary: "- OpenAPI example parser handles query params that are arrays (@dsinghvi) "
      type: chore
  createdAt: "2023-10-20"
  irVersion: 27
  version: 0.15.0-rc44
- changelogEntry:
    - summary: "- Support reading examples from OpenAPI spec (@dsinghvi) "
      type: chore
  createdAt: "2023-10-20"
  irVersion: 27
  version: 0.15.0-rc43
- changelogEntry:
    - summary: "- Support generating preview url when generating docs (@dsinghvi) "
      type: chore
  createdAt: "2023-10-15"
  irVersion: 26
  version: 0.15.0-rc42
- changelogEntry:
    - summary: Release 0.15.0-rc40
      type: chore
  createdAt: "2023-10-13"
  irVersion: 26
  version: 0.15.0-rc40
- changelogEntry:
    - summary: "- Rerelease SDKs (@dsinghvi) "
      type: chore
  createdAt: "2023-10-13"
  irVersion: 26
  version: 0.15.0-rc41
- changelogEntry:
    - summary: "- Support generating python snippets for documentation"
      type: chore
  createdAt: "2023-10-11"
  irVersion: 26
  version: 0.15.0-rc39
- changelogEntry:
    - summary: "- Additional seed test definitions (@dsinghvi) "
      type: chore
  createdAt: "2023-10-10"
  irVersion: 26
  version: 0.15.0-rc38
- changelogEntry:
    - summary: "- **fix**: delete existing output on local generation (@dsinghvi) "
      type: chore
  createdAt: "2023-10-08"
  irVersion: 26
  version: 0.15.0-rc37
- changelogEntry:
    - summary: "- **fix**:  seed CLI builds docker image (@dsinghvi) "
      type: chore
  createdAt: "2023-10-08"
  irVersion: 26
  version: 0.15.0-rc36
- changelogEntry:
    - summary: "- fix seed examples to contain datetime with UTC timezone (@dsinghvi) "
      type: chore
  createdAt: "2023-10-08"
  irVersion: 26
  version: 0.15.0-rc35
- changelogEntry:
    - summary: "- Fix: OpenAPI importer scans const fields when detecting discriminated
        unions (@dsinghvi) "
      type: chore
  createdAt: "2023-10-06"
  irVersion: 26
  version: 0.15.0-rc34
- changelogEntry:
    - summary: "- Read `const` values from OpenAPI spec (@dsinghvi) "
      type: chore
  createdAt: "2023-10-06"
  irVersion: 26
  version: 0.15.0-rc33
- changelogEntry:
    - summary: "- Fix discriminated union parsing in AsyncAPI import (@dsinghvi) "
      type: chore
  createdAt: "2023-10-05"
  irVersion: 26
  version: 0.15.0-rc32
- changelogEntry:
    - summary: "- Server side generators are tested with output mode local files (@dsinghvi) "
      type: chore
  createdAt: "2023-10-01"
  irVersion: 26
  version: 0.15.0-rc31
- changelogEntry:
    - summary: "- Generator snapshot tester supports custom configs (@dsinghvi) "
      type: chore
  createdAt: "2023-10-01"
  irVersion: 26
  version: 0.15.0-rc30
- changelogEntry:
    - summary: "- `--local` mode of the Fern CLI now correctly copies over generated
        typescript code (@dsinghvi) "
      type: chore
  createdAt: "2023-09-30"
  irVersion: 26
  version: 0.15.0-rc29
- changelogEntry:
    - summary: "- Bump generator versions to the latest (@amckinney) \r\n- Send undiscriminated\
        \ union type names to docs generation (@dsinghvi) "
      type: chore
  createdAt: "2023-09-29"
  irVersion: 26
  version: 0.15.0-rc28
- changelogEntry:
    - summary: "- Support `go-fiber` generator (@connormahon34) "
      type: chore
  createdAt: "2023-09-26"
  irVersion: 26
  version: 0.15.0-rc27
- changelogEntry:
    - summary: "- `fern generate --docs` will no longer fail because of network timeout
        issues (@dsinghvi)"
      type: chore
  createdAt: "2023-09-25"
  irVersion: 26
  version: 0.15.0-rc26
- changelogEntry:
    - summary: "- Add test fern definitions with endpoint examples(@amckinney) "
      type: chore
  createdAt: "2023-09-20"
  irVersion: 26
  version: 0.15.0-rc25
- changelogEntry:
    - summary: "- `fern generate --docs` runs validation on the the docs configuration
        (@dsinghvi) "
      type: chore
  createdAt: "2023-09-20"
  irVersion: 26
  version: 0.15.0-rc24
- changelogEntry:
    - summary: "- Support reading AsyncAPI Schemas (@dsinghvi) "
      type: chore
  createdAt: "2023-09-19"
  irVersion: 26
  version: 0.15.0-rc23
- changelogEntry:
    - summary: "- Add test definitions that contain examples(@amckinney) "
      type: chore
  createdAt: "2023-09-18"
  irVersion: 26
  version: 0.15.0-rc22
- changelogEntry:
    - summary: "- Only set GA availability if explicitly defined in the API Definition
        (@dsinghvi) "
      type: chore
  createdAt: "2023-09-17"
  irVersion: 26
  version: 0.15.0-rc21
- changelogEntry:
    - summary: "- Set version slug override (@dsinghvi) "
      type: chore
  createdAt: "2023-09-16"
  irVersion: 26
  version: 0.15.0-rc20
- changelogEntry:
    - summary: "- docs.yml now supports showing API errors opt-in (@dsinghvi) "
      type: chore
  createdAt: "2023-09-13"
  irVersion: 26
  version: 0.15.0-rc19
- changelogEntry:
    - summary: "- CLI now requires that versioned navbars live in new files (@dsinghvi)\
        \ \r\n- CLI supports sending availability (@dsinghvi) \r\n- CLI has new validation\
        \ rules for mdx + filepaths (@dsinghvi) "
      type: chore
  createdAt: "2023-09-13"
  irVersion: 26
  version: 0.15.0-rc18
- changelogEntry:
    - summary: "- Docs support tabs (@dsinghvi) "
      type: chore
  createdAt: "2023-09-10"
  irVersion: 25
  version: 0.15.0-rc17
- changelogEntry:
    - summary: "- Fix and make sure CLI adheres to `--api` flag when filtering API workspaces
        (@dsinghvi) "
      type: chore
  createdAt: "2023-09-09"
  irVersion: 25
  version: 0.15.0-rc16
- changelogEntry:
    - summary: "- Validate markdown for documentation (@dsinghvi) "
      type: chore
  createdAt: "2023-09-06"
  irVersion: 25
  version: 0.15.0-rc15
- changelogEntry:
    - summary: "- Support specifying instance when running docs generation `fern generate
        --docs --instance <url>`"
      type: chore
  createdAt: "2023-09-06"
  irVersion: 25
  version: 0.15.0-rc14
- changelogEntry:
    - summary: "- Support reading `description` on `$ref` fields in OpenAPI (@dsinghvi) "
      type: chore
  createdAt: "2023-09-05"
  irVersion: 25
  version: 0.15.0-rc13
- changelogEntry:
    - summary: Release 0.15.0-rc12
      type: chore
  createdAt: "2023-09-05"
  irVersion: 25
  version: 0.15.0-rc12
- changelogEntry:
    - summary: "- Latest java generators depend on IR v25 to support text/plain responses
        (@dsinghvi) "
      type: chore
  createdAt: "2023-09-05"
  irVersion: 25
  version: 0.15.0-rc11
- changelogEntry:
    - summary: "- Add test definitions for `response: text` "
      type: chore
  createdAt: "2023-09-04"
  irVersion: 25
  version: 0.15.0-rc9
- changelogEntry:
    - summary: "- Support text responses (@dsinghvi) "
      type: chore
  createdAt: "2023-09-04"
  irVersion: 25
  version: 0.15.0-rc8
- changelogEntry:
    - summary: "- OpenAPI importer supports reading `application/octet-stream` requests
        (@dsinghvi) "
      type: chore
  createdAt: "2023-09-04"
  irVersion: 25
  version: 0.15.0-rc10
- changelogEntry:
    - summary: "- OpenAPI Importer handles deduping undiscriminated union types (@dsinghvi) "
      type: chore
  createdAt: "2023-08-31"
  irVersion: 24
  version: 0.15.0-rc7
- changelogEntry:
    - summary: "- Respect audiences for service type graph (@amckinney) "
      type: chore
  createdAt: "2023-08-31"
  irVersion: 24
  version: 0.15.0-rc6
- changelogEntry:
    - summary: "- Support reading `default` key in OpenAPI to account for headers with
        literal value (@dsinghvi) "
      type: chore
  createdAt: "2023-08-30"
  irVersion: 24
  version: 0.15.0-rc5
- changelogEntry:
    - summary: "- fern.config.json version is set to `*` which allows easier integration\
        \ with pnpm (@zachkirsch) \r\n- OpenAPI importer properly reads discriminated\
        \ unions so that discriminants are stripped from subtypes (@dsinghvi) "
      type: chore
  createdAt: "2023-08-30"
  irVersion: 24
  version: 0.15.0-rc4
- changelogEntry:
    - summary: "- Support reading webhooks from OpenAPI specs (@dsinghvi) "
      type: chore
  createdAt: "2023-08-25"
  irVersion: 24
  version: 0.15.0-rc3
- changelogEntry:
    - summary: "- Support uploading images with custom content types such as SVGs (@dsinghvi) "
      type: chore
  createdAt: "2023-08-23"
  irVersion: 24
  version: 0.15.0-rc2
- changelogEntry:
    - summary: "- Update discriminated union detection to handle referenced schemas
        (@dsinghvi) "
      type: chore
  createdAt: "2023-08-18"
  irVersion: 23
  version: 0.15.0-rc1
- changelogEntry:
    - summary: "- **Break**: The fern directory now has a top-level `apis` directory
        to handle apis and docs no longer live within an api definition"
      type: chore
  createdAt: "2023-08-16"
  irVersion: 23
  version: 0.15.0-rc0
- changelogEntry:
    - summary: Release 0.14.4-rc2
      type: chore
  createdAt: "2023-08-14"
  irVersion: 23
  version: 0.14.4-rc2
- changelogEntry:
    - summary: Release 0.14.4-rc1
      type: chore
  createdAt: "2023-08-14"
  irVersion: 23
  version: 0.14.4-rc1
- changelogEntry:
    - summary: CLI handles property names that start with numbers for code generation
        (@dsinghvi)
      type: chore
  createdAt: "2023-08-11"
  irVersion: 23
  version: 0.14.4-rc0
- changelogEntry:
    - summary: "- When `docs` is missing, the CLI should nudge the user to run `fern
        add docs` (@dannysheridan) "
      type: chore
  createdAt: "2023-08-08"
  irVersion: 23
  version: 0.14.3
- changelogEntry:
    - summary: "- When running `fern init --openapi <openapi>` the OpenAPI generator
        wont be included (@dannysheridan) "
      type: chore
  createdAt: "2023-08-08"
  irVersion: 23
  version: 0.14.2
- changelogEntry:
    - summary: "- Rerelease `0.14.0`"
      type: chore
  createdAt: "2023-08-07"
  irVersion: 22
  version: 0.14.1
- changelogEntry:
    - summary: "- The latest Go SDK Generator depends on IR V22 (@amckinney) "
      type: chore
  createdAt: "2023-08-07"
  irVersion: 22
  version: 0.14.0
- changelogEntry:
    - summary: '- Handle `type: "null"` when importing OpenAPI oneOf (@dsinghvi) '
      type: chore
  createdAt: "2023-08-05"
  irVersion: 22
  version: 0.13.0
- changelogEntry:
    - summary: "- No changes"
      type: chore
  createdAt: "2023-08-05"
  irVersion: 22
  version: 0.13.0-rc3
- changelogEntry:
    - summary: "- Java generators now require IR V20 (@dsinghvi) "
      type: chore
  createdAt: "2023-08-03"
  irVersion: 22
  version: 0.13.0-rc2
- changelogEntry:
    - summary: "- OpenAPI generator only includes current package as part of generated
        name (@dsinghvi) "
      type: chore
  createdAt: "2023-08-02"
  irVersion: 22
  version: 0.13.0-rc1
- changelogEntry:
    - summary: "- OpenAPI oneOf subtypes have generated names based on unique properties
        (@dsinghvi) "
      type: chore
  createdAt: "2023-08-02"
  irVersion: 22
  version: 0.13.0-rc0
- changelogEntry:
    - summary: "- OpenAPI importer converts `date-times` appropriately. Before this
        release, datetimes would be converted as strings. (@dsinghvi)"
      type: chore
  createdAt: "2023-08-02"
  irVersion: 22
  version: 0.12.0
- changelogEntry:
    - summary: "- Special case importing oneOf types that are all enums (@dsinghvi) "
      type: chore
  createdAt: "2023-08-02"
  irVersion: 22
  version: 0.11.12
- changelogEntry:
    - summary: "* Add `ServiceTypeReferenceInfo` to IR so that generators can recognize\
        \ what types are referenced from exactly one service (@amckinney).\r\n```yaml\r\
        \n  ServiceTypeReferenceInfo:\r\n    properties:\r\n      typesReferencedOnlyByService:\r\
        \n        docs: \"Types referenced by exactly one service.\"\r\n        type:\
        \ map<commons.ServiceId, list<commons.TypeId>>\r\n      sharedTypes:\r\n   \
        \     docs: \"Types referenced by either zero or multiple services.\"\r\n  \
        \      type: list<commons.TypeId>\r\n```"
      type: chore
  createdAt: "2023-08-01"
  irVersion: 22
  version: 0.11.12-rc2
- changelogEntry:
    - summary: "- Specify license in generators.yml (@amckinney) \r\n```yaml\r\ngroups:\
        \ \r\n  publish: \r\n    - name: fernapi/fern-go-sdk\r\n      version: 0.0.1\r\
        \n      github: \r\n        repository: my-org/my-repo\r\n        license: MIT\
        \ # <------- or Apache-2.0\r\n```"
      type: chore
  createdAt: "2023-07-29"
  irVersion: 22
  version: 0.11.12-rc0
- changelogEntry:
    - summary: "- Support `x-fern-ignore` OpenAPI extension. This extensions configures\
        \ fern to ignore certain endpoints when generating SDKs. (@dsinghvi) \r\n  ```yaml\r\
        \n  paths: \r\n    my/endpoint/path: \r\n      get: \r\n        x-fern-ignore:\
        \ true # <------- fern will skip this endpoint\r\n  ```"
      type: chore
  createdAt: "2023-07-29"
  irVersion: 22
  version: 0.11.12-rc1
- changelogEntry:
    - summary: "- OpenAPI importer handles converting numbers formatted as time-delta
        (@dsinghvi)"
      type: chore
  createdAt: "2023-07-28"
  irVersion: 22
  version: 0.11.11
- changelogEntry:
    - summary: "- OpenAPI importer handles converting servers with `staging` and `production`\
        \ descriptions (@dsinghvi) \r\n- Generators are upgraded in fern init (@dannysheridan)\
        \ \r\n- Documentation markdown paths are validated (@zachkirsch)"
      type: chore
  createdAt: "2023-07-26"
  irVersion: 22
  version: 0.11.10
- changelogEntry:
    - summary: "- handles `x-ndjson` content-type in OpenAPI responses"
      type: chore
  createdAt: "2023-07-24"
  irVersion: 22
  version: 0.11.9
- changelogEntry:
    - summary: Release 0.11.9-rc0
      type: chore
  createdAt: "2023-07-23"
  irVersion: 22
  version: 0.11.9-rc0
- changelogEntry:
    - summary: "- Register custom content types when reading from OpenAPI spec"
      type: chore
  createdAt: "2023-07-23"
  irVersion: 22
  version: 0.11.8
- changelogEntry:
    - summary: "- Register content-types when registering docs (i.e. such as `application/x-ndjson`)"
      type: chore
  createdAt: "2023-07-23"
  irVersion: 22
  version: 0.11.8-rc0
- changelogEntry:
    - summary: Release 0.11.7
      type: chore
  createdAt: "2023-07-23"
  irVersion: 22
  version: 0.11.7
- changelogEntry:
    - summary: Release 0.11.7-rc9
      type: chore
  createdAt: "2023-07-23"
  irVersion: 22
  version: 0.11.7-rc9
- changelogEntry:
    - summary: Release 0.11.7-rc8
      type: chore
  createdAt: "2023-07-23"
  irVersion: 22
  version: 0.11.7-rc8
- changelogEntry:
    - summary: Release 0.11.7-rc7
      type: chore
  createdAt: "2023-07-22"
  irVersion: 22
  version: 0.11.7-rc7
- changelogEntry:
    - summary: Release 0.11.7-rc6
      type: chore
  createdAt: "2023-07-22"
  irVersion: 22
  version: 0.11.7-rc6
- changelogEntry:
    - summary: Release 0.11.7-rc5
      type: chore
  createdAt: "2023-07-22"
  irVersion: 22
  version: 0.11.7-rc5
- changelogEntry:
    - summary: "- Hacky release with sleep 5s before running docker"
      type: chore
  createdAt: "2023-07-21"
  irVersion: 22
  version: 0.11.7-rc4
- changelogEntry:
    - summary: Release 0.11.7-rc3
      type: chore
  createdAt: "2023-07-20"
  irVersion: 22
  version: 0.11.7-rc3
- changelogEntry:
    - summary: "- Pypi token is correctly read in for publishing"
      type: chore
  createdAt: "2023-07-18"
  irVersion: 22
  version: 0.11.7-rc2
- changelogEntry:
    - summary: Release 0.11.7-rc1
      type: chore
  createdAt: "2023-07-14"
  irVersion: 22
  version: 0.11.7-rc1
- changelogEntry:
    - summary: Release 0.11.7-rc0
      type: chore
  createdAt: "2023-07-13"
  irVersion: 22
  version: 0.11.7-rc0
- changelogEntry:
    - summary: Release 0.11.6
      type: chore
  createdAt: "2023-07-11"
  irVersion: 22
  version: 0.11.6
- changelogEntry:
    - summary: Release 0.11.6-rc1
      type: chore
  createdAt: "2023-07-11"
  irVersion: 22
  version: 0.11.6-rc1
- changelogEntry:
    - summary: Release 0.11.6-rc0
      type: chore
  createdAt: "2023-07-11"
  irVersion: 22
  version: 0.11.6-rc0
- changelogEntry:
    - summary: "- Fixes https://github.com/fern-api/fern/issues/1880 (no longer forced
        to define auth if endpoints don't require auth)"
      type: chore
  createdAt: "2023-07-10"
  irVersion: 22
  version: 0.11.5
- changelogEntry:
    - summary: Release 0.11.4
      type: chore
  createdAt: "2023-07-06"
  irVersion: 22
  version: 0.11.4
- changelogEntry:
    - summary: Release 0.11.4-rc0
      type: chore
  createdAt: "2023-07-06"
  irVersion: 22
  version: 0.11.4-rc0
- changelogEntry:
    - summary: Release 0.11.3
      type: chore
  createdAt: "2023-07-06"
  irVersion: 22
  version: 0.11.3
- changelogEntry:
    - summary: Release 0.11.3-rc9
      type: chore
  createdAt: "2023-07-06"
  irVersion: 22
  version: 0.11.3-rc9
- changelogEntry:
    - summary: Release 0.11.3-rc8
      type: chore
  createdAt: "2023-07-06"
  irVersion: 22
  version: 0.11.3-rc8
- changelogEntry:
    - summary: Release 0.11.3-rc7
      type: chore
  createdAt: "2023-07-06"
  irVersion: 22
  version: 0.11.3-rc7
- changelogEntry:
    - summary: Release 0.11.3-rc6
      type: chore
  createdAt: "2023-07-06"
  irVersion: 22
  version: 0.11.3-rc6
- changelogEntry:
    - summary: Release 0.11.3-rc5
      type: chore
  createdAt: "2023-07-06"
  irVersion: 22
  version: 0.11.3-rc5
- changelogEntry:
    - summary: Release 0.11.3-rc10
      type: chore
  createdAt: "2023-07-06"
  irVersion: 22
  version: 0.11.3-rc10
- changelogEntry:
    - summary: Release 0.11.3-rc4
      type: chore
  createdAt: "2023-07-05"
  irVersion: 20
  version: 0.11.3-rc4
- changelogEntry:
    - summary: Release 0.11.3-rc3
      type: chore
  createdAt: "2023-06-28"
  irVersion: 20
  version: 0.11.3-rc3
- changelogEntry:
    - summary: Release 0.11.3-rc2
      type: chore
  createdAt: "2023-06-28"
  irVersion: 20
  version: 0.11.3-rc2
- changelogEntry:
    - summary: "- Support reading `x-fern-audiences` extension so that OpenAPI spec
        users can leverage fern audiences"
      type: chore
  createdAt: "2023-06-28"
  irVersion: 20
  version: 0.11.3-rc1
- changelogEntry:
    - summary: Release 0.11.3-rc0
      type: chore
  createdAt: "2023-06-24"
  irVersion: 20
  version: 0.11.3-rc0
- changelogEntry:
    - summary: Release 0.11.2
      type: chore
  createdAt: "2023-06-23"
  irVersion: 20
  version: 0.11.2
- changelogEntry:
    - summary: Release 0.11.1-rc0
      type: chore
  createdAt: "2023-06-22"
  irVersion: 20
  version: 0.11.1-rc0
- changelogEntry:
    - summary: "- Update OpenAPI Importer logic to handle FastAPI operation ids"
      type: chore
  createdAt: "2023-06-22"
  irVersion: 20
  version: 0.11.0
- changelogEntry:
    - summary: Release 0.10.28
      type: chore
  createdAt: "2023-06-20"
  irVersion: 20
  version: 0.10.28
- changelogEntry:
    - summary: Release 0.10.27
      type: chore
  createdAt: "2023-06-20"
  irVersion: 20
  version: 0.10.27
- changelogEntry:
    - summary: Release 0.10.27-rc0
      type: chore
  createdAt: "2023-06-15"
  irVersion: 20
  version: 0.10.27-rc0
- changelogEntry:
    - summary: Release 0.10.26
      type: chore
  createdAt: "2023-06-15"
  irVersion: 20
  version: 0.10.26
- changelogEntry:
    - summary: Release 0.10.25
      type: chore
  createdAt: "2023-06-15"
  irVersion: 20
  version: 0.10.25
- changelogEntry:
    - summary: Release 0.10.25-rc1
      type: chore
  createdAt: "2023-06-14"
  irVersion: 20
  version: 0.10.25-rc1
- changelogEntry:
    - summary: Release 0.10.25-rc0
      type: chore
  createdAt: "2023-06-13"
  irVersion: 20
  version: 0.10.25-rc0
- changelogEntry:
    - summary: "- Fixes https://github.com/fern-api/fern/issues/1765 so OpenAPI specs
        are not required to have `operationId` or `x-fern-sdk-method-name` "
      type: chore
  createdAt: "2023-06-13"
  irVersion: 20
  version: 0.10.24
- changelogEntry:
    - summary: Release 0.10.23
      type: chore
  createdAt: "2023-06-13"
  irVersion: 20
  version: 0.10.23
- changelogEntry:
    - summary: Release 0.10.23-rc0
      type: chore
  createdAt: "2023-06-12"
  irVersion: 20
  version: 0.10.23-rc0
- changelogEntry:
    - summary: Release 0.10.22
      type: chore
  createdAt: "2023-06-12"
  irVersion: 20
  version: 0.10.22
- changelogEntry:
    - summary: Release 0.10.21
      type: chore
  createdAt: "2023-06-12"
  irVersion: 20
  version: 0.10.21
- changelogEntry:
    - summary: Release 0.10.20
      type: chore
  createdAt: "2023-06-12"
  irVersion: 20
  version: 0.10.20
- changelogEntry:
    - summary: Release 0.10.20-rc0
      type: chore
  createdAt: "2023-06-12"
  irVersion: 20
  version: 0.10.20-rc0
- changelogEntry:
    - summary: Release 0.10.19
      type: chore
  createdAt: "2023-06-12"
  irVersion: 20
  version: 0.10.19
- changelogEntry:
    - summary: Release 0.10.18
      type: chore
  createdAt: "2023-06-11"
  irVersion: 20
  version: 0.10.18
- changelogEntry:
    - summary: Release 0.10.17
      type: chore
  createdAt: "2023-06-11"
  irVersion: 20
  version: 0.10.17
- changelogEntry:
    - summary: Release 0.10.16
      type: chore
  createdAt: "2023-06-11"
  irVersion: 20
  version: 0.10.16
- changelogEntry:
    - summary: Release 0.10.15
      type: chore
  createdAt: "2023-06-10"
  irVersion: 20
  version: 0.10.15
- changelogEntry:
    - summary: Release 0.10.14
      type: chore
  createdAt: "2023-06-10"
  irVersion: 20
  version: 0.10.14
- changelogEntry:
    - summary: Release 0.10.14-rc0
      type: chore
  createdAt: "2023-06-10"
  irVersion: 20
  version: 0.10.14-rc0
- changelogEntry:
    - summary: Release 0.10.13
      type: chore
  createdAt: "2023-06-09"
  irVersion: 20
  version: 0.10.13
- changelogEntry:
    - summary: Release 0.10.13-rc2
      type: chore
  createdAt: "2023-06-09"
  irVersion: 20
  version: 0.10.13-rc2
- changelogEntry:
    - summary: Release 0.10.13-rc1
      type: chore
  createdAt: "2023-06-09"
  irVersion: 20
  version: 0.10.13-rc1
- changelogEntry:
    - summary: Release 0.10.13-rc0
      type: chore
  createdAt: "2023-06-09"
  irVersion: 20
  version: 0.10.13-rc0
- changelogEntry:
    - summary: Release 0.10.12
      type: chore
  createdAt: "2023-06-09"
  irVersion: 20
  version: 0.10.12
- changelogEntry:
    - summary: Release 0.10.11
      type: chore
  createdAt: "2023-06-09"
  irVersion: 20
  version: 0.10.11
- changelogEntry:
    - summary: Release 0.10.11-rc0
      type: chore
  createdAt: "2023-06-08"
  irVersion: 20
  version: 0.10.11-rc0
- changelogEntry:
    - summary: Release 0.10.10
      type: chore
  createdAt: "2023-06-08"
  irVersion: 20
  version: 0.10.10
- changelogEntry:
    - summary: Release 0.10.10-rc2
      type: chore
  createdAt: "2023-06-08"
  irVersion: 20
  version: 0.10.10-rc2
- changelogEntry:
    - summary: Release 0.10.10-rc1
      type: chore
  createdAt: "2023-06-08"
  irVersion: 20
  version: 0.10.10-rc1
- changelogEntry:
    - summary: Release 0.10.10-rc0
      type: chore
  createdAt: "2023-06-08"
  irVersion: 20
  version: 0.10.10-rc0
- changelogEntry:
    - summary: Release 0.10.9
      type: chore
  createdAt: "2023-06-07"
  irVersion: 20
  version: 0.10.9
- changelogEntry:
    - summary: Release 0.10.8
      type: chore
  createdAt: "2023-06-07"
  irVersion: 20
  version: 0.10.8
- changelogEntry:
    - summary: Release 0.10.8-rc0
      type: chore
  createdAt: "2023-06-07"
  irVersion: 20
  version: 0.10.8-rc0
- changelogEntry:
    - summary: Release 0.10.7
      type: chore
  createdAt: "2023-06-06"
  irVersion: 20
  version: 0.10.7
- changelogEntry:
    - summary: Release 0.10.6
      type: chore
  createdAt: "2023-06-06"
  irVersion: 20
  version: 0.10.6
- changelogEntry:
    - summary: Release 0.10.5
      type: chore
  createdAt: "2023-06-06"
  irVersion: 20
  version: 0.10.5
- changelogEntry:
    - summary: Release 0.10.4
      type: chore
  createdAt: "2023-06-06"
  irVersion: 20
  version: 0.10.4
- changelogEntry:
    - summary: Release 0.10.3
      type: chore
  createdAt: "2023-06-06"
  irVersion: 20
  version: 0.10.3
- changelogEntry:
    - summary: Release 0.10.2
      type: chore
  createdAt: "2023-06-05"
  irVersion: 20
  version: 0.10.2
- changelogEntry:
    - summary: Release 0.10.1
      type: chore
  createdAt: "2023-06-05"
  irVersion: 20
  version: 0.10.1
- changelogEntry:
    - summary: "- The docs `domain` must be a full domain ending in `docs.buildwithfern.com`\r\
        \n- `docs.yml` now supports custom-domains so that docs can redirect from a\
        \ custom url"
      type: chore
  createdAt: "2023-06-05"
  irVersion: 20
  version: 0.10.0
- changelogEntry:
    - summary: Release 0.9.10
      type: chore
  createdAt: "2023-06-02"
  irVersion: 20
  version: 0.9.10
- changelogEntry:
    - summary: Release 0.9.10-rc0
      type: chore
  createdAt: "2023-05-31"
  irVersion: 20
  version: 0.9.10-rc0
- changelogEntry:
    - summary: Release 0.9.9
      type: chore
  createdAt: "2023-05-31"
  irVersion: 20
  version: 0.9.9
- changelogEntry:
    - summary: Release 0.9.9-rc4
      type: chore
  createdAt: "2023-05-31"
  irVersion: 20
  version: 0.9.9-rc4
- changelogEntry:
    - summary: Release 0.9.9-rc3
      type: chore
  createdAt: "2023-05-31"
  irVersion: 20
  version: 0.9.9-rc3
- changelogEntry:
    - summary: Release 0.9.9-rc2
      type: chore
  createdAt: "2023-05-31"
  irVersion: 20
  version: 0.9.9-rc2
- changelogEntry:
    - summary: Release 0.9.9-rc1
      type: chore
  createdAt: "2023-05-31"
  irVersion: 20
  version: 0.9.9-rc1
- changelogEntry:
    - summary: Release 0.9.9-rc0
      type: chore
  createdAt: "2023-05-31"
  irVersion: 20
  version: 0.9.9-rc0
- changelogEntry:
    - summary: Release 0.9.8
      type: chore
  createdAt: "2023-05-30"
  irVersion: 20
  version: 0.9.8
- changelogEntry:
    - summary: Release 0.9.8-rc0
      type: chore
  createdAt: "2023-05-30"
  irVersion: 20
  version: 0.9.8-rc0
- changelogEntry:
    - summary: Release 0.9.7
      type: chore
  createdAt: "2023-05-30"
  irVersion: 20
  version: 0.9.7
- changelogEntry:
    - summary: Release 0.9.7-rc2
      type: chore
  createdAt: "2023-05-30"
  irVersion: 20
  version: 0.9.7-rc2
- changelogEntry:
    - summary: Release 0.9.7-rc1
      type: chore
  createdAt: "2023-05-29"
  irVersion: 20
  version: 0.9.7-rc1
- changelogEntry:
    - summary: Release 0.9.7-rc0
      type: chore
  createdAt: "2023-05-29"
  irVersion: 20
  version: 0.9.7-rc0
- changelogEntry:
    - summary: Release 0.9.6
      type: chore
  createdAt: "2023-05-29"
  irVersion: 20
  version: 0.9.6
- changelogEntry:
    - summary: Release 0.9.6-rc1
      type: chore
  createdAt: "2023-05-28"
  irVersion: 20
  version: 0.9.6-rc1
- changelogEntry:
    - summary: Release 0.9.6-rc0
      type: chore
  createdAt: "2023-05-28"
  irVersion: 20
  version: 0.9.6-rc0
- changelogEntry:
    - summary: Release 0.9.5
      type: chore
  createdAt: "2023-05-27"
  irVersion: 20
  version: 0.9.5
- changelogEntry:
    - summary: "- `fern init` reads `FERN_TOKEN` if the user token is not available"
      type: chore
  createdAt: "2023-05-27"
  irVersion: 20
  version: 0.9.4
- changelogEntry:
    - summary: Release 0.9.4-rc3
      type: chore
  createdAt: "2023-05-25"
  irVersion: 20
  version: 0.9.4-rc3
- changelogEntry:
    - summary: Release 0.9.4-rc2
      type: chore
  createdAt: "2023-05-25"
  irVersion: 20
  version: 0.9.4-rc2
- changelogEntry:
    - summary: Release 0.9.4-rc1
      type: chore
  createdAt: "2023-05-25"
  irVersion: 20
  version: 0.9.4-rc1
- changelogEntry:
    - summary: Release 0.9.4-rc0
      type: chore
  createdAt: "2023-05-25"
  irVersion: 20
  version: 0.9.4-rc0
- changelogEntry:
    - summary: Release 0.9.3
      type: chore
  createdAt: "2023-05-24"
  irVersion: 20
  version: 0.9.3
- changelogEntry:
    - summary: Release 0.9.2
      type: chore
  createdAt: "2023-05-24"
  irVersion: 20
  version: 0.9.2
- changelogEntry:
    - summary: Release 0.9.2-rc5
      type: chore
  createdAt: "2023-05-24"
  irVersion: 20
  version: 0.9.2-rc5
- changelogEntry:
    - summary: Release 0.9.2-rc4
      type: chore
  createdAt: "2023-05-24"
  irVersion: 20
  version: 0.9.2-rc4
- changelogEntry:
    - summary: Release 0.9.2-rc3
      type: chore
  createdAt: "2023-05-24"
  irVersion: 20
  version: 0.9.2-rc3
- changelogEntry:
    - summary: Release 0.9.2-rc2
      type: chore
  createdAt: "2023-05-23"
  irVersion: 20
  version: 0.9.2-rc2
- changelogEntry:
    - summary: Release 0.9.2-rc1
      type: chore
  createdAt: "2023-05-23"
  irVersion: 20
  version: 0.9.2-rc1
- changelogEntry:
    - summary: Release 0.9.2-rc0
      type: chore
  createdAt: "2023-05-21"
  irVersion: 20
  version: 0.9.2-rc0
- changelogEntry:
    - summary: Release 0.9.1
      type: chore
  createdAt: "2023-05-20"
  irVersion: 20
  version: 0.9.1
- changelogEntry:
    - summary: Release 0.9.1-rc3
      type: chore
  createdAt: "2023-05-20"
  irVersion: 20
  version: 0.9.1-rc3
- changelogEntry:
    - summary: Release 0.9.1-rc2
      type: chore
  createdAt: "2023-05-19"
  irVersion: 20
  version: 0.9.1-rc2
- changelogEntry:
    - summary: Release 0.9.1-rc1
      type: chore
  createdAt: "2023-05-18"
  irVersion: 20
  version: 0.9.1-rc1
- changelogEntry:
    - summary: Release 0.9.1-rc0
      type: chore
  createdAt: "2023-05-18"
  irVersion: 20
  version: 0.9.1-rc0
- changelogEntry:
    - summary: Running `fern init --openapi <path to openapi>` creates an OpenAPI workspace
      type: chore
  createdAt: "2023-05-17"
  irVersion: 20
  version: 0.9.0
- changelogEntry:
    - summary: Release 0.9.0-rc0
      type: chore
  createdAt: "2023-05-17"
  irVersion: 20
  version: 0.9.0-rc0
- changelogEntry:
    - summary: Add `fern-go-model` generator identifier.
      type: chore
  createdAt: "2023-05-16"
  irVersion: 20
  version: 0.8.25-rc0
- changelogEntry:
    - summary: Release 0.8.24
      type: chore
  createdAt: "2023-05-16"
  irVersion: 20
  version: 0.8.24
- changelogEntry:
    - summary: Release 0.8.23
      type: chore
  createdAt: "2023-05-13"
  irVersion: 20
  version: 0.8.23
- changelogEntry:
    - summary: Release 0.8.22
      type: chore
  createdAt: "2023-05-13"
  irVersion: 20
  version: 0.8.22
- changelogEntry:
    - summary: Release 0.8.21
      type: chore
  createdAt: "2023-05-13"
  irVersion: 20
  version: 0.8.21
- changelogEntry:
    - summary: Release 0.8.20
      type: chore
  createdAt: "2023-05-12"
  irVersion: 20
  version: 0.8.20
- changelogEntry:
    - summary: Release 0.8.20-rc4
      type: chore
  createdAt: "2023-05-12"
  irVersion: 20
  version: 0.8.20-rc4
- changelogEntry:
    - summary: Release 0.8.20-rc3
      type: chore
  createdAt: "2023-05-12"
  irVersion: 20
  version: 0.8.20-rc3
- changelogEntry:
    - summary: Release 0.8.20-rc2
      type: chore
  createdAt: "2023-05-11"
  irVersion: 20
  version: 0.8.20-rc2
- changelogEntry:
    - summary: Release 0.8.20-rc1
      type: chore
  createdAt: "2023-05-11"
  irVersion: 20
  version: 0.8.20-rc1
- changelogEntry:
    - summary: Release 0.8.20-rc0
      type: chore
  createdAt: "2023-05-11"
  irVersion: 20
  version: 0.8.20-rc0
- changelogEntry:
    - summary: Release 0.8.19
      type: chore
  createdAt: "2023-05-11"
  irVersion: 20
  version: 0.8.19
- changelogEntry:
    - summary: Release 0.8.19-rc9
      type: chore
  createdAt: "2023-05-11"
  irVersion: 20
  version: 0.8.19-rc9
- changelogEntry:
    - summary: Release 0.8.19-rc8
      type: chore
  createdAt: "2023-05-11"
  irVersion: 20
  version: 0.8.19-rc8
- changelogEntry:
    - summary: Release 0.8.19-rc7
      type: chore
  createdAt: "2023-05-10"
  irVersion: 20
  version: 0.8.19-rc7
- changelogEntry:
    - summary: Release 0.8.19-rc6
      type: chore
  createdAt: "2023-05-10"
  irVersion: 20
  version: 0.8.19-rc6
- changelogEntry:
    - summary: Release 0.8.19-rc5
      type: chore
  createdAt: "2023-05-10"
  irVersion: 20
  version: 0.8.19-rc5
- changelogEntry:
    - summary: Release 0.8.19-rc4
      type: chore
  createdAt: "2023-05-10"
  irVersion: 20
  version: 0.8.19-rc4
- changelogEntry:
    - summary: Release 0.8.19-rc3
      type: chore
  createdAt: "2023-05-10"
  irVersion: 20
  version: 0.8.19-rc3
- changelogEntry:
    - summary: Release 0.8.19-rc2
      type: chore
  createdAt: "2023-05-10"
  irVersion: 20
  version: 0.8.19-rc2
- changelogEntry:
    - summary: Release 0.8.19-rc1
      type: chore
  createdAt: "2023-05-10"
  irVersion: 20
  version: 0.8.19-rc1
- changelogEntry:
    - summary: Release 0.8.19-rc0
      type: chore
  createdAt: "2023-05-10"
  irVersion: 20
  version: 0.8.19-rc0
- changelogEntry:
    - summary: Release 0.8.18
      type: chore
  createdAt: "2023-05-08"
  irVersion: 20
  version: 0.8.18
- changelogEntry:
    - summary: Release 0.8.17
      type: chore
  createdAt: "2023-05-08"
  irVersion: 20
  version: 0.8.17
- changelogEntry:
    - summary: Release 0.8.17-rc3
      type: chore
  createdAt: "2023-05-08"
  irVersion: 20
  version: 0.8.17-rc3
- changelogEntry:
    - summary: Release 0.8.17-rc2
      type: chore
  createdAt: "2023-05-08"
  irVersion: 20
  version: 0.8.17-rc2
- changelogEntry:
    - summary: Release 0.8.17-rc1
      type: chore
  createdAt: "2023-05-08"
  irVersion: 20
  version: 0.8.17-rc1
- changelogEntry:
    - summary: Release 0.8.17-rc0
      type: chore
  createdAt: "2023-05-08"
  irVersion: 20
  version: 0.8.17-rc0
- changelogEntry:
    - summary: Release 0.8.16-rc9
      type: chore
  createdAt: "2023-05-08"
  irVersion: 20
  version: 0.8.16-rc9
- changelogEntry:
    - summary: Release 0.8.16-rc8
      type: chore
  createdAt: "2023-05-08"
  irVersion: 19
  version: 0.8.16-rc8
- changelogEntry:
    - summary: Release 0.8.16-rc7
      type: chore
  createdAt: "2023-05-08"
  irVersion: 19
  version: 0.8.16-rc7
- changelogEntry:
    - summary: Release 0.8.16-rc6
      type: chore
  createdAt: "2023-05-08"
  irVersion: 19
  version: 0.8.16-rc6
- changelogEntry:
    - summary: Release 0.8.16-rc5
      type: chore
  createdAt: "2023-05-08"
  irVersion: 19
  version: 0.8.16-rc5
- changelogEntry:
    - summary: Release 0.8.16-rc11
      type: chore
  createdAt: "2023-05-08"
  irVersion: 20
  version: 0.8.16-rc11
- changelogEntry:
    - summary: Release 0.8.16-rc10
      type: chore
  createdAt: "2023-05-08"
  irVersion: 20
  version: 0.8.16-rc10
- changelogEntry:
    - summary: Release 0.8.16-rc4
      type: chore
  createdAt: "2023-05-07"
  irVersion: 19
  version: 0.8.16-rc4
- changelogEntry:
    - summary: Release 0.8.16-rc3
      type: chore
  createdAt: "2023-05-07"
  irVersion: 19
  version: 0.8.16-rc3
- changelogEntry:
    - summary: Release 0.8.16-rc2
      type: chore
  createdAt: "2023-05-07"
  irVersion: 19
  version: 0.8.16-rc2
- changelogEntry:
    - summary: Release 0.8.16-rc1
      type: chore
  createdAt: "2023-05-07"
  irVersion: 19
  version: 0.8.16-rc1
- changelogEntry:
    - summary: Release 0.8.16-rc0
      type: chore
  createdAt: "2023-05-07"
  irVersion: 19
  version: 0.8.16-rc0
- changelogEntry:
    - summary: Release 0.8.15
      type: chore
  createdAt: "2023-05-07"
  irVersion: 19
  version: 0.8.15
- changelogEntry:
    - summary: Release 0.8.14
      type: chore
  createdAt: "2023-05-07"
  irVersion: 19
  version: 0.8.14
- changelogEntry:
    - summary: Release 0.8.13
      type: chore
  createdAt: "2023-05-07"
  irVersion: 19
  version: 0.8.13
- changelogEntry:
    - summary: Release 0.8.13-rc2
      type: chore
  createdAt: "2023-05-07"
  irVersion: 19
  version: 0.8.13-rc2
- changelogEntry:
    - summary: Release 0.8.13-rc1
      type: chore
  createdAt: "2023-05-07"
  irVersion: 19
  version: 0.8.13-rc1
- changelogEntry:
    - summary: Release 0.8.13-rc0
      type: chore
  createdAt: "2023-05-06"
  irVersion: 19
  version: 0.8.13-rc0
- changelogEntry:
    - summary: Release 0.8.12
      type: chore
  createdAt: "2023-05-05"
  irVersion: 19
  version: 0.8.12
- changelogEntry:
    - summary: Release 0.8.11
      type: chore
  createdAt: "2023-05-05"
  irVersion: 19
  version: 0.8.11
- changelogEntry:
    - summary: Release 0.8.10
      type: chore
  createdAt: "2023-05-05"
  irVersion: 19
  version: 0.8.10
- changelogEntry:
    - summary: Release 0.8.9
      type: chore
  createdAt: "2023-05-04"
  irVersion: 19
  version: 0.8.9
- changelogEntry:
    - summary: Release 0.8.8
      type: chore
  createdAt: "2023-05-04"
  irVersion: 19
  version: 0.8.8
- changelogEntry:
    - summary: Release 0.8.7
      type: chore
  createdAt: "2023-05-04"
  irVersion: 19
  version: 0.8.7
- changelogEntry:
    - summary: Release 0.8.6
      type: chore
  createdAt: "2023-05-03"
  irVersion: 19
  version: 0.8.6
- changelogEntry:
    - summary: Release 0.8.6-rc2
      type: chore
  createdAt: "2023-05-03"
  irVersion: 19
  version: 0.8.6-rc2
- changelogEntry:
    - summary: Release 0.8.6-rc1
      type: chore
  createdAt: "2023-05-03"
  irVersion: 19
  version: 0.8.6-rc1
- changelogEntry:
    - summary: Release 0.8.6-rc0
      type: chore
  createdAt: "2023-05-03"
  irVersion: 19
  version: 0.8.6-rc0
- changelogEntry:
    - summary: Release 0.8.5
      type: chore
  createdAt: "2023-05-03"
  irVersion: 19
  version: 0.8.5
- changelogEntry:
    - summary: Release 0.8.4
      type: chore
  createdAt: "2023-05-03"
  irVersion: 19
  version: 0.8.4
- changelogEntry:
    - summary: Release 0.8.3
      type: chore
  createdAt: "2023-05-03"
  irVersion: 19
  version: 0.8.3
- changelogEntry:
    - summary: Release 0.8.2
      type: chore
  createdAt: "2023-05-03"
  irVersion: 19
  version: 0.8.2
- changelogEntry:
    - summary: Release 0.8.1
      type: chore
  createdAt: "2023-05-02"
  irVersion: 19
  version: 0.8.1
- changelogEntry:
    - summary: Release 0.8.0
      type: chore
  createdAt: "2023-05-02"
  irVersion: 19
  version: 0.8.0
- changelogEntry:
    - summary: Release 0.8.0-rc9
      type: chore
  createdAt: "2023-05-02"
  irVersion: 19
  version: 0.8.0-rc9
- changelogEntry:
    - summary: Release 0.8.0-rc8
      type: chore
  createdAt: "2023-05-02"
  irVersion: 19
  version: 0.8.0-rc8
- changelogEntry:
    - summary: Release 0.8.0-rc7
      type: chore
  createdAt: "2023-05-02"
  irVersion: 19
  version: 0.8.0-rc7
- changelogEntry:
    - summary: Release 0.8.0-rc6
      type: chore
  createdAt: "2023-05-02"
  irVersion: 19
  version: 0.8.0-rc6
- changelogEntry:
    - summary: Release 0.8.0-rc5
      type: chore
  createdAt: "2023-05-02"
  irVersion: 19
  version: 0.8.0-rc5
- changelogEntry:
    - summary: Release 0.8.0-rc4
      type: chore
  createdAt: "2023-05-02"
  irVersion: 19
  version: 0.8.0-rc4
- changelogEntry:
    - summary: Release 0.8.0-rc3
      type: chore
  createdAt: "2023-05-02"
  irVersion: 19
  version: 0.8.0-rc3
- changelogEntry:
    - summary: Release 0.8.0-rc2
      type: chore
  createdAt: "2023-05-02"
  irVersion: 19
  version: 0.8.0-rc2
- changelogEntry:
    - summary: Release 0.8.0-rc1
      type: chore
  createdAt: "2023-05-02"
  irVersion: 19
  version: 0.8.0-rc1
- changelogEntry:
    - summary: Release 0.8.0-rc0
      type: chore
  createdAt: "2023-05-02"
  irVersion: 19
  version: 0.8.0-rc0
- changelogEntry:
    - summary: Release 0.7.5-rc17
      type: chore
  createdAt: "2023-05-02"
  irVersion: 19
  version: 0.7.5-rc17
- changelogEntry:
    - summary: Release 0.7.5-rc9
      type: chore
  createdAt: "2023-05-01"
  irVersion: 19
  version: 0.7.5-rc9
- changelogEntry:
    - summary: Release 0.7.5-rc8
      type: chore
  createdAt: "2023-05-01"
  irVersion: 19
  version: 0.7.5-rc8
- changelogEntry:
    - summary: Release 0.7.5-rc7
      type: chore
  createdAt: "2023-05-01"
  irVersion: 19
  version: 0.7.5-rc7
- changelogEntry:
    - summary: Release 0.7.5-rc16
      type: chore
  createdAt: "2023-05-01"
  irVersion: 19
  version: 0.7.5-rc16
- changelogEntry:
    - summary: Release 0.7.5-rc15
      type: chore
  createdAt: "2023-05-01"
  irVersion: 19
  version: 0.7.5-rc15
- changelogEntry:
    - summary: Release 0.7.5-rc14
      type: chore
  createdAt: "2023-05-01"
  irVersion: 19
  version: 0.7.5-rc14
- changelogEntry:
    - summary: Release 0.7.5-rc13
      type: chore
  createdAt: "2023-05-01"
  irVersion: 19
  version: 0.7.5-rc13
- changelogEntry:
    - summary: Release 0.7.5-rc12
      type: chore
  createdAt: "2023-05-01"
  irVersion: 19
  version: 0.7.5-rc12
- changelogEntry:
    - summary: Release 0.7.5-rc11
      type: chore
  createdAt: "2023-05-01"
  irVersion: 19
  version: 0.7.5-rc11
- changelogEntry:
    - summary: Release 0.7.5-rc10
      type: chore
  createdAt: "2023-05-01"
  irVersion: 19
  version: 0.7.5-rc10
- changelogEntry:
    - summary: Release 0.7.5-rc6
      type: chore
  createdAt: "2023-04-30"
  irVersion: 19
  version: 0.7.5-rc6
- changelogEntry:
    - summary: Release 0.7.5-rc5
      type: chore
  createdAt: "2023-04-30"
  irVersion: 19
  version: 0.7.5-rc5
- changelogEntry:
    - summary: Release 0.7.5-rc4
      type: chore
  createdAt: "2023-04-30"
  irVersion: 19
  version: 0.7.5-rc4
- changelogEntry:
    - summary: Release 0.7.5-rc3
      type: chore
  createdAt: "2023-04-30"
  irVersion: 19
  version: 0.7.5-rc3
- changelogEntry:
    - summary: Release 0.7.5-rc2
      type: chore
  createdAt: "2023-04-30"
  irVersion: 19
  version: 0.7.5-rc2
- changelogEntry:
    - summary: Release 0.7.5-rc1
      type: chore
  createdAt: "2023-04-30"
  irVersion: 18
  version: 0.7.5-rc1
- changelogEntry:
    - summary: Release 0.7.5-rc0
      type: chore
  createdAt: "2023-04-28"
  irVersion: 18
  version: 0.7.5-rc0
- changelogEntry:
    - summary: Release 0.7.4
      type: chore
  createdAt: "2023-04-23"
  irVersion: 18
  version: 0.7.4
- changelogEntry:
    - summary: Release 0.7.4-rc1
      type: chore
  createdAt: "2023-04-23"
  irVersion: 18
  version: 0.7.4-rc1
- changelogEntry:
    - summary: Release 0.7.4-rc0
      type: chore
  createdAt: "2023-04-23"
  irVersion: 18
  version: 0.7.4-rc0
- changelogEntry:
    - summary: Release 0.7.3
      type: chore
  createdAt: "2023-04-23"
  irVersion: 18
  version: 0.7.3
- changelogEntry:
    - summary: Release 0.7.3-rc0
      type: chore
  createdAt: "2023-04-23"
  irVersion: 18
  version: 0.7.3-rc0
- changelogEntry:
    - summary: Release 0.7.2
      type: chore
  createdAt: "2023-04-23"
  irVersion: 18
  version: 0.7.2
- changelogEntry:
    - summary: Release 0.7.1
      type: chore
  createdAt: "2023-04-23"
  irVersion: 18
  version: 0.7.1
- changelogEntry:
    - summary: Release 0.7.1-rc1
      type: chore
  createdAt: "2023-04-23"
  irVersion: 18
  version: 0.7.1-rc1
- changelogEntry:
    - summary: Release 0.7.1-rc0
      type: chore
  createdAt: "2023-04-23"
  irVersion: 18
  version: 0.7.1-rc0
- changelogEntry:
    - summary: Release 0.7.0
      type: chore
  createdAt: "2023-04-21"
  irVersion: 18
  version: 0.7.0
- changelogEntry:
    - summary: Release 0.7.0-rc1
      type: chore
  createdAt: "2023-04-21"
  irVersion: 18
  version: 0.7.0-rc1
- changelogEntry:
    - summary: Release 0.7.0-rc0
      type: chore
  createdAt: "2023-04-21"
  irVersion: 18
  version: 0.7.0-rc0
- changelogEntry:
    - summary: Release 0.6.12
      type: chore
  createdAt: "2023-04-19"
  irVersion: 18
  version: 0.6.12
- changelogEntry:
    - summary: Release 0.6.11
      type: chore
  createdAt: "2023-04-19"
  irVersion: 18
  version: 0.6.11
- changelogEntry:
    - summary: Release 0.6.11-rc2
      type: chore
  createdAt: "2023-04-17"
  irVersion: 18
  version: 0.6.11-rc2
- changelogEntry:
    - summary: Release 0.6.11-rc1
      type: chore
  createdAt: "2023-04-17"
  irVersion: 18
  version: 0.6.11-rc1
- changelogEntry:
    - summary: Release 0.6.11-rc0
      type: chore
  createdAt: "2023-04-17"
  irVersion: 18
  version: 0.6.11-rc0
- changelogEntry:
    - summary: Release 0.6.10
      type: chore
  createdAt: "2023-04-04"
  irVersion: 16
  version: 0.6.10
- changelogEntry:
    - summary: Release 0.6.10-rc4
      type: chore
  createdAt: "2023-04-03"
  irVersion: 16
  version: 0.6.10-rc4
- changelogEntry:
    - summary: Release 0.6.10-rc3
      type: chore
  createdAt: "2023-04-03"
  irVersion: 16
  version: 0.6.10-rc3
- changelogEntry:
    - summary: Release 0.6.10-rc2
      type: chore
  createdAt: "2023-04-03"
  irVersion: 16
  version: 0.6.10-rc2
- changelogEntry:
    - summary: Release 0.6.10-rc1
      type: chore
  createdAt: "2023-04-02"
  irVersion: 16
  version: 0.6.10-rc1
- changelogEntry:
    - summary: Release 0.6.10-rc0
      type: chore
  createdAt: "2023-04-02"
  irVersion: 16
  version: 0.6.10-rc0
- changelogEntry:
    - summary: Release 0.6.9
      type: chore
  createdAt: "2023-04-02"
  irVersion: 16
  version: 0.6.9
- changelogEntry:
    - summary: Release 0.6.8
      type: chore
  createdAt: "2023-04-02"
  irVersion: 16
  version: 0.6.8
- changelogEntry:
    - summary: Release 0.6.7
      type: chore
  createdAt: "2023-04-01"
  irVersion: 16
  version: 0.6.7
- changelogEntry:
    - summary: Release 0.6.7-rc0
      type: chore
  createdAt: "2023-04-01"
  irVersion: 16
  version: 0.6.7-rc0
- changelogEntry:
    - summary: Release 0.6.6
      type: chore
  createdAt: "2023-03-31"
  irVersion: 16
  version: 0.6.6
- changelogEntry:
    - summary: Release 0.6.5
      type: chore
  createdAt: "2023-03-31"
  irVersion: 16
  version: 0.6.5
- changelogEntry:
    - summary: Release 0.6.5-rc1
      type: chore
  createdAt: "2023-03-31"
  irVersion: 16
  version: 0.6.5-rc1
- changelogEntry:
    - summary: Release 0.6.5-rc0
      type: chore
  createdAt: "2023-03-30"
  irVersion: 16
  version: 0.6.5-rc0
- changelogEntry:
    - summary: Release 0.6.4
      type: chore
  createdAt: "2023-03-30"
  irVersion: 16
  version: 0.6.4
- changelogEntry:
    - summary: Release 0.6.3
      type: chore
  createdAt: "2023-03-30"
  irVersion: 16
  version: 0.6.3
- changelogEntry:
    - summary: Release 0.6.3-rc1
      type: chore
  createdAt: "2023-03-30"
  irVersion: 16
  version: 0.6.3-rc1
- changelogEntry:
    - summary: Release 0.6.3-rc0
      type: chore
  createdAt: "2023-03-30"
  irVersion: 16
  version: 0.6.3-rc0
- changelogEntry:
    - summary: Release 0.6.2
      type: chore
  createdAt: "2023-03-29"
  irVersion: 16
  version: 0.6.2
- changelogEntry:
    - summary: Release 0.6.2-rc2
      type: chore
  createdAt: "2023-03-29"
  irVersion: 16
  version: 0.6.2-rc2
- changelogEntry:
    - summary: Release 0.6.2-rc1
      type: chore
  createdAt: "2023-03-29"
  irVersion: 16
  version: 0.6.2-rc1
- changelogEntry:
    - summary: Release 0.6.2-rc0
      type: chore
  createdAt: "2023-03-28"
  irVersion: 16
  version: 0.6.2-rc0
- changelogEntry:
    - summary: Release 0.6.1
      type: chore
  createdAt: "2023-03-28"
  irVersion: 15
  version: 0.6.1
- changelogEntry:
    - summary: Release 0.6.0
      type: chore
  createdAt: "2023-03-28"
  irVersion: 15
  version: 0.6.0
- changelogEntry:
    - summary: Release 0.5.4
      type: chore
  createdAt: "2023-03-28"
  irVersion: 15
  version: 0.5.4
- changelogEntry:
    - summary: Release 0.5.4-rc4
      type: chore
  createdAt: "2023-03-28"
  irVersion: 15
  version: 0.5.4-rc4
- changelogEntry:
    - summary: Release 0.5.4-rc3
      type: chore
  createdAt: "2023-03-26"
  irVersion: 15
  version: 0.5.4-rc3
- changelogEntry:
    - summary: Release 0.5.4-rc2
      type: chore
  createdAt: "2023-03-24"
  irVersion: 15
  version: 0.5.4-rc2
- changelogEntry:
    - summary: Release 0.5.4-rc1
      type: chore
  createdAt: "2023-03-24"
  irVersion: 15
  version: 0.5.4-rc1
- changelogEntry:
    - summary: Release 0.5.4-rc0
      type: chore
  createdAt: "2023-03-24"
  irVersion: 15
  version: 0.5.4-rc0
- changelogEntry:
    - summary: Release 0.5.3
      type: chore
  createdAt: "2023-03-20"
  irVersion: 14
  version: 0.5.3
- changelogEntry:
    - summary: Release 0.5.3-rc6
      type: chore
  createdAt: "2023-03-20"
  irVersion: 14
  version: 0.5.3-rc6
- changelogEntry:
    - summary: Release 0.5.3-rc5
      type: chore
  createdAt: "2023-03-19"
  irVersion: 14
  version: 0.5.3-rc5
- changelogEntry:
    - summary: Release 0.5.3-rc4
      type: chore
  createdAt: "2023-03-19"
  irVersion: 14
  version: 0.5.3-rc4
- changelogEntry:
    - summary: Release 0.5.3-rc3
      type: chore
  createdAt: "2023-03-13"
  irVersion: 13
  version: 0.5.3-rc3
- changelogEntry:
    - summary: Release 0.5.3-rc2
      type: chore
  createdAt: "2023-03-13"
  irVersion: 13
  version: 0.5.3-rc2
- changelogEntry:
    - summary: Release 0.5.3-rc1
      type: chore
  createdAt: "2023-03-11"
  irVersion: 13
  version: 0.5.3-rc1
- changelogEntry:
    - summary: Release 0.5.3-rc0
      type: chore
  createdAt: "2023-03-11"
  irVersion: 13
  version: 0.5.3-rc0
- changelogEntry:
    - summary: Release 0.5.2
      type: chore
  createdAt: "2023-03-10"
  irVersion: 12
  version: 0.5.2
- changelogEntry:
    - summary: Release 0.5.1
      type: chore
  createdAt: "2023-03-09"
  irVersion: 12
  version: 0.5.1
- changelogEntry:
    - summary: "## What's Changed\r\n* Support http streams in responses by @zachkirsch\
        \ in https://github.com/fern-api/fern/pull/1365\r\n* fix: introduce undiscriminated\
        \ unions by @dsinghvi in https://github.com/fern-api/fern/pull/1367\r\n* Add\
        \ release blocker for undiscriminated unions by @zachkirsch in https://github.com/fern-api/fern/pull/1369\r\
        \n* Fix undiscriminated union rule by @zachkirsch in https://github.com/fern-api/fern/pull/1370\r\
        \n* Add file upload by @zachkirsch in https://github.com/fern-api/fern/pull/1366\r\
        \n* Rename property key to bodyProperty by @zachkirsch in https://github.com/fern-api/fern/pull/1371\r\
        \n* Add optional files by @zachkirsch in https://github.com/fern-api/fern/pull/1372\r\
        \n* ts generator versions above `0.5.0-rc0-6` use IR V12 by @dsinghvi in https://github.com/fern-api/fern/pull/1373\r\
        \n* Make File a reserved keyword in TS by @zachkirsch in https://github.com/fern-api/fern/pull/1374\r\
        \n* Add query-param stream condition by @zachkirsch in https://github.com/fern-api/fern/pull/1375\r\
        \n* fix: audiences works with subpackages and packages by @dsinghvi in https://github.com/fern-api/fern/pull/1376\r\
        \n* Fix docs in file properties by @zachkirsch in https://github.com/fern-api/fern/pull/1378\r\
        \n* Update import reference in OpenAPIMigrator by @TeisJayaswal in https://github.com/fern-api/fern/pull/1380\r\
        \n* fix: add missing `MovieId` type by @codebender828 in https://github.com/fern-api/fern/pull/1381\r\
        \n* Only disallow 'body' wrapper properties when there's a referenced request\
        \ body by @zachkirsch in https://github.com/fern-api/fern/pull/1382\r\n\r\n\
        ## New Contributors\r\n* @codebender828 made their first contribution in https://github.com/fern-api/fern/pull/1381\r\
        \n\r\n**Full Changelog**: https://github.com/fern-api/fern/compare/0.4.32...0.5.0"
      type: chore
  createdAt: "2023-03-09"
  irVersion: 12
  version: 0.5.0
- changelogEntry:
    - summary: Release 0.4.33-rc7
      type: chore
  createdAt: "2023-03-09"
  irVersion: 12
  version: 0.4.33-rc7
- changelogEntry:
    - summary: Release 0.4.33-rc6
      type: chore
  createdAt: "2023-03-09"
  irVersion: 12
  version: 0.4.33-rc6
- changelogEntry:
    - summary: Release 0.4.33-rc5
      type: chore
  createdAt: "2023-03-08"
  irVersion: 12
  version: 0.4.33-rc5
- changelogEntry:
    - summary: Release 0.4.33-rc4
      type: chore
  createdAt: "2023-03-08"
  irVersion: 12
  version: 0.4.33-rc4
- changelogEntry:
    - summary: Release 0.4.33-rc3
      type: chore
  createdAt: "2023-03-08"
  irVersion: 12
  version: 0.4.33-rc3
- changelogEntry:
    - summary: Release 0.4.33-rc2
      type: chore
  createdAt: "2023-03-08"
  irVersion: 12
  version: 0.4.33-rc2
- changelogEntry:
    - summary: Release 0.4.33-rc1
      type: chore
  createdAt: "2023-03-08"
  irVersion: 12
  version: 0.4.33-rc1
- changelogEntry:
    - summary: Release 0.4.33-rc0
      type: chore
  createdAt: "2023-03-07"
  irVersion: 12
  version: 0.4.33-rc0
- changelogEntry:
    - summary: Release 0.4.32-rc5
      type: chore
  createdAt: "2023-03-07"
  irVersion: 12
  version: 0.4.32-rc5
- changelogEntry:
    - summary: Release 0.4.32
      type: chore
  createdAt: "2023-03-06"
  irVersion: 11
  version: 0.4.32
- changelogEntry:
    - summary: Release 0.4.32-rc4
      type: chore
  createdAt: "2023-03-06"
  irVersion: 11
  version: 0.4.32-rc4
- changelogEntry:
    - summary: Release 0.4.32-rc3
      type: chore
  createdAt: "2023-03-06"
  irVersion: 11
  version: 0.4.32-rc3
- changelogEntry:
    - summary: Release 0.4.32-rc2
      type: chore
  createdAt: "2023-03-06"
  irVersion: 11
  version: 0.4.32-rc2
- changelogEntry:
    - summary: Release 0.4.32-rc1
      type: chore
  createdAt: "2023-03-06"
  irVersion: 11
  version: 0.4.32-rc1
- changelogEntry:
    - summary: Release 0.4.32-rc0
      type: chore
  createdAt: "2023-03-05"
  irVersion: 9
  version: 0.4.32-rc0
- changelogEntry:
    - summary: Release 0.4.31-rc3
      type: chore
  createdAt: "2023-03-04"
  irVersion: 9
  version: 0.4.31-rc3
- changelogEntry:
    - summary: Release 0.4.31
      type: chore
  createdAt: "2023-03-04"
  irVersion: 9
  version: 0.4.31
- changelogEntry:
    - summary: Release 0.4.31-rc4
      type: chore
  createdAt: "2023-03-04"
  irVersion: 9
  version: 0.4.31-rc4
- changelogEntry:
    - summary: Release 0.4.31-rc2
      type: chore
  createdAt: "2023-03-04"
  irVersion: 9
  version: 0.4.31-rc2
- changelogEntry:
    - summary: Release 0.4.31-rc1
      type: chore
  createdAt: "2023-03-04"
  irVersion: 9
  version: 0.4.31-rc1
- changelogEntry:
    - summary: Release 0.4.30
      type: chore
  createdAt: "2023-03-03"
  irVersion: 9
  version: 0.4.30
- changelogEntry:
    - summary: Release 0.4.29
      type: chore
  createdAt: "2023-03-03"
  irVersion: 9
  version: 0.4.29
- changelogEntry:
    - summary: Release 0.4.28-rc4
      type: chore
  createdAt: "2023-03-03"
  irVersion: 9
  version: 0.4.28-rc4
- changelogEntry:
    - summary: Release 0.4.28-rc3
      type: chore
  createdAt: "2023-03-03"
  irVersion: 9
  version: 0.4.28-rc3
- changelogEntry:
    - summary: Release 0.4.28-rc2
      type: chore
  createdAt: "2023-03-02"
  irVersion: 9
  version: 0.4.28-rc2
- changelogEntry:
    - summary: Release 0.4.28-rc1
      type: chore
  createdAt: "2023-03-02"
  irVersion: 9
  version: 0.4.28-rc1
- changelogEntry:
    - summary: Release 0.4.28-rc0
      type: chore
  createdAt: "2023-03-02"
  irVersion: 9
  version: 0.4.28-rc0
- changelogEntry:
    - summary: Release 0.4.27-rc2
      type: chore
  createdAt: "2023-03-02"
  irVersion: 9
  version: 0.4.27-rc2
- changelogEntry:
    - summary: Release 0.4.27
      type: chore
  createdAt: "2023-03-02"
  irVersion: 9
  version: 0.4.27
- changelogEntry:
    - summary: Release 0.4.27-rc1
      type: chore
  createdAt: "2023-03-02"
  irVersion: 9
  version: 0.4.27-rc1
- changelogEntry:
    - summary: Release 0.4.27-rc0
      type: chore
  createdAt: "2023-03-01"
  irVersion: 9
  version: 0.4.27-rc0
- changelogEntry:
    - summary: Release 0.4.26
      type: chore
  createdAt: "2023-02-25"
  irVersion: 9
  version: 0.4.26
- changelogEntry:
    - summary: Release 0.4.25
      type: chore
  createdAt: "2023-02-25"
  irVersion: 9
  version: 0.4.25
- changelogEntry:
    - summary: Release 0.4.24
      type: chore
  createdAt: "2023-02-23"
  irVersion: 9
  version: 0.4.24
- changelogEntry:
    - summary: Release 0.4.24-rc1
      type: chore
  createdAt: "2023-02-21"
  irVersion: 9
  version: 0.4.24-rc1
- changelogEntry:
    - summary: Release 0.4.24-rc0
      type: chore
  createdAt: "2023-02-20"
  irVersion: 9
  version: 0.4.24-rc0
- changelogEntry:
    - summary: Release 0.4.23
      type: chore
  createdAt: "2023-02-16"
  irVersion: 8
  version: 0.4.23
- changelogEntry:
    - summary: Release 0.4.23-rc0
      type: chore
  createdAt: "2023-02-16"
  irVersion: 8
  version: 0.4.23-rc0
- changelogEntry:
    - summary: Release 0.4.22
      type: chore
  createdAt: "2023-02-12"
  irVersion: 8
  version: 0.4.22
- changelogEntry:
    - summary: Release 0.4.21
      type: chore
  createdAt: "2023-02-12"
  irVersion: 8
  version: 0.4.21
- changelogEntry:
    - summary: Release 0.4.20
      type: chore
  createdAt: "2023-02-12"
  irVersion: 8
  version: 0.4.20
- changelogEntry:
    - summary: Release 0.4.20-rc1
      type: chore
  createdAt: "2023-02-09"
  irVersion: 8
  version: 0.4.20-rc1
- changelogEntry:
    - summary: Release 0.4.20-rc0
      type: chore
  createdAt: "2023-02-09"
  irVersion: 8
  version: 0.4.20-rc0
- changelogEntry:
    - summary: Release 0.4.19-rc1
      type: chore
  createdAt: "2023-02-09"
  irVersion: 8
  version: 0.4.19-rc1
- changelogEntry:
    - summary: Release 0.4.19
      type: chore
  createdAt: "2023-02-09"
  irVersion: 8
  version: 0.4.19
- changelogEntry:
    - summary: Release 0.4.19-rc2
      type: chore
  createdAt: "2023-02-09"
  irVersion: 8
  version: 0.4.19-rc2
- changelogEntry:
    - summary: Release 0.4.19-rc0
      type: chore
  createdAt: "2023-02-09"
  irVersion: 8
  version: 0.4.19-rc0
- changelogEntry:
    - summary: Release 0.4.18
      type: chore
  createdAt: "2023-02-07"
  irVersion: 8
  version: 0.4.18
- changelogEntry:
    - summary: Release 0.4.17
      type: chore
  createdAt: "2023-02-06"
  irVersion: 8
  version: 0.4.17
- changelogEntry:
    - summary: Release 0.4.17-rc0
      type: chore
  createdAt: "2023-02-06"
  irVersion: 8
  version: 0.4.17-rc0
- changelogEntry:
    - summary: Release 0.4.16
      type: chore
  createdAt: "2023-02-06"
  irVersion: 8
  version: 0.4.16
- changelogEntry:
    - summary: Release 0.4.15
      type: chore
  createdAt: "2023-02-06"
  irVersion: 8
  version: 0.4.15
- changelogEntry:
    - summary: Release 0.4.15-rc0
      type: chore
  createdAt: "2023-02-06"
  irVersion: 8
  version: 0.4.15-rc0
- changelogEntry:
    - summary: Release 0.4.14
      type: chore
  createdAt: "2023-02-05"
  irVersion: 8
  version: 0.4.14
- changelogEntry:
    - summary: Release 0.4.13
      type: chore
  createdAt: "2023-02-04"
  irVersion: 8
  version: 0.4.13
- changelogEntry:
    - summary: Release 0.4.12
      type: chore
  createdAt: "2023-02-02"
  irVersion: 8
  version: 0.4.12
- changelogEntry:
    - summary: Release 0.4.12-rc0
      type: chore
  createdAt: "2023-02-02"
  irVersion: 8
  version: 0.4.12-rc0
- changelogEntry:
    - summary: Release 0.4.11
      type: chore
  createdAt: "2023-02-02"
  irVersion: 8
  version: 0.4.11
- changelogEntry:
    - summary: Release 0.4.11-rc1
      type: chore
  createdAt: "2023-02-02"
  irVersion: 8
  version: 0.4.11-rc1
- changelogEntry:
    - summary: Release 0.4.11-rc0
      type: chore
  createdAt: "2023-02-02"
  irVersion: 8
  version: 0.4.11-rc0
- changelogEntry:
    - summary: Release 0.4.10
      type: chore
  createdAt: "2023-02-02"
  irVersion: 8
  version: 0.4.10
- changelogEntry:
    - summary: Release 0.4.9
      type: chore
  createdAt: "2023-02-01"
  irVersion: 7
  version: 0.4.9
- changelogEntry:
    - summary: Release 0.4.8
      type: chore
  createdAt: "2023-02-01"
  irVersion: 7
  version: 0.4.8
- changelogEntry:
    - summary: Release 0.4.7
      type: chore
  createdAt: "2023-02-01"
  irVersion: 7
  version: 0.4.7
- changelogEntry:
    - summary: Release 0.4.6
      type: chore
  createdAt: "2023-02-01"
  irVersion: 7
  version: 0.4.6
- changelogEntry:
    - summary: Release 0.4.5
      type: chore
  createdAt: "2023-02-01"
  irVersion: 7
  version: 0.4.5
- changelogEntry:
    - summary: Release 0.4.5-rc4
      type: chore
  createdAt: "2023-01-31"
  irVersion: 7
  version: 0.4.5-rc4
- changelogEntry:
    - summary: Release 0.4.5-rc3
      type: chore
  createdAt: "2023-01-31"
  irVersion: 7
  version: 0.4.5-rc3
- changelogEntry:
    - summary: Release 0.4.5-rc5
      type: chore
  createdAt: "2023-01-31"
  irVersion: 7
  version: 0.4.5-rc5
- changelogEntry:
    - summary: Release 0.4.5-rc2
      type: chore
  createdAt: "2023-01-30"
  irVersion: 7
  version: 0.4.5-rc2
- changelogEntry:
    - summary: Release 0.4.5-rc1
      type: chore
  createdAt: "2023-01-30"
  irVersion: 7
  version: 0.4.5-rc1
- changelogEntry:
    - summary: Release 0.4.5-rc0
      type: chore
  createdAt: "2023-01-30"
  irVersion: 7
  version: 0.4.5-rc0
- changelogEntry:
    - summary: Release 0.4.4
      type: chore
  createdAt: "2023-01-30"
  irVersion: 7
  version: 0.4.4
- changelogEntry:
    - summary: Release 0.4.3
      type: chore
  createdAt: "2023-01-30"
  irVersion: 7
  version: 0.4.3
- changelogEntry:
    - summary: Release 0.4.2
      type: chore
  createdAt: "2023-01-30"
  irVersion: 7
  version: 0.4.2
- changelogEntry:
    - summary: Release 0.4.1
      type: chore
  createdAt: "2023-01-29"
  irVersion: 7
  version: 0.4.1
- changelogEntry:
    - summary: Release 0.4.0-rc1
      type: chore
  createdAt: "2023-01-29"
  irVersion: 7
  version: 0.4.0-rc1
- changelogEntry:
    - summary: Release 0.4.0
      type: chore
  createdAt: "2023-01-29"
  irVersion: 7
  version: 0.4.0
- changelogEntry:
    - summary: Release 0.4.0-rc0
      type: chore
  createdAt: "2023-01-29"
  irVersion: 7
  version: 0.4.0-rc0
- changelogEntry:
    - summary: Release 0.3.23
      type: chore
  createdAt: "2023-01-28"
  irVersion: 6
  version: 0.3.23
- changelogEntry:
    - summary: Release 0.3.22
      type: chore
  createdAt: "2023-01-28"
  irVersion: 6
  version: 0.3.22
- changelogEntry:
    - summary: Release 0.3.21
      type: chore
  createdAt: "2023-01-28"
  irVersion: 6
  version: 0.3.21
- changelogEntry:
    - summary: Release 0.3.20
      type: chore
  createdAt: "2023-01-27"
  irVersion: 6
  version: 0.3.20
- changelogEntry:
    - summary: Release 0.3.19
      type: chore
  createdAt: "2023-01-24"
  irVersion: 6
  version: 0.3.19
- changelogEntry:
    - summary: Release 0.3.18
      type: chore
  createdAt: "2023-01-23"
  irVersion: 6
  version: 0.3.18
- changelogEntry:
    - summary: Release 0.3.17
      type: chore
  createdAt: "2023-01-23"
  irVersion: 6
  version: 0.3.17
- changelogEntry:
    - summary: Release 0.3.17-rc8
      type: chore
  createdAt: "2023-01-23"
  irVersion: 6
  version: 0.3.17-rc8
- changelogEntry:
    - summary: Release 0.3.17-rc7
      type: chore
  createdAt: "2023-01-23"
  irVersion: 6
  version: 0.3.17-rc7
- changelogEntry:
    - summary: Release 0.3.17-rc6
      type: chore
  createdAt: "2023-01-23"
  irVersion: 6
  version: 0.3.17-rc6
- changelogEntry:
    - summary: Release 0.3.17-rc5
      type: chore
  createdAt: "2023-01-23"
  irVersion: 6
  version: 0.3.17-rc5
- changelogEntry:
    - summary: Release 0.3.17-rc4
      type: chore
  createdAt: "2023-01-23"
  irVersion: 6
  version: 0.3.17-rc4
- changelogEntry:
    - summary: Release 0.3.17-rc3
      type: chore
  createdAt: "2023-01-23"
  irVersion: 6
  version: 0.3.17-rc3
- changelogEntry:
    - summary: Release 0.3.17-rc2
      type: chore
  createdAt: "2023-01-22"
  irVersion: 6
  version: 0.3.17-rc2
- changelogEntry:
    - summary: Release 0.3.17-rc1
      type: chore
  createdAt: "2023-01-21"
  irVersion: 6
  version: 0.3.17-rc1
- changelogEntry:
    - summary: Release 0.3.17-rc0
      type: chore
  createdAt: "2023-01-21"
  irVersion: 6
  version: 0.3.17-rc0
- changelogEntry:
    - summary: Release 0.3.16
      type: chore
  createdAt: "2023-01-20"
  irVersion: 6
  version: 0.3.16
- changelogEntry:
    - summary: Release 0.3.16-rc2
      type: chore
  createdAt: "2023-01-19"
  irVersion: 6
  version: 0.3.16-rc2
- changelogEntry:
    - summary: Release 0.3.16-rc1
      type: chore
  createdAt: "2023-01-18"
  irVersion: 6
  version: 0.3.16-rc1
- changelogEntry:
    - summary: Release 0.3.16-rc0
      type: chore
  createdAt: "2023-01-18"
  irVersion: 6
  version: 0.3.16-rc0
- changelogEntry:
    - summary: Release 0.3.15
      type: chore
  createdAt: "2023-01-18"
  irVersion: 6
  version: 0.3.15
- changelogEntry:
    - summary: Release 0.3.15-rc0
      type: chore
  createdAt: "2023-01-18"
  irVersion: 6
  version: 0.3.15-rc0
- changelogEntry:
    - summary: Release 0.3.14
      type: chore
  createdAt: "2023-01-18"
  irVersion: 6
  version: 0.3.14
- changelogEntry:
    - summary: Release 0.3.13
      type: chore
  createdAt: "2023-01-18"
  irVersion: 6
  version: 0.3.13
- changelogEntry:
    - summary: Release 0.3.12
      type: chore
  createdAt: "2023-01-18"
  irVersion: 6
  version: 0.3.12
- changelogEntry:
    - summary: Release 0.3.12-rc13
      type: chore
  createdAt: "2023-01-18"
  irVersion: 6
  version: 0.3.12-rc13
- changelogEntry:
    - summary: Release 0.3.12-rc12
      type: chore
  createdAt: "2023-01-18"
  irVersion: 6
  version: 0.3.12-rc12
- changelogEntry:
    - summary: Release 0.3.12-rc9
      type: chore
  createdAt: "2023-01-17"
  irVersion: 6
  version: 0.3.12-rc9
- changelogEntry:
    - summary: Release 0.3.12-rc8
      type: chore
  createdAt: "2023-01-17"
  irVersion: 6
  version: 0.3.12-rc8
- changelogEntry:
    - summary: Release 0.3.12-rc11
      type: chore
  createdAt: "2023-01-17"
  irVersion: 6
  version: 0.3.12-rc11
- changelogEntry:
    - summary: Release 0.3.12-rc10
      type: chore
  createdAt: "2023-01-17"
  irVersion: 6
  version: 0.3.12-rc10
- changelogEntry:
    - summary: Release 0.3.12-rc7
      type: chore
  createdAt: "2023-01-15"
  irVersion: 6
  version: 0.3.12-rc7
- changelogEntry:
    - summary: Release 0.3.12-rc6
      type: chore
  createdAt: "2023-01-15"
  irVersion: 6
  version: 0.3.12-rc6
- changelogEntry:
    - summary: Release 0.3.12-rc5
      type: chore
  createdAt: "2023-01-15"
  irVersion: 6
  version: 0.3.12-rc5
- changelogEntry:
    - summary: Release 0.3.12-rc4
      type: chore
  createdAt: "2023-01-15"
  irVersion: 6
  version: 0.3.12-rc4
- changelogEntry:
    - summary: Release 0.3.12-rc3
      type: chore
  createdAt: "2023-01-13"
  irVersion: 5
  version: 0.3.12-rc3
- changelogEntry:
    - summary: Release 0.3.12-rc2
      type: chore
  createdAt: "2023-01-13"
  irVersion: 5
  version: 0.3.12-rc2
- changelogEntry:
    - summary: Release 0.3.12-rc1
      type: chore
  createdAt: "2023-01-13"
  irVersion: 5
  version: 0.3.12-rc1
- changelogEntry:
    - summary: Release 0.3.12-rc0
      type: chore
  createdAt: "2023-01-12"
  irVersion: 5
  version: 0.3.12-rc0
- changelogEntry:
    - summary: Release 0.3.11
      type: chore
  createdAt: "2023-01-12"
  irVersion: 5
  version: 0.3.11
- changelogEntry:
    - summary: Release 0.3.10
      type: chore
  createdAt: "2023-01-11"
  irVersion: 5
  version: 0.3.10
- changelogEntry:
    - summary: Release 0.3.9
      type: chore
  createdAt: "2023-01-11"
  irVersion: 5
  version: 0.3.9
- changelogEntry:
    - summary: Release 0.3.8-rc1
      type: chore
  createdAt: "2023-01-11"
  irVersion: 5
  version: 0.3.8-rc1
- changelogEntry:
    - summary: Release 0.3.8-rc0
      type: chore
  createdAt: "2023-01-11"
  irVersion: 5
  version: 0.3.8-rc0
- changelogEntry:
    - summary: Release 0.3.8
      type: chore
  createdAt: "2023-01-09"
  irVersion: 5
  version: 0.3.8
- changelogEntry:
    - summary: Release 0.3.7
      type: chore
  createdAt: "2023-01-08"
  irVersion: 5
  version: 0.3.7
- changelogEntry:
    - summary: Release 0.3.7-rc0
      type: chore
  createdAt: "2023-01-08"
  irVersion: 5
  version: 0.3.7-rc0
- changelogEntry:
    - summary: Release 0.3.6
      type: chore
  createdAt: "2023-01-08"
  irVersion: 5
  version: 0.3.6
- changelogEntry:
    - summary: Release 0.3.6-rc1
      type: chore
  createdAt: "2023-01-06"
  irVersion: 4
  version: 0.3.6-rc1
- changelogEntry:
    - summary: Release 0.3.6-rc0
      type: chore
  createdAt: "2023-01-06"
  irVersion: 4
  version: 0.3.6-rc0
- changelogEntry:
    - summary: Release 0.3.5
      type: chore
  createdAt: "2022-12-28"
  irVersion: 4
  version: 0.3.5
- changelogEntry:
    - summary: Release 0.3.4
      type: chore
  createdAt: "2022-12-28"
  irVersion: 4
  version: 0.3.4
- changelogEntry:
    - summary: Release 0.3.3
      type: chore
  createdAt: "2022-12-28"
  irVersion: 4
  version: 0.3.3
- changelogEntry:
    - summary: Release 0.3.2
      type: chore
  createdAt: "2022-12-28"
  irVersion: 4
  version: 0.3.2
- changelogEntry:
    - summary: Release 0.3.1
      type: chore
  createdAt: "2022-12-28"
  irVersion: 4
  version: 0.3.1
- changelogEntry:
    - summary: Release 0.3.0-rc14
      type: chore
  createdAt: "2022-12-28"
  irVersion: 4
  version: 0.3.0-rc14
- changelogEntry:
    - summary: Release 0.3.0-rc13
      type: chore
  createdAt: "2022-12-28"
  irVersion: 4
  version: 0.3.0-rc13
- changelogEntry:
    - summary: Release 0.3.0
      type: chore
  createdAt: "2022-12-28"
  irVersion: 4
  version: 0.3.0
- changelogEntry:
    - summary: Release 0.3.0-rc12
      type: chore
  createdAt: "2022-12-24"
  irVersion: 4
  version: 0.3.0-rc12
- changelogEntry:
    - summary: Release 0.3.0-rc11
      type: chore
  createdAt: "2022-12-23"
  irVersion: 4
  version: 0.3.0-rc11
- changelogEntry:
    - summary: Release 0.3.0-rc9
      type: chore
  createdAt: "2022-12-16"
  irVersion: 4
  version: 0.3.0-rc9
- changelogEntry:
    - summary: Release 0.3.0-rc8
      type: chore
  createdAt: "2022-12-16"
  irVersion: 4
  version: 0.3.0-rc8
- changelogEntry:
    - summary: Release 0.3.0-rc7
      type: chore
  createdAt: "2022-12-16"
  irVersion: 4
  version: 0.3.0-rc7
- changelogEntry:
    - summary: Release 0.3.0-rc10
      type: chore
  createdAt: "2022-12-16"
  irVersion: 4
  version: 0.3.0-rc10
- changelogEntry:
    - summary: Release 0.3.0-rc6
      type: chore
  createdAt: "2022-12-16"
  irVersion: 4
  version: 0.3.0-rc6
- changelogEntry:
    - summary: Release 0.3.0-rc5
      type: chore
  createdAt: "2022-12-16"
  irVersion: 4
  version: 0.3.0-rc5
- changelogEntry:
    - summary: Release 0.3.0-rc4
      type: chore
  createdAt: "2022-12-16"
  irVersion: 4
  version: 0.3.0-rc4
- changelogEntry:
    - summary: Release 0.3.0-rc3
      type: chore
  createdAt: "2022-12-16"
  irVersion: 4
  version: 0.3.0-rc3
- changelogEntry:
    - summary: Release 0.3.0-rc2
      type: chore
  createdAt: "2022-12-16"
  irVersion: 4
  version: 0.3.0-rc2
- changelogEntry:
    - summary: Release 0.3.0-rc1
      type: chore
  createdAt: "2022-12-16"
  irVersion: 4
  version: 0.3.0-rc1
- changelogEntry:
    - summary: Release 0.3.0-rc0
      type: chore
  createdAt: "2022-12-15"
  irVersion: 3
  version: 0.3.0-rc0
- changelogEntry:
    - summary: Release 0.2.1
      type: chore
  createdAt: "2022-12-15"
  irVersion: 3
  version: 0.2.1
- changelogEntry:
    - summary: Release 0.2.0
      type: chore
  createdAt: "2022-12-14"
  irVersion: 3
  version: 0.2.0
- changelogEntry:
    - summary: Release 0.1.3-rc9
      type: chore
  createdAt: "2022-12-14"
  irVersion: 3
  version: 0.1.3-rc9
- changelogEntry:
    - summary: Release 0.1.3-rc8
      type: chore
  createdAt: "2022-12-14"
  irVersion: 3
  version: 0.1.3-rc8
- changelogEntry:
    - summary: Release 0.1.3-rc7
      type: chore
  createdAt: "2022-12-13"
  irVersion: 3
  version: 0.1.3-rc7
- changelogEntry:
    - summary: Release 0.1.3-rc6
      type: chore
  createdAt: "2022-12-13"
  irVersion: 3
  version: 0.1.3-rc6
- changelogEntry:
    - summary: Release 0.1.3-rc5
      type: chore
  createdAt: "2022-12-13"
  irVersion: 3
  version: 0.1.3-rc5
- changelogEntry:
    - summary: Release 0.1.3-rc4
      type: chore
  createdAt: "2022-12-13"
  irVersion: 3
  version: 0.1.3-rc4
- changelogEntry:
    - summary: Release 0.1.3-rc3
      type: chore
  createdAt: "2022-12-13"
  irVersion: 3
  version: 0.1.3-rc3
- changelogEntry:
    - summary: Release 0.1.3-rc2
      type: chore
  createdAt: "2022-12-13"
  irVersion: 3
  version: 0.1.3-rc2
- changelogEntry:
    - summary: Release 0.1.3-rc1
      type: chore
  createdAt: "2022-12-13"
  irVersion: 3
  version: 0.1.3-rc1
- changelogEntry:
    - summary: Release 0.1.3-rc0
      type: chore
  createdAt: "2022-12-13"
  irVersion: 3
  version: 0.1.3-rc0<|MERGE_RESOLUTION|>--- conflicted
+++ resolved
@@ -1,7 +1,5 @@
 - changelogEntry:
   - summary: |
-<<<<<<< HEAD
-=======
       Add support for `respect-forward-compatible-enums` configuration option to specify whether to respect forward compatible enums in OpenAPI specifications.
     type: fix
   irVersion: 57
@@ -9,7 +7,6 @@
 
 - changelogEntry:
   - summary: |
->>>>>>> 109be175
       Add support for handling integer types without a specified format in the new OpenAPI parser. When a schema defines a property with `type: integer` but doesn't specify a format (like int32, int64, etc.), the parser now defaults to treating it as a standard integer type. This ensures consistent behavior for integer fields regardless of whether a format is explicitly provided.
     type: fix
   irVersion: 57
