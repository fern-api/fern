--- conflicted
+++ resolved
@@ -1,6 +1,5 @@
 - changelogEntry:
   - summary: |
-<<<<<<< HEAD
       The Fern generators.yml configuration now supports a new format for namespacing APIs for additional flexibility:
 
       ```yml
@@ -17,7 +16,11 @@
       Through namespacing your API, you can have multiple objects and endpoints with the same name across different namespaces. You can think of them
       as the equivalent to Python modules or TypeScript packages.
     type: feat
-=======
+  irVersion: 53
+  version: 0.41.8
+
+- changelogEntry:
+  - summary: |
       Previously we weren't always awaiting PostHog API calls directly. Now the CLI 
       awaits these calls so that we can ensure that events are sent. 
     type: fix
@@ -61,7 +64,6 @@
       Fix an issue with non-deterministic file ordering when OpenAPI is used as input.
     type: fix
   createdAt: '2024-09-06'
->>>>>>> a75f2782
   irVersion: 53
   version: 0.41.5
 
