- changelogEntry:
  - summary: |
<<<<<<< HEAD
      Add ping/pong to keep websocket connection alive in local development mode.
    type: fix
  irVersion: 57
  version: 0.59.2

- changelogEntry:
  - summary: |
=======
>>>>>>> e2d44967
      Enhance OpenAPI -> IR parser to better handle inlined oneOf schemas. The parser now uses the schema ID when 
      generating names for oneOf variants, resulting in more predictable and consistent type names in the generated SDKs.
    type: feat
  irVersion: 57
  version: 0.59.1
<<<<<<< HEAD
  
=======

>>>>>>> e2d44967
- changelogEntry:
  - summary: |
      Add the `fern sdk version` command to generate the next semantic version based on your API changes.
      This command is in-development; changes are expected.
    type: feat
  irVersion: 57
  version: 0.59.0

- changelogEntry:
  - summary: |
      Add support for schema conversion in OpenRPC importer. The importer now properly converts schemas defined in the 
      OpenRPC document's components section into Fern types, enabling full type definitions for request and response 
      objects. This enhancement allows for more complete and accurate SDK generation from OpenRPC specifications.
    type: feat
  irVersion: 57
  version: 0.58.6

- changelogEntry:
  - summary: |
      Local development is now available in beta for all machines.
    type: feat
  irVersion: 57
  version: 0.58.5
  
- changelogEntry:
  - summary: |
      Add support for external $ref's to OpenAPI converter. Publicly-available external references hosted over HTTP(S)
      can now be used to define request/response bodies, headers, parameters, schemas, and more.
    type: feat
  irVersion: 57
  version: 0.58.4

- changelogEntry:
  - summary: |
      Enhance OpenAPI security scheme handling in the parser to support both global and endpoint-level security requirements. 
      The parser now properly converts security schemes from OpenAPI's `securitySchemes` component into appropriate authentication 
      headers, supporting bearer tokens, basic auth, and custom API key headers. Global security requirements defined at the 
      document level are applied to all endpoints, while endpoint-specific security requirements override or supplement the 
      global configuration, ensuring accurate authentication representation in generated SDKs.
    type: feat
  irVersion: 57
  version: 0.58.3

- changelogEntry:
  - summary: |
      Enhance example generation to consider default values when generating examples for primitive types. 
      When a string primitive type has a default value specified, the example generator now uses this 
      default value instead of a generic example. This produces more realistic and contextually 
      appropriate examples in generated SDKs and documentation.
    type: feat
  irVersion: 57
  version: 0.58.2
  
- changelogEntry:
  - summary: |
      Local development now supports adjusting the backend server to use open ports.
    type: feat
  irVersion: 57
  version: 0.58.4
  
- changelogEntry:
  - summary: |
      Local development is now available for all machines using `fern-dev`. 
    type: feat
  irVersion: 57
  version: 0.58.4-rc0

- changelogEntry:
  - summary: |
      Add support for OpenRPC example parsing and rendering realistic requests and responses.
    type: fix
  irVersion: 57
  version: 0.58.1

- changelogEntry:
  - summary: |
      Add support for the `x-fern-sdk-namespace` extension, which allows users to define schemas
      with the same name across different namespaces. This is particularly relevant if you have
      multiple API Definitions that have overlapping schema names or operation names.
    type: feat
  - summary: |
      Fix an issue where custom Content-Type headers were not respected for file upload endpoints.
    type: fix
  irVersion: 57
  version: 0.58.0

- changelogEntry:
  - summary: |
      Improve OpenRPC request example generation by not wrapping request payloads in JSON-RPC 2.0 format. 
      This ensures generated request examples match the expected format for the API's method parameters 
      without the additional JSON-RPC envelope.
    type: feat
  irVersion: 57
  version: 0.57.37

- changelogEntry:
  - summary: |
      Improve OpenAPI response handling for 204 status codes by respecting schema definitions. 
      When a 204 (No Content) response includes a schema, the importer now properly processes 
      and preserves this schema information, ensuring accurate API documentation and SDK generation 
      even for endpoints that don't return content in successful responses.
    type: feat
  irVersion: 57
  version: 0.57.35

- changelogEntry:
  - summary: |
      Objects use property schema examples when generating examples; request and response examples are generated with
      optional properties included.

      Single element type arrays will resolve to the single element in the example.
    type: feat
  irVersion: 57
  version: 0.57.34

- changelogEntry:
  - summary: |
      Improve OpenRPC response example generation by wrapping example payloads in JSON-RPC 2.0 format with metadata 
      (jsonrpc version and request id). This ensures generated examples match the actual JSON-RPC response format.
    type: feat
  irVersion: 57
  version: 0.57.33

- changelogEntry:
  - summary: |
      Improve server handling in OpenAPI imports by exploding servers with enum variables into multiple servers, 
      one for each enum value. For example, a server with URL "https://{region}.example.com" where region 
      is an enum ["us", "eu"] will be exploded into two servers: "https://us.example.com" and "https://eu.example.com".
    type: feat
  irVersion: 57
  version: 0.57.32

- changelogEntry:
  - summary: |
      Enable the `--from-openapi` flag for `fdr generate` to generate a FDR API definition from an OpenAPI spec.
    type: feat
  irVersion: 57
  version: 0.57.31

- changelogEntry:
  - summary: |
      Attempt to treat non-array examples as single-element arrays in the v3 ExampleConverter.
    type: feat
  irVersion: 57
  version: 0.57.30

- changelogEntry:
  - summary: |
      The V3 OpenAPI parser now supports rendering user specified and autogenerated examples in Docs.
    type: feat
  irVersion: 57
  version: 0.57.29

- changelogEntry:
  - summary: |
      Support OpenRPC specs as first class APIs in generators.yml and in the `apis` folder. 
    type: fix
  irVersion: 57
  version: 0.57.28

- changelogEntry:
  - summary: |
      Fix an issue where deeply wrapped file request properties were not being parsed correctly.
    type: fix
  irVersion: 57
  version: 0.57.27

- changelogEntry:
  - summary: |
      Correctly parse non-string enum values; remove dependency on Fern Definition for v3 Parser.
    type: fix
  irVersion: 57
  version: 0.57.26
  
- changelogEntry:
  - summary: |
      Local development mode for app router is available in alpha for `fern`. 
    type: feat
  irVersion: 57
  version: 0.58.0-rc1
  
- changelogEntry:
  - summary: |
      Local development mode for app router is available in alpha for `fern-dev`. 
    type: feat
  irVersion: 57
  version: 0.58.0-rc0

- changelogEntry:
  - summary: |
      Parse schema-level examples in the v3 OpenAPI parser.
    type: fix
  irVersion: 57
  version: 0.57.25

- changelogEntry:
  - summary: |
      Fix an issue in the OpenAPI importer where discriminated unions with literal discriminant values in the variants would render the discriminant property twice. 
      The importer now correctly checks if union variants contain the discriminant property as a literal value and handles them appropriately.
    type: fix
  irVersion: 57
  version: 0.57.24

- changelogEntry:
  - summary: |
      Correctly package webhooks in the `webhooks` section into IR groups.
    type: fix
  irVersion: 57
  version: 0.57.23

- changelogEntry:
  - summary: |
      Parse `anyOf` and `oneOf` schemas with "null" in a first class manner in the v3 OpenAPI parser.
    type: fix
  irVersion: 57
  version: 0.57.22

- changelogEntry:
  - summary: |
      Correctly parse schema-valued additionalProperties in the v3 OpenAPI parser.
    type: fix
  irVersion: 57
  version: 0.57.21

- changelogEntry:
  - summary: |
      Correctly parse primitive type arrays in the v3 OpenAPI parser.
    type: fix
  irVersion: 57
  version: 0.57.20

- changelogEntry:
  - summary: |
      Fix an issue in the OpenAPI parser where array references were not being properly resolved. The parser now correctly resolves references 
      within array schemas, ensuring that arrays of referenced types are properly handled throughout the API definition.
    type: fix
  irVersion: 57
  version: 0.57.19

- changelogEntry:
  - summary: |
      Improve the ReadMe migrator to respect the original navigation structure when creating the file hierarchy. Previously, nested navigation groups were 
      flattened, but now the file structure will mirror the navigation hierarchy, preserving the original organization of documentation.
    type: fix
  irVersion: 57

  version: 0.57.18

- changelogEntry:
  - summary: |
      Prevent combinatorial explosion of oneOf types when provided a nullable type array in the OpenAPI parser.
    type: fix
  irVersion: 57
  version: 0.57.17

- changelogEntry:
  - summary: |
      Fix an issue where environment URLs would be incorrectly remapped during the merge IR step.
    type: fix
  irVersion: 57
  version: 0.57.16

- changelogEntry:
  - summary: |
      Add support for handling nullable and optional references in the OpenAPI parser. When a reference is marked with `nullable: true` or is not included in the required properties list, the parser now correctly wraps the referenced type in a nullable or optional container. This ensures that references respect the same nullability and optionality rules as inline schemas.
    type: fix
  irVersion: 57
  version: 0.57.15

- changelogEntry:
  - summary: |
      Adds support for the `command-a` model in AI chat, while removing support for the `command-r-plus` model.
    type: chore
  irVersion: 57
  version: 0.57.14

- changelogEntry:
  - summary: |
      Updates parameter parsing in asyncapi-to-ir to correctly handle enum parameters, along with native support for the x-fern-optional and x-fern-type extensions
    type: chore
  irVersion: 57
  version: 0.57.13

- changelogEntry:
  - summary: |
      Add `additional-properties-defaults-to` setting for OpenAPI specs in generators.yml.
      This setting lets you change the default value for the `additionalProperties` field in the generated IR.
    type: feat
  irVersion: 57
  version: 0.57.12

- changelogEntry:
  - summary: |
      Improve parameter parsing in v3 AsyncAPI specs to enable broader support for OpenAPI extensions.
    type: fix
  irVersion: 57
  version: 0.57.11

- changelogEntry:
  - summary: |
      Add support for `respect-forward-compatible-enums` configuration option to specify whether to respect forward compatible enums in OpenAPI specifications.
    type: fix
  irVersion: 57
  version: 0.57.11

- changelogEntry:
  - summary: |
      Add support for handling integer types without a specified format in the new OpenAPI parser. When a schema defines a property with `type: integer` but doesn't specify a format (like int32, int64, etc.), the parser now defaults to treating it as a standard integer type. This ensures consistent behavior for integer fields regardless of whether a format is explicitly provided.
    type: fix
  irVersion: 57
  version: 0.57.10

- changelogEntry:
  - summary: |
      Add support for reading common properties across all oneOf variants in the new OpenAPI parser. When a schema uses `oneOf` with a discriminator, the parser now correctly extracts and includes properties defined at the root level of the schema as base properties of the discriminated union. This ensures that common fields shared by all variants are properly represented in the generated IR.
    type: fix
  irVersion: 57
  version: 0.57.9

- changelogEntry:
  - summary: |
      Bump undici timeouts to make sure docs sites get published. This addresses an issue where large documentation sites were timing out during the publishing process. By increasing the timeout values for the undici HTTP client, we ensure that even complex documentation sites have enough time to complete the publishing process.

    type: fix
  irVersion: 57
  version: 0.57.8

- changelogEntry:
  - summary: |
      Add support for `anyOf` in the new OpenAPI parser. This allows for undiscriminated unions in the OpenAPI schema, where a type can be one of several possible types without a discriminator field. The parser now handles both `oneOf` and `anyOf` schemas in the same way, converting them to undiscriminated unions in the IR.

    type: fix
  irVersion: 57
  version: 0.57.7

- changelogEntry:
  - summary: |
      Reduce CLI output from the legacy OpenAPI parser when using the experimental `openapiParserV3` option. This makes the logs cleaner and more focused on relevant information when using the newer parser.

    type: fix
  irVersion: 57
  version: 0.57.6

- changelogEntry:
  - summary: |
      Fix an issue where endpoint ids were not globally unique because they didn't take into account namespaces. This only affects
      the new OpenAPI -> IR parser.

    type: fix
  irVersion: 57
  version: 0.57.5

- changelogEntry:
  - summary: |
      Add support for namespaces in OpenAPI imports. This allows for organizing multiple OpenAPI specs into different namespaces within a single API definition. Example:

      ```yml
      api:
        specs:
          - namespace: petsV1
            openapi: ./openapi-v1.json
          - namespace: petsV2
            openapi: ./openapi-v2.json
      ```

      Each namespace creates a separate package in the generated IR, allowing for clear separation between different versions or components of your API.

    type: feat
  irVersion: 57
  version: 0.57.4

- changelogEntry:
  - summary: |
      Add support for Cohere's Command R+ model in AI chat - model ID: command-r-plus
    type: feat
  irVersion: 57
  version: 0.57.3

- changelogEntry:
  - summary: |
      Add support for parsing `type: enum` in OpenAPI schemas. This allows for proper conversion of enum types that use the
      non-standard `type: enum` format instead of the standard `type: string` with `enum` values.

    type: feat
  irVersion: 57
  version: 0.57.2

- changelogEntry:
  - summary: |
      Add AI chat config block to docs.yml for model/system prompt customization. Example:

      ai-chat:
        model: Claude 3.5
        system prompt: |
        You are an AI assistant.
        Only respond to questions using information from the documents.
        Include markdown footnotes to the sources of your information.

    type: feat
  irVersion: 57
  version: 0.57.1

- changelogEntry:
  - summary: |
      Add `use-bytes-for-binary-response` configuration option to specify whether to use the `bytes` type for binary responses.
    type: feat
  irVersion: 57
  version: 0.57.0

- changelogEntry:
  - summary: |
      Parse inlined websocket message properties during Fern Definition -> IR.
    type: fix
  irVersion: 57
  version: 0.56.35

- changelogEntry:
  - summary: |
      Fix websocket session example generation for 3.x specs.
    type: fix
  irVersion: 57
  version: 0.56.34

- changelogEntry:
  - summary: |
      Refactor out schema converter nodes into the `v2-importer-commons` package.
    type: fix
  irVersion: 57
  version: 0.56.33

- changelogEntry:
  - summary: |
      Improvements to channel parsing for v3 AsyncAPI specs.
    type: feat
  irVersion: 57
  version: 0.56.32

- changelogEntry:
  - summary: |
      Added support for default values in example generation to prevent SDK generation failures due to corrupted OpenAPI examples.
    type: feat
  irVersion: 57
  version: 0.56.31

- changelogEntry:
  - summary: |
      The default behavior of `fern generate` now excludes broken link checking by default.
      This can be overridden by passing `--broken-links` or `--strict-broken-links`.
    type: feat
  irVersion: 57
  version: 0.56.30

- changelogEntry:
  - summary: |
      Fix an edge case in the OpenAPI converter where unused types were being incorrectly added to the Fern definition.
    type: fix
  irVersion: 57
  version: 0.56.29

- changelogEntry:
  - summary: |
      Remove Fern definition generation warnings when openapi-parser-v3 is enabled for docs dev.
    type: fix
  irVersion: 57
  version: 0.56.28

- changelogEntry:
  - summary: |
      This update includes minor improvements and bugfixes to the v2 AsyncAPI parser.
    type: feat
  irVersion: 57
  version: 0.56.27

- changelogEntry:
  - summary: |
      The V2 Parser now handles environment merging across multiple OpenAPI specs.
    type: feat
  irVersion: 57
  version: 0.56.26

- changelogEntry:
  - summary: |
      The CLI now recognizes that the latest Python SDK uses IRv57.
    type: internal
  irVersion: 57
  version: 0.56.25

- changelogEntry:
  - summary: |
      Minor cleanup to simple type schema constructions.
    type: chore
  irVersion: 57
  version: 0.56.24

- changelogEntry:
  - summary: |
      CLI now passes validation from OpenAPI to Fern Definition.
    type: fix
  irVersion: 57
  version: 0.56.23

- changelogEntry:
  - summary: |
      The `fern init --openapi` command now references the OpenAPI file in
      place using the new `specs` syntax in generators.yml instead of copying the file into the
      Fern directory. This makes it easier to maintain the source OpenAPI file separately from the Fern configuration.
    type: fix
  irVersion: 57
  version: 0.56.22

- changelogEntry:
  - summary: |
      Correctly evaluate SDK groupName for AsyncAPI channels.
    type: fix
  irVersion: 57
  version: 0.56.21

- changelogEntry:
  - summary: |
      Include examples by default for dynamic IR generation (replace dynamic-ir --include-examples option with --disable-examples).
    type: internal
  irVersion: 57
  version: 0.56.20

- changelogEntry:
  - summary: |
      The CLI now recognizes that the latest Go SDK uses IRv57.
    type: internal
  irVersion: 57
  version: 0.56.19

- changelogEntry:
  - summary: |
      Minor v3 parser bugfixes pertaining to document importing and message parsing.
    type: fix
  irVersion: 57
  version: 0.56.18

- changelogEntry:
  - summary: |
      The v3 parser now supports parsing and merging AsyncAPI specs.
    type: feat
  irVersion: 57
  version: 0.56.17

- changelogEntry:
  - summary: |
      Revert only construct an enum when all parameter subtypes are literal string values.
    type: fix
  irVersion: 57
  version: 0.56.16

- changelogEntry:
  - summary: |
      Only construct an enum when all parameter subtypes are literal string values.
    type: fix
  irVersion: 57
  version: 0.56.15

- changelogEntry:
  - summary: |
      Correctly assign a versioned slug to the landing page when applicable.
    type: fix
  irVersion: 57
  version: 0.56.14

- changelogEntry:
  - summary: |
      Correctly parse channel descriptions in AsyncAPI v2 and v3 specs.
    type: fix
  irVersion: 57
  version: 0.56.13

- changelogEntry:
  - summary: |
      Updated the OpenAPI parser to:
      - Support parsing references that point to external files (e.g. https://github.com/...)
      - Enable merging Intermediate Representations (IRs) when APIs have multiple OpenAPI specs
      - Skip legacy parsers when openapi-parser-v3 is enabled for cleaner CLI logging
    type: fix
  irVersion: 57
  version: 0.56.12

- changelogEntry:
  - summary: |
      Add `x-fern-address` extension for AsyncAPI v2.x.x specs to specify the channel address.
    type: fix
  irVersion: 57
  version: 0.56.11

- changelogEntry:
  - summary: |
      Enable correct environment generation when only provided an AsyncAPI spec.
    type: fix
  irVersion: 57
  version: 0.56.10

- changelogEntry:
  - summary: |
      Fix an issue where default values for query parameters would occasionally be omitted during parsing.
    type: fix
  irVersion: 57
  version: 0.56.9

- changelogEntry:
  - summary: |
      OpenAPI file properties can now support descriptions.
    type: feat
  irVersion: 57
  version: 0.56.8

- changelogEntry:
  - summary: |
      The CLI now recognizes that the latest C# SDK uses IRv57.
    type: internal
  irVersion: 57
  version: 0.56.7

- changelogEntry:
  - summary: |
      The CLI now recognizes that the latest PHP SDK uses IRv57.
    type: internal
  irVersion: 57
  version: 0.56.6

- changelogEntry:
  - summary: |
      Updated the CLI to gracefully handle unsupported security schemes (e.g. cookie-based auth) by skipping them
      instead of throwing an error. This allows the CLI to continue processing the rest of the API definition even when
      it encounters security schemes it cannot convert.
    type: fix
  irVersion: 56
  version: 0.56.5

- changelogEntry:
  - summary: |
      Re-releasing the Fern CLI to fix an issue with the published package.
    type: fix
  irVersion: 56
  version: 0.56.4

- changelogEntry:
  - summary: |
      Make the latest C# SDK generator consume IR v56.
    type: internal
  irVersion: 56
  version: 0.56.3

- changelogEntry:
  - summary: |
      Re-releasing the Fern CLI to fix an issue with the published package.
    type: fix
  irVersion: 56
  version: 0.56.2

- changelogEntry:
  - summary: |
      Re-releasing the Fern CLI to fix an issue with the published package.
    type: fix
  irVersion: 56
  version: 0.56.1

- changelogEntry:
  - summary: |
      Fixed several issues with broken link detection in docs:
      - Fixed handling of redirects to ensure broken links aren't reported when valid redirects exist
      - Added proper handling of relative paths from different slugs
      - Improved URL validation and error messages

      Running `fern docs broken-links` will now scan your docs site and log any broken internal links.
    type: fix
  irVersion: 56
  version: 0.56.0

- changelogEntry:
  - summary: |
      Hidden sections are now removed from the docs sitemap.
    type: fix
  irVersion: 56
  version: 0.56.0-rc6

- changelogEntry:
  - summary: |
      Fixed duplicate validation messages in docs validation by deduplicating violations
      that have the same message, node path, file path, and severity.

      This prevents showing the same broken link error multiple times.
    type: fix
  irVersion: 56
  version: 0.56.0-rc5

- changelogEntry:
  - summary: |
      If experimental.openapi-parser-v3 is enabled in docs.yml, OpenAPI documents will now be
      converted directly to IR, bypassing the intermediate Fern Definition step.

      This makes sure that the old code path is completely ignored if the flag is enabled.
    type: feat
  irVersion: 56
  version: 0.56.0-rc4

- changelogEntry:
  - summary: |
      The new OpenAPI parser now shares example generation with the Fern Definition -> IR pipeline,
      ensuring consistent example generation across both input formats. This reuse of example
      generation logic helps maintain parity between OpenAPI and Fern Definition inputs.
    type: feat
  irVersion: 56
  version: 0.56.0-rc3

- changelogEntry:
  - summary: |
      You can now specify custom pagination on your API and endpoints.
      This lets you implement your own pagination strategy in the generated SDKs.
    type: feat
  irVersion: 56
  version: 0.56.0-rc3

- changelogEntry:
  - summary: |
      Fix an issue where channel binding parameters with complex schemas were generated with conflicting names.
    type: fix
  irVersion: 55
  version: 0.56.0-rc2

- changelogEntry:
  - summary: |
      Add support for a new option `--from-openapi` to the `fern ir` command. This command
      will allow you to test early versions of the new OpenAPI parser which goes directly from
      OpenAPI to IR.

      ```bash
      fern ir ir.json --from-openapi
      ```
    type: internal
  irVersion: 55
  version: 0.56.0-rc1

- changelogEntry:
  - summary: |
      Improve the `fern docs broken-links` output to make it easier to
      understand. Logged violations now include clickable links to the
      affected source files (in supported terminals).

      Added a `--broken-links` flag to the `fern check` and `fern docs dev`
      commands. If set, broken links will be logged.
    type: feat
  irVersion: 55
  version: 0.56.0-rc0

- changelogEntry:
    - summary: The Conjure Importer now correctly handles the `auth` property in endpoint definitions.
      type: fix
  irVersion: 55
  version: 0.55.1

- changelogEntry:
  - summary: The Fern definition now supports specifying object properties as `read-only` or `write-only`.
    type: feat
  irVersion: 55
  version: 0.55.0

- changelogEntry:
    - summary: Add support for the `x-fern-enum` extension in the AsyncAPI v3 parser.
      type: feat
  irVersion: 55
  version: 0.54.1

- changelogEntry:
    - summary: Add support for specifying C# snippets in the `generators.yml` file.
      type: feat
  irVersion: 55
  version: 0.54.0-rc12

- changelogEntry:
    - summary: Improve error logging in AsyncAPI v3 parser when parsing location headers.
      type: fix
  irVersion: 55
  version: 0.54.0-rc11

- changelogEntry:
    - summary: Migrate generators.yml without any specs.
      type: chore
  irVersion: 55
  version: 0.54.0-rc10

- changelogEntry:
    - summary: Detect swagger as OpenAPI files when migrating to specs configuration in generators.yml.
      type: chore
  irVersion: 55
  version: 0.54.0-rc9

- changelogEntry:
    - summary: Migration to specs configuration handles yaml/json files and checks for file existence.
      type: chore
  irVersion: 55
  version: 0.54.0-rc8

- changelogEntry:
    - summary: Add Java generator versions to migrations file from v55 to v54
      type: chore
  irVersion: 55
  version: 0.54.0-rc7

- changelogEntry:
    - summary: Improve generators.yml migration to `api.specs` syntax.
      type: fix
  irVersion: 55
  version: 0.54.0-rc6

- changelogEntry:
    - summary: |
        Bump `docs-resolvers` to `0.0.64` to fix an issue with endpoint-level server parsing.
      type: feat
  irVersion: 55
  version: 0.54.0-rc5

- changelogEntry:
    - summary: |
        Handle comments that include '*/' literal values. This previously caused any generator that uses c-style comments to fail.
      type: fix
  irVersion: 55
  version: 0.54.0-rc4

- changelogEntry:
    - summary: |
        Modify the `x-fern-examples` extension to support Websocket session examples for AsyncAPI v3 specs.
      type: feat
  irVersion: 55
  version: 0.54.0-rc3

- changelogEntry:
    - summary: |
        Add the `x-fern-optional` extension to the AsyncAPI v3 parser to allow for optional channel parameters.
      type: feat
    - summary: |
        Improve the violations summary displayed by `fern check` and include elapsed time when available.
      type: chore
  irVersion: 55
  version: 0.54.0-rc2

- changelogEntry:
    - summary: |
        Update CLI-side markdown parsing to detect more hrefs and src's (where src files are automatically uploaded),
        enabling the <Download src="./path/to/file.pdf">Download me</Download> pattern to work.
      type: fix
    - summary: |
        Update `fern docs broken-links` to handle links within the current directory.
      type: fix
  irVersion: 55
  version: 0.54.0-rc1

- changelogEntry:
    - summary: |
        Fix issue where the CLI would not parse asyncapi specs within the `api.specs` array in generators.yml.
      type: fix
    - summary: |
        Migrate old spec configuration in generators.yml to the `api.specs[]` format.
      type: feat
    - summary: |
        Log warnings when old generators.yml syntax is used during parsing.
      type: feat
  irVersion: 55
  version: 0.54.0-rc0

- changelogEntry:
    - summary: |
        Fix an issue where de-conflicting message names in AsyncAPI v3 parser would only update subsequent message names,
        but not the first occurrence.
      type: fix
  irVersion: 55
  version: 0.53.18

- changelogEntry:
    - summary: |
        Fix an issue with the OpenAPI v2 parser where recursive subpackage slugs would not generate correctly.
      type: fix
  irVersion: 55
  version: 0.53.17

- changelogEntry:
    - summary: |
        Enable `x-fern-sdk-group-name` extension in AsyncAPI v3 parser.
      type: fix
  irVersion: 55
  version: 0.53.16

- changelogEntry:
    - summary: |
        Disable broken link checker until it is ready to release.
      type: fix
  irVersion: 55
  version: 0.53.15

- changelogEntry:
    - summary: |
        Fixes an issue with the OpenAPI v2 parser where docs configs with no navigation structure would generate incorrect slugs.
      type: fix
  irVersion: 55
  version: 0.53.14

- changelogEntry:
    - summary: |
        Resolve error where `fern docs dev` failed in Windows environments.
      type: fix
  irVersion: 55
  version: 0.53.13

- changelogEntry:
    - summary: |
        Dynamically deconflict AsyncAPI message names when generating Fern Definition Types to preserve original naming
        wherever possible.
      type: fix
  irVersion: 55
  version: 0.53.12

- changelogEntry:
    - summary: |
        Fix an issue with the OpenAPI v2 parser where schemas with single value arrays were being incorrectly parsed.
      type: fix
  irVersion: 55
  version: 0.53.11

- changelogEntry:
    - summary: |
        Support differentiated server URLs in WebSocket channels and correctly generate multi-url environments.
      type: fix
  irVersion: 55
  version: 0.53.10

- changelogEntry:
    - summary: |
        Fix an issue with the OpenAPI v2 parser where incorrect slugs were being generated.
      type: fix
  irVersion: 55
  version: 0.53.9

- changelogEntry:
    - summary: |
        Fix noindex behavior for section overview pages.
      type: fix
  irVersion: 55
  version: 0.53.8

- changelogEntry:
    - summary: |
        Regenerate changelog.
      type: fix
  irVersion: 55
  version: 0.53.7

- changelogEntry:
    - summary: |
        Correctly parse out channel address for v3 AsyncAPI specs.
      type: fix
  irVersion: 55
  version: 0.53.6

- changelogEntry:
    - summary: |
        Support validation schemas in detailed Union types.
      type: fix
  irVersion: 55
  version: 0.53.5

- changelogEntry:
    - summary: |
        Improve error logging on `downloadLocalDocsBundle` failure.
      type: fix
  irVersion: 55
  version: 0.53.4

- changelogEntry:
    - summary: |
        `noindex` property in the frontmatter of a page is now implemented for site navigation + `llms.txt`.
      type: fix
  irVersion: 55
  version: 0.53.3

- changelogEntry:
    - summary: |
        The OpenAPI parser now prefers the `source` extension set in the OpenAPI spec, and only writes
        it if it is not already set.
      type: fix
  irVersion: 55
  version: 0.53.2

- changelogEntry:
    - summary: |
        The OpenAPI v2 parser now parses Server specifications with variables.
      type: fix
  irVersion: 55
  version: 0.53.1

- changelogEntry:
    - summary: |
        Users can now specify the `idiomatic-request-names` option in the `generators.yml` to adapt the behavior of the
        autogenerated request names. The verb is now in front of the noun (e.g. `UsersListRequest` becomes `ListUsersRequest`).

        This is disabled by default (for backwards compatibility), and can be enabled with the following:

        ```yaml
        # generators.yml
        api:
          specs:
            - openapi: ./openapi/openapi.json
              settings:
                idiomatic-request-names: true
        ```
      type: feat
  irVersion: 55
  version: 0.53.0

- changelogEntry:
    - summary: |
        Introduce the AsyncAPI 3.0.0 parser, which enables conditional parsing of both 2.x and 3.x AsyncAPI specs.
      type: fix
  irVersion: 55
  version: 0.52.0

- changelogEntry:
    - summary: |
        The OpenAPI v2 parser now respects object properties as optional, generates display names for undiscriminated union object
        types, and fixes minor issues with docs dev when using specific navigation locators in docs.yml specification.
      type: fix
  irVersion: 55
  version: 0.51.39

- changelogEntry:
    - summary: |
        The OpenAPI v2 parser now ignores optional parameters when generating requests. It also improves upon generation with
        better fallback logic for sparse requests.
      type: fix
  irVersion: 55
  version: 0.51.38

- changelogEntry:
    - summary: |
        Fixed handling of Windows filepaths in the docs generator by ensuring consistent path separators and proper absolute path handling.
      type: fix
  irVersion: 55
  version: 0.51.37

- changelogEntry:
    - summary: |
        Type reference example generation now handles extends and base properties correctly, as well as in-lined Alias types.
      type: fix
  irVersion: 55
  version: 0.51.36

- changelogEntry:
    - summary: |
        The cli will now respect examples with `null` values in OpenAPI specs. This will allow for null properties to show up when using
        OpenAPI parser v2.
      type: fix
  irVersion: 55
  version: 0.51.35

- changelogEntry:
    - summary: |
        The IR generator now correctly handles exploded form parameters in the docs, ensuring that curl code snippets
        accurately reflect the expected request format. Previously, exploded parameters were not properly formatted in the documentation, which
        could lead to incorrect API usage. This fix ensures that array parameters marked as "exploded" are properly expanded in the generated curl examples.
      type: fix
  irVersion: 55
  version: 0.51.34

- changelogEntry:
    - summary: |
        The OpenAPI parser v2 now handles `null` values in examples, parses request and response bodies as unions if multiple, handles required
        properties for global headers and improves upon example generation for APIs.
      type: fix
  irVersion: 55
  version: 0.51.33

- changelogEntry:
    - summary: |
        The Conjure Importer now handles replacing 'rid' types more safely by checking if an import alias starts with 'rid'.
        Previously, it would replace any 'rid' text with 'string', which could incorrectly modify import aliases that happened to start with 'rid'.
        Now it only replaces 'rid' when it appears as a standalone type or generic parameter.
      type: fix
  irVersion: 55
  version: 0.51.32

- changelogEntry:
    - summary: |
        The IR migrator now recognizes that the PHP SDK generator requires IR version 55.
      type: internal
  irVersion: 55
  version: 0.51.31

- changelogEntry:
    - summary: |
        The OpenAPI v2 parser now provides better naming and more robust payloads for examples.
      type: fix
  irVersion: 55
  version: 0.51.30

- changelogEntry:
    - summary: |
        The images will be rendered to browser in the format of image ID that matches FileV2.
        It ensure images will be displayed properly in dev environment.
      type: fix
  irVersion: 55
  version: 0.51.29

- changelogEntry:
    - summary: |
        The IR generator now optimizes SDK generation by skipping automatic example generation when manual examples are provided.
        Previously, it would generate additional examples even when manual examples were specified for an operation.
        This change improves generation performance by avoiding unnecessary example generation work.
      type: fix
  irVersion: 55
  version: 0.51.28

- changelogEntry:
    - summary: |
        The OpenAPI parser now optimizes discriminated union example generation by using the first successful variant.
        Previously, it would continue trying other variants even after finding a valid one. Now it stops after finding
        the first valid variant, making example generation more efficient.
      type: fix
  irVersion: 55
  version: 0.51.27

- changelogEntry:
    - summary: |
        The OpenAPI parser now correctly generates examples for discriminated unions where a variant may itself be a union.
        Previously, if a discriminated union variant was itself a union (e.g. `{ type: "foo", value: { type: "bar" } }`),
        the example generation would skip. Now it recursively handles nested unions to generate valid examples.
      type: fix
  irVersion: 55
  version: 0.51.26

- changelogEntry:
    - summary: |
        Literal property values are now accepted as deep object query parameters. Previously, if a query parameter was a deep object
        with a literal property value (e.g. `{ type: "foo" }`), the CLI would reject it as too complex. Now literal values are
        allowed since they can be safely serialized.
      type: fix
  irVersion: 55
  version: 0.51.25

- changelogEntry:
    - summary: |
        The OpenAPI parser now parses path parameters that are present in the URL but not explicitly declared in the OpenAPI spec.
        Previously, if a path parameter was used in the URL (e.g. `/users/{userId}`) but not declared in the `parameters` section,
        the parser would fail. Now it automatically adds these path parameters as required string parameters.
      type: fix
  irVersion: 55
  version: 0.51.24

- changelogEntry:
    - summary: |
        The CLI now considers `false` and `true` as keywords for the Java generators.
      type: fix
  irVersion: 55
  version: 0.51.23

- changelogEntry:
    - summary: |
        The OpenAPI parser now ignores request bodies on `GET` requests since Fern does not support that.
        This is not a breaking change, since previously the `fern check` would just fail.
      type: fix
  irVersion: 55
  version: 0.51.22

- changelogEntry:
    - summary: |
        The `fern init` command now respects JSON formatting when parsing from an external URL.
      type: fix
  irVersion: 55
  version: 0.51.21

- changelogEntry:
    - summary: |
        The OpenRPC parser now supports generating code snippets in the API Explorer.
      type: fix
  irVersion: 55
  version: 0.51.20

- changelogEntry:
    - summary: |
        The OpenRPC parser now supports generating code snippets in the API Explorer.
      type: fix
  irVersion: 55
  version: 0.51.19

- changelogEntry:
    - summary: |
        The docs will now display errors by default. Previously, errors were hidden by default and needed to be explicitly
        enabled with `displayErrors: true`.
      type: fix
  irVersion: 55
  version: 0.51.18

- changelogEntry:
    - summary: |
        The OpenRPC parser now handles displaying parameters as object examples.
      type: fix
  irVersion: 55
  version: 0.51.17

- changelogEntry:
    - summary: |
        The OpenRPC parser now handles displaying optional parameters in the request.
      type: fix
  irVersion: 55
  version: 0.51.15

- changelogEntry:
    - summary: |
        Updates `whatwg` so that users eliminate punycode deprecation warning.
      type: fix
  irVersion: 55
  version: 0.51.14

- changelogEntry:
    - summary: |
        OpenAPI overrides now support resolving file references from the location of the
        OpenAPI overrides file itself. Previously, relative paths were only resolved from
        the OpenAPI source file.

        Most users will experience no change, but this will enable a wider set of file
        directory layouts depending on the user's preference.
      type: fix
  irVersion: 55
  version: 0.51.13

- changelogEntry:
    - summary: |
        The Fern Definition now allows you to declare status codes for the response without having a type.
        This is useful for `204` response status codes.

        ```yml users.yml
        service:
          auth: false
          base-path: /users
          endpoints:
            update:
              path: ""
              response:
                status-code: 204
        ```
      type: fix
  irVersion: 55
  version: 0.51.12

- changelogEntry:
    - summary: |
        The OpenAPI parser generates response examples that are `{}` for 204 response types.
      type: fix
  irVersion: 55
  version: 0.51.11

- changelogEntry:
    - summary: |
        The OpenAPI parser generates response examples that are `{}` for 204 response types.
      type: fix
  irVersion: 55
  version: 0.51.10

- changelogEntry:
    - summary: |
        Fixed OpenAPI importer to properly handle response status codes in documentation by propagating
        the status code from the OpenAPI spec through the IR and FDR layers.
      type: fix
  irVersion: 55
  version: 0.51.9

- changelogEntry:
    - summary: |
        Fixed OpenAPI importer to properly handle response status codes in documentation by propagating
        the status code from the OpenAPI spec through the IR and FDR layers.
      type: fix
  irVersion: 55
  version: 0.51.8

- changelogEntry:
    - summary: |
        Added better error messages when markdown files reference non-existent MDX files, showing the relative path
        to the missing file rather than just indicating an invalid reference.
      type: fix
  irVersion: 55
  version: 0.51.7

- changelogEntry:
    - summary: |
        Fixed OpenAPI importer to properly handle string enums that are specified as integers by coercing them to strings.
      type: fix
  irVersion: 55
  version: 0.51.6

- changelogEntry:
    - summary: |
        Added a new rule to validate frontmatter parsing across markdown files, ensuring frontmatter
        is properly formatted and can be parsed without errors.
      type: fix
  irVersion: 55
  version: 0.51.5

- changelogEntry:
    - summary: |
        Various improvements to the Mintlify and Readme importers, including better default styling
        and spec imports for Mintlify migrations.
      type: fix
  irVersion: 55
  version: 0.51.4

- changelogEntry:
    - summary: |
        The OpenAPI parser now prefers the JSON Content-Type variant over
        others (e.g. application/x-www-form-urlencoded).
      type: fix
  irVersion: 55
  version: 0.51.3

- changelogEntry:
    - summary: |
        Improved error messages when docs.yml doesn't match schema by showing more specific
        validation errors and including the path where the error occurred.
      type: fix
  irVersion: 55
  version: 0.51.2

- changelogEntry:
    - summary: |
        Fixed x-fern-resolutions to properly handle escaped forward slashes ("~1") in schema references,
        correctly converting them to "/" when resolving references.
      type: fix
  irVersion: 55
  version: 0.51.1

- changelogEntry:
    - summary: |
        The CLI now supports a --readme flag pointing to the URL of a Readme generated docs site and
        migrates existing documentation to a fern-compatible repository.

        To use this feature:
        ```bash
        fern init --readme https://url-to-readme-docs.com
        ```
      type: feat
  irVersion: 55
  version: 0.51.0

- changelogEntry:
    - summary: |
        Improve performance of `fern docs dev` by only reloading the markdown content when
        only markdown files are changed, avoiding unnecessary recompilation of the full docs.

      type: fix
  irVersion: 55
  version: 0.50.17

- changelogEntry:
    - summary: |
        Improve performance of `fern docs dev` by debouncing across edits to multiple files,
        reducing unnecessary recomputation.
      type: fix
  irVersion: 55
  version: 0.50.16

- changelogEntry:
    - summary: |
        This PR improves the performance of `fern docs dev`:
          - Fern does not generate examples if the user has provided them to us
          - Temporarily comment out broken link checker until we make it faster
      type: fix
  irVersion: 55
  version: 0.50.16

- changelogEntry:
    - summary: |
        Move example generation failure logs to trace level since they are not relevant
        for users and add noise to debug logs.
      type: fix
  irVersion: 55
  version: 0.50.15

- changelogEntry:
    - summary: |
        Fixes a bug where duplicate types in undiscriminated unions (`oneOf` in OpenAPI)
        were not being deduped, which could lead to invalid generated code.
      type: fix
  irVersion: 55
  version: 0.50.14

- changelogEntry:
    - summary: |
        Fixes a bug where `--log-level debug` does not include trace logs.
      type: fix
  irVersion: 55
  version: 0.50.13

- changelogEntry:
    - summary: |
        Increase undici timeouts to make sure that `fern generate --docs` completes.
      type: fix
  irVersion: 55
  version: 0.50.12

- changelogEntry:
    - summary: |
        The CLI now supports a `--log-level trace` option to filter out noise from the
        debug log level.
      type: fix
  irVersion: 55
  version: 0.50.11

- changelogEntry:
    - summary: An addition to the broken link checker to further reduce false positives.
      type: fix
  irVersion: 55
  version: 0.50.10

- changelogEntry:
    - summary: |
        The Fern CLI no longer logs the full API request when finishing docs registration,
        reducing unnecessary log output.
      type: fix
  irVersion: 55
  version: 0.50.9

- changelogEntry:
    - summary: |
        An additional fix to the OpenRPC parser for respecting tags when
        organizing methods in the API Reference.
      type: fix
  irVersion: 55
  version: 0.50.8

- changelogEntry:
    - summary: |
        The OpenRPC parser now respects method names as well as tags for
        organization the navigation.
      type: fix
  irVersion: 55
  version: 0.50.7

- changelogEntry:
    - summary: |
        The broken link checker is updated to reduce false positives.
      type: fix
  irVersion: 55
  version: 0.50.6

- changelogEntry:
    - summary: |
        The Fern CLI is updated to create the organization if it doesn't exist when `fern token` is called.
      type: fix
  irVersion: 55
  version: 0.50.5

- changelogEntry:
    - summary: |
        The preview server is updated such that local previews of both OpenRPC and OpenAPI (legacy parser)
        are now possible.
      type: fix
  irVersion: 55
  version: 0.50.4

- changelogEntry:
    - summary: |
        The docs.yml now supports a separate configuration for `feature-flags` which allows Fern to render
        pieces of content depending on whether or not certain feature flags are enabled for particular user.

        This feature is in alpha stage; please contact support@buildwithfern.com to learn more!

        ```yml docs.yml
        navigation:
          - page: Page 1
            feature-flag: my-feature-flag-a # single boolean flag
          - page: Page 2
            feature: # multiple boolean flags
              - flag: my-feature-flag-a
              - flag: my-feature-flag-b
          - section: Section Title
            viewers: role-a
            feature-flag: # configurable match
              flag: my-feature-flag-a
              fallback-value: "ga"
              match: "beta"
            layout: []
        ```
      type: internal
  irVersion: 55
  version: 0.50.4

- changelogEntry:
    - summary: |
        Fixes an issue where optional, nullable properties resulted in a double optional in the
        IRv55 -> IRv54 migration.
      type: internal
  irVersion: 55
  version: 0.50.3

- changelogEntry:
    - summary: |
        The docs now includes alpha support for parsing openrpc specs. To leverage this feature,
        simply define an API section in your docs.yml and point at an openrpc spec.

        ```yml docs.yml
        navigation:
          - api: API Reference
            openrpc: <path to openrpc file>
        ```
      type: fix
  irVersion: 55
  version: 0.50.2

- changelogEntry:
    - summary: |
        Fixes an issue where nullable schemas were not coerced into optional values.
      type: fix
    - summary: |
        Fixes an issue where `fern check` would fail for optional, nullable properties.
      type: fix
  irVersion: 55
  version: 0.50.1

- changelogEntry:
    - summary: |
        The CLI is capable of migrating the latest TypeScript generator to IRv55.
      type: internal
  irVersion: 55
  version: 0.50.0

- changelogEntry:
    - summary: |
        The OpenAPI v2 parser now supports `x-fern-global-headers` and fixes an issue with generating webhook content.
      type: fix
  irVersion: 55
  version: 0.49.1

- changelogEntry:
    - summary: |
        The OpenAPI importer now supports respecting nullable properties in schemas. When enabled, nullable properties will
        be preserved in the generated SDK. By default (without this setting), nullable properties are treated as `optional`.
        To enable this, configure the setting in your `generators.yml`:

        ```yml
        api:
         specs:
           - openapi: ./path/to/openapi.yml
             settings:
               respect-nullable-schemas: true
        ```
      type: feat
  irVersion: 55
  version: 0.49.0

- changelogEntry:
    - summary: |
        The Mintlify docs importer now correctly generates the proper display-name key in the docs.yml file.
      type: fix
  irVersion: 54
  version: 0.48.1

- changelogEntry:
    - summary: |
        Adds support for nullable types in the Fern definition, such as the following:

        ```yaml
        types:
          User:
            properties:
              name: string
              email: nullable<string>
        ```
      type: feat
  irVersion: 55
  version: 0.48.0

- changelogEntry:
    - summary: |
        The IR now pulls in additional request properties from the OAuth getToken endpoint to support custom OAuth schemas.
      type: feat
  irVersion: 54
  version: 0.47.6

- changelogEntry:
    - summary: |
        Fixes an issue with broken link checking in the OpenAPI v2 parser.
      type: feat
  irVersion: 53
  version: 0.47.5

- changelogEntry:
    - summary: |
        Allows for creating nullable types and pass formats on strings using the OpenAPI v2 parser.
      type: feat
  irVersion: 53
  version: 0.47.4

- changelogEntry:
    - summary: |
        Add the JSON schema to the generators.yml file for validation and autocomplete.
      type: feat
  irVersion: 53
  version: 0.47.3

- changelogEntry:
    - summary: |
        The CLI now supports checking for broken links in your docs. You will see warnings in `fern check` if your docs link to any
        page that can't be resolved, and the `--strict-broken-links` option will cause the command to fail (exit with a non-zero exit code) if
        any broken links are found. You can also run the new command `fern docs broken-links` to only check for broken links (ignoring
        other possible errors), with the `--strict` option to cause the command to fail if any broken links are found.
      type: feat
  irVersion: 53
  version: 0.47.2

- changelogEntry:
    - summary: |
        Fixes a bug where the OpenAPI parser stopped respecting the =`unions: v1` setting in your `generators.yml` which configures the parser to generate more
        idiomatic discriminated unions.
        ```yml
        api:
          specs:
            - openapi: ./path/to/openapi.yml
              settings:
                unions: v1
        ```
      type: feat
  irVersion: 53
  version: 0.47.1

- changelogEntry:
    - summary: |
        The CLI now supports publishing docs using the improved OpenAPI v2 parser. You can set `openapi-parser-v2: true`
        in your `docs.yml` to use the new parser.
      type: feat
  irVersion: 53
  version: 0.47.0

- changelogEntry:
    - summary: |
        The CLI now validates that method and group name overrides in OpenAPI settings are not duplicated.
      type: feat
  irVersion: 53
  version: 0.46.23

- changelogEntry:
    - summary: |
        Support configuration of Google Analytics and Google Tag Manager in API Docs.
      type: feat
  irVersion: 53
  version: 0.46.22

- changelogEntry:
    - summary: |
        The CLI now supports the `prefer-undiscriminated-unions-with-literals` setting in OpenAPI settings.
      type: fix
  irVersion: 53
  version: 0.46.21

- changelogEntry:
    - summary: |
        The `fern init` command now supports a `--mintlify` option. You can pass in
        the path to your `mint.json` and the Fern CLI will generate a fern documentation
        website.
      type: feat
  irVersion: 53
  version: 0.46.20

- changelogEntry:
    - summary: |
        If a schema in OpenAPI or AsyncAPI has `additionalProperties: true` then the Fern CLI will now respect bringing in
        example properties that are not defined in the schema. Previously, the CLI would skip them.
      type: fix
  irVersion: 53
  version: 0.46.19

- changelogEntry:
    - summary: |
        If an object or request is annotated with `extra-properties: true` then the user can provide an example that includes
        extra properties that are no longer in the schema.

        For example, check out this fern definition

        ```yml service.yml
        types:
          Item:
            extra-properties: true
            properties:
              id: string


        service:
          auth: false
          base-path: ""
          endpoints:
            create:
              method: POST
              path: /item
              request:
                name: CreateItemRequest
                body:
                  extra-properties: true
                  properties:
                    id: string
              response:
                type: Item
              examples:
                - name: "Item"
                  request:
                    id: "123"
                    foo: "bar" # extra property in the example
                  response:
                    body:
                      id: "123"
                      foo: "bar" # extra property in the example
        ```
      type: fix
  irVersion: 53
  version: 0.46.18

- changelogEntry:
    - summary: |
        Support parsing string values for boolean defaults in OpenAPI schemas.
        * String values like "true" and "false" are now correctly parsed as boolean defaults.
      type: fix
  irVersion: 53
  version: 0.46.17

- changelogEntry:
    - summary: |
        Improve parsing of OpenAPI schemas with an array in the `type` property.
        * If the array contains `"null"`, it is interpreted as nullable, and removed from the array.
        * If there is only a single item in the array (after removing "null"), it previously defaulted to `unknown`, but now the specified type is used.
      type: fix
  irVersion: 53
  version: 0.46.16

- changelogEntry:
    - summary: |
        Fixed issue where user specified examples would be omitted in favor of autogenerated examples.
      type: fix
  irVersion: 53
  version: 0.46.15

- changelogEntry:
    - summary: |
        Boolean default values are now propagated from the Fern Definition through to docs generation.
      type: fix
  irVersion: 53
  version: 0.46.14

- changelogEntry:
    - summary: |
        The CLI now supports both `generators.yml` and `generators.yaml` file extensions for generator configuration.
      type: fix
  irVersion: 53
  version: 0.46.13

- changelogEntry:
    - summary: |
        Correctly omits readOnly query parameters during openapi to fern definition generation.
      type: fix
  irVersion: 53
  version: 0.46.13

- changelogEntry:
    - summary: |
        The CLI now handles parsing service level path parameters with descriptions.
        This fixes a regression introduced in the CLI since versions 0.45.x.
      type: fix
  irVersion: 53
  version: 0.46.12

- changelogEntry:
    - summary: |
        Allow for configuring the depth of example generation in API Docs. For example,
        if you want to generate optional properties that are 5 levels deep, you can add
        the following configuration in your `generators.yml`

        ```yml generators.yml
        api:
          specs:
            - openapi: ./openapi.json
              settings:
                example-generation:
                  response:
                    max-depth: 10
        ```
      type: fix
  irVersion: 53
  version: 0.46.11

- changelogEntry:
    - summary: |
        Correctly support AdditionalProperties on object schemas.
      type: fix
  irVersion: 53
  version: 0.46.10

- changelogEntry:
    - summary: |
        SDK generation no longer hard-fails on single example generation errors.
      type: fix
  irVersion: 53
  version: 0.46.9

- changelogEntry:
    - summary: |
        The CLI now auto generates SSE and JSON Streaming examples even if those are
        not provided in the OpenAPI Spec or Fern Definition.
      type: fix
  irVersion: 53
  version: 0.46.8

- changelogEntry:
    - summary: |
        The generated Fern Definition now properly supports default values for query parameters.
      type: fix
  irVersion: 53
  version: 0.46.7

- changelogEntry:
    - summary: |
        The audiences property on WebSocket channels is now respected when filtering
        the IR graph based on configured audiences.
      type: fix
  irVersion: 53
  version: 0.46.6

- changelogEntry:
    - summary: |
        Previously, when the CLI failed to validate the fern definition yaml file against a JSON Schema,
        we would log `Failed to parse` without a schema path. Now we grab a relevant schema path.
      type: fix
  irVersion: 53
  version: 0.46.5

- changelogEntry:
    - summary: |
        The OpenAPI parser now deduplicates headers that appear in both security schemes and
        operation-level headers to avoid duplicate header declarations.
      type: fix
  irVersion: 53
  version: 0.46.5

- changelogEntry:
    - summary: |
        The generated SSE examples always have `data` and `event` keys so that they are correct.
      type: fix
  irVersion: 53
  version: 0.46.4

- changelogEntry:
    - summary: |
        The Fern CLI now supports generating examples for streaming SSE (server-sent-event)
        endpoints.
      type: fix
  irVersion: 53
  version: 0.46.3

- changelogEntry:
    - summary: |
        The Fern CLI now supports parsing a `logo` option from your frontmatter. If
        you would like to override logo on a specific page you can do so by adding
        the following:

        ```markdown intro.mdx
        ---
        logo: /path/to/my/logo
        ---
        ```

        or

        ```markdown intro.mdx
        ---
        logo:
          light: /path/to/my/light/logo
          dark: /path/to/my/dark/logo
        ---
        ```

      type: feat
  irVersion: 53
  version: 0.46.2

- changelogEntry:
    - summary: |
        Add support for setting the `User-Agent` header value for Go generators.
      type: fix
  irVersion: 53
  version: 0.46.1

- changelogEntry:
    - summary: |
        No changes; promote `0.46.0-rc1` release candidate to minor version.
      type: internal
  irVersion: 53
  version: 0.46.0

- changelogEntry:
    - summary: |
        * Set `inline: true` for inline enums imported from OpenAPI.
        * Set `inline: true` for maps generated from OpenAPI additionalProperties.
      type: fix
  irVersion: 53
  version: 0.46.0-rc1

- changelogEntry:
    - summary: |
        The Fern Definition now supports `bytes` as a response type.

        ```yml service.yml
          endpoints:
            download:
              response: bytes
        ```
      type: feat
  irVersion: 53
  version: 0.46.0-rc0

- changelogEntry:
    - summary: |
        Defaults are no longer set on datetimes when converting to docs shapes.
      type: fix
  irVersion: 53
  version: 0.45.4

- changelogEntry:
    - summary: |
        Unknown schemas are no longer incorrectly marked as `additionalProperties: true`.
      type: chore
  irVersion: 53
  version: 0.45.4-rc1

- changelogEntry:
    - summary: |
        The CLI prompts the user to confirm output directory overwrites on fern generate.
      type: fix
  irVersion: 53
  version: 0.45.4-rc0

- changelogEntry:
    - summary: |
        Unknown schemas are no longer incorrectly marked as `additionalProperties: true`.
      type: fix
  irVersion: 53
  version: 0.45.3

- changelogEntry:
    - summary: |
        Example generation now respects read-only schemas when generating request examples.
      type: fix
  irVersion: 53
  version: 0.45.2

- changelogEntry:
    - summary: |
        Generate valid examples using spec validation information; respect `null` entries during example generation.
      type: fix
  irVersion: 53
  version: 0.45.1-rc0

- changelogEntry:
    - summary: |
        Add `inline` field to type declarations in the Fern definition and IR.
        Add support for importing inline types from OpenAPI into Fern definition and IR.
      type: internal
  irVersion: 53
  version: 0.45.1

- changelogEntry:
    - summary: |
        Several improvements to docs, conjure importer, and the cli.
      type: internal
  irVersion: 53
  version: 0.45.0

- changelogEntry:
    - summary: |
        Docs generation now preserves original model schema names.
      type: internal
  irVersion: 53
  version: 0.45.0-rc55

- changelogEntry:
    - summary: |
        Removes errant minimum and maximums for 'float' types for docs.
      type: internal
  irVersion: 53
  version: 0.45.0-rc54

- changelogEntry:
    - summary: |
        Add support for the `smart-casing` flags in the IR commands.
      type: internal
  irVersion: 53
  version: 0.45.0-rc53

- changelogEntry:
    - summary: |
        Fix bug where max length validation for strings were incorrectly plumbed.
      type: fix
  irVersion: 53
  version: 0.45.0-rc52

- changelogEntry:
    - summary: |
        Add support for the `inline-path-parameters` setting in the OpenAPI
        importer.
      type: feat
  irVersion: 53
  version: 0.45.0-rc51

- changelogEntry:
    - summary: |
        Increase max recursive depth allowed for example validation.
      type: fix
  irVersion: 53
  version: 0.45.0-rc50

- changelogEntry:
    - summary: |
        Add 'list' to reserved keywords for use in PHP generator.
      type: fix
  irVersion: 53
  version: 0.45.0-rc49

- changelogEntry:
    - summary: |
        OAuth Client Credential Auth Scheme now supports the ability to optionally
        set token header and prefix fields for use with docs playground.

        ```yml api.yml
        auth-schemes:
          OAuth:
            scheme: oauth
            type: client-credentials
            token-header: Fern-Authorization
            token-prefix: Fern-Bearer
            ...
        ```
      type: feat
  irVersion: 53
  version: 0.45.0-rc48

- changelogEntry:
    - summary: |
        Support SDK generation provided comma-delineated content-type values in OpenAPI specs.
      type: fix
  irVersion: 53
  version: 0.45.0-rc47

- changelogEntry:
    - summary: |
        The IR handles converting example unions that are aliases.
      type: fix
  irVersion: 53
  version: 0.45.0-rc46

- changelogEntry:
    - summary: |
        Update the IR's `ServiceTypeReferenceInfo` to include all transitive types
        referenced by a service.
      type: fix
  irVersion: 53
  version: 0.45.0-rc44

- changelogEntry:
    - summary: |
        Support non-standard HTTP code 498; Validate `x-fern-examples` during schema parsing.
      type: fix
  irVersion: 53
  version: 0.45.0-rc43

- changelogEntry:
    - summary: |
        Log error message logging when encountering doc errors during preview server initiation.
      type: fix
  irVersion: 53
  version: 0.45.0-rc42

- changelogEntry:
    - summary: Fixes bug introduced in 0.45.0-rc33 where version slugs were not being generated correctly.
      type: fix
  irVersion: 53
  version: 0.45.0-rc41

- changelogEntry:
    - summary: |
        Fixed bug in the Conjure importer where query parameters were overwritten during endpoint parameter parsing.
      type: fix
  irVersion: 53
  version: 0.45.0-rc40

- changelogEntry:
    - summary: |
        The OpenAPI importer now supports correlating request and response examples by name. When an example name is shared
        between a request body and response, they will be paired together in the generated Fern definition.
      type: fix
  irVersion: 53
  version: 0.45.0-rc39

- changelogEntry:
    - summary: |
        The OpenAPI importer now supports respecting readonly properties in schemas. When enabled, readonly properties will be excluded from request bodies for
        POST/PUT/PATCH endpoints. To enable this, configure the setting in your `generators.yml`:

        ```yml
        api:
         specs:
           - openapi: ./path/to/openapi.yml
             settings:
               respect-readonly-schemas: true
        ```
      type: fix
  irVersion: 53
  version: 0.45.0-rc38

- changelogEntry:
    - summary: Support parsing alpha and beta version numbers of Fern generators
      type: internal
  irVersion: 53
  version: 0.45.0-rc37

- changelogEntry:
    - summary: |
        The OpenAPI importer now supports importing deep object query parameters. To do this, you will
        need to configure a setting in your `generators.yml`

        ```yml
        api:
         specs:
           - openapi: ./path/to/openapi.yml
             settings:
               object-query-paramaters: true
        ```
      type: fix
  irVersion: 53
  version: 0.45.0-rc36

- changelogEntry:
    - summary: |
        The CLI now recognizes the versions of the Go generator that require IRv53.
      type: internal
  irVersion: 53
  version: 0.45.0-rc34

- changelogEntry:
    - summary: |
        The Fern CLI now supports roles and viewers in your docs configuration, if you are on the enterprise plan for docs:

        ```yml docs.ym
        roles:
          - internal
          - beta-users
          - enterprise-users

        navigation:
          - section: Internal Section
            viewers:
              - internal
            contents:
              - page: Internal Page
                path: ./internal/page.mdx
        ```
      type: feat
  irVersion: 53
  version: 0.45.0-rc33

- changelogEntry:
    - summary: |
        The OpenAPI importer now supports reading endpoints that have application/x-www-form-urlencoded requests
      type: fix
  irVersion: 53
  version: 0.45.0-rc32

- changelogEntry:
    - summary: |
        The OpenAPI importer now parses webhook examples and generates examples for webhooks when none are provided.
      type: fix
  irVersion: 53
  version: 0.45.0-rc31

- changelogEntry:
    - summary: |
        The OpenAPI importer now parses the `examples` field for primitive schema types like `string`, `number`, `array` and `boolean`.
      type: fix
  irVersion: 53
  version: 0.45.0-rc30

- changelogEntry:
    - summary: |
        The OpenAPI importer now parses the `examples` field that may be present on OpenAPI 3.1 schemas.
      type: feat
  irVersion: 53
  version: 0.45.0-rc29

- changelogEntry:
    - summary: |
        The OpenAPI importer now skips headers in a case-insensitive way (e.g. both "Content-Type" and "content-type" are skipped).
      type: feat
  irVersion: 53
  version: 0.45.0-rc28

- changelogEntry:
    - summary: |
        The Conjure importer now brings in endpoint level descriptions.
      type: feat
  irVersion: 53
  version: 0.45.0-rc27

- changelogEntry:
    - summary: |
        `fern check` handles validating unions that contain base properties.
      type: feat
  irVersion: 53
  version: 0.45.0-rc26

- changelogEntry:
    - summary: |
        The Fern CLI temporarily does not support RBAC/Audiences (they will be added in again shortly).
      type: internal
  irVersion: 53
  version: 0.45.0-rc25

- changelogEntry:
    - summary: |
        `fern docs dev` now runs in Node 16 - Node 22 environments.
      type: fix
  irVersion: 53
  version: 0.45.0-rc24

- changelogEntry:
    - summary: |
        The docs dev server now correctly handles base paths.
      type: fix
  irVersion: 53
  version: 0.45.0-rc23

- changelogEntry:
    - summary: |
        Fixes bug introduced in 0.45.0-rc20 where section children were dropped from the docs definition.
      type: fix
  irVersion: 53
  version: 0.45.0-rc22

- changelogEntry:
    - summary: |
        The Fern CLI now supports orphaned pages in your docs configuration.
      type: feat
    - summary: |
        The RBAC config model is now renamed to `roles` and `viewers`:

        ```yml docs.yml
        roles:
          - internal

        navigation:
          - section: Internal Section
            viewers:
              - internal
            contents:
              - page: Internal Page
                path: ./internal/page.mdx
        ```

      type: fix
  irVersion: 53
  version: 0.45.0-rc21

- changelogEntry:
    - summary: |
        The Fern CLI now supports audiences in your docs configuration:

        ```yml docs.yml
        # all audiences must be declared at the top level
        audiences:
          - internal

        navigation:
          - section: Internal Section
            audience: internal # audience is optional
            contents:
              - page: Internal Page
                path: ./internal/page.mdx
        ```
      type: feat
  irVersion: 53
  version: 0.45.0-rc20

- changelogEntry:
    - summary: |
        - Respect `x-fern-ignore` extension in OpenAPI parameters.
      type: fix
  irVersion: 53
  version: 0.45.0-rc19

- changelogEntry:
    - summary: |
        - Add additional debug logging to the CLI when downloading docs preview bundle
      type: fix
  irVersion: 53
  version: 0.45.0-rc18

- changelogEntry:
    - summary: |
        - Improved union example generation by increasing depth for better handling of recursive structures.
        - Updated Conjure importer to represent binary types as bytes for requests and file for responses in Fern.
        - Added detailed error messages when 'fern docs dev' fails, accessible with --log-level debug.
      type: fix
  irVersion: 53
  version: 0.45.0-rc17

- changelogEntry:
    - summary: |
        The Conjure importer now correctly keys the union subvariant by the property of the discriminant.

        ```conjure
        union:
          discriminant: type
          union:
            square: Square
            circle: Circle
        ```

        is equal to the following Fern Definition:

        ```yml fern
        union:
          discriminant: type
          types:
            square:
              type: Square
              key: square
            circle:
              type: Circle
              key: circle
        ```

      type: fix
  irVersion: 53
  version: 0.45.0-rc16

- changelogEntry:
    - summary: |
        The Conjure importer now correctly imports base-path and docs from your conjure definition.
      type: fix
  irVersion: 53
  version: 0.45.0-rc15

- changelogEntry:
    - summary: |
        The Fern CLI now uses a longer timeout to make HTTP requests, which should fix some flakyness with the docs registration process.
      type: fix
  irVersion: 53
  version: 0.45.0-rc14

- changelogEntry:
    - summary: |
        The Fern CLI now uses a longer timeout to make HTTP requests, which should fix some flakyness with the docs registration process.
      type: fix
  irVersion: 53
  version: 0.45.0-rc13

- changelogEntry:
    - summary: |
        Undiscriminated unions are now represented using `anyOf` in the generated JSON Schema
        Nullable properties are now correctly propagated to the JSON Schema
      type: fix
  irVersion: 53
  version: 0.45.0-rc12

- changelogEntry:
    - summary: |
        Improved JSON Schema generation for object inheritance:
        - Removed the use of `allOf` for representing object extensions
        - Properties from parent objects are now directly added to the child object in the JSON Schema
      type: fix
  irVersion: 53
  version: 0.45.0-rc11

- changelogEntry:
    - summary: |
        Added support for `additionalProperties` on export to JSON Schema.
      type: fix
  irVersion: 53
  version: 0.45.0-rc10

- changelogEntry:
    - summary: |
        Improved JSON Schema generation for object extensions and const values:
        - Object extensions are now properly represented using `allOf` in the JSON Schema
        - Literal values (string and boolean) are now correctly represented using `const` in the JSON Schema
      type: fix
  irVersion: 53
  version: 0.45.0-rc9

- changelogEntry:
    - summary: |
        Add `#!/usr/bin/env node` to the CLI to prevent runtime errors.
      type: internal
  irVersion: 53
  version: 0.45.0-rc8

- changelogEntry:
    - summary: |
        Stop minifying the CLI to prevent javascript runtime errors.
      type: internal
  irVersion: 53
  version: 0.45.0-rc7

- changelogEntry:
    - summary: |
        Update the CLI package.json to include the correct files.
      type: fix
  irVersion: 53
  version: 0.45.0-rc6

- changelogEntry:
    - summary: |
        Introduce a new command `fern jsonschema <output-file> --type <type-name>`
        that outputs the JSON Schema for a given type in your Fern Definition.

        ```sh
        fern jsonschema ./schema.json --type MyType
        ```
      type: feat
  irVersion: 53
  version: 0.45.0-rc5

- changelogEntry:
    - summary: |
        SCIM has been added as a common initialism.
      type: chore
  irVersion: 53
  version: 0.45.0-rc4

- changelogEntry:
    - summary: |
        Numerous fixes to the Conjure API Importer such as reading in request bodies and query parameters.
      type: fix
  irVersion: 53
  version: 0.45.0-rc3

- changelogEntry:
    - summary: |
        The CLI now generates endpoint examples for undiscriminated unions that are recursive.
      type: fix
  irVersion: 53
  version: 0.45.0-rc2

- changelogEntry:
    - summary: |
        The OpenAPI importer now generates streaming examples based on OpenAPI examples.
      type: fix
  irVersion: 53
  version: 0.45.0-rc1

- changelogEntry:
    - summary: |
        The Docs now support rendering `additionalProperties` in the API Playground so that users can send out arbitrary key,value pairs.
      type: fix
  irVersion: 53
  version: 0.45.0-rc0

- changelogEntry:
    - summary: Several improvements to the conjure importer.
      type: fix
  irVersion: 53
  version: 0.44.11

- changelogEntry:
    - summary: |
        API update now supports consuming the API origin from spec V2 configurations.
      type: fix
  irVersion: 53
  version: 0.44.10

- changelogEntry:
    - summary: |
        The fern definition now supports descriptions supplied on request and response bodies.
        You can enable this by simply supplying `docs` in your fern definition, or `description`
        in your OpenAPI spec.
      type: feat
  irVersion: 53
  version: 0.44.9

- changelogEntry:
    - summary: |
        API Configuration V2 schema now takes in `origin` as well, allowing `fern api update` to function as expected in the new config.
      type: fix
  irVersion: 53
  version: 0.44.8

- changelogEntry:
    - summary: |
        The Fern CLI command `fern generator list` now accepts filters for the output mode, for example, you may now specify `fern generator list --excluded-modes local-file-system`
        in order to filter any generators from the list that are outputting locally.
      type: internal
  irVersion: 53
  version: 0.44.7

- changelogEntry:
    - summary: |
        The Fern Definition respects endpoint level base-path overrides when validating examples.
      type: fix
  irVersion: 53
  version: 0.44.6

- changelogEntry:
    - summary: |
        The Fern Definition now supports overriding `base-path` at the endpoint level.
        This is useful if you have subset of endpoints that do not live at the
        configured base-path.

        ```yml imdb.yml
        service:
          endpoints:
            getMovie:
              method: POST
              base-path: "latest/" # overrides the base-path configured in api.yml
              path: "movies/{movieId}"
        ```
      type: feat
  irVersion: 53
  version: 0.44.5

- changelogEntry:
    - summary: |
        Fern's OpenAPI importer will now handle generating examples for declared
        errors so that they show up in the generated documentation.
      type: fix
  irVersion: 53
  version: 0.44.4

- changelogEntry:
    - summary: |
        Fern's OpenAPI importer can now handle `readOnly` properties in the top level
        request schema. Note that Fern does not handle nested `readOnly` properties
        just yet; please file a GitHub issue if this is important!
      type: feat
  irVersion: 53
  version: 0.44.3

- changelogEntry:
    - summary: |
        Fern's OpenAPI importer can now handle multiple error schemas for the
        same status code.
      type: fix
  irVersion: 53
  version: 0.44.2

- changelogEntry:
    - summary: |
        The OpenAPI importer used to try and coerce all enums into a literals.
        In some cases this is not desirable, so we now expose an option called
        `coerce-enums-to-literals` in your generators.yml.

        ```yml generators.yml
        api:
          specs:
            - openapi: ../openapi.json
              overrides: ../openapi-overrides.yml
              settings:
                title-as-schema-name: false
                coerce-enums-to-literals: false
        ```
      type: feat
  irVersion: 53
  version: 0.44.1

- changelogEntry:
    - summary: |
        The Fern CLI now supports parsing [Conjure](https://github.com/palantir/conjure), Palantir's
        home-grown API Definition format.

        If you know a company that is using Conjure that wants API Docs + SDKs, send them our way!
      type: feat
  irVersion: 53
  version: 0.44.0-rc0

- changelogEntry:
    - summary: |
        Any markdown files that have custom components are also pushed up to the Fern Docs
        platform.
      type: fix
  irVersion: 53
  version: 0.43.8

- changelogEntry:
    - summary: |
        The `valid-markdown` rule has been updated to try and parse the markdown file into a
        valid AST. If the file fails to parse, `fern check` will log an error as well
        as the path to the markdown.
      type: fix
  irVersion: 53
  version: 0.43.7

- changelogEntry:
    - summary: |
        The OpenAPI importer now appropriately brings in responses that are under the `text/event-stream`
        Content-Type if your endpoint is annotated with `x-fern-streaming`.
        If your endpoint is not annotated with `x-fern-streaming`, then the response will be ignored.
      type: fix
  irVersion: 53
  version: 0.43.6

- changelogEntry:
    - summary: |
        If you use the `x-fern-streaming` extension and want to provide different descriptions
        for the streaming endpoint, then you can now specify `streaming-description`.

        ```yml openapi.yml
        x-fern-streaming:
          stream-condition: $request.stream
          stream-description: The streaming version of this endpoint returns a series of chunks ...
          response:
            $ref: #/components/schemas/Response
          stream-response:
            $ref: #/components/schemas/ResponseChunk
        ```
      type: fix
  irVersion: 53
  version: 0.43.5

- changelogEntry:
    - summary: |
        The OpenAPI parser now respects the content type in your OpenAPI spec, instead of always sending
        `application/json`. With this upgrade, your SDKs will also start to send the correct content type.
      type: fix
  irVersion: 53
  version: 0.43.4

- changelogEntry:
    - summary: |
        The CLI now passes in the API definition ID once again, this is necessary so that generated snippet templates
        may reference schemas within the API. This was a regression that was recently introduced.
      type: chore
  irVersion: 53
  version: 0.43.3

- changelogEntry:
    - summary: |
        The CLI now prints which API cannot be registered if `fern generate --docs` fails.
      type: fix
  irVersion: 53
  version: 0.43.2

- changelogEntry:
    - summary: |
        The CLI now supports running OpenAPI generator 0.1.0 with IR version 53.
      type: feat
  irVersion: 53
  version: 0.43.1

- changelogEntry:
    - summary: |
        The CLI now recognizes the fern-php-sdk generator.
      type: feat
  irVersion: 53
  version: 0.43.0

- changelogEntry:
    - summary: |
        The documentation resolver now appropriately creates a unique identifier for changelog sections. Previously, if you had multiple
        changelogs within the same section, despite their title and slug being different, they would be treated as the same section since the ID
        only took into account the parents' slug, appended the word "changelog" and that was all.

        As a result previously all changelogs within the same section would get highlighted when one was selected, now only the selected changelog
        is highlighted.
      type: internal
  irVersion: 53
  version: 0.42.15

- changelogEntry:
    - summary: |
        The OpenAPI importer now correctly propagates the title field on `oneof` schemas.
      type: fix
  irVersion: 53
  version: 0.42.14

- changelogEntry:
    - summary: |
        Example generation now intelligently truncates container examples, for example if the depth limit will be reached on a list of objects,
        the list will be returned as an empty list, as opposed the previous behavior where an unknown object would be created.
      type: fix
  irVersion: 53
  version: 0.42.13

- changelogEntry:
    - summary: |
        Previously, deploying docs from Windows machines led to bad asset paths.
        Now, the CLI respects Windows paths during run and web paths for retrieving
        assets.
      type: fix
  irVersion: 53
  version: 0.42.12

- changelogEntry:
    - summary: |
        The API V2 configuration now supports disabling using titles as schema
        names. You may want to disable this flag if your OpenAPI adds the same
        title to multiple schemas.

        ```
        api:
          specs:
            - openapi: /path/to/openapi
              settings:
                use-title-as-schema-name: false
        ```
      type: fix
  irVersion: 53
  version: 0.42.11

- changelogEntry:
    - summary: |
        Previously, the OpenAPI converter would bring over `title` on every
        single property. This field is extraneous, so now we ignore it.
      type: fix
  irVersion: 53
  version: 0.42.10

- changelogEntry:
    - summary: |
        Previously, the OpenAPI importer would ignore skip parsing arbitrary
        content types "*/*". Now it treats this content type as application/json.

        ```json openapi.json
        "responses": {
          "200": {
            "description": "Success reply",
            "content": {
              "*/*": {
        ```
      type: fix
  irVersion: 53
  version: 0.42.9

- changelogEntry:
    - summary: |
        The API V2 configuration (in beta) now supports global header overrides.
        This fixes a bug where those header overrides were getting dropped in
        certain cases.

        ```yml generators.yml
        api:
          headers:
            X-API-VERSION: string
          specs:
            - openapi: /path/to/openapi
              overrides: /path/to/overrides
        ```
      type: fix
  irVersion: 53
  version: 0.42.8

- changelogEntry:
    - summary: |
        The API V2 configuration (in beta) now supports global header
        overrides. To specify global headers that are not in your
        OpenAPI spec, simply add the following block in your `generators.yml`:

        ```yml generators.yml
        api:
          headers:
            X-API-VERSION: string
          specs:
            - openapi: /path/to/openapi
              overrides: /path/to/overrides
        ```
      type: feat
  irVersion: 53
  version: 0.42.7

- changelogEntry:
    - summary: Removes extraneous conditional error within namespacing configuration
      type: fix
  irVersion: 53
  version: 0.42.6

- changelogEntry:
    - summary: Adds additional metadata retrievable by `fern generator get` so you can now get the language and the target repo.
      type: feat
  irVersion: 53
  version: 0.42.5

- changelogEntry:
    - summary: |
        Namespaced APIs now:
          - No longer contain duplicative nesting of some endpoint within another package of the same name as the namespace
          - Respect the `x-fern-sdk-group-name` annotation for endpoints
      type: fix
  irVersion: 53
  version: 0.42.4

- changelogEntry:
    - summary: |
        The OpenAPI importer now supports handling encoding on multipart requests.
        Previously, the generators would not respect the `contentType` field for
        each form input. But, now they do.
        ```yml
        requestBody:
          content:
            multipart/form-data:
              schema:
                type: object
                properties:
                  file:
                    type: string
                    format: binary
                    description: The file to upload
              encoding:
                file:
                  contentType: "application/octet-stream"
        ```
      type: fix
    - summary: |
        The OpenAPI importer now correctly parses descriptions of multipart
        form requests. Previously these descriptions would be ignored.

        For example, previously the description `The file to upload` would be
        ignored in the example below.
        ```yml
        requestBody:
          content:
            multipart/form-data:
              schema:
                type: object
                properties:
                  file:
                    type: string
                    format: binary
                    description: The file to upload
        ```
      type: fix

  irVersion: 53
  version: 0.42.3

- changelogEntry:
    - summary: Error bodies are now appropriately namespaced as well!
      type: fix
  irVersion: 53
  version: 0.42.2

- changelogEntry:
    - summary: |
        Make sure to check for optionality when parsing stdout and stderr in CLI. This
        removes the error: `Cannot read properties of undefined (reading 'includes')`.
      type: fix
  irVersion: 53
  version: 0.42.1

- changelogEntry:
    - summary: |
        If you merge multiple OpenAPI specs with namespaces, `fern check` will no longer
        complain about duplicate schema names across namespaces.
        In the example below, both OpenAPI specs can have duplicative schema names and
        that is okay.
        ```yml
        api:
          specs:
            - openapi: openapi-bar.yml
              namespace: bar
            - openapi: openapi-foo.yml
              namespace: foo
        ```
      type: fix
  irVersion: 53
  version: 0.42.0

- changelogEntry:
    - summary: |
        Previously the OpenAPI converter would incorrectly mark
        the values of `additionalProperties` as optional. Now, we have
        introduced a feature flag to turn this behavior off.

        The feature flag can be configured in generators.yml:
        ```yml
        api:
          specs:
            - openapi: /path/to/openapi
              settings:
                optional-additional-properties: false
        ```
      type: fix
  irVersion: 53
  version: 0.41.16

- changelogEntry:
    - summary: |
        Performance improvements for stringifiying large Intermediate Representations. If
        you have a large OpenAPI spec or Fern Definition, this can potentially shave off
        minutes from `fern generate`.
      type: internal
  irVersion: 53
  version: 0.41.15

- changelogEntry:
    - summary: |
        The Fern Definition now supports `conten-type` on multipart request properties.
        For example, to specify an `application/octet-stream` and `application/json`
        contnet types, use the snippet below:

        ```ts
        service:
          endpoints:
            upload:
              request:
                body:
                  properties:
                    file:
                      type: file
                      content-type: application/octet-stream
                    metadata:
                      type: unknown
                      content-type: application/json
        ```
      type: feat
  irVersion: 53
  version: 0.42.0-rc0

- changelogEntry:
    - summary: Remove bang operator and fix eslint warning in `compatible-ir-versions.ts`.
      type: internal
  irVersion: 53
  version: 0.41.14-rc2

- changelogEntry:
    - summary: |
        Running `fern check` will now check to confirm that the generator versions you are running are compatible with your Fern CLI version.

        Each version of SDK generators depends on a version of a library that is exported by the Fern CLI, and as a result, each generator has a minimum
        compatible version of the Fern CLI. As an example, if you were to run `fern check` while leveraging `fernapi/fern-python-sdk` version `2.0.0`, on CLI version `0.1.3`, you'd receive the following error:

        `The generator fernapi/fern-python-sdk requires CLI version 0.23.0-rc4 or later (current version: 0.1.3-rc0).`

        Indicating that you must upgrade your CLI in order to leverage the current generator.
      added:
        - Running `fern check` will now check to confirm that the generator versions you are running are compatible with your Fern CLI version.
        - Fern commands now print out generator upgrades, in addition to CLI upgrades.
      type: feat
  irVersion: 53
  version: 0.41.14-rc1

- changelogEntry:
    - summary: |
        The Fern CLI now safely handles a npx file exists error by retrying the command on failure.
        This error typically happens when two or more instances of the Fern CLI are running `npx`
        at the same time.
      type: fix
  irVersion: 53
  version: 0.41.14-rc0

- changelogEntry:
    - summary: |
        `fern generate --local` no longer crashes on large API Definitions because we
        stream the JSON to file instead of calling `JSON.stringify`. See [PR 4640](https://github.com/fern-api/fern/pull/4640).
      type: fix
  irVersion: 53
  version: 0.41.13

- changelogEntry:
    - summary: |
        Adds availability to inlined properties for HTTP Requests, Webhooks, and WebSockets for Fern Definition and OpenAPI.
        You can add availability like so:

        Fern Definition:

        ```yml
        Request:
          name: InlineRequest
          properties:
            random:
              type: string
              availability: pre-release
        ```

        OpenAPI:

        ```yml
        requestBody:
        content:
          application/json:
            schema:
              type: object
              properties:
                random:
                  type: string
                  x-fern-availability: beta
        ```
      type: feat
  irVersion: 53
  version: 0.41.12

- changelogEntry:
    - summary: |
        Adds availability and display-names to discriminated union values. Now, in your docs, you can mark your union values
        with custom names and show their availability. You can do so by adding the following to your API definition:
        ```yml
        MyUnionType:
          union:
            UnionValue1:
              docs: The first union value
              type: string
              display-name: Union Value One
              availability: beta
            UnionValue2:
              docs: The second union value
              type: integer
              display-name: Union Value Two
              availability: deprecated
        ```
      type: feat
  irVersion: 53
  version: 0.41.11

- changelogEntry:
    - summary: |
        Adds availability and display-names to discriminated union values. Now, in your docs, you can mark your union values
        with custom names and show their availability. You can do so by adding the following to your API definition:
        ```yml
        MyUnionType:
          union:
            UnionValue1:
              docs: The first union value
              type: string
              display-name: Union Value One
              availability: beta
            UnionValue2:
              docs: The second union value
              type: integer
              display-name: Union Value Two
              availability: deprecated
        ```
      type: feat
  irVersion: 53
  version: 0.41.10

- changelogEntry:
    - summary: |
        Adds a `bundle-path` hidden parameter for `fern docs dev` for use with `fern-platform` testing. You can pass the
        path on the command line as an optional parameter.
      type: internal
  irVersion: 53
  version: 0.41.9

- changelogEntry:
    - summary: |
        The Fern generators.yml configuration now supports a new format for namespacing APIs for additional flexibility:

        ```yml
        api:
          specs:
            - openapi: path/to/v1/openapi
              overrides: path/to/v1/overrides
              namespace: v1
            - openapi: path/to/v2/openapi
              overrides: path/to/v2/overrides
              namespace: v2
        ```

        Through namespacing your API, you can have multiple objects and endpoints with the same name across different namespaces. You can think of them
        as the equivalent to Python modules or TypeScript packages.
      type: feat
  irVersion: 53
  version: 0.41.8

- changelogEntry:
    - summary: |
        Previously we weren't always awaiting PostHog API calls directly. Now the CLI
        awaits these calls so that we can ensure that events are sent.
      type: fix
  createdAt: "2024-09-08"
  irVersion: 53
  version: 0.41.7

- changelogEntry:
    - summary: |
        The Fern Docs CLI now supports OAuth 2.0 Client Credentials injection in API playgrounds.
        To enable this feature, you can define the OAuth Authorization Scheme in your API configuration,
        and enable the feature in your docs configuration.

        API configuration:
        ```yml
        api:
          auth-schemes:
            OAuth:
              scheme: oauth
              type: client-credentials
              get-token:
                endpoint: endpoint.authorization
        ```
        [More Information](https://buildwithfern.com/learn/api-definition/fern/authentication#oauth-client-credentials)

        Docs configuration:
        ```yml
        navigation:
          section: API Reference
            playground:
              oauth: true
        ```
        [More Information](https://buildwithfern.com/learn/docs/api-references/customize-api-playground)
      type: feat
  createdAt: "2024-09-07"
  irVersion: 53
  version: 0.41.6

- changelogEntry:
    - summary: |
        Fix an issue with non-deterministic file ordering when OpenAPI is used as input.
      type: fix
  createdAt: "2024-09-06"
  irVersion: 53
  version: 0.41.5

- changelogEntry:
    - summary: |
        The Fern OpenAPI importer now handles importing an array for the `type` key.

        ```
        User:
          properties:
            name:
              type: ["string"]
            id:
              type: ["string", "number"]
        ```
      type: feat
  createdAt: "2024-09-06"
  irVersion: 53
  version: 0.41.4

- changelogEntry:
    - summary: |
        Allow referencing by method and path. For example, when configuring an
        oauth scheme you can now do:

        ```oauth.yml
        auth-schemes:
          OAuth:
            scheme: oauth
            type: client-credentials
            get-token:
              endpoint: POST /oauth/token
        api:
          auth: OAuth
        ```
      type: feat
  createdAt: "2024-09-06"
  irVersion: 53
  version: 0.41.3

- changelogEntry:
    - summary: |
        Fixes an issue introduced in `0.41.1` that ignored server urls for docs generation.
      type: fix
    - summary: |
        Adds a `auth-schemes` and `auth` block where you can override auth for an existing spec.
        See below:

        ```generators.yml
        auth-schemes:
          Oauth:
            scheme: oauth
            type: client-credentials
            get-token:
              endpoint: auth.get-token
        api:
          auth: Oauth # overrides auth scheme
          specs:
            - openapi: path/to/openapi
        ```
      type: feat
  createdAt: "2024-09-05"
  irVersion: 53
  version: 0.41.2

- changelogEntry:
    - summary: |
        Adds a V2 configuration for the `api` block that is more flexible and allows
        OpenAPI users to consume Fern Definition features.

        For example, now you can override environments directly in the api configuration:
        ```yml
        api:
          environments:
            Production: https://prod.com
            Staging: https://staging.com
          specs:
            - openapi: path/to/openapi
              overrides: path/to/overrides
        ```

        If you want to define, multi-url environments, those can be done by configuring the following generators.yml:
        ```yml
        api:
          environments:
            Production:
              urls:
                api: https://api.com
                auth: https://auth.com
            Staging:
                api: https://stagingapi.com
                auth: https://stagingauth.com
          specs:
            - openapi: path/to/openapi
              overrides: path/to/overrides
        ```

        Note that you will need to use the `x-fern-server-name` annotation on each endpoint to assign it to a relevant server. For example,

        ```yml
        paths:
          /api/users/:
            get:
              x-fern-server-name: api
          /token:
            post:
              x-fern-server-name: auth
        ```
      type: feat
  createdAt: "2024-09-04"
  irVersion: 53
  version: 0.41.1

- changelogEntry:
    - summary: |
        Adds generic object declarations to the fern definition. Now we can define generics and
        use them in alias declarations to minimize code duplication:

        ```yml
        types:
          GenericTest<T>:
            properties:
              value: T
              other-value: string

          GenericApplication:
            type: GenericTest<string>
        ```

        More information can be found here: https://buildwithfern.com/learn/api-definition/fern/types#generics.
      type: feat
  createdAt: "2024-09-04"
  irVersion: 53
  version: 0.41.0

- changelogEntry:
    - summary: |
        Fix an issue where some postman environment variables (e.g. API key) were not substituted
        when running fern generate.
      type: fix
  createdAt: "2024-09-03"
  irVersion: 53
  version: 0.41.0-rc1

- changelogEntry:
    - summary: |
        Every fern folder that is using OpenAPI must configure an explicit location to the
        OpenAPI spec. The location can be configured in your `generators.yml`:

        ```yml
        api:
          path: path/to/openapi.yml
        ```

        If you run **fern upgrade**, the CLI will automatically run a migration for you to
        ensure that you are compliant!
      type: break
  createdAt: "2024-09-02"
  irVersion: 53
  version: 0.41.0-rc0

- changelogEntry:
    - summary: |
        `fern check` allows the service base-path to be a slash. For example, the following
        would be valid:

        ```yml
        service:
          base-path: "/"
        ```
      type: fix
  createdAt: "2024-09-02"
  irVersion: 53
  version: 0.40.4

- changelogEntry:
    - summary: Now `fern generator upgrade` respects  the `--group` flag and only upgrades generators within a particular group.
      type: fix
  createdAt: "2024-09-02"
  irVersion: 53
  version: 0.40.3

- changelogEntry:
    - summary: Release IR v53.9.0 which includes a publishing configuration.
      type: internal
  createdAt: "2024-08-28"
  irVersion: 53
  version: 0.40.2

- changelogEntry:
    - summary: Enable specifying whether redirect in docs.yml is permanent or temporary.
      type: feat
  createdAt: "2024-08-28"
  irVersion: 53
  version: 0.40.1

- changelogEntry:
    - summary: Update the `fern generator upgrade` command to leverage the Generator registry API as opposed to Docker and dockerode.
      type: feat
  createdAt: "2024-08-28"
  irVersion: 53
  version: 0.40.0

- changelogEntry:
    - summary: The OpenAPI importer now appropriately generates examples for circular `oneOf` schemas.
      type: fix
      fixed:
        - The OpenAPI importer now handles generating examples for referenced `oneOf` schemas. Previously, examples generation would fail.
        - |
          The OpenAPI importer now handles generating examples for circular `oneOf` schemas. Previously, the
          the converter would only default to generating examples for the first `oneOf` schema. If the first variant,
          circularly referenced itself, this would make terminating the example impossible.
          Now, the example generator tries every schema in order, guaranteeing that a termination condition will be
          reached.
  createdAt: "2024-08-25"
  irVersion: 53
  version: 0.39.19

- changelogEntry:
    - summary: Produce IR v53.8.0 with raw datetime examples.
      type: fix
      fixed:
        - Produce IR v53.8.0 with raw datetime examples. The raw datetime examples help  when generating test fixtures to assert conditions about the original datetime.
  createdAt: "2024-08-23"
  irVersion: 53
  version: 0.39.18

- changelogEntry:
    - summary: object declarations with extends and no properties now has examples propagating in the Docs and SDKs
      type: fix
      fixed:
        - |
          Previously, object declarations with extends and no properties did not have examples
          propagating in the Docs and SDKs. The core issue was in IR generation which has now
          been resolved.

          The following will now work as expected:

          ```yaml
          types:

            ObjectWithNoProperties:
              extends:
                - ParentA
                - ParentB
              examples:
                - name: Default
                  value:
                    propertyFromParentA: foo
                    propertyFromParentB: bar
          ```
  createdAt: "2024-08-23"
  irVersion: 53
  version: 0.39.17

- changelogEntry:
    - summary: Support running 0.2.x versions of the Postman Generator with IR V53 or above.
      type: chore
  createdAt: "2024-08-22"
  irVersion: 53
  version: 0.39.16

- changelogEntry:
    - summary: Introduce `generator list` and `organization` commands to facilitate actions taken by `fern-bot`
      type: internal
  createdAt: "2024-08-21"
  irVersion: 53
  version: 0.39.15

- changelogEntry:
    - summary: Format validation is enforced on `date` fields that are specified in examples specified in an api defintion.
      type: fix
  createdAt: "2024-08-21"
  irVersion: 53
  version: 0.39.14

- changelogEntry:
    - summary: Generated examples in the Intermediate Representation not respect root level path parameter examples.
      type: fix
      fixed:
        - Generated examples in the Intermediate Representation not respect root level path parameter examples. Previously, when ignored, this would result in invalid cURL examples in documentation.
  createdAt: "2024-08-21"
  irVersion: 53
  version: 0.39.13

- changelogEntry:
    - summary: The mock folder now includes source files, and the CLI no longer hard fails if it cannot resolve source files that are of OpenAPI type.
      type: fix
  createdAt: "2024-08-20"
  irVersion: 53
  version: 0.39.12

- changelogEntry:
    - summary: The Fern CLI now handles parsing `x-fern-parameter-name` on path parameters in an OpenAPI spec.
      type: fix
      fixed:
        - |
          Fix: The Fern CLI now handles parsing `x-fern-parameter-name` on path parameters in an OpenAPI spec. For example,
          if you want to rename a path parameter in the generated SDK, you can now do:

          ```yml
          paths:
            "/user":
                get:
                operationId: list_user
                parameters:
                    - in: header
                    name: X-API-Version
                    x-fern-parameter-name: version
                    schema:
                        type: string
                    required: true
          ```

          For more information, please check out the [docs](https://buildwithfern.com/learn/api-definition/openapi/extensions/parameter-names).
  createdAt: "2024-08-20"
  irVersion: 53
  version: 0.39.11

- changelogEntry:
    - summary: Release 0.39.10
      type: chore
  createdAt: "2024-08-19"
  irVersion: 53
  version: 0.39.10
- changelogEntry:
    - summary: Release 0.39.9
      type: chore
  createdAt: "2024-08-19"
  irVersion: 53
  version: 0.39.9
- changelogEntry:
    - summary: "## What's Changed\r\n* (feature, csharp): Generate well-known types\
        \ by @amckinney in https://github.com/fern-api/fern/pull/4319\r\n* fix: fix\
        \ seed, move unit test to right CoreUtility by @RohinBhargava in https://github.com/fern-api/fern/pull/4324\r\
        \n* fix(openapi): generate examples with latest schemas by @dsinghvi in https://github.com/fern-api/fern/pull/4329\r\
        \n\r\n\r\n**Full Changelog**: https://github.com/fern-api/fern/compare/0.39.6...0.39.7"
      type: chore
  createdAt: "2024-08-18"
  irVersion: 53
  version: 0.39.7
- changelogEntry:
    - summary: "## What's Changed\r\n* fix (ir): upgrade pydantic generator by @dsinghvi\
        \ in https://github.com/fern-api/fern/pull/4320\r\n* fix(ir): autogenerate ir\
        \ sdks on version bump by @dsinghvi in https://github.com/fern-api/fern/pull/4321\r\
        \n* fix(python): upgrade ir sdk to handle null unknown types by @dsinghvi in\
        \ https://github.com/fern-api/fern/pull/4322\r\n* fix: add names to form data\
        \ files by @RohinBhargava in https://github.com/fern-api/fern/pull/4323\r\n\
        * fix(docs): global path parameter examples are respected by @dsinghvi in https://github.com/fern-api/fern/pull/4325\r\
        \n\r\n\r\n**Full Changelog**: https://github.com/fern-api/fern/compare/0.39.5...0.39.6"
      type: chore
  createdAt: "2024-08-16"
  irVersion: 53
  version: 0.39.6
- changelogEntry:
    - summary: "## What's Changed\r\n* (fix): add docs for webhook inlining by @dsinghvi\
        \ in https://github.com/fern-api/fern/pull/4314\r\n* (chore): add any-auth test\
        \ definition by @dsinghvi in https://github.com/fern-api/fern/pull/4297\r\n\
        * (docs): hide a page from sidebar nav and search by @dannysheridan in https://github.com/fern-api/fern/pull/4312\r\
        \n* (fix): fdr test update snapshots by @dsinghvi in https://github.com/fern-api/fern/pull/4318\r\
        \n* feat: add schema definitions for popular analytics providers to the docs\
        \ generator config by @pujitm in https://github.com/fern-api/fern/pull/4291\r\
        \n\r\n\r\n**Full Changelog**: https://github.com/fern-api/fern/compare/0.39.4...0.39.5"
      type: chore
  createdAt: "2024-08-15"
  irVersion: 53
  version: 0.39.5
- changelogEntry:
    - summary: "## What's Changed\r\n* (fix): update ete test snapshots by @dsinghvi\
        \ in https://github.com/fern-api/fern/pull/4311\r\n* bump Python generator versions\
        \ by @armandobelardo in https://github.com/fern-api/fern/pull/4308\r\n* fix:\
        \ add in asyncapi tagging with namespaces by @armandobelardo in https://github.com/fern-api/fern/pull/4313\r\
        \n\r\n\r\n**Full Changelog**: https://github.com/fern-api/fern/compare/0.39.3...0.39.4"
      type: chore
  createdAt: "2024-08-15"
  irVersion: 53
  version: 0.39.4
- changelogEntry:
    - summary: "## What's Changed\r\n* (fix, docs): docs now respect ir base path by\
        \ @dsinghvi in https://github.com/fern-api/fern/pull/4310\r\n\r\n\r\n**Full\
        \ Changelog**: https://github.com/fern-api/fern/compare/0.39.2...0.39.3"
      type: chore
  createdAt: "2024-08-14"
  irVersion: 53
  version: 0.39.3
- changelogEntry:
    - summary: "## What's Changed\r\n* feat: allow namespacing an API from generators.yml\
        \ by @armandobelardo in https://github.com/fern-api/fern/pull/4290\r\n* fix:\
        \ unions with utils re-force update refs by @armandobelardo in https://github.com/fern-api/fern/pull/4296\r\
        \n* (feature, csharp): Generate gRPC core utilities by @amckinney in https://github.com/fern-api/fern/pull/4298\r\
        \n* Update publish-docs command post-migration by @armandobelardo in https://github.com/fern-api/fern/pull/4300\r\
        \n* Run publish-docs.yml if it's updated by @armandobelardo in https://github.com/fern-api/fern/pull/4301\r\
        \n* document redirects by @chdeskur in https://github.com/fern-api/fern/pull/4299\r\
        \n* (docs): add to our Welcome page that this docs site is built with Fern by\
        \ @dannysheridan in https://github.com/fern-api/fern/pull/4307\r\n* add information\
        \ on regex redirects by @chdeskur in https://github.com/fern-api/fern/pull/4306\r\
        \n* fix: read templated env vars in the docs generator config by @pujitm in\
        \ https://github.com/fern-api/fern/pull/4287\r\n* improvement: improve `.dict`\
        \ speed by limiting dict calls by @armandobelardo in https://github.com/fern-api/fern/pull/4302\r\
        \n* improvement: python handles arrays of deep object query parameters by @armandobelardo\
        \ in https://github.com/fern-api/fern/pull/4304\r\n* (fix): docs take into account\
        \ global path params and now we add tests by @dsinghvi in https://github.com/fern-api/fern/pull/4309\r\
        \n\r\n## New Contributors\r\n* @pujitm made their first contribution in https://github.com/fern-api/fern/pull/4287\r\
        \n\r\n**Full Changelog**: https://github.com/fern-api/fern/compare/0.39.1...0.39.2"
      type: chore
  createdAt: "2024-08-14"
  irVersion: 53
  version: 0.39.2
- changelogEntry:
    - summary: "## What's Changed\r\n* chore: update fern logo by @dannysheridan in\
        \ https://github.com/fern-api/fern/pull/4295\r\n* fix (mock server): make date\
        \ comparison against true dates as opposed to string comp by @armandobelardo\
        \ in https://github.com/fern-api/fern/pull/4278\r\n\r\n\r\n**Full Changelog**:\
        \ https://github.com/fern-api/fern/compare/0.38.1...0.39.1"
      type: chore
  createdAt: "2024-08-13"
  irVersion: 53
  version: 0.39.1
- changelogEntry:
    - summary: "## What's Changed\r\n* (feat, docs): add docs on `api.yml` and environment\
        \ audiences by @dsinghvi in https://github.com/fern-api/fern/pull/4292\r\n*\
        \ (fix): ir generation respects disable examples by @dsinghvi in https://github.com/fern-api/fern/pull/4293\r\
        \n* (fix, python): check autogenerated examples before indexing by @dsinghvi\
        \ in https://github.com/fern-api/fern/pull/4294\r\n\r\n\r\n**Full Changelog**:\
        \ https://github.com/fern-api/fern/compare/0.38.0...0.38.1"
      type: chore
  createdAt: "2024-08-13"
  irVersion: 53
  version: 0.38.1
- changelogEntry:
    - summary: "## What's Changed\r\n* (fix): retrigger typescript sdk publishing by\
        \ @dsinghvi in https://github.com/fern-api/fern/pull/4289\r\n\r\n\r\n**Full\
        \ Changelog**: https://github.com/fern-api/fern/compare/0.38.0-rc1...0.38.0"
      type: chore
  createdAt: "2024-08-12"
  irVersion: 53
  version: 0.38.0
- changelogEntry:
    - summary: "## What's Changed\r\n* (feat, typescript): support `hasNextPage`  property\
        \ for offset pagination by @dsinghvi in https://github.com/fern-api/fern/pull/4288\r\
        \n* (feature, cli): Upload source files to S3 by @amckinney in https://github.com/fern-api/fern/pull/4286\r\
        \n\r\n\r\n**Full Changelog**: https://github.com/fern-api/fern/compare/0.38.0-rc0...0.38.0-rc1"
      type: chore
  createdAt: "2024-08-12"
  irVersion: 53
  version: 0.38.0-rc1
- changelogEntry:
    - summary: "## What's Changed\r\n* (feat, python): move to ruff for formatting by\
        \ @dsinghvi in https://github.com/fern-api/fern/pull/4219\r\n* improvement:\
        \ improve discriminated union object naming by @armandobelardo in https://github.com/fern-api/fern/pull/4243\r\
        \n* (feature): Add encoding and source nodes by @amckinney in https://github.com/fern-api/fern/pull/4240\r\
        \n* (feat, cli): add `has-next-page` property to IR by @dsinghvi in https://github.com/fern-api/fern/pull/4241\r\
        \n* feat (wip): add playground settings for API playground by @RohinBhargava\
        \ in https://github.com/fern-api/fern/pull/4245\r\n* fix: remove wraps from\
        \ fastapi validators by @armandobelardo in https://github.com/fern-api/fern/pull/4246\r\
        \n* fix: make model_validator take kwargs by @armandobelardo in https://github.com/fern-api/fern/pull/4247\r\
        \n* (feat): refactor how pagination properties are checked in `fern check` by\
        \ @dsinghvi in https://github.com/fern-api/fern/pull/4250\r\n* (feature): Add\
        \ support for x-fern-encoding by @amckinney in https://github.com/fern-api/fern/pull/4249\r\
        \n* (chore): Remove fhir.json by @amckinney in https://github.com/fern-api/fern/pull/4253\r\
        \n* c#, improvements: small improvements including marking files `internal`\
        \ + client classes `partial` by @dcb6 in https://github.com/fern-api/fern/pull/4248\r\
        \n* c#, improvement: Use `FluentAssertions` in unit tests by @dcb6 in https://github.com/fern-api/fern/pull/4254\r\
        \n* (feat): wire through api workspaces to docs validator by @dsinghvi in https://github.com/fern-api/fern/pull/4255\r\
        \n* (feat): upgrade to yarn v4 by @dsinghvi in https://github.com/fern-api/fern/pull/4257\r\
        \n* c#, improvements: breaking change with several small improvements by @dcb6\
        \ in https://github.com/fern-api/fern/pull/4260\r\n* feat, python: add in true\
        \ forward compat enums by @armandobelardo in https://github.com/fern-api/fern/pull/4262\r\
        \n* (feature): Copy source files in seed tests by @amckinney in https://github.com/fern-api/fern/pull/4258\r\
        \n* c#, improvement: use string response directly in generic exception by @dcb6\
        \ in https://github.com/fern-api/fern/pull/4264\r\n* (internal): `pnpm` migration\
        \ by @dsinghvi in https://github.com/fern-api/fern/pull/4261\r\n* Remove old\
        \ documentation references from README by @armandobelardo in https://github.com/fern-api/fern/pull/4265\r\
        \n* Fix typo in pr-preview.mdx by @zachkirsch in https://github.com/fern-api/fern/pull/4235\r\
        \n* (chore): Update pnpm-lock.yaml by @amckinney in https://github.com/fern-api/fern/pull/4266\r\
        \n* (fix): run compile on every PR by @dsinghvi in https://github.com/fern-api/fern/pull/4267\r\
        \n* (fix): live tests continue to work in the pnpm era by @dsinghvi in https://github.com/fern-api/fern/pull/4268\r\
        \n* (chore): Remove all yarn files by @amckinney in https://github.com/fern-api/fern/pull/4269\r\
        \n* (chore, ir): Use latest TypeScript generator by @amckinney in https://github.com/fern-api/fern/pull/4271\r\
        \n* (chore, ruby): Remove ir-sdk from generator-commons by @amckinney in https://github.com/fern-api/fern/pull/4272\r\
        \n* (fix): bump to 53.6.x by @dsinghvi in https://github.com/fern-api/fern/pull/4273\r\
        \n* (fix): get seed working by deleting yarn ref by @dsinghvi in https://github.com/fern-api/fern/pull/4274\r\
        \n* (feature, csharp): Write Protobuf dependencies in .csproj by @amckinney\
        \ in https://github.com/fern-api/fern/pull/4270\r\n* c#, fix: fix type conflicts\
        \ by @dcb6 in https://github.com/fern-api/fern/pull/4244\r\n* (fix): ir generation\
        \ for examples is stable so that ete tests work by @dsinghvi in https://github.com/fern-api/fern/pull/4276\r\
        \n* fix: add validation around selectable environments for playground settings\
        \ by @RohinBhargava in https://github.com/fern-api/fern/pull/4252\r\n* (chore,\
        \ csharp): Release 1.2.1 by @amckinney in https://github.com/fern-api/fern/pull/4284\r\
        \n* (followup): add tests for playground validation messages by @dsinghvi in\
        \ https://github.com/fern-api/fern/pull/4283\r\n* ir: add `shape` to `ExampleQueryParameter`\
        \ by @dcb6 in https://github.com/fern-api/fern/pull/4222\r\n* (fix): eslint\
        \ is now a required check and will pass by @dsinghvi in https://github.com/fern-api/fern/pull/4285\r\
        \n\r\n\r\n**Full Changelog**: https://github.com/fern-api/fern/compare/0.37.16...0.38.0-rc0"
      type: chore
  createdAt: "2024-08-12"
  irVersion: 53
  version: 0.38.0-rc0
- changelogEntry:
    - summary: "## What's Changed\r\n* fix, python: make circular references more robust\
        \ by @armandobelardo in https://github.com/fern-api/fern/pull/4216\r\n* improvement:\
        \ allow naming for asyncapi messages to pull message name by @armandobelardo\
        \ in https://github.com/fern-api/fern/pull/4228\r\n* c#, fix: class names +\
        \ namespace conflicts by @dcb6 in https://github.com/fern-api/fern/pull/4229\r\
        \n* Add support for anonymous usage of the generate CLI by @antoniomdk in https://github.com/fern-api/fern/pull/4239\r\
        \n* (fix, docs): filter referenced subpackages appropriately by @dsinghvi in\
        \ https://github.com/fern-api/fern/pull/4242\r\n\r\n## New Contributors\r\n\
        * @antoniomdk made their first contribution in https://github.com/fern-api/fern/pull/4239\r\
        \n\r\n**Full Changelog**: https://github.com/fern-api/fern/compare/0.37.15...0.37.16"
      type: chore
  createdAt: "2024-08-09"
  irVersion: 53
  version: 0.37.16
- changelogEntry:
    - summary: "## What's Changed\r\n* improvement: respect returning nested properties\
        \ in python by @armandobelardo in https://github.com/fern-api/fern/pull/4236\r\
        \n* (feature): Add support for `.proto` inputs by @amckinney in https://github.com/fern-api/fern/pull/4223\r\
        \n* custom segment write key by @abarrell in https://github.com/fern-api/fern/pull/4238\r\
        \n\r\n\r\n**Full Changelog**: https://github.com/fern-api/fern/compare/0.37.14...0.37.15"
      type: chore
  createdAt: "2024-08-08"
  irVersion: 53
  version: 0.37.15
- changelogEntry:
    - summary: "## What's Changed\r\n* fix: address TS UT fetcher flakiness by @RohinBhargava\
        \ in https://github.com/fern-api/fern/pull/4226\r\n* chore: bump ir sdk to new\
        \ Python generator by @armandobelardo in https://github.com/fern-api/fern/pull/4214\r\
        \n* feat: hide TOC on docs home page by @zachkirsch in https://github.com/fern-api/fern/pull/4230\r\
        \n* (fix, go): Required properties don't specify omitempty by @amckinney in\
        \ https://github.com/fern-api/fern/pull/4231\r\n* (feat, in progress): ir supports\
        \ user agent headers by @dsinghvi in https://github.com/fern-api/fern/pull/4232\r\
        \n* (fix): LaTeX by @abvthecity in https://github.com/fern-api/fern/pull/4233\r\
        \n* (feat, typescript): send user agent header `<package>/<version>` by @dsinghvi\
        \ in https://github.com/fern-api/fern/pull/4234\r\n\r\n\r\n**Full Changelog**:\
        \ https://github.com/fern-api/fern/compare/0.37.13...0.37.14"
      type: chore
  createdAt: "2024-08-08"
  irVersion: 53
  version: 0.37.14
- changelogEntry:
    - summary: "## What's Changed\r\n* fix: address TS UT fetcher flakiness by @RohinBhargava\
        \ in https://github.com/fern-api/fern/pull/4226\r\n* chore: bump ir sdk to new\
        \ Python generator by @armandobelardo in https://github.com/fern-api/fern/pull/4214\r\
        \n* feat: hide TOC on docs home page by @zachkirsch in https://github.com/fern-api/fern/pull/4230\r\
        \n* (fix, go): Required properties don't specify omitempty by @amckinney in\
        \ https://github.com/fern-api/fern/pull/4231\r\n* (feat, in progress): ir supports\
        \ user agent headers by @dsinghvi in https://github.com/fern-api/fern/pull/4232\r\
        \n* (fix): LaTeX by @abvthecity in https://github.com/fern-api/fern/pull/4233\r\
        \n\r\n\r\n**Full Changelog**: https://github.com/fern-api/fern/compare/0.37.13...0.37.14-rc0"
      type: chore
  createdAt: "2024-08-08"
  irVersion: 53
  version: 0.37.14-rc0
- changelogEntry:
    - summary: "## What's Changed\r\n* (fix): reload docs preview server on specs outside\
        \ of the fern folder by @dsinghvi in https://github.com/fern-api/fern/pull/4227\r\
        \n\r\n\r\n**Full Changelog**: https://github.com/fern-api/fern/compare/0.37.12...0.37.13"
      type: chore
  createdAt: "2024-08-07"
  irVersion: 53
  version: 0.37.13
- changelogEntry:
    - summary: "## What's Changed\r\n* update cli to use default language by @abarrell\
        \ in https://github.com/fern-api/fern/pull/4218\r\n* (fix, openapi parser):\
        \ generated fern definitions respect OpenAPI tag casing by @dsinghvi in https://github.com/fern-api/fern/pull/4225\r\
        \n\r\n\r\n**Full Changelog**: https://github.com/fern-api/fern/compare/0.37.11...0.37.12"
      type: chore
  createdAt: "2024-08-07"
  irVersion: 53
  version: 0.37.12
- changelogEntry:
    - summary: "## What's Changed\r\n* Fix issue where misconfigured directory could\
        \ cause unhelpful error message by @abarrell in https://github.com/fern-api/fern/pull/4206\r\
        \n\r\n## New Contributors\r\n* @abarrell made their first contribution in https://github.com/fern-api/fern/pull/4206\r\
        \n\r\n**Full Changelog**: https://github.com/fern-api/fern/compare/0.37.10...0.37.11"
      type: chore
  createdAt: "2024-08-07"
  irVersion: 53
  version: 0.37.11
- changelogEntry:
    - summary: "## What's Changed\r\n* fix: if audience is filtering and no audiences\
        \ exist on environments, add all environments by @RohinBhargava in https://github.com/fern-api/fern/pull/4220\r\
        \n\r\n\r\n**Full Changelog**: https://github.com/fern-api/fern/compare/0.37.9...0.37.10"
      type: chore
  createdAt: "2024-08-06"
  irVersion: 53
  version: 0.37.10
- changelogEntry:
    - summary: "## What's Changed\r\n* (fix): support base properties when filtering\
        \ for audiences by @dsinghvi in https://github.com/fern-api/fern/pull/4221\r\
        \n\r\n\r\n**Full Changelog**: https://github.com/fern-api/fern/compare/0.37.8...0.37.9"
      type: chore
  createdAt: "2024-08-06"
  irVersion: 53
  version: 0.37.9
- changelogEntry:
    - summary: "## What's Changed\r\n* (feat): cli caches api dependencies by @dsinghvi\
        \ in https://github.com/fern-api/fern/pull/4201\r\n\r\n\r\n**Full Changelog**:\
        \ https://github.com/fern-api/fern/compare/0.37.7...0.37.8"
      type: chore
  createdAt: "2024-08-06"
  irVersion: 53
  version: 0.37.8
- changelogEntry:
    - summary: "## What's Changed\r\n* fix: python readme generation regression by @armandobelardo\
        \ in https://github.com/fern-api/fern/pull/4193\r\n* fix, python: allow extending\
        \ alias types by @armandobelardo in https://github.com/fern-api/fern/pull/4190\r\
        \n* (internal): setup flamegraph generation for python generator by @dsinghvi\
        \ in https://github.com/fern-api/fern/pull/4196\r\n* fix, python: Optional and\
        \ aliased literals are populated in snippets by @armandobelardo in https://github.com/fern-api/fern/pull/4184\r\
        \n* (feat, python): upgrade python generator to pydantic v2 by @dsinghvi in\
        \ https://github.com/fern-api/fern/pull/4197\r\n* fix: add async iterable symbol\
        \ to Stream Wrapper implementations by @RohinBhargava in https://github.com/fern-api/fern/pull/4195\r\
        \n* feat: environment filter by audience by @RohinBhargava in https://github.com/fern-api/fern/pull/4187\r\
        \n* (feat, python): use ruff for formatting by @dsinghvi in https://github.com/fern-api/fern/pull/4199\r\
        \n* Revert \"(feat, python): use ruff for formatting\" by @dsinghvi in https://github.com/fern-api/fern/pull/4200\r\
        \n* fix, python + ts: additional template bugs by @armandobelardo in https://github.com/fern-api/fern/pull/4198\r\
        \n* fix: remove reserved properties from function signatures by @armandobelardo\
        \ in https://github.com/fern-api/fern/pull/4205\r\n* fix, ir-generation: put\
        \ fully substituted path in `url` field of auto-generated `EndpointExampleCall`s\
        \ by @dcb6 in https://github.com/fern-api/fern/pull/4211\r\n* fix, python: allow\
        \ typing any to be wrapped in optional to match Pydantic v2 by @armandobelardo\
        \ in https://github.com/fern-api/fern/pull/4203\r\n* improvement: bring back\
        \ wrapped aliases and custom root validators in\u2026 by @armandobelardo in\
        \ https://github.com/fern-api/fern/pull/4204\r\n* fix: typehinting on unions\
        \ with visitors has been corrected by @armandobelardo in https://github.com/fern-api/fern/pull/4213\r\
        \n* Update speakeasy.mdx by @dannysheridan in https://github.com/fern-api/fern/pull/4215\r\
        \n* improvement: allow pydantic generator to specify package name by @armandobelardo\
        \ in https://github.com/fern-api/fern/pull/4217\r\n* (feature): Add Protobuf\
        \ mapper types by @amckinney in https://github.com/fern-api/fern/pull/4210\r\
        \n\r\n\r\n**Full Changelog**: https://github.com/fern-api/fern/compare/0.37.6...0.37.7"
      type: chore
  createdAt: "2024-08-06"
  irVersion: 53
  version: 0.37.7
- changelogEntry:
    - summary: "## What's Changed\r\n* fix: add literal properties back to typeddict\
        \ snippets by @armandobelardo in https://github.com/fern-api/fern/pull/4173\r\
        \n* (fix, typescript): wire `noScripts` into a PersistedProject and introduce\
        \ a test by @dsinghvi in https://github.com/fern-api/fern/pull/4185\r\n* (feat,\
        \ fastapi): introduce endpoint specific async handlers in fastapi by @dsinghvi\
        \ in https://github.com/fern-api/fern/pull/4188\r\n* fix: python readme references\
        \ request options correctly by @armandobelardo in https://github.com/fern-api/fern/pull/4189\r\
        \n* fix: replace referenced markdown by @abvthecity in https://github.com/fern-api/fern/pull/4191\r\
        \n\r\n\r\n**Full Changelog**: https://github.com/fern-api/fern/compare/0.37.5...0.37.6"
      type: chore
  createdAt: "2024-08-02"
  irVersion: 53
  version: 0.37.6
- changelogEntry:
    - summary: "## What's Changed\r\n* chore, ts: generate union v2 templates by @armandobelardo\
        \ in https://github.com/fern-api/fern/pull/4169\r\n* (feature, csharp): Add\
        \ customizable exception class names by @amckinney in https://github.com/fern-api/fern/pull/4181\r\
        \n* (fix, typescript): introduce no scripts option by @dsinghvi in https://github.com/fern-api/fern/pull/4179\r\
        \n\r\n\r\n**Full Changelog**: https://github.com/fern-api/fern/compare/0.37.4...0.37.5"
      type: chore
  createdAt: "2024-08-01"
  irVersion: 53
  version: 0.37.5
- changelogEntry:
    - summary: "## What's Changed\r\n* (fix, docs): validate api workspaces as in addition\
        \ to docs workspaces by @dsinghvi in https://github.com/fern-api/fern/pull/4178\r\
        \n\r\n\r\n**Full Changelog**: https://github.com/fern-api/fern/compare/0.37.3...0.37.4"
      type: chore
  createdAt: "2024-08-01"
  irVersion: 53
  version: 0.37.4
- changelogEntry:
    - summary: "## What's Changed\r\n* (fix): handle loggable fern cli error by @dsinghvi\
        \ in https://github.com/fern-api/fern/pull/4175\r\n* (fix): add tests for alias\
        \ extends by @dsinghvi in https://github.com/fern-api/fern/pull/4176\r\n* (fix):\
        \ docs preview server falls back to previous bundle by @dsinghvi in https://github.com/fern-api/fern/pull/4177\r\
        \n\r\n\r\n**Full Changelog**: https://github.com/fern-api/fern/compare/0.37.2...0.37.3"
      type: chore
  createdAt: "2024-08-01"
  irVersion: 53
  version: 0.37.3
- changelogEntry:
    - summary: "## What's Changed\r\n* (feature, csharp): Add RequestOptions by @amckinney\
        \ in https://github.com/fern-api/fern/pull/4166\r\n* c#, improvement: error\
        \ parsing  by @dcb6 in https://github.com/fern-api/fern/pull/4168\r\n* (fix):\
        \ introduce extended properties into the IR by @dsinghvi in https://github.com/fern-api/fern/pull/4171\r\
        \n* fix: OSS workspace settings propogate to APIs with dependencies by @armandobelardo\
        \ in https://github.com/fern-api/fern/pull/4147\r\n* chore, python: generate\
        \ union v2 templates by @armandobelardo in https://github.com/fern-api/fern/pull/4167\r\
        \n* c# improvement: text responses + inlined request body inheritance by @dcb6\
        \ in https://github.com/fern-api/fern/pull/4172\r\n\r\n\r\n**Full Changelog**:\
        \ https://github.com/fern-api/fern/compare/0.37.1...0.37.2"
      type: chore
  createdAt: "2024-08-01"
  irVersion: 53
  version: 0.37.2
- changelogEntry:
    - summary: "## What's Changed\r\n* make @dcb6 codeowner for java + csharp by @dcb6\
        \ in https://github.com/fern-api/fern/pull/4163\r\n* (beta, typescript): feature\
        \ flag test generation that actually works by @dsinghvi in https://github.com/fern-api/fern/pull/4164\r\
        \n* fix: add images from frontmatter as well by @RohinBhargava in https://github.com/fern-api/fern/pull/4156\r\
        \n* (fix, docs): ir to fdr converter sends global headers by @dsinghvi in https://github.com/fern-api/fern/pull/4170\r\
        \n\r\n\r\n**Full Changelog**: https://github.com/fern-api/fern/compare/0.37.0...0.37.1"
      type: chore
  createdAt: "2024-07-31"
  irVersion: 53
  version: 0.37.1
- changelogEntry:
    - summary: "## What's Changed\r\n* chore: bump typescript version and changelog\
        \ by @RohinBhargava in https://github.com/fern-api/fern/pull/4143\r\n* feat:\
        \ introduce typeddicts for request objects by @armandobelardo in https://github.com/fern-api/fern/pull/4113\r\
        \n* fix, python: get api error through external import by @armandobelardo in\
        \ https://github.com/fern-api/fern/pull/4145\r\n* fix: Fix unit test path and\
        \ add CI check for this by @RohinBhargava in https://github.com/fern-api/fern/pull/4148\r\
        \n* [c#, improvement]: add explicit namespaces to custom config by @dcb6 in\
        \ https://github.com/fern-api/fern/pull/4144\r\n* c#, improvement: `set` instead\
        \ of `init` field accessors in types by @dcb6 in https://github.com/fern-api/fern/pull/4151\r\
        \n* (feature): Add IRv53; float type by @amckinney in https://github.com/fern-api/fern/pull/4146\r\
        \n* c#, improvement: make datetime deserialization more lenient + include millis\
        \ in datetime serialization by @dcb6 in https://github.com/fern-api/fern/pull/4149\r\
        \n* chore: ci workflow gating on ts-sdk changes by @RohinBhargava in https://github.com/fern-api/fern/pull/4152\r\
        \n* (fix, csharp): `map<string, unknown>` values are nullable by @amckinney in\
        \ https://github.com/fern-api/fern/pull/4153\r\n* fix: incorrect code block\
        \ indentation in api-yml.mdx by @abvthecity in https://github.com/fern-api/fern/pull/4158\r\
        \n* (feature, csharp): Add support for allow-multiple query params by @amckinney\
        \ in https://github.com/fern-api/fern/pull/4157\r\n* internal: update IR to\
        \ have the FDR API definition ID by @armandobelardo in https://github.com/fern-api/fern/pull/4161\r\
        \n* (feature, csharp): Support uint, ulong, and float by @amckinney in https://github.com/fern-api/fern/pull/4160\r\
        \n\r\n**Full Changelog**: https://github.com/fern-api/fern/compare/0.36.0...0.37.0"
      type: chore
  createdAt: "2024-07-31"
  irVersion: 53
  version: 0.37.0
- changelogEntry:
    - summary: "## What's Changed\r\n* improvement, python: export the root client from\
        \ the root init file by @armandobelardo in https://github.com/fern-api/fern/pull/4111\r\
        \n* (feat): support multi url environments in C# by @dsinghvi in https://github.com/fern-api/fern/pull/4120\r\
        \n* (fix, csharp): MultiUrl environments now compile by @dsinghvi in https://github.com/fern-api/fern/pull/4121\r\
        \n* c#, improvement: Add header suppliers to `RawClient` constructor parameters\
        \ by @dcb6 in https://github.com/fern-api/fern/pull/4119\r\n* (fix, csharp):\
        \ uuids are now generated as strings by @dsinghvi in https://github.com/fern-api/fern/pull/4122\r\
        \n* (fix): regenerate c# model snapshots by @dsinghvi in https://github.com/fern-api/fern/pull/4123\r\
        \n* feat: header tabs by @abvthecity in https://github.com/fern-api/fern/pull/4124\r\
        \n* java, fix: match java local config to publish config by @dcb6 in https://github.com/fern-api/fern/pull/4127\r\
        \n* follow up: release java sdk 1.0.5 by @dcb6 in https://github.com/fern-api/fern/pull/4129\r\
        \n* fix: Add Stream Wrappers for use with various environments by @RohinBhargava\
        \ in https://github.com/fern-api/fern/pull/4118\r\n* chore: add changelog and\
        \ version for stream wrapper polyfill by @RohinBhargava in https://github.com/fern-api/fern/pull/4130\r\
        \n* feat: enable arbitrary code snippets in docs by @abvthecity in https://github.com/fern-api/fern/pull/4131\r\
        \n* fix: add start stream on pipe by @RohinBhargava in https://github.com/fern-api/fern/pull/4132\r\
        \n* GH Workflow for Checking Generator Version Consistency by @dcb6 in https://github.com/fern-api/fern/pull/4133\r\
        \n* fix: updated stream wrapper test paths by @RohinBhargava in https://github.com/fern-api/fern/pull/4134\r\
        \n* fix: SSE Streaming Bifurcation by @RohinBhargava in https://github.com/fern-api/fern/pull/4136\r\
        \n* (fix): global headers case insensitive comparison by @dsinghvi in https://github.com/fern-api/fern/pull/4137\r\
        \n\r\n\r\n**Full Changelog**: https://github.com/fern-api/fern/compare/0.35.0...0.36.0"
      type: chore
  createdAt: "2024-07-29"
  irVersion: 52
  version: 0.36.0
- changelogEntry:
    - summary: "## What's Changed\r\n* java, fix: match java local config to publish\
        \ config by @dcb6 in https://github.com/fern-api/fern/pull/4127\r\n* follow\
        \ up: release java sdk 1.0.5 by @dcb6 in https://github.com/fern-api/fern/pull/4129\r\
        \n* fix: Add Stream Wrappers for use with various environments by @RohinBhargava\
        \ in https://github.com/fern-api/fern/pull/4118\r\n* chore: add changelog and\
        \ version for stream wrapper polyfill by @RohinBhargava in https://github.com/fern-api/fern/pull/4130\r\
        \n* feat: enable arbitrary code snippets in docs by @abvthecity in https://github.com/fern-api/fern/pull/4131\r\
        \n* fix: add start stream on pipe by @RohinBhargava in https://github.com/fern-api/fern/pull/4132\r\
        \n\r\n\r\n**Full Changelog**: https://github.com/fern-api/fern/compare/0.36.0-rc0...0.36.0-rc1"
      type: chore
  createdAt: "2024-07-26"
  irVersion: 52
  version: 0.36.0-rc1
- changelogEntry:
    - summary: "## What's Changed\r\n* improvement, python: export the root client from\
        \ the root init file by @armandobelardo in https://github.com/fern-api/fern/pull/4111\r\
        \n* (feat): support multi url environments in C# by @dsinghvi in https://github.com/fern-api/fern/pull/4120\r\
        \n* (fix, csharp): MultiUrl environments now compile by @dsinghvi in https://github.com/fern-api/fern/pull/4121\r\
        \n* c#, improvement: Add header suppliers to `RawClient` constructor parameters\
        \ by @dcb6 in https://github.com/fern-api/fern/pull/4119\r\n* (fix, csharp):\
        \ uuids are now generated as strings by @dsinghvi in https://github.com/fern-api/fern/pull/4122\r\
        \n* (fix): regenerate c# model snapshots by @dsinghvi in https://github.com/fern-api/fern/pull/4123\r\
        \n* feat: header tabs by @abvthecity in https://github.com/fern-api/fern/pull/4124\r\
        \n\r\n\r\n**Full Changelog**: https://github.com/fern-api/fern/compare/0.35.0...0.36.0-rc0"
      type: chore
  createdAt: "2024-07-26"
  irVersion: 52
  version: 0.36.0-rc0
- changelogEntry:
    - summary: "## What's Changed\r\n* (feat): support `default-url`  and  url override\
        \ on imports by @dsinghvi in https://github.com/fern-api/fern/pull/4116\r\n\
        * (fix, openapi): set unauthed appropriately in openapi parser by @dsinghvi\
        \ in https://github.com/fern-api/fern/pull/4117\r\n\r\n\r\n**Full Changelog**:\
        \ https://github.com/fern-api/fern/compare/0.34.0...0.35.0"
      type: chore
  createdAt: "2024-07-25"
  irVersion: 52
  version: 0.35.0
- changelogEntry:
    - summary: "## What's Changed\r\n* (feat): support `default-url`  and  url override\
        \ on imports by @dsinghvi in https://github.com/fern-api/fern/pull/4116\r\n\r\
        \n\r\n**Full Changelog**: https://github.com/fern-api/fern/compare/0.34.0...0.35.0-rc0"
      type: chore
  createdAt: "2024-07-24"
  irVersion: 52
  version: 0.35.0-rc0
- changelogEntry:
    - summary: "## What's Changed\r\n* (chore): add SEO frontmatter section by @chdeskur\
        \ in https://github.com/fern-api/fern/pull/4101\r\n* fix: update typing of `expected_types`\
        \ to tuple to satisfy mypy by @armandobelardo in https://github.com/fern-api/fern/pull/4100\r\
        \n* (chore): document nuget api key by @chdeskur in https://github.com/fern-api/fern/pull/4103\r\
        \n* (chore): pypi styling update by @chdeskur in https://github.com/fern-api/fern/pull/4105\r\
        \n* c#, improvement: datetime serialization by @dcb6 in https://github.com/fern-api/fern/pull/4106\r\
        \n* feat: disable batch/stream toggle by @abvthecity in https://github.com/fern-api/fern/pull/4108\r\
        \n* fix: update forward refs continues to be silent by @armandobelardo in https://github.com/fern-api/fern/pull/4110\r\
        \n* java, improvement: allow builder methods for optional fields to accept null\
        \ by @dcb6 in https://github.com/fern-api/fern/pull/4107\r\n* [FER-2381] CLI\
        \ Forbidden Error Message Improvement by @RohinBhargava in https://github.com/fern-api/fern/pull/4109\r\
        \n* (feat, typescript): copy over `zurg` unit tests to the generated SDK  by\
        \ @williamluer in https://github.com/fern-api/fern/pull/4045\r\n* java, fix:\
        \ don't prematurely close okhttp response by @dcb6 in https://github.com/fern-api/fern/pull/4112\r\
        \n* (feat, typescript): generate tests for `auth` and `fetcher` utilities  by\
        \ @dsinghvi in https://github.com/fern-api/fern/pull/4115\r\n* (feature): Add\
        \ IRv52: uint and enum default values by @amckinney in https://github.com/fern-api/fern/pull/4102\r\
        \n\r\n\r\n**Full Changelog**: https://github.com/fern-api/fern/compare/0.33.5...0.34.0"
      type: chore
  createdAt: "2024-07-24"
  irVersion: 52
  version: 0.34.0
- changelogEntry:
    - summary: "## What's Changed\r\n* (chore): add SEO frontmatter section by @chdeskur\
        \ in https://github.com/fern-api/fern/pull/4101\r\n* fix: update typing of `expected_types`\
        \ to tuple to satisfy mypy by @armandobelardo in https://github.com/fern-api/fern/pull/4100\r\
        \n* (chore): document nuget api key by @chdeskur in https://github.com/fern-api/fern/pull/4103\r\
        \n* (chore): pypi styling update by @chdeskur in https://github.com/fern-api/fern/pull/4105\r\
        \n* c#, improvement: datetime serialization by @dcb6 in https://github.com/fern-api/fern/pull/4106\r\
        \n* feat: disable batch/stream toggle by @abvthecity in https://github.com/fern-api/fern/pull/4108\r\
        \n\r\n\r\n**Full Changelog**: https://github.com/fern-api/fern/compare/0.33.5...0.33.6-rc0"
      type: chore
  createdAt: "2024-07-24"
  irVersion: 51
  version: 0.33.6-rc0
- changelogEntry:
    - summary: "## What's Changed\r\n* (fix, go): Fix error handling for property-name\
        \ error discrimination by @amckinney in https://github.com/fern-api/fern/pull/4098\r\
        \n* improvement: support pydantic v2 outright by @armandobelardo in https://github.com/fern-api/fern/pull/3805\r\
        \n* fix: int64 format is correctly parsed to long by @armandobelardo in https://github.com/fern-api/fern/pull/4099\r\
        \n* c#, fix: fix datetime serialization, stop generating empty serialization\
        \ unit tests by @dcb6 in https://github.com/fern-api/fern/pull/4097\r\n* [FER-2339]\
        \ Pass OpenAPI request parameter examples through Fern IR Schema examples by\
        \ @RohinBhargava in https://github.com/fern-api/fern/pull/4095\r\n\r\n\r\n**Full\
        \ Changelog**: https://github.com/fern-api/fern/compare/0.33.4...0.33.5"
      type: chore
  createdAt: "2024-07-23"
  irVersion: 51
  version: 0.33.5
- changelogEntry:
    - summary: "## What's Changed\r\n* adding readme alternative page by @chdeskur in\
        \ https://github.com/fern-api/fern/pull/4091\r\n* fix: the ruby SDK now returns\
        \ the parsed json instead of openstruct if no JSON serializer is specified by\
        \ @armandobelardo in https://github.com/fern-api/fern/pull/4092\r\n* (fix):\
        \ OpenAPI parser handles generating examples when no request or response required\
        \ by @dsinghvi in https://github.com/fern-api/fern/pull/4096\r\n\r\n\r\n**Full\
        \ Changelog**: https://github.com/fern-api/fern/compare/0.33.3...0.33.4"
      type: chore
  createdAt: "2024-07-22"
  irVersion: 51
  version: 0.33.4
- changelogEntry:
    - summary: "## What's Changed\r\n* feat, csharp: Unit Test Generation + IR Bump\
        \  by @dcb6 in https://github.com/fern-api/fern/pull/4047\r\n* (fix): remove\
        \ `jest-specific-snapshot` by @dsinghvi in https://github.com/fern-api/fern/pull/4088\r\
        \n\r\n\r\n**Full Changelog**: https://github.com/fern-api/fern/compare/0.33.2...0.33.3"
      type: chore
  createdAt: "2024-07-21"
  irVersion: 51
  version: 0.33.3
- changelogEntry:
    - summary: "## What's Changed\r\n* fix, python: only check the oauth expiry if there\
        \ is a specified field by @armandobelardo in https://github.com/fern-api/fern/pull/4077\r\
        \n* fix: python now requires an environment be specified if a default is not\
        \ provided by @armandobelardo in https://github.com/fern-api/fern/pull/4078\r\
        \n* (feat): support `fs.CreateReadStream` on Node 19+ form data uploads by @dsinghvi\
        \ in https://github.com/fern-api/fern/pull/4073\r\n* (fix): support audiences\
        \ on query parameters by @dsinghvi in https://github.com/fern-api/fern/pull/4067\r\
        \n* (feat, cli): Add \"-\", \"/\", \"|\" to supported non-alphanumeric generated\
        \ names for Enums by @dsinghvi in https://github.com/fern-api/fern/pull/4084\r\
        \n* improvement: update 'any object' examples to be flatter by @armandobelardo\
        \ in https://github.com/fern-api/fern/pull/4083\r\n* improvement: global headers\
        \ are not extracted out for docs by @armandobelardo in https://github.com/fern-api/fern/pull/4085\r\
        \n* chore: implement stream-parameter IR change by @armandobelardo in https://github.com/fern-api/fern/pull/4072\r\
        \n* (chore, csharp): Generate latest test snapshots by @amckinney in https://github.com/fern-api/fern/pull/4087\r\
        \n* improvement: Add Availability to OpenApi Parser and OpenApi IR to Fern IR\
        \ by @armandobelardo in https://github.com/fern-api/fern/pull/4086\r\n\r\n\r\
        \n**Full Changelog**: https://github.com/fern-api/fern/compare/0.33.1...0.33.2"
      type: chore
  createdAt: "2024-07-19"
  irVersion: 51
  version: 0.33.2
- changelogEntry:
    - summary: "## What's Changed\r\n* fix, python: only check the oauth expiry if there\
        \ is a specified field by @armandobelardo in https://github.com/fern-api/fern/pull/4077\r\
        \n* fix: python now requires an environment be specified if a default is not\
        \ provided by @armandobelardo in https://github.com/fern-api/fern/pull/4078\r\
        \n* (feat): support `fs.CreateReadStream` on Node 19+ form data uploads by @dsinghvi\
        \ in https://github.com/fern-api/fern/pull/4073\r\n* (fix): support audiences\
        \ on query parameters by @dsinghvi in https://github.com/fern-api/fern/pull/4067\r\
        \n\r\n\r\n**Full Changelog**: https://github.com/fern-api/fern/compare/0.33.1...0.33.2-rc0"
      type: chore
  createdAt: "2024-07-19"
  irVersion: 51
  version: 0.33.2-rc0
- changelogEntry:
    - summary: "## What's Changed\r\n* :improvement: update seed's script runner to\
        \ fail if any of the commands exit 1 by @armandobelardo in https://github.com/fern-api/fern/pull/4075\r\
        \n* (fix, openapi): Deduplicate API version scheme header by @amckinney in https://github.com/fern-api/fern/pull/4076\r\
        \n\r\n\r\n**Full Changelog**: https://github.com/fern-api/fern/compare/0.33.0...0.33.1"
      type: chore
  createdAt: "2024-07-17"
  irVersion: 51
  version: 0.33.1
- changelogEntry:
    - summary: "## What's Changed\r\n* fix: python sdk serializes bytes within JSON\
        \ by @armandobelardo in https://github.com/fern-api/fern/pull/4070\r\n* (fix,\
        \ typescript): multipart form upload on Node 19+ by @dsinghvi in https://github.com/fern-api/fern/pull/4056\r\
        \n* (feat): `ir` now adds a `TypeReference` for container types that makes it\
        \ easier to generate snippets + autogenerated type examples by @dsinghvi in\
        \ https://github.com/fern-api/fern/pull/4038\r\n* (fix): fix `ir-sdk-latest`\
        \ `generators.yml` by @dcb6 in https://github.com/fern-api/fern/pull/4074\r\n\
        * (feature, typescript): Generarte API version scheme by @amckinney in https://github.com/fern-api/fern/pull/4071\r\
        \n\r\n\r\n**Full Changelog**: https://github.com/fern-api/fern/compare/0.32.0...0.33.0"
      type: chore
  createdAt: "2024-07-17"
  irVersion: 51
  version: 0.33.0
- changelogEntry:
    - summary: "## What's Changed\r\n* (fix, openapi): Resolve 'refs' specified in overrides\
        \ by @amckinney in https://github.com/fern-api/fern/pull/4049\r\n* Initial Swift\
        \ Codegen by @armandobelardo in https://github.com/fern-api/fern/pull/4035\r\
        \n* (fix): Swift generator and template by @amckinney in https://github.com/fern-api/fern/pull/4050\r\
        \n* fix: ignore data urls in parseImagePaths by @abvthecity in https://github.com/fern-api/fern/pull/4053\r\
        \n* (feature, typescript): Add omitUndefined option by @amckinney in https://github.com/fern-api/fern/pull/4052\r\
        \n* docs: Inspiration from Conjure, Smithy, and Stripe Docs by @dannysheridan\
        \ in https://github.com/fern-api/fern/pull/4054\r\n* feature: add Penguin AI\
        \ and Koala to our docs website by @dannysheridan in https://github.com/fern-api/fern/pull/3962\r\
        \n* (fix): eslint works by @dsinghvi in https://github.com/fern-api/fern/pull/4055\r\
        \n* fix: python snippet and template recursion errors by @armandobelardo in\
        \ https://github.com/fern-api/fern/pull/4057\r\n* (feature, typescript): Use\
        \ generator-cli to generate reference.md by @amckinney in https://github.com/fern-api/fern/pull/4062\r\
        \n* fix: analytics scripts by @abvthecity in https://github.com/fern-api/fern/pull/4063\r\
        \n* fix analytics 2 by @abvthecity in https://github.com/fern-api/fern/pull/4064\r\
        \n* fix: fern docs publishing by @abvthecity in https://github.com/fern-api/fern/pull/4065\r\
        \n* feature: add tracking via rb2b by @dannysheridan in https://github.com/fern-api/fern/pull/4061\r\
        \n* chore: add back x-readme code samples by @armandobelardo in https://github.com/fern-api/fern/pull/4060\r\
        \n* (feature): Add ApiVersionSchema type by @amckinney in https://github.com/fern-api/fern/pull/4068\r\
        \n\r\n\r\n**Full Changelog**: https://github.com/fern-api/fern/compare/0.31.24...0.32.0"
      type: chore
  createdAt: "2024-07-16"
  irVersion: 50
  version: 0.32.0
- changelogEntry:
    - summary: "## What's Changed\r\n* fix: ignore data urls in parseImagePaths by @abvthecity\
        \ in https://github.com/fern-api/fern/pull/4053\r\n\r\n\r\n**Full Changelog**:\
        \ https://github.com/fern-api/fern/compare/0.31.25-rc0...0.31.25-rc1"
      type: chore
  createdAt: "2024-07-12"
  irVersion: 50
  version: 0.31.25-rc1
- changelogEntry:
    - summary: "## What's Changed\r\n* (fix, openapi): Resolve 'refs' specified in overrides\
        \ by @amckinney in https://github.com/fern-api/fern/pull/4049\r\n* Initial Swift\
        \ Codegen by @armandobelardo in https://github.com/fern-api/fern/pull/4035\r\
        \n* (fix): Swift generator and template by @amckinney in https://github.com/fern-api/fern/pull/4050\r\
        \n\r\n**Full Changelog**: https://github.com/fern-api/fern/compare/0.31.24...0.31.25-rc0"
      type: chore
  createdAt: "2024-07-12"
  irVersion: 50
  version: 0.31.25-rc0
- changelogEntry:
    - summary: Release 0.31.24
      type: chore
  createdAt: "2024-07-12"
  irVersion: 50
  version: 0.31.24
- changelogEntry:
    - summary: "## What's Changed\r\n* (feature, typescript): Add setObjectProperty\
        \ core utility by @amckinney in https://github.com/fern-api/fern/pull/4032\r\
        \n* c#, fix: increase supported union size + handle double optionals by @dcb6\
        \ in https://github.com/fern-api/fern/pull/4033\r\n* (fix): Handle circular\
        \ references in serialization layer by @amckinney in https://github.com/fern-api/fern/pull/4036\r\
        \n* fix: fastapi generation does not duplicate descriptions anymore by @armandobelardo\
        \ in https://github.com/fern-api/fern/pull/4037\r\n* Move use_str_enums to base\
        \ by @jochs in https://github.com/fern-api/fern/pull/4040\r\n* (chore): remove\
        \ generator upgrade docs by @chdeskur in https://github.com/fern-api/fern/pull/4043\r\
        \n* (feature, openapi): Add support for x-fern-property-name on request body\
        \ by @amckinney in https://github.com/fern-api/fern/pull/4042\r\n* (feat, typescript):\
        \ refactor `Fetcher` and add unit tests by @williamluer in https://github.com/fern-api/fern/pull/3977\r\
        \n\r\n## New Contributors\r\n* @jochs made their first contribution in https://github.com/fern-api/fern/pull/4040\r\
        \n\r\n**Full Changelog**: https://github.com/fern-api/fern/compare/0.31.22...0.31.23"
      type: chore
  createdAt: "2024-07-11"
  irVersion: 50
  version: 0.31.23
- changelogEntry:
    - summary: "## What's Changed\r\n* (feature, typescript): Add setObjectProperty\
        \ core utility by @amckinney in https://github.com/fern-api/fern/pull/4032\r\
        \n* c#, fix: increase supported union size + handle double optionals by @dcb6\
        \ in https://github.com/fern-api/fern/pull/4033\r\n* (fix): Handle circular\
        \ references in serialization layer by @amckinney in https://github.com/fern-api/fern/pull/4036\r\
        \n* fix: fastapi generation does not duplicate descriptions anymore by @armandobelardo\
        \ in https://github.com/fern-api/fern/pull/4037\r\n* (feat): ir now adds a TypeReference\
        \ for container types that makes it easier to generate snippets by @dcb6 in\
        \ https://github.com/fern-api/fern/pull/4038\r\n\r\n\r\n**Full Changelog**:\
        \ https://github.com/fern-api/fern/compare/0.31.22...0.31.23-rc0"
      type: chore
  createdAt: "2024-07-11"
  irVersion: 50
  version: 0.31.23-rc0
- changelogEntry:
    - summary: "## What's Changed\r\n* Revert \"Revert \"feat: landing page in docs\"\
        \" by @abvthecity in https://github.com/fern-api/fern/pull/4023\r\n* Fix core-utilities\
        \ typescript tests by @williamluer in https://github.com/fern-api/fern/pull/4022\r\
        \n* experimental: scan files to include react in mdx by @abvthecity in https://github.com/fern-api/fern/pull/4015\r\
        \n* (feat, typescript): make `zurg` completely synchronous by @dsinghvi in https://github.com/fern-api/fern/pull/4024\r\
        \n* (chore): add xml type by @chdeskur in https://github.com/fern-api/fern/pull/4025\r\
        \n* fix: (regression) parseDocsConfiguration accidentally calls loadAllPages\
        \ with absolutePathToDocsConfig by @abvthecity in https://github.com/fern-api/fern/pull/4026\r\
        \n* (feature, typescript): Add offset step pagination with IRv48 by @amckinney\
        \ in https://github.com/fern-api/fern/pull/4028\r\n* csharp, fix, feature, improvement:\
        \ Target .NET Standard + Framework, fix various bugs, many small improvements\
        \ by @dcb6 in https://github.com/fern-api/fern/pull/4030\r\n* fix: update unchecked\
        \ base model to not coerce none by @armandobelardo in https://github.com/fern-api/fern/pull/4029\r\
        \n* fix: unreserve `set` name for python methods by @armandobelardo in https://github.com/fern-api/fern/pull/4031\r\
        \n* add in swift to seed runner by @armandobelardo in https://github.com/fern-api/fern/pull/4034\r\
        \n\r\n\r\n**Full Changelog**: https://github.com/fern-api/fern/compare/0.31.21...0.31.22"
      type: chore
  createdAt: "2024-07-10"
  irVersion: 50
  version: 0.31.22
- changelogEntry:
    - summary: "## What's Changed\r\n* Fix core-utilities typescript tests by @williamluer\
        \ in https://github.com/fern-api/fern/pull/4022\r\n* experimental: scan files\
        \ to include react in mdx by @abvthecity in https://github.com/fern-api/fern/pull/4015\r\
        \n\r\n\r\n**Full Changelog**: https://github.com/fern-api/fern/compare/0.31.22-rc0...0.31.22-rc1"
      type: chore
  createdAt: "2024-07-09"
  irVersion: 50
  version: 0.31.22-rc1
- changelogEntry:
    - summary: "## What's Changed\r\n* (feat, typescript): make `zurg` completely synchronous\
        \ by @dsinghvi in https://github.com/fern-api/fern/pull/4024\r\n* (chore): add\
        \ xml type by @chdeskur in https://github.com/fern-api/fern/pull/4025\r\n* fix:\
        \ (regression) parseDocsConfiguration accidentally calls loadAllPages with absolutePathToDocsConfig\
        \ by @abvthecity in https://github.com/fern-api/fern/pull/4026\r\n* (feature,\
        \ typescript): Add offset step pagination with IRv48 by @amckinney in https://github.com/fern-api/fern/pull/4028\r\
        \n\r\n\r\n**Full Changelog**: https://github.com/fern-api/fern/compare/0.31.22-rc1...0.31.22-rc2"
      type: chore
  createdAt: "2024-07-09"
  irVersion: 50
  version: 0.31.22-rc2
- changelogEntry:
    - summary: "## What's Changed\r\n* Revert \"Revert \"feat: landing page in docs\"\
        \" by @abvthecity in https://github.com/fern-api/fern/pull/4023\r\n\r\n\r\n\
        **Full Changelog**: https://github.com/fern-api/fern/compare/0.31.21...0.31.22-rc0"
      type: chore
  createdAt: "2024-07-09"
  irVersion: 50
  version: 0.31.22-rc0
- changelogEntry:
    - summary: "## What's Changed\r\n* (chore, typescript): Release 0.28.0-rc0 by @amckinney\
        \ in https://github.com/fern-api/fern/pull/4019\r\n* Revert \"feat: landing\
        \ page in docs\" by @dsinghvi in https://github.com/fern-api/fern/pull/4021\r\
        \n\r\n\r\n**Full Changelog**: https://github.com/fern-api/fern/compare/0.31.20...0.31.21"
      type: chore
  createdAt: "2024-07-09"
  irVersion: 50
  version: 0.31.21
- changelogEntry:
    - summary: "## What's Changed\r\n* (feature, typescript): Add offset pagination\
        \ by @amckinney in https://github.com/fern-api/fern/pull/4008\r\n* (fix, internal):\
        \ `template/codegen` repo plays nicely with mrlint by @dsinghvi in https://github.com/fern-api/fern/pull/4018\r\
        \n* (fix): CI is green by @amckinney in https://github.com/fern-api/fern/pull/4017\r\
        \n\r\n\r\n**Full Changelog**: https://github.com/fern-api/fern/compare/0.31.19...0.31.20"
      type: chore
  createdAt: "2024-07-09"
  irVersion: 50
  version: 0.31.20
- changelogEntry:
    - summary: "## What's Changed\r\n* (fix): Pagination works with imported type references\
        \ by @amckinney in https://github.com/fern-api/fern/pull/4014\r\n* Template\
        \ for creating a new SDK generator by @mikemilla in https://github.com/fern-api/fern/pull/4010\r\
        \n\r\n## New Contributors\r\n* @mikemilla made their first contribution in https://github.com/fern-api/fern/pull/4010\r\
        \n\r\n**Full Changelog**: https://github.com/fern-api/fern/compare/0.31.18...0.31.19"
      type: chore
  createdAt: "2024-07-09"
  irVersion: 50
  version: 0.31.19
- changelogEntry:
    - summary: "## What's Changed\r\n* feat: landing page in docs by @abvthecity in\
        \ https://github.com/fern-api/fern/pull/3999\r\n* (feature, typescript): Add\
        \ support for alpha/beta dist tags by @amckinney in https://github.com/fern-api/fern/pull/4000\r\
        \n* fix: allowed text encodings by @abvthecity in https://github.com/fern-api/fern/pull/4005\r\
        \n* (internal): get ci to green by @dsinghvi in https://github.com/fern-api/fern/pull/4009\r\
        \n* (feat, typescript): support jsr publish by @dsinghvi in https://github.com/fern-api/fern/pull/4007\r\
        \n* (chore, python): Update README.md snapshots by @amckinney in https://github.com/fern-api/fern/pull/4012\r\
        \n* (chore, check): Add pagination test cases by @amckinney in https://github.com/fern-api/fern/pull/4011\r\
        \n* (fix, typescript): readme correctly displays advanced sections by @dsinghvi\
        \ in https://github.com/fern-api/fern/pull/4013\r\n\r\n\r\n**Full Changelog**:\
        \ https://github.com/fern-api/fern/compare/0.31.17...0.31.18-rc0"
      type: chore
  createdAt: "2024-07-09"
  irVersion: 50
  version: 0.31.18
- changelogEntry:
    - summary: "## What's Changed\r\n* (chore): Replace CircleCI with GitHub workflows\
        \ by @amckinney in https://github.com/fern-api/fern/pull/3991\r\n* (fix): Update\
        \ NPM token environment variable by @amckinney in https://github.com/fern-api/fern/pull/3992\r\
        \n* (fix): Update git-version.sh script by @amckinney in https://github.com/fern-api/fern/pull/3993\r\
        \n* (fix): Use github.ref_name by @amckinney in https://github.com/fern-api/fern/pull/3996\r\
        \n* (fix): Add POSTHOG_API_KEY to live-test job by @amckinney in https://github.com/fern-api/fern/pull/3998\r\
        \n\r\n**Full Changelog**: https://github.com/fern-api/fern/compare/0.31.15...0.31.17"
      type: chore
  createdAt: "2024-07-05"
  irVersion: 50
  version: 0.31.17
- changelogEntry:
    - summary: "## What's Changed\r\n* (fix): Add POSTHOG_API_KEY to live-test job by\
        \ @amckinney in https://github.com/fern-api/fern/pull/3998\r\n\r\n**Full Changelog**:\
        \ https://github.com/fern-api/fern/compare/0.31.17-rc1...0.31.17-rc2"
      type: chore
  createdAt: "2024-07-05"
  irVersion: 50
  version: 0.31.17-rc2
- changelogEntry:
    - summary:
        "## What's Changed\r\n* (fix): Use github.ref_name by @amckinney in https://github.com/fern-api/fern/pull/3996\r\
        \n\r\n**Full Changelog**: https://github.com/fern-api/fern/compare/0.31.17-rc0...0.31.17-rc1"
      type: chore
  createdAt: "2024-07-05"
  irVersion: 50
  version: 0.31.17-rc1
- changelogEntry:
    - summary: "## What's Changed\r\n* (chore): Replace CircleCI with GitHub workflows\
        \ by @amckinney in https://github.com/fern-api/fern/pull/3991\r\n* (fix): Update\
        \ NPM token environment variable by @amckinney in https://github.com/fern-api/fern/pull/3992\r\
        \n* (fix): Update git-version.sh script by @amckinney in https://github.com/fern-api/fern/pull/3993\r\
        \n\r\n**Full Changelog**: https://github.com/fern-api/fern/compare/0.31.15...0.31.17-rc0"
      type: chore
  createdAt: "2024-07-05"
  irVersion: 50
  version: 0.31.17-rc0
- changelogEntry:
    - summary: "## What's Changed\r\n* (chore): update availability.mdx by @chdeskur\
        \ in https://github.com/fern-api/fern/pull/3989\r\n* (fix, openapi): Fix allOf\
        \ object filtering by @amckinney in https://github.com/fern-api/fern/pull/3990\r\
        \n\r\n\r\n**Full Changelog**: https://github.com/fern-api/fern/compare/0.31.14...0.31.16"
      type: chore
  createdAt: "2024-07-05"
  irVersion: 50
  version: 0.31.16
- changelogEntry:
    - summary: "## What's Changed\r\n* (chore): update availability.mdx by @chdeskur\
        \ in https://github.com/fern-api/fern/pull/3989\r\n* (fix, openapi): Fix allOf\
        \ object filtering by @amckinney in https://github.com/fern-api/fern/pull/3990\r\
        \n\r\n\r\n**Full Changelog**: https://github.com/fern-api/fern/compare/0.31.14...0.31.15"
      type: chore
  createdAt: "2024-07-05"
  irVersion: 50
  version: 0.31.15
- changelogEntry:
    - summary: "## What's Changed\r\n* (fix, go): Don't send 'null' for nil request\
        \ body by @amckinney in https://github.com/fern-api/fern/pull/3987\r\n* (fix):\
        \ fern generate --preview doesn't check for env variables by @dsinghvi in https://github.com/fern-api/fern/pull/3988\r\
        \n\r\n\r\n**Full Changelog**: https://github.com/fern-api/fern/compare/0.31.13...0.31.14"
      type: chore
  createdAt: "2024-07-04"
  irVersion: 50
  version: 0.31.14
- changelogEntry:
    - summary: "## What's Changed\r\n* (fix): allow ISO-8859-1 encoded files by @dsinghvi\
        \ in https://github.com/fern-api/fern/pull/3986\r\n\r\n\r\n**Full Changelog**:\
        \ https://github.com/fern-api/fern/compare/0.31.12...0.31.13"
      type: chore
  createdAt: "2024-07-04"
  irVersion: 50
  version: 0.31.13
- changelogEntry:
    - summary: "## What's Changed\r\n* (fix, cli): Remove default value checks for boolean,\
        \ long, and bigint by @amckinney in https://github.com/fern-api/fern/pull/3985\r\
        \n\r\n\r\n**Full Changelog**: https://github.com/fern-api/fern/compare/0.31.11...0.31.12"
      type: chore
  createdAt: "2024-07-04"
  irVersion: 50
  version: 0.31.12
- changelogEntry:
    - summary: "## What's Changed\r\n* fix: ruby snippets for dates have correct quotes\
        \ by @armandobelardo in https://github.com/fern-api/fern/pull/3983\r\n* improvement:\
        \ python respects ir50, inserts defaults by @armandobelardo in https://github.com/fern-api/fern/pull/3982\r\
        \n* (fix, openapi): Prefer security schemes in order by @amckinney in https://github.com/fern-api/fern/pull/3984\r\
        \n\r\n\r\n**Full Changelog**: https://github.com/fern-api/fern/compare/0.31.10...0.31.11"
      type: chore
  createdAt: "2024-07-04"
  irVersion: 50
  version: 0.31.11
- changelogEntry:
    - summary: "## What's Changed\r\n* improvement: add advanced section to python readme\
        \ by @armandobelardo in https://github.com/fern-api/fern/pull/3970\r\n* (feat):\
        \ customize status code for typescript express generator  by @dsinghvi in https://github.com/fern-api/fern/pull/3971\r\
        \n* fix, python: allow offsets to start at 0 by @armandobelardo in https://github.com/fern-api/fern/pull/3972\r\
        \n* fix: python pagination helper types now share generic type by @armandobelardo\
        \ in https://github.com/fern-api/fern/pull/3973\r\n* chore: update python seed\
        \ after generator-cli update by @armandobelardo in https://github.com/fern-api/fern/pull/3974\r\
        \n* (csharp, fix): Empty Root Client Methods + `.Core` namespace issue by @dcb6\
        \ in https://github.com/fern-api/fern/pull/3975\r\n* (java, improvement): change\
        \ default `JsonInclude` behavior  by @dcb6 in https://github.com/fern-api/fern/pull/3978\r\
        \n* (csharp, fix): base client requests not generated by @dcb6 in https://github.com/fern-api/fern/pull/3976\r\
        \n* chore: plumb through ruby snippets config to FDR by @armandobelardo in https://github.com/fern-api/fern/pull/3980\r\
        \n* improvement: allow boolean defaults within IR by @armandobelardo in https://github.com/fern-api/fern/pull/3981\r\
        \n\r\n\r\n**Full Changelog**: https://github.com/fern-api/fern/compare/0.31.9...0.31.10"
      type: chore
  createdAt: "2024-07-03"
  irVersion: 50
  version: 0.31.10
- changelogEntry:
    - summary: "## What's Changed\r\n* improvement: python async snippets now leverage\
        \ asyncio run by @armandobelardo in https://github.com/fern-api/fern/pull/3961\r\
        \n* improvement: allow adding extra dependencies to Ruby SDK by @armandobelardo\
        \ in https://github.com/fern-api/fern/pull/3960\r\n* fix: Mark CSS files as\
        \ 'will not be uploaded' by @trevorblades in https://github.com/fern-api/fern/pull/3964\r\
        \n* (fix, cli): make sure `js` file checking works by @dsinghvi in https://github.com/fern-api/fern/pull/3963\r\
        \n\r\n\r\n**Full Changelog**: https://github.com/fern-api/fern/compare/0.31.8...0.31.9"
      type: chore
  createdAt: "2024-07-01"
  irVersion: 49
  version: 0.31.9
- changelogEntry:
    - summary: "## What's Changed\r\n* fix: generator upgrade cli upgrades in place\
        \ by @armandobelardo in https://github.com/fern-api/fern/pull/3951\r\n* feat:\
        \ add reviewers blocks to generators.yml by @armandobelardo in https://github.com/fern-api/fern/pull/3952\r\
        \n* Use all FormData headers and don't stringify stream.Readable by @williamluer\
        \ in https://github.com/fern-api/fern/pull/3956\r\n* (feat, csharp): support\
        \ extra dependencies  by @dsinghvi in https://github.com/fern-api/fern/pull/3957\r\
        \n* improvement: allow specifying if taking major in flag by @armandobelardo\
        \ in https://github.com/fern-api/fern/pull/3958\r\n* fix: include css alongside\
        \ js when validating UTF8 files by @abvthecity in https://github.com/fern-api/fern/pull/3959\r\
        \n\r\n## New Contributors\r\n* @williamluer made their first contribution in\
        \ https://github.com/fern-api/fern/pull/3956\r\n\r\n**Full Changelog**: https://github.com/fern-api/fern/compare/0.31.7...0.31.8"
      type: chore
  createdAt: "2024-07-01"
  irVersion: 49
  version: 0.31.8
- changelogEntry:
    - summary: "## What's Changed\r\n* fix: validate files to be uploaded by @trevorblades\
        \ in https://github.com/fern-api/fern/pull/3917\r\n* fix: python list allowlist\
        \ is now case insensitive by @armandobelardo in https://github.com/fern-api/fern/pull/3950\r\
        \n* improvement: add x-fern-base-path to asyncapi extensions by @armandobelardo\
        \ in https://github.com/fern-api/fern/pull/3953\r\n\r\n\r\n**Full Changelog**:\
        \ https://github.com/fern-api/fern/compare/0.31.6...0.31.7"
      type: chore
  createdAt: "2024-06-28"
  irVersion: 49
  version: 0.31.7
- changelogEntry:
    - summary: "## What's Changed\r\n* (improvement, typescript): support overriding\
        \ global headers by @dsinghvi in https://github.com/fern-api/fern/pull/3945\r\
        \n* feat, python: introduce `reference.md` generation by @armandobelardo in\
        \ https://github.com/fern-api/fern/pull/3946\r\n* (fix, csharp): json serialize\
        \ enums before sending over the wire by @dsinghvi in https://github.com/fern-api/fern/pull/3947\r\
        \n* (fix, cli): remove out of range number validations in `openapi-ir-to-fern`\
        \ + remove husky by @dcb6 in https://github.com/fern-api/fern/pull/3948\r\n\r\
        \n\r\n**Full Changelog**: https://github.com/fern-api/fern/compare/0.31.5...0.31.6"
      type: chore
  createdAt: "2024-06-27"
  irVersion: 49
  version: 0.31.6
- changelogEntry:
    - summary: "## What's Changed\r\n* fix: api update command now works with unioned\
        \ + nested APIs by @armandobelardo in https://github.com/fern-api/fern/pull/3944\r\
        \n\r\n\r\n**Full Changelog**: https://github.com/fern-api/fern/compare/0.31.4...0.31.5"
      type: chore
  createdAt: "2024-06-27"
  irVersion: 49
  version: 0.31.5
- changelogEntry:
    - summary: "## What's Changed\r\n* (feat, typescript): support automatic cursor\
        \ based pagination by @dsinghvi in https://github.com/fern-api/fern/pull/3941\r\
        \n* (fix, typescript): auto pagination handles optional results arrays by @dsinghvi\
        \ in https://github.com/fern-api/fern/pull/3942\r\n* (fix, openapi):  `x-fern-global-headers`\
        \ works with predefined types by @dsinghvi in https://github.com/fern-api/fern/pull/3943\r\
        \n\r\n\r\n**Full Changelog**: https://github.com/fern-api/fern/compare/0.31.3...0.31.4"
      type: chore
  createdAt: "2024-06-27"
  irVersion: 49
  version: 0.31.4
- changelogEntry:
    - summary: "## What's Changed\r\n* fix: the python sdk sends additional properties\
        \ to the correct request\u2026 by @armandobelardo in https://github.com/fern-api/fern/pull/3936\r\
        \n* java, improvement: improve java exception naming by @dcb6 in https://github.com/fern-api/fern/pull/3938\r\
        \n* Bump golang.org/x/tools from 0.21.0 to 0.22.0 in /generators/go by @dependabot\
        \ in https://github.com/fern-api/fern/pull/3823\r\n* (fix): make sure that `exclusiveMaximum`\
        \ and `exclusiveMinimum` are always booleans by @dsinghvi in https://github.com/fern-api/fern/pull/3940\r\
        \n\r\n\r\n**Full Changelog**: https://github.com/fern-api/fern/compare/0.31.2...0.31.3"
      type: chore
  createdAt: "2024-06-26"
  irVersion: 49
  version: 0.31.3
- changelogEntry:
    - summary: "## What's Changed\r\n* (fix): openapi parser gets boolean values safely\
        \ by @dsinghvi in https://github.com/fern-api/fern/pull/3937\r\n\r\n\r\n**Full\
        \ Changelog**: https://github.com/fern-api/fern/compare/0.31.1...0.31.2"
      type: chore
  createdAt: "2024-06-26"
  irVersion: 49
  version: 0.31.2
- changelogEntry:
    - summary: "## What's Changed\r\n* fix: ruby RC respects header prefixes again by\
        \ @armandobelardo in https://github.com/fern-api/fern/pull/3927\r\n* (feat,\
        \ cli): add support for `--mode pull-request` in the CLI when running `fern\
        \ generate` by @dsinghvi in https://github.com/fern-api/fern/pull/3928\r\n*\
        \ fix, ruby: add one missed prefix fix by @armandobelardo in https://github.com/fern-api/fern/pull/3929\r\
        \n* docs: add java example for oauth by @dcb6 in https://github.com/fern-api/fern/pull/3930\r\
        \n* (improvement, python): add in root client templates for python snippets\
        \ by @armandobelardo in https://github.com/fern-api/fern/pull/3931\r\n* Update\
        \ generate-api-ref.mdx by @dannysheridan in https://github.com/fern-api/fern/pull/3933\r\
        \n* improvement: add streaming and pagination sections to generated readme by\
        \ @armandobelardo in https://github.com/fern-api/fern/pull/3932\r\n* java: make\
        \ base api error class name configurable by @dcb6 in https://github.com/fern-api/fern/pull/3934\r\
        \n* (chore, internal): upgrade python generator to use ir v49 by @dsinghvi in\
        \ https://github.com/fern-api/fern/pull/3915\r\n* build(deps-dev): bump @types/jest-specific-snapshot\
        \ from 0.5.7 to 0.5.9 by @dependabot in https://github.com/fern-api/fern/pull/3925\r\
        \n* build(deps-dev): bump jsonc-parser from 2.2.1 to 3.3.0 by @dependabot in\
        \ https://github.com/fern-api/fern/pull/3924\r\n* build(deps-dev): bump @types/is-ci\
        \ from 3.0.2 to 3.0.4 by @dependabot in https://github.com/fern-api/fern/pull/3922\r\
        \n* (fix, typescript): upgrade generators to `v46.2.0` by @dsinghvi in https://github.com/fern-api/fern/pull/3935\r\
        \n\r\n\r\n**Full Changelog**: https://github.com/fern-api/fern/compare/0.31.0...0.31.1"
      type: chore
  createdAt: "2024-06-26"
  irVersion: 49
  version: 0.31.1
- changelogEntry:
    - summary: "**Full Changelog**: https://github.com/fern-api/fern/compare/0.31.0-rc5...0.31.0"
      type: chore
  createdAt: "2024-06-24"
  irVersion: 49
  version: 0.31.0
- changelogEntry:
    - summary: "## What's Changed\r\n* (fix): set  when uploading a mock server definition\
        \ by @dsinghvi in https://github.com/fern-api/fern/pull/3926\r\n\r\n\r\n**Full\
        \ Changelog**: https://github.com/fern-api/fern/compare/0.31.0-rc4...0.31.0-rc5"
      type: chore
  createdAt: "2024-06-24"
  irVersion: 49
  version: 0.31.0-rc5
- changelogEntry:
    - summary: "## What's Changed\r\n* (feat, IR): support streaming code generation\
        \ with the parameter by @dsinghvi in https://github.com/fern-api/fern/pull/3914\r\
        \n* (feat): update frontmatter docs by @chdeskur in https://github.com/fern-api/fern/pull/3916\r\
        \n* (fix, cli): examples don't print out where the missing property is by @dsinghvi\
        \ in https://github.com/fern-api/fern/pull/3919\r\n* (fix): don't error if required\
        \ literal parameters are unspecified by @dsinghvi in https://github.com/fern-api/fern/pull/3921\r\
        \n\r\n\r\n**Full Changelog**: https://github.com/fern-api/fern/compare/0.31.0-rc3...0.31.0-rc4"
      type: chore
  createdAt: "2024-06-24"
  irVersion: 49
  version: 0.31.0-rc4
- changelogEntry:
    - summary: "## What's Changed\r\n* (fix, python): SDK doesn't leak `JSONDecodeError`\
        \ to users by @dsinghvi in https://github.com/fern-api/fern/pull/3908\r\n* (fix,\
        \ python): python sdk generator handles stream termination like `[[DONE]]` by\
        \ @dsinghvi in https://github.com/fern-api/fern/pull/3909\r\n* (feature, readme):\
        \ Add support for configurable introduction by @amckinney in https://github.com/fern-api/fern/pull/3898\r\
        \n* build(deps): bump ws from 8.17.0 to 8.17.1 by @dependabot in https://github.com/fern-api/fern/pull/3866\r\
        \n* (internal, refactor): make `OSSWorkspace` and `FernWorkspace` classes by\
        \ @dsinghvi in https://github.com/fern-api/fern/pull/3910\r\n* (refactor, internal):\
        \ generate fern workspace before calling generate by @dsinghvi in https://github.com/fern-api/fern/pull/3911\r\
        \n* (refactor, internal): clean up how OpenAPI parser deals with settings by\
        \ @dsinghvi in https://github.com/fern-api/fern/pull/3912\r\n* (feat, cli):\
        \ support customizing api settings per generator by @dsinghvi in https://github.com/fern-api/fern/pull/3913\r\
        \n\r\n\r\n**Full Changelog**: https://github.com/fern-api/fern/compare/0.31.0-rc2...0.31.0-rc3"
      type: chore
  createdAt: "2024-06-24"
  irVersion: 48
  version: 0.31.0-rc3
- changelogEntry:
    - summary: "## What's Changed\r\n* (fix, csharp): concatenate `baseURL` and endpoint\
        \ path together by @dsinghvi in https://github.com/fern-api/fern/pull/3906\r\
        \n* (fix, cli): literal examples are generated correctly in the IR by @dsinghvi\
        \ in https://github.com/fern-api/fern/pull/3907\r\n\r\n\r\n**Full Changelog**:\
        \ https://github.com/fern-api/fern/compare/0.31.0-rc1...0.31.0-rc2"
      type: chore
  createdAt: "2024-06-22"
  irVersion: 48
  version: 0.31.0-rc2
- changelogEntry:
    - summary: "## What's Changed\r\n* fix, ruby: leverage a types module by @armandobelardo\
        \ in https://github.com/fern-api/fern/pull/3893\r\n* (fix, typescript): generate\
        \ streaming endpoint snippets by @dsinghvi in https://github.com/fern-api/fern/pull/3895\r\
        \n* fix: new ruby generator config matches class reference and class decl\u2026\
        \ by @armandobelardo in https://github.com/fern-api/fern/pull/3896\r\n* fix,\
        \ python: readme is not specified in pyproject if not made by @armandobelardo\
        \ in https://github.com/fern-api/fern/pull/3894\r\n* (fix, csharp): query params\
        \ for datetimes index `Value` by @dsinghvi in https://github.com/fern-api/fern/pull/3892\r\
        \n* (feature, python): Generate better README.md by @amckinney in https://github.com/fern-api/fern/pull/3897\r\
        \n* (fix, typescript): remove fs dependency in browser runtimes by @dsinghvi\
        \ in https://github.com/fern-api/fern/pull/3899\r\n* (fix, csharp): sdk respects\
        \ service level path and path parameters by @dsinghvi in https://github.com/fern-api/fern/pull/3900\r\
        \n* fix: validate files to be uploaded by @trevorblades in https://github.com/fern-api/fern/pull/3872\r\
        \n* (feat, csharp): support sending bytes requests by @dsinghvi in https://github.com/fern-api/fern/pull/3901\r\
        \n* (fix, csharp): safe join url and base path by @dsinghvi in https://github.com/fern-api/fern/pull/3902\r\
        \n* Revert \"fix: validate files to be uploaded\" by @abvthecity in https://github.com/fern-api/fern/pull/3904\r\
        \n* feat: changelog on tabs and sections by @abvthecity in https://github.com/fern-api/fern/pull/3903\r\
        \n\r\n## New Contributors\r\n* @trevorblades made their first contribution in\
        \ https://github.com/fern-api/fern/pull/3872\r\n\r\n**Full Changelog**: https://github.com/fern-api/fern/compare/0.31.0-rc0...0.31.0-rc1"
      type: chore
  createdAt: "2024-06-22"
  irVersion: 48
  version: 0.31.0-rc1
- changelogEntry:
    - summary: "## What's Changed\r\n* (fix, csharp): revert to .NET 6+ compatibility\
        \ by @dsinghvi in https://github.com/fern-api/fern/pull/3882\r\n* (fix, ts):\
        \ Fix environment import in snippets by @amckinney in https://github.com/fern-api/fern/pull/3885\r\
        \n* (feat, internal): setup csharp seed scripts by @dsinghvi in https://github.com/fern-api/fern/pull/3884\r\
        \n* (feature, ts): Merge README.md files by @amckinney in https://github.com/fern-api/fern/pull/3881\r\
        \n* (fix, csharp): ToString() Datetimes must be explicitly iso encoded by @dsinghvi\
        \ in https://github.com/fern-api/fern/pull/3886\r\n* (feat, internal): run seed\
        \ with audiences  by @dsinghvi in https://github.com/fern-api/fern/pull/3887\r\
        \n* (fix, csharp): handle discriminated unions + header literal parameters by\
        \ @dsinghvi in https://github.com/fern-api/fern/pull/3888\r\n* (fix, csharp):\
        \ handle optional datetime encoding by @dsinghvi in https://github.com/fern-api/fern/pull/3889\r\
        \n* (fix): add seed test case for optional datetime query parameters by @dsinghvi\
        \ in https://github.com/fern-api/fern/pull/3890\r\n* (fix): remove sdk language\
        \ toggle for new unions by @dsinghvi in https://github.com/fern-api/fern/pull/3891\r\
        \n\r\n\r\n**Full Changelog**: https://github.com/fern-api/fern/compare/0.30.10...0.31.0-rc0"
      type: chore
  createdAt: "2024-06-20"
  irVersion: 48
  version: 0.31.0-rc0
- changelogEntry:
    - summary: "## What's Changed\r\n* (chore, python): Upgrade to IRv46 by @amckinney\
        \ in https://github.com/fern-api/fern/pull/3880\r\n* feat: add basepath to preview\
        \ generation by @abvthecity in https://github.com/fern-api/fern/pull/3877\r\n\
        \r\n\r\n**Full Changelog**: https://github.com/fern-api/fern/compare/0.30.9...0.30.10"
      type: chore
  createdAt: "2024-06-19"
  irVersion: 48
  version: 0.30.10
- changelogEntry:
    - summary: "## What's Changed\r\n* fix: bold text on \u201Ccomparison with openapi\u201D\
        \ docs by @zachkirsch in https://github.com/fern-api/fern/pull/3876\r\n* (fix,\
        \ typescript): snippet templates include client import by @dsinghvi in https://github.com/fern-api/fern/pull/3878\r\
        \n* (fix, ts): Update README.md snippets to call nested methods by @amckinney\
        \ in https://github.com/fern-api/fern/pull/3873\r\n* fix: python and ts generators\
        \ only add publish block if they have cre\u2026 by @armandobelardo in https://github.com/fern-api/fern/pull/3871\r\
        \n* (fix, openapi): generate examples for discriminated unions by @dsinghvi\
        \ in https://github.com/fern-api/fern/pull/3879\r\n\r\n\r\n**Full Changelog**:\
        \ https://github.com/fern-api/fern/compare/0.30.8...0.30.9"
      type: chore
  createdAt: "2024-06-19"
  irVersion: 48
  version: 0.30.9
- changelogEntry:
    - summary:
        "## What's Changed\r\n* java, feature: pagination by @dcb6 in https://github.com/fern-api/fern/pull/3845\r\
        \n* (fix): handle code samples without accompanying examples by @dsinghvi in\
        \ https://github.com/fern-api/fern/pull/3849\r\n* (fix, ts): Add environment\
        \ property to snippets by @amckinney in https://github.com/fern-api/fern/pull/3850\r\
        \n* feat: api navigation reorder by @abvthecity in https://github.com/fern-api/fern/pull/3841\r\
        \n* (fix, webhooks): support audiences for webhooks and payload properties by\
        \ @dsinghvi in https://github.com/fern-api/fern/pull/3851\r\n* fix: merge and\
        \ filter children within non-visited subpackage by @abvthecity in https://github.com/fern-api/fern/pull/3854\r\
        \n* (fix, docs): Update OAuth section by @amckinney in https://github.com/fern-api/fern/pull/3856\r\
        \n* build(deps): bump idna from 3.6 to 3.7 in /generators/python by @dependabot\
        \ in https://github.com/fern-api/fern/pull/3364\r\n* (fix, ts): Snippets and\
        \ GitHub publish workflow by @amckinney in https://github.com/fern-api/fern/pull/3858\r\
        \n* docs: fix broken links to cli commands by @atwooddc in https://github.com/fern-api/fern/pull/3782\r\
        \n* docs: add openapi and asyncapi overrides by @dannysheridan in https://github.com/fern-api/fern/pull/3863\r\
        \n* build(deps): bump @fern-fern/ir-v1-model from 0.0.1 to 0.0.2 by @dependabot\
        \ in https://github.com/fern-api/fern/pull/3861\r\n* build(deps): bump @fern-fern/ir-v16-model\
        \ from 0.0.1 to 0.0.4 by @dependabot in https://github.com/fern-api/fern/pull/3860\r\
        \n* feat, ruby: enable oauth client generation by @armandobelardo in https://github.com/fern-api/fern/pull/3842\r\
        \n* docs: add fern definition display-name property by @chdeskur in https://github.com/fern-api/fern/pull/3864\r\
        \n* (feature, IRv48): Add offset pagination step by @amckinney in https://github.com/fern-api/fern/pull/3865\r\
        \n* bump ir to account for ruby upgrade by @armandobelardo in https://github.com/fern-api/fern/pull/3868\r\
        \n* [FER-1985] Adds support for templatized Client Generation parameters in\
        \ Dynamic Snippets by @ppod1991 in https://github.com/fern-api/fern/pull/3848\r\
        \n* fix, ruby: deeply nested from_json functions now respect whether to call\
        \ to_json or not by @armandobelardo in https://github.com/fern-api/fern/pull/3870\r\
        \n* fix: subpackages should recursively expand its children by @abvthecity in\
        \ https://github.com/fern-api/fern/pull/3875\r\n* docs: update how to specify\
        \ servers with FastAPI by @minaelee in https://github.com/fern-api/fern/pull/3874\r\
        \n\r\n\r\n**Full Changelog**: https://github.com/fern-api/fern/compare/0.30.7...0.30.8"
      type: chore
  createdAt: "2024-06-18"
  irVersion: 48
  version: 0.30.8
- changelogEntry:
    - summary: "## What's Changed\r\n* fix: merge and filter children within non-visited\
        \ subpackage by @abvthecity in https://github.com/fern-api/fern/pull/3854\r\n\
        * (fix, docs): Update OAuth section by @amckinney in https://github.com/fern-api/fern/pull/3856\r\
        \n* build(deps): bump idna from 3.6 to 3.7 in /generators/python by @dependabot\
        \ in https://github.com/fern-api/fern/pull/3364\r\n* (fix, ts): Snippets and\
        \ GitHub publish workflow by @amckinney in https://github.com/fern-api/fern/pull/3858\r\
        \n* docs: fix broken links to cli commands by @atwooddc in https://github.com/fern-api/fern/pull/3782\r\
        \n* docs: add openapi and asyncapi overrides by @dannysheridan in https://github.com/fern-api/fern/pull/3863\r\
        \n* build(deps): bump @fern-fern/ir-v1-model from 0.0.1 to 0.0.2 by @dependabot\
        \ in https://github.com/fern-api/fern/pull/3861\r\n* build(deps): bump @fern-fern/ir-v16-model\
        \ from 0.0.1 to 0.0.4 by @dependabot in https://github.com/fern-api/fern/pull/3860\r\
        \n* feat, ruby: enable oauth client generation by @armandobelardo in https://github.com/fern-api/fern/pull/3842\r\
        \n* docs: add fern definition display-name property by @chdeskur in https://github.com/fern-api/fern/pull/3864\r\
        \n* (feature, IRv48): Add offset pagination step by @amckinney in https://github.com/fern-api/fern/pull/3865\r\
        \n* bump ir to account for ruby upgrade by @armandobelardo in https://github.com/fern-api/fern/pull/3868\r\
        \n\r\n\r\n**Full Changelog**: https://github.com/fern-api/fern/compare/0.30.8-rc6...0.30.8-rc7"
      type: chore
  createdAt: "2024-06-18"
  irVersion: 48
  version: 0.30.8-rc7
- changelogEntry:
    - summary: "## What's Changed\r\n* feat: api navigation reorder by @abvthecity in\
        \ https://github.com/fern-api/fern/pull/3841\r\n* (fix, webhooks): support audiences\
        \ for webhooks and payload properties by @dsinghvi in https://github.com/fern-api/fern/pull/3851\r\
        \n\r\n\r\n**Full Changelog**: https://github.com/fern-api/fern/compare/0.30.8-rc2...0.30.8-rc6"
      type: chore
  createdAt: "2024-06-14"
  irVersion: 47
  version: 0.30.8-rc6
- changelogEntry:
    - summary: "**Full Changelog**: https://github.com/fern-api/fern/compare/0.30.8-rc4...0.30.8-rc5"
      type: chore
  createdAt: "2024-06-14"
  irVersion: 47
  version: 0.30.8-rc5
- changelogEntry:
    - summary: "**Full Changelog**: https://github.com/fern-api/fern/compare/0.30.8-rc3...0.30.8-rc4"
      type: chore
  createdAt: "2024-06-14"
  irVersion: 47
  version: 0.30.8-rc4
- changelogEntry:
    - summary: "## What's Changed\r\n* (fix): handle code samples without accompanying\
        \ examples by @dsinghvi in https://github.com/fern-api/fern/pull/3849\r\n* (fix,\
        \ ts): Add environment property to snippets by @amckinney in https://github.com/fern-api/fern/pull/3850\r\
        \n\r\n\r\n**Full Changelog**: https://github.com/fern-api/fern/compare/0.30.8-rc1...0.30.8-rc3"
      type: chore
  createdAt: "2024-06-14"
  irVersion: 47
  version: 0.30.8-rc3
- changelogEntry:
    - summary:
        "## What's Changed\r\n* java, feature: pagination by @dcb6 in https://github.com/fern-api/fern/pull/3845\r\
        \n* (fix): handle code samples without accompanying examples by @dsinghvi in\
        \ https://github.com/fern-api/fern/pull/3849\r\n* (fix, ts): Add environment\
        \ property to snippets by @amckinney in https://github.com/fern-api/fern/pull/3850\r\
        \n\r\n\r\n**Full Changelog**: https://github.com/fern-api/fern/compare/0.30.7...0.30.8-rc2"
      type: chore
  createdAt: "2024-06-14"
  irVersion: 47
  version: 0.30.8-rc2
- changelogEntry:
    - summary: "**Full Changelog**: https://github.com/fern-api/fern/compare/0.30.8-rc0...0.30.8-rc1"
      type: chore
  createdAt: "2024-06-14"
  irVersion: 46
  version: 0.30.8-rc1
- changelogEntry:
    - summary:
        "## What's Changed\r\n* java, feature: pagination by @dcb6 in https://github.com/fern-api/fern/pull/3845\r\
        \n\r\n\r\n**Full Changelog**: https://github.com/fern-api/fern/compare/0.30.7...0.30.8-rc0"
      type: chore
  createdAt: "2024-06-14"
  irVersion: 46
  version: 0.30.8-rc0
- changelogEntry:
    - summary: "## What's Changed\r\n* fix: after parsing the paths, replace the image\
        \ paths with file ids by @abvthecity in https://github.com/fern-api/fern/pull/3847\r\
        \n\r\n\r\n**Full Changelog**: https://github.com/fern-api/fern/compare/0.30.6...0.30.7"
      type: chore
  createdAt: "2024-06-13"
  irVersion: 46
  version: 0.30.7
- changelogEntry:
    - summary: "## What's Changed\r\n* (feature, openapi): Add better support for OpenAPI\
        \ webhooks by @amckinney in https://github.com/fern-api/fern/pull/3846\r\n\r\
        \n\r\n**Full Changelog**: https://github.com/fern-api/fern/compare/0.30.5...0.30.6"
      type: chore
  createdAt: "2024-06-13"
  irVersion: 46
  version: 0.30.6
- changelogEntry:
    - summary: "## What's Changed\r\n* (fix, go): Handle deepObject query parameter\
        \ arrays by @amckinney in https://github.com/fern-api/fern/pull/3836\r\n* [FER-1986]\
        \ Fix two DiscriminatedUnion bugs in dynamic Typescript snippets by @ppod1991\
        \ in https://github.com/fern-api/fern/pull/3833\r\n* added custom package json\
        \ config by @jmedway614 in https://github.com/fern-api/fern/pull/3832\r\n* (release,\
        \ typescript): version `0.23.0-rc1` by @dsinghvi in https://github.com/fern-api/fern/pull/3838\r\
        \n* (fix, ts): Support README.md generation in local mode by @amckinney in https://github.com/fern-api/fern/pull/3839\r\
        \n* Chdeskur/streamline audiences by @chdeskur in https://github.com/fern-api/fern/pull/3815\r\
        \n* Bump boxen from 7.0.0 to 7.1.1 by @dependabot in https://github.com/fern-api/fern/pull/3827\r\
        \n* Bump inquirer and @types/inquirer by @dependabot in https://github.com/fern-api/fern/pull/3828\r\
        \n* Bump braces from 3.0.2 to 3.0.3 by @dependabot in https://github.com/fern-api/fern/pull/3837\r\
        \n* Bump github.com/fern-api/generator-exec-go from 0.0.874 to 0.0.877 in /generators/go\
        \ by @dependabot in https://github.com/fern-api/fern/pull/3825\r\n* Bump golang.org/x/mod\
        \ from 0.17.0 to 0.18.0 in /generators/go by @dependabot in https://github.com/fern-api/fern/pull/3824\r\
        \n* integration docs by @chdeskur in https://github.com/fern-api/fern/pull/3795\r\
        \n* fix, python: the unchecked base model stops special casing pydantic v2 by\
        \ @armandobelardo in https://github.com/fern-api/fern/pull/3840\r\n* (fix, ts):\
        \ Handle undiscriminated union map key examples by @amckinney in https://github.com/fern-api/fern/pull/3844\r\
        \n* java: upgrade to IR 46 + BigInteger support by @dcb6 in https://github.com/fern-api/fern/pull/3814\r\
        \n* fix: image path parsing from markdown considers MDX children by @abvthecity\
        \ in https://github.com/fern-api/fern/pull/3843\r\n\r\n## New Contributors\r\
        \n* @ppod1991 made their first contribution in https://github.com/fern-api/fern/pull/3833\r\
        \n\r\n**Full Changelog**: https://github.com/fern-api/fern/compare/0.30.4...0.30.5"
      type: chore
  createdAt: "2024-06-13"
  irVersion: 46
  version: 0.30.5
- changelogEntry:
    - summary: "## What's Changed\r\n* fix: pagination is 1-based not 0 by @armandobelardo\
        \ in https://github.com/fern-api/fern/pull/3835\r\n* (fix, openapi): fall back\
        \ to default status code if none provided by @dsinghvi in https://github.com/fern-api/fern/pull/3834\r\
        \n\r\n\r\n**Full Changelog**: https://github.com/fern-api/fern/compare/0.30.3...0.30.4"
      type: chore
  createdAt: "2024-06-11"
  irVersion: 46
  version: 0.30.4
- changelogEntry:
    - summary: "## What's Changed\r\n* (feature, ts): Add generator-cli client to generate\
        \ README.md by @amckinney in https://github.com/fern-api/fern/pull/3817\r\n\
        * (fix, python): Unions with single element and/or no properties by @amckinney\
        \ in https://github.com/fern-api/fern/pull/3822\r\n* (fix, openapi): Handle\
        \ more `allow-multiple` oneOf cases by @amckinney in https://github.com/fern-api/fern/pull/3830\r\
        \n\r\n\r\n**Full Changelog**: https://github.com/fern-api/fern/compare/0.30.2...0.30.3"
      type: chore
  createdAt: "2024-06-10"
  irVersion: 46
  version: 0.30.3
- changelogEntry:
    - summary: "## What's Changed\r\n* (fix): snippet templates for discriminated unions\
        \ specify `template_inputs` by @dsinghvi in https://github.com/fern-api/fern/pull/3808\r\
        \n* fix python seed by @dsinghvi in https://github.com/fern-api/fern/pull/3809\r\
        \n* (feature): Write ReameConfig in IR by @amckinney in https://github.com/fern-api/fern/pull/3786\r\
        \n* python: improve seed setup script by @dcb6 in https://github.com/fern-api/fern/pull/3810\r\
        \n* (fix): fern definition overview repetition by @chdeskur in https://github.com/fern-api/fern/pull/3812\r\
        \n* fix: unchecked base model respects dicts as well as objects by @armandobelardo\
        \ in https://github.com/fern-api/fern/pull/3813\r\n* (feat): C# is `.NET 4`\
        \ compatible by @dsinghvi in https://github.com/fern-api/fern/pull/3816\r\n\
        * add query encoder tests for value and for None by @jmedway614 in https://github.com/fern-api/fern/pull/3818\r\
        \n* (internal, python): python generator uses python 3.9 and pins mypy by @dsinghvi\
        \ in https://github.com/fern-api/fern/pull/3819\r\n* (internal, ir-sdk): generate\
        \ ir sdk with pydantic v1 by @dsinghvi in https://github.com/fern-api/fern/pull/3820\r\
        \n* (chore, ts): Pin IRv46 TypeScript migrator versions by @amckinney in https://github.com/fern-api/fern/pull/3821\r\
        \n\r\n\r\n**Full Changelog**: https://github.com/fern-api/fern/compare/0.30.1...0.30.2"
      type: chore
  createdAt: "2024-06-10"
  irVersion: 46
  version: 0.30.2
- changelogEntry:
    - summary: "## What's Changed\r\n* fix, python: update timeout parameter docs by\
        \ @armandobelardo in https://github.com/fern-api/fern/pull/3771\r\n* fix, python:\
        \ mypy variance check by @armandobelardo in https://github.com/fern-api/fern/pull/3772\r\
        \n* java: make sure oauth gated properly by @dcb6 in https://github.com/fern-api/fern/pull/3757\r\
        \n* Bump validate-npm-package-name from 4.0.0 to 5.0.1 by @dependabot in https://github.com/fern-api/fern/pull/3765\r\
        \n* Bump jwks-rsa from 3.0.0 to 3.1.0 by @dependabot in https://github.com/fern-api/fern/pull/3767\r\
        \n* clean up step text by @chdeskur in https://github.com/fern-api/fern/pull/3774\r\
        \n* Bump qs and @types/qs by @dependabot in https://github.com/fern-api/fern/pull/3768\r\
        \n* feat: skip-slug in tabs by @abvthecity in https://github.com/fern-api/fern/pull/3780\r\
        \n* (docs): Add Go and Ruby snippet sections by @amckinney in https://github.com/fern-api/fern/pull/3775\r\
        \n* (feature): Add ReadmeConfig IR and generators.yml schema by @amckinney in\
        \ https://github.com/fern-api/fern/pull/3781\r\n* improvement, python: unit\
        \ tests are now run in CI if configured by @armandobelardo in https://github.com/fern-api/fern/pull/3783\r\
        \n* java, improvement: error types by @dcb6 in https://github.com/fern-api/fern/pull/3779\r\
        \n* java, feat: support response properties in sdk by @dcb6 in https://github.com/fern-api/fern/pull/3785\r\
        \n* fix, python: the new client ensures there's a slash on the base path by\
        \ @armandobelardo in https://github.com/fern-api/fern/pull/3787\r\n* (fix, python):\
        \ generated python snippets respect trailing slashes by @dsinghvi in https://github.com/fern-api/fern/pull/3789\r\
        \n* (chore, ts): Upgrade to IRv46 by @amckinney in https://github.com/fern-api/fern/pull/3788\r\
        \n* (feat): run mypy on non integration tests by @dsinghvi in https://github.com/fern-api/fern/pull/3794\r\
        \n* fix, python: regressions with client clean up by @armandobelardo in https://github.com/fern-api/fern/pull/3797\r\
        \n* fix: address a number of unit test issues by @armandobelardo in https://github.com/fern-api/fern/pull/3800\r\
        \n* java, fix: use `@java.lang.Override` in all generated code by @dcb6 in https://github.com/fern-api/fern/pull/3799\r\
        \n* (eslint): check for `no-misused-promises` by @dsinghvi in https://github.com/fern-api/fern/pull/3801\r\
        \n* upgrade: fdr-sdk by @abvthecity in https://github.com/fern-api/fern/pull/3792\r\
        \n* improvement: add local configuration for python by @armandobelardo in https://github.com/fern-api/fern/pull/3803\r\
        \n* (fix): Publish ir-types-latest by @amckinney in https://github.com/fern-api/fern/pull/3806\r\
        \n* Add Extra Field Support for FastAPI by @jmedway614 in https://github.com/fern-api/fern/pull/3804\r\
        \n* java, fix: initialize `RequestOptions` `timeout` field correctly to `Optional.empty()`\
        \ by @dcb6 in https://github.com/fern-api/fern/pull/3807\r\n* (fix, typescript):\
        \ prefer `TextDecoder` when deserializing stream data by @dsinghvi in https://github.com/fern-api/fern/pull/3791\r\
        \n\r\n## New Contributors\r\n* @jmedway614 made their first contribution in\
        \ https://github.com/fern-api/fern/pull/3804\r\n\r\n**Full Changelog**: https://github.com/fern-api/fern/compare/0.30.0...0.30.1"
      type: chore
  createdAt: "2024-06-07"
  irVersion: 46
  version: 0.30.1
- changelogEntry:
    - summary: "## What's Changed\r\n* fix, python: update timeout parameter docs by\
        \ @armandobelardo in https://github.com/fern-api/fern/pull/3771\r\n* fix, python:\
        \ mypy variance check by @armandobelardo in https://github.com/fern-api/fern/pull/3772\r\
        \n* java: make sure oauth gated properly by @dcb6 in https://github.com/fern-api/fern/pull/3757\r\
        \n* Bump validate-npm-package-name from 4.0.0 to 5.0.1 by @dependabot in https://github.com/fern-api/fern/pull/3765\r\
        \n* Bump jwks-rsa from 3.0.0 to 3.1.0 by @dependabot in https://github.com/fern-api/fern/pull/3767\r\
        \n* clean up step text by @chdeskur in https://github.com/fern-api/fern/pull/3774\r\
        \n* Bump qs and @types/qs by @dependabot in https://github.com/fern-api/fern/pull/3768\r\
        \n* feat: skip-slug in tabs by @abvthecity in https://github.com/fern-api/fern/pull/3780\r\
        \n* (docs): Add Go and Ruby snippet sections by @amckinney in https://github.com/fern-api/fern/pull/3775\r\
        \n* (feature): Add ReadmeConfig IR and generators.yml schema by @amckinney in\
        \ https://github.com/fern-api/fern/pull/3781\r\n* improvement, python: unit\
        \ tests are now run in CI if configured by @armandobelardo in https://github.com/fern-api/fern/pull/3783\r\
        \n* java, improvement: error types by @dcb6 in https://github.com/fern-api/fern/pull/3779\r\
        \n* java, feat: support response properties in sdk by @dcb6 in https://github.com/fern-api/fern/pull/3785\r\
        \n* fix, python: the new client ensures there's a slash on the base path by\
        \ @armandobelardo in https://github.com/fern-api/fern/pull/3787\r\n* (fix, python):\
        \ generated python snippets respect trailing slashes by @dsinghvi in https://github.com/fern-api/fern/pull/3789\r\
        \n* (chore, ts): Upgrade to IRv46 by @amckinney in https://github.com/fern-api/fern/pull/3788\r\
        \n* (feat): run mypy on non integration tests by @dsinghvi in https://github.com/fern-api/fern/pull/3794\r\
        \n* fix, python: regressions with client clean up by @armandobelardo in https://github.com/fern-api/fern/pull/3797\r\
        \n* fix: address a number of unit test issues by @armandobelardo in https://github.com/fern-api/fern/pull/3800\r\
        \n* java, fix: use `@java.lang.Override` in all generated code by @dcb6 in https://github.com/fern-api/fern/pull/3799\r\
        \n* (eslint): check for `no-misused-promises` by @dsinghvi in https://github.com/fern-api/fern/pull/3801\r\
        \n* upgrade: fdr-sdk by @abvthecity in https://github.com/fern-api/fern/pull/3792\r\
        \n\r\n\r\n**Full Changelog**: https://github.com/fern-api/fern/compare/0.30.0...0.30.1-rc1"
      type: chore
  createdAt: "2024-06-06"
  irVersion: 46
  version: 0.30.1-rc1
- changelogEntry:
    - summary: "## What's Changed\r\n* fix: address a number of papercuts in the mock\
        \ server and python unit tests by @armandobelardo in https://github.com/fern-api/fern/pull/3749\r\
        \n* (fix, ts): Simplify OAuth error handling by @amckinney in https://github.com/fern-api/fern/pull/3752\r\
        \n* docs: add java examples by @dcb6 in https://github.com/fern-api/fern/pull/3755\r\
        \n* (feat, python): write out example ids in generated snippets by @dsinghvi\
        \ in https://github.com/fern-api/fern/pull/3750\r\n* docs: remove maxHeight\
        \ prop by @chdeskur in https://github.com/fern-api/fern/pull/3734\r\n* (fix,\
        \ typescript): peer dependencies are always persisted by @dsinghvi in https://github.com/fern-api/fern/pull/3758\r\
        \n* docs: added custom css & js page by @atwooddc in https://github.com/fern-api/fern/pull/3753\r\
        \n* (fix, typescript): example identifiers are added to generated snippets by\
        \ @dsinghvi in https://github.com/fern-api/fern/pull/3759\r\n* improvement,\
        \ python: clean up endpoint functions by centralizing logic by @armandobelardo\
        \ in https://github.com/fern-api/fern/pull/3761\r\n* improvement: add literal\
        \ example type and add id to example by @armandobelardo in https://github.com/fern-api/fern/pull/3756\r\
        \n* improvement: filter out nulls after merging API specs by @armandobelardo\
        \ in https://github.com/fern-api/fern/pull/3710\r\n* (docs): Add discriminated\
        \ union section by @amckinney in https://github.com/fern-api/fern/pull/3763\r\
        \n* improvement: add a flag to allow python to generate discriminated unions\
        \ as undiscriminated unions by @armandobelardo in https://github.com/fern-api/fern/pull/3740\r\
        \n* (feature): Add keywords configuration by @amckinney in https://github.com/fern-api/fern/pull/3769\r\
        \n\r\n\r\n**Full Changelog**: https://github.com/fern-api/fern/compare/0.29.5...0.30.0"
      type: chore
  createdAt: "2024-06-03"
  irVersion: 46
  version: 0.30.0
- changelogEntry:
    - summary: "## What's Changed\r\n* fix: address a number of papercuts in the mock\
        \ server and python unit tests by @armandobelardo in https://github.com/fern-api/fern/pull/3749\r\
        \n* (fix, ts): Simplify OAuth error handling by @amckinney in https://github.com/fern-api/fern/pull/3752\r\
        \n* docs: add java examples by @dcb6 in https://github.com/fern-api/fern/pull/3755\r\
        \n* (feat, python): write out example ids in generated snippets by @dsinghvi\
        \ in https://github.com/fern-api/fern/pull/3750\r\n* docs: remove maxHeight\
        \ prop by @chdeskur in https://github.com/fern-api/fern/pull/3734\r\n* (fix,\
        \ typescript): peer dependencies are always persisted by @dsinghvi in https://github.com/fern-api/fern/pull/3758\r\
        \n* docs: added custom css & js page by @atwooddc in https://github.com/fern-api/fern/pull/3753\r\
        \n* (fix, typescript): example identifiers are added to generated snippets by\
        \ @dsinghvi in https://github.com/fern-api/fern/pull/3759\r\n* improvement,\
        \ python: clean up endpoint functions by centralizing logic by @armandobelardo\
        \ in https://github.com/fern-api/fern/pull/3761\r\n* improvement: add literal\
        \ example type and add id to example by @armandobelardo in https://github.com/fern-api/fern/pull/3756\r\
        \n* improvement: filter out nulls after merging API specs by @armandobelardo\
        \ in https://github.com/fern-api/fern/pull/3710\r\n* (docs): Add discriminated\
        \ union section by @amckinney in https://github.com/fern-api/fern/pull/3763\r\
        \n* improvement: add a flag to allow python to generate discriminated unions\
        \ as undiscriminated unions by @armandobelardo in https://github.com/fern-api/fern/pull/3740\r\
        \n\r\n\r\n**Full Changelog**: https://github.com/fern-api/fern/compare/0.29.5...0.30.0-rc0"
      type: chore
  createdAt: "2024-06-03"
  irVersion: 46
  version: 0.30.0-rc0
- changelogEntry:
    - summary: "**Full Changelog**: https://github.com/fern-api/fern/compare/0.29.5...0.29.6"
      type: chore
  createdAt: "2024-05-31"
  irVersion: 45
  version: 0.29.6
- changelogEntry:
    - summary: "## What's Changed\r\n* (fix, ts): Throw an error upon OAuth refresh\
        \ failure by @amckinney in https://github.com/fern-api/fern/pull/3737\r\n* (fix,\
        \ openapi): Preserve descriptions in anyOf by @amckinney in https://github.com/fern-api/fern/pull/3748\r\
        \n\r\n\r\n**Full Changelog**: https://github.com/fern-api/fern/compare/0.29.4...0.29.5"
      type: chore
  createdAt: "2024-05-31"
  irVersion: 45
  version: 0.29.5
- changelogEntry:
    - summary: "## What's Changed\r\n* (fix, typescript): disable integration test generation\
        \ by @dsinghvi in https://github.com/fern-api/fern/pull/3731\r\n* (fix, typescript):\
        \ generated GitHub workflows do not assume `fern` present by @dsinghvi in https://github.com/fern-api/fern/pull/3732\r\
        \n* fix, python: add type annotations to test vars by @armandobelardo in https://github.com/fern-api/fern/pull/3733\r\
        \n* (feature, typescript): support `extraPeerDependencies` and `extraPeerDependenciesMeta`\
        \ in custom config by @dsinghvi in https://github.com/fern-api/fern/pull/3739\r\
        \n* docs: add note on GFM support by @chdeskur in https://github.com/fern-api/fern/pull/3738\r\
        \n* Bump eslint-plugin-jest from 27.0.4 to 27.9.0 by @dependabot in https://github.com/fern-api/fern/pull/3539\r\
        \n* Bump golang.org/x/tools from 0.20.0 to 0.21.0 in /generators/go by @dependabot\
        \ in https://github.com/fern-api/fern/pull/3538\r\n* (feat, python): support\
        \ optional python deps + extras by @dsinghvi in https://github.com/fern-api/fern/pull/3742\r\
        \n* java, improvement: run seed faster using local mode by @dcb6 in https://github.com/fern-api/fern/pull/3741\r\
        \n* java, fix: generate builders even when types have no fields by @dcb6 in\
        \ https://github.com/fern-api/fern/pull/3744\r\n* (fix, csharp): support `List<OneOf>`\
        \ deserialization by @dsinghvi in https://github.com/fern-api/fern/pull/3745\r\
        \n* (feat, openapi): add support for `x-fern-idempotency-headers` by @dsinghvi\
        \ in https://github.com/fern-api/fern/pull/3746\r\n\r\n## New Contributors\r\
        \n* @chdeskur made their first contribution in https://github.com/fern-api/fern/pull/3738\r\
        \n\r\n**Full Changelog**: https://github.com/fern-api/fern/compare/0.29.3...0.29.4"
      type: chore
  createdAt: "2024-05-31"
  irVersion: 45
  version: 0.29.4
- changelogEntry:
    - summary: "## What's Changed\r\n* (fix): write mock definition by @dsinghvi in\
        \ https://github.com/fern-api/fern/pull/3730\r\n\r\n\r\n**Full Changelog**:\
        \ https://github.com/fern-api/fern/compare/0.29.2...0.29.3"
      type: chore
  createdAt: "2024-05-30"
  irVersion: 45
  version: 0.29.3
- changelogEntry:
    - summary: "## What's Changed\r\n* docs: fix broken links and anchor text by @atwooddc\
        \ in https://github.com/fern-api/fern/pull/3718\r\n* docs: nested tabs auto\
        \ pagination page bug by @atwooddc in https://github.com/fern-api/fern/pull/3717\r\
        \n* (fix, internal): do deploys of fern docs to dev by @dsinghvi in https://github.com/fern-api/fern/pull/3529\r\
        \n* fix, python: flatten optional pagination return types by @armandobelardo\
        \ in https://github.com/fern-api/fern/pull/3721\r\n* java, fix: de-conflict\
        \ undiscriminated unions by @dcb6 in https://github.com/fern-api/fern/pull/3719\r\
        \n* improvement, python: literal fields are now defaulted by @armandobelardo\
        \ in https://github.com/fern-api/fern/pull/3724\r\n* (fix, csharp): enum deserialization\
        \ by @armandobelardo in https://github.com/fern-api/fern/pull/3725\r\n* docs:\
        \ added subtitle documentation on frontmatter page by @atwooddc in https://github.com/fern-api/fern/pull/3723\r\
        \n* docs: added api reference summary by @atwooddc in https://github.com/fern-api/fern/pull/3716\r\
        \n* docs: fixed broken links and updated openapi generator info by @atwooddc\
        \ in https://github.com/fern-api/fern/pull/3700\r\n* (fix, seed): Fix snapshots\
        \ by @dcb6 in https://github.com/fern-api/fern/pull/3726\r\n* (fix, csharp):\
        \ streamline enum + union serde by @dsinghvi in https://github.com/fern-api/fern/pull/3727\r\
        \n* (fix, typescript): remove `node:stream` import to play nicely with webpack\
        \ by @dsinghvi in https://github.com/fern-api/fern/pull/3728\r\n* (fix, ts):\
        \ Support OAuth for SDKs that set neverThrowErrors by @amckinney in https://github.com/fern-api/fern/pull/3729\r\
        \n\r\n\r\n**Full Changelog**: https://github.com/fern-api/fern/compare/0.29.1...0.29.2"
      type: chore
  createdAt: "2024-05-29"
  irVersion: 45
  version: 0.29.2
- changelogEntry:
    - summary: "## What's Changed\r\n* fix, python: do not manually specify custom license\
        \ file by @armandobelardo in https://github.com/fern-api/fern/pull/3697\r\n\
        * build(deps): bump github.com/fern-api/generator-exec-go from 0.0.817 to 0.0.823\
        \ in /generators/go by @dependabot in https://github.com/fern-api/fern/pull/3653\r\
        \n* fix, fastapi: fixes path prefixes and construction by @armandobelardo in\
        \ https://github.com/fern-api/fern/pull/3699\r\n* (docs) Add Building Your Docs\
        \ section by @dannysheridan in https://github.com/fern-api/fern/pull/3698\r\n\
        * docs: individualized title tags by @atwooddc in https://github.com/fern-api/fern/pull/3704\r\
        \n* docs: add img alt attributes by @atwooddc in https://github.com/fern-api/fern/pull/3703\r\
        \n* docs fixed tabs meta description typo by @atwooddc in https://github.com/fern-api/fern/pull/3702\r\
        \n* (docs) Add custom subdomain and subpath instructions by @dannysheridan in\
        \ https://github.com/fern-api/fern/pull/3705\r\n* (fix, docs): add missing dashes\
        \ for \u201C--instance\u201D in CLI docs by @zachkirsch in https://github.com/fern-api/fern/pull/3709\r\
        \n* build(deps): bump github.com/fern-api/generator-exec-go from 0.0.823 to\
        \ 0.0.874 in /generators/go by @dependabot in https://github.com/fern-api/fern/pull/3707\r\
        \n* fix: ruby snippets now respect the full module path of the function call\
        \ by @armandobelardo in https://github.com/fern-api/fern/pull/3706\r\n* (fix,\
        \ csharp): make C# sdk .NET 6 compatible by @dsinghvi in https://github.com/fern-api/fern/pull/3711\r\
        \n* (fix, csharp): generated GitHub workflows use `.NET` 8.x by @dsinghvi in\
        \ https://github.com/fern-api/fern/pull/3712\r\n* fix: fastapi now has all pydantic\
        \ utilities it needs by @armandobelardo in https://github.com/fern-api/fern/pull/3713\r\
        \n* fix, python: add typing lib for dateutils by @armandobelardo in https://github.com/fern-api/fern/pull/3714\r\
        \n* Docs remove redirect links by @atwooddc in https://github.com/fern-api/fern/pull/3701\r\
        \n* (fix): `x-fern-base-path` impacts endpoint paths instead of `api.yml` base\
        \ path by @dsinghvi in https://github.com/fern-api/fern/pull/3720\r\n\r\n\r\n\
        **Full Changelog**: https://github.com/fern-api/fern/compare/0.29.1-rc0...0.29.2"
      type: chore
  createdAt: "2024-05-28"
  irVersion: 45
  version: 0.29.1
- changelogEntry:
    - summary: "## What's Changed\r\n* (feat, csharp): generate `Environments.cs` and\
        \ populate default `BaseURL` by @dsinghvi in https://github.com/fern-api/fern/pull/3677\r\
        \n* (fix, csharp): package in LICENSE in `.csproj` by @dsinghvi in https://github.com/fern-api/fern/pull/3678\r\
        \n* (fix, python): re-add python unit tests by @armandobelardo in https://github.com/fern-api/fern/pull/3609\r\
        \n* (chore, python): fix typo in generated comments by @armandobelardo in https://github.com/fern-api/fern/pull/3680\r\
        \n* fix, python: do not run `fern test` in CI yet by @armandobelardo in https://github.com/fern-api/fern/pull/3683\r\
        \n* docs changed trivial anchor text by @atwooddc in https://github.com/fern-api/fern/pull/3687\r\
        \n* docs: unbolded sections for seo by @atwooddc in https://github.com/fern-api/fern/pull/3686\r\
        \n* docs: api definition docs and mdx descriptions for seo by @atwooddc in https://github.com/fern-api/fern/pull/3685\r\
        \n* (fix, csharp): scan `EnumMember` annotations when serializing to string\
        \ by @dsinghvi in https://github.com/fern-api/fern/pull/3688\r\n* fix, python:\
        \ request bodies respect literals again by @armandobelardo in https://github.com/fern-api/fern/pull/3689\r\
        \n* (fix, python): support  endpoint method names by @dsinghvi in https://github.com/fern-api/fern/pull/3690\r\
        \n* (fix, csharp): inlined requests that are 1:1 with HTTP bodies now have JSON\
        \ annotations by @dsinghvi in https://github.com/fern-api/fern/pull/3691\r\n\
        * docs cli UI changed to Accordion Group by @atwooddc in https://github.com/fern-api/fern/pull/3681\r\
        \n* docs: fixing broken links by @atwooddc in https://github.com/fern-api/fern/pull/3667\r\
        \n* Update extensions.mdx by @dannysheridan in https://github.com/fern-api/fern/pull/3658\r\
        \n* feat: markdown-in-markdown - load markdown from another markdown file. by\
        \ @abvthecity in https://github.com/fern-api/fern/pull/3693\r\n* java: oauth\
        \ improvements including token refresh by @dcb6 in https://github.com/fern-api/fern/pull/3682\r\
        \n* (feat, typescript): accept abort signals as request options by @dsinghvi\
        \ in https://github.com/fern-api/fern/pull/3694\r\n* (fix, typescript): pass\
        \ abort signal to SSE/JSON streams by @dsinghvi in https://github.com/fern-api/fern/pull/3695\r\
        \n* (feat, express): pass `next` into express handlers by @dsinghvi in https://github.com/fern-api/fern/pull/3696\r\
        \n\r\n\r\n**Full Changelog**: https://github.com/fern-api/fern/compare/0.29.0...0.29.1-rc0"
      type: chore
  createdAt: "2024-05-24"
  irVersion: 45
  version: 0.29.1-rc0
- changelogEntry:
    - summary: "## What's Changed\r\n* (fix, python): fix naming conflicts with inlined\
        \ body parameters by @armandobelardo in https://github.com/fern-api/fern/pull/3673\r\
        \n* (fix, python): correct snippets for optional referenced requests when\u2026\
        \ by @armandobelardo in https://github.com/fern-api/fern/pull/3676\r\n* fix,\
        \ java: make java compatible with java 8 by @dcb6 in https://github.com/fern-api/fern/pull/3671\r\
        \n* (fix, python): use safe names wherever there's no string concat by @armandobelardo\
        \ in https://github.com/fern-api/fern/pull/3674\r\n* (feature, openapi): Map\
        \ additionalProperties to extra-properties by @amckinney in https://github.com/fern-api/fern/pull/3675\r\
        \n\r\n\r\n**Full Changelog**: https://github.com/fern-api/fern/compare/0.28.0...0.29.0"
      type: chore
  createdAt: "2024-05-22"
  irVersion: 45
  version: 0.29.0
- changelogEntry:
    - summary: "## What's Changed\r\n* (feature): Add support for default values and\
        \ validation rules by @amckinney in https://github.com/fern-api/fern/pull/3640\r\
        \n* improvement: add in config to enrich pypi metadata by @armandobelardo in\
        \ https://github.com/fern-api/fern/pull/3660\r\n* (fix, csharp): `.csproj` generation\
        \ includes license, version, and github url by @dsinghvi in https://github.com/fern-api/fern/pull/3659\r\
        \n* feat: allow users to configure pypi details by @armandobelardo in https://github.com/fern-api/fern/pull/3662\r\
        \n* (fix, python): include project URLs in generated pyproject toml by @armandobelardo\
        \ in https://github.com/fern-api/fern/pull/3663\r\n* (fix, python): change author\
        \ format and fix query encoder by @armandobelardo in https://github.com/fern-api/fern/pull/3664\r\
        \n* chore: update docs on using overrides.yml by @armandobelardo in https://github.com/fern-api/fern/pull/3666\r\
        \n* (feature, ts): Add inlineFileProperties configuration by @amckinney in https://github.com/fern-api/fern/pull/3661\r\
        \n* (chore, readme): add csharp sdk generator by @dannysheridan in https://github.com/fern-api/fern/pull/3665\r\
        \n* docs fixed typos by @atwooddc in https://github.com/fern-api/fern/pull/3668\r\
        \n* (feature, go): Expose extra response properties by @amckinney in https://github.com/fern-api/fern/pull/3669\r\
        \n* (feature): Add SAML and SSO to common initialisms by @amckinney in https://github.com/fern-api/fern/pull/3670\r\
        \n\r\n\r\n**Full Changelog**: https://github.com/fern-api/fern/compare/0.27.0...0.28.0"
      type: chore
  createdAt: "2024-05-21"
  irVersion: 45
  version: 0.28.0
- changelogEntry:
    - summary: "## What's Changed\r\n* (feature): Add support for default values and\
        \ validation rules by @amckinney in https://github.com/fern-api/fern/pull/3640\r\
        \n* improvement: add in config to enrich pypi metadata by @armandobelardo in\
        \ https://github.com/fern-api/fern/pull/3660\r\n* (fix, csharp): `.csproj` generation\
        \ includes license, version, and github url by @dsinghvi in https://github.com/fern-api/fern/pull/3659\r\
        \n\r\n\r\n**Full Changelog**: https://github.com/fern-api/fern/compare/0.27.0...0.27.1-rc0"
      type: chore
  createdAt: "2024-05-21"
  irVersion: 45
  version: 0.27.1-rc0
- changelogEntry:
    - summary: "## What's Changed\r\n- (feature): support local preview of docs via\
        \ `fern docs dev`\r\n\r\n\r\n**Full Changelog**: https://github.com/fern-api/fern/compare/0.26.11...0.27.0"
      type: chore
  createdAt: "2024-05-20"
  irVersion: 45
  version: 0.27.0
- changelogEntry:
    - summary: "## What's Changed\r\n* (feat, docs): document local previews by @dsinghvi\
        \ in https://github.com/fern-api/fern/pull/3649\r\n* chore: add identifier override\
        \ to further specify snippets by @armandobelardo in https://github.com/fern-api/fern/pull/3642\r\
        \n* fixed broken internal links on docs site by @atwooddc in https://github.com/fern-api/fern/pull/3656\r\
        \n* chore: add v1 websocket events in local docs preview by @abvthecity in https://github.com/fern-api/fern/pull/3655\r\
        \n* fix, python: deconflict parameter names when inlining request parameters\
        \ by @armandobelardo in https://github.com/fern-api/fern/pull/3650\r\n* (fix):\
        \ support running docs dev server on a port by @dsinghvi in https://github.com/fern-api/fern/pull/3657\r\
        \n\r\n## New Contributors\r\n* @atwooddc made their first contribution in https://github.com/fern-api/fern/pull/3656\r\
        \n\r\n**Full Changelog**: https://github.com/fern-api/fern/compare/0.26.10...0.26.11"
      type: chore
  createdAt: "2024-05-20"
  irVersion: 45
  version: 0.26.11
- changelogEntry:
    - summary: "## What's Changed\r\n* (fix): `fern docs preview` -> `fern docs dev`\
        \ by @dsinghvi in https://github.com/fern-api/fern/pull/3647\r\n* (fix): docs\
        \ preview server is fault tolerant to invalid `docs.yml` files by @dsinghvi\
        \ in https://github.com/fern-api/fern/pull/3648\r\n\r\n\r\n**Full Changelog**:\
        \ https://github.com/fern-api/fern/compare/0.26.10-rc2...0.26.10"
      type: chore
  createdAt: "2024-05-19"
  irVersion: 45
  version: 0.26.10
- changelogEntry:
    - summary: "## What's Changed\r\n* (fix): improve local preview responsiveness by\
        \ @dsinghvi in https://github.com/fern-api/fern/pull/3646\r\n\r\n\r\n**Full\
        \ Changelog**: https://github.com/fern-api/fern/compare/0.26.10-rc1...0.26.10-rc2"
      type: chore
  createdAt: "2024-05-19"
  irVersion: 45
  version: 0.26.10-rc2
- changelogEntry:
    - summary: "## What's Changed\r\n* chore: document auto-pagination configuration\
        \ by @armandobelardo in https://github.com/fern-api/fern/pull/3644\r\n* Tidy\
        \ up python generator docs by @fabubaker in https://github.com/fern-api/fern/pull/3645\r\
        \n* (feat, local preview): setup dynamic local preview by @dsinghvi in https://github.com/fern-api/fern/pull/3634\r\
        \n* refactor: share common logic between publishDocs and previewDocs by @abvthecity\
        \ in https://github.com/fern-api/fern/pull/3639\r\n\r\n## New Contributors\r\
        \n* @fabubaker made their first contribution in https://github.com/fern-api/fern/pull/3645\r\
        \n\r\n**Full Changelog**: https://github.com/fern-api/fern/compare/0.26.10-rc0...0.26.10-rc1"
      type: chore
  createdAt: "2024-05-19"
  irVersion: 45
  version: 0.26.10-rc1
- changelogEntry:
    - summary: "## What's Changed\r\n* chore: clean up some nuget references by @armandobelardo\
        \ in https://github.com/fern-api/fern/pull/3627\r\n* (fix, ts): OAuth provides\
        \ an optional token by @amckinney in https://github.com/fern-api/fern/pull/3633\r\
        \n* improvement, java: stop generating extra semicolon by @dcb6 in https://github.com/fern-api/fern/pull/3631\r\
        \n* chore, python: improve snippets for streaming by @armandobelardo in https://github.com/fern-api/fern/pull/3630\r\
        \n* improvement: python now respects deep object query parameters by @armandobelardo\
        \ in https://github.com/fern-api/fern/pull/3629\r\n* fix: fern cli now appropriately\
        \ awaits docker pull by @armandobelardo in https://github.com/fern-api/fern/pull/3636\r\
        \n* (docs, improvement): add guide on how to publish public sdks by @dsinghvi\
        \ in https://github.com/fern-api/fern/pull/3638\r\n* (feat): Add default values,\
        \ validation rules, and big integer to primitives by @dsinghvi in https://github.com/fern-api/fern/pull/3625\r\
        \n* feat: add seo and metadata configuration in docs.yml by @abvthecity in https://github.com/fern-api/fern/pull/3635\r\
        \n* Update welcome.mdx by @dannysheridan in https://github.com/fern-api/fern/pull/3637\r\
        \n* fix formatting of our own java code by @dcb6 in https://github.com/fern-api/fern/pull/3641\r\
        \n\r\n\r\n**Full Changelog**: https://github.com/fern-api/fern/compare/0.26.9...0.26.10-rc0"
      type: chore
  createdAt: "2024-05-17"
  irVersion: 45
  version: 0.26.10-rc0
- changelogEntry:
    - summary: "## What's Changed\r\n* (fix, ts): Client credentials are optional with\
        \ env vars by @amckinney in https://github.com/fern-api/fern/pull/3617\r\n*\
        \ fix: upload images in changelogs by @abvthecity in https://github.com/fern-api/fern/pull/3623\r\
        \n* fix: batch image and file upload by @abvthecity in https://github.com/fern-api/fern/pull/3624\r\
        \n* chore: add nuget config for csharp sdks by @armandobelardo in https://github.com/fern-api/fern/pull/3621\r\
        \n* (feat): add java oauth generation by @dcb6 in https://github.com/fern-api/fern/pull/3614\r\
        \n* (fix): generate unknown examples as primitive by @dsinghvi in https://github.com/fern-api/fern/pull/3626\r\
        \n\r\n\r\n**Full Changelog**: https://github.com/fern-api/fern/compare/0.26.8...0.26.9"
      type: chore
  createdAt: "2024-05-15"
  irVersion: 44
  version: 0.26.9
- changelogEntry:
    - summary: Release 0.26.9-rc2
      type: chore
  createdAt: "2024-05-15"
  irVersion: 44
  version: 0.26.9-rc2
- changelogEntry:
    - summary: "## What's Changed\r\n* fix: batch image and file upload by @abvthecity\
        \ in https://github.com/fern-api/fern/pull/3624\r\n\r\n\r\n**Full Changelog**:\
        \ https://github.com/fern-api/fern/compare/0.26.9-rc0...0.26.9-rc1"
      type: chore
  createdAt: "2024-05-15"
  irVersion: 44
  version: 0.26.9-rc1
- changelogEntry:
    - summary: "## What's Changed\r\n* (fix, ts): Client credentials are optional with\
        \ env vars by @amckinney in https://github.com/fern-api/fern/pull/3617\r\n*\
        \ fix: upload images in changelogs by @abvthecity in https://github.com/fern-api/fern/pull/3623\r\
        \n\r\n\r\n**Full Changelog**: https://github.com/fern-api/fern/compare/0.26.8...0.26.9\r\
        \n"
      type: chore
  createdAt: "2024-05-15"
  irVersion: 44
  version: 0.26.9-rc0
- changelogEntry:
    - summary: "## What's Changed\r\n* (fix, openapi): Fix nameOverride resolution by\
        \ @amckinney in https://github.com/fern-api/fern/pull/3622\r\n* (docs): Add\
        \ OAuth SDK docs by @amckinney in https://github.com/fern-api/fern/pull/3615\r\
        \n\r\n\r\n**Full Changelog**: https://github.com/fern-api/fern/compare/0.26.7...0.26.8"
      type: chore
  createdAt: "2024-05-14"
  irVersion: 44
  version: 0.26.8
- changelogEntry:
    - summary: "## What's Changed\r\n* [WIP] Upgrade Java Generator to IR 42 by @dcb6\
        \ in https://github.com/fern-api/fern/pull/3608\r\n* (improvement, fern): Add\
        \ better error for invalid generators.yml by @amckinney in https://github.com/fern-api/fern/pull/3521\r\
        \n* fix: fern-aware pydantic models now effectively 'exclude_optional' in\u2026\
        \ by @armandobelardo in https://github.com/fern-api/fern/pull/3618\r\n* feat:\
        \ introduce pagination to python by @armandobelardo in https://github.com/fern-api/fern/pull/3604\r\
        \n* (fix, ir): Fix undiscriminated union examples by @amckinney in https://github.com/fern-api/fern/pull/3619\r\
        \n\r\n\r\n**Full Changelog**: https://github.com/fern-api/fern/compare/0.26.6...0.26.7"
      type: chore
  createdAt: "2024-05-14"
  irVersion: 44
  version: 0.26.7
- changelogEntry:
    - summary: "## What's Changed\r\n* (fix, openapi): Consolidate enums into discriminants\
        \ by @amckinney in https://github.com/fern-api/fern/pull/3607\r\n* (feature,\
        \ ts): Support oauth client credentials flow by @amckinney in https://github.com/fern-api/fern/pull/3578\r\
        \n* (fix, openapi): OpenAPI importer now parses list examples that are specific\
        \ to a field by @dsinghvi in https://github.com/fern-api/fern/pull/3613\r\n\r\
        \n\r\n**Full Changelog**: https://github.com/fern-api/fern/compare/0.26.5...0.26.6"
      type: chore
  createdAt: "2024-05-14"
  irVersion: 44
  version: 0.26.6
- changelogEntry:
    - summary:
        "## What's Changed\r\n* (fix): eslint passes by @dsinghvi in https://github.com/fern-api/fern/pull/3603\r\
        \n* (fix, typescript): ensure formdata utils work cross-runtime by @armandobelardo\
        \ in https://github.com/fern-api/fern/pull/3601\r\n* (improvement, yaml): Update\
        \ default OAuth configuration by @amckinney in https://github.com/fern-api/fern/pull/3573\r\
        \n* (feature): support `skipResponseValidation` in express handlers by @dsinghvi\
        \ in https://github.com/fern-api/fern/pull/3611\r\n* (fix, changelog): relativize\
        \ changelog paths, and properly handle in tabbed docs by @abvthecity in https://github.com/fern-api/fern/pull/3610\r\
        \n\r\n\r\n**Full Changelog**: https://github.com/fern-api/fern/compare/0.26.4...0.26.5"
      type: chore
  createdAt: "2024-05-13"
  irVersion: 44
  version: 0.26.5
- changelogEntry:
    - summary: "## What's Changed\r\n* (docs) Add intro section by @dannysheridan in\
        \ https://github.com/fern-api/fern/pull/3547\r\n* (chore, fastapi, ruby sdk)\
        \ release versions by @dannysheridan in https://github.com/fern-api/fern/pull/3587\r\
        \n* (chore, pydantic): Release 0.9.0 by @dannysheridan in https://github.com/fern-api/fern/pull/3586\r\
        \n* (document) reusable code snippets by @dannysheridan in https://github.com/fern-api/fern/pull/3524\r\
        \n* remove page that does not exist from docs by @armandobelardo in https://github.com/fern-api/fern/pull/3589\r\
        \n* improvement: add  `extra_dev_dependencies` to python generator by @armandobelardo\
        \ in https://github.com/fern-api/fern/pull/3585\r\n* feat: support Stream and\
        \ SSE in ExampleResponseSchema by @abvthecity in https://github.com/fern-api/fern/pull/3577\r\
        \n* improvement: also run fetch latest version on `fern init` by @armandobelardo\
        \ in https://github.com/fern-api/fern/pull/3588\r\n* improvement: allow a break\
        \ the glass override of the min-python version by @armandobelardo in https://github.com/fern-api/fern/pull/3591\r\
        \n* feat: allow overriding api reference slug in docs by @abvthecity in https://github.com/fern-api/fern/pull/3575\r\
        \n* break: release python 2.x by @armandobelardo in https://github.com/fern-api/fern/pull/3590\r\
        \n* fix: treat multipart form as form by @abvthecity in https://github.com/fern-api/fern/pull/3553\r\
        \n* (feat, csharp): several fixes including arbitrary nested subpackage clients\
        \ by @dsinghvi in https://github.com/fern-api/fern/pull/3593\r\n* (fix, csharp):\
        \ support sending inlined requests that are entirely bodies by @dsinghvi in\
        \ https://github.com/fern-api/fern/pull/3594\r\n* chore: document naming and\
        \ env overrides for basic and bearer auth in\u2026 by @armandobelardo in https://github.com/fern-api/fern/pull/3596\r\
        \n* feat: streaming and sse examples by @abvthecity in https://github.com/fern-api/fern/pull/3592\r\
        \n* fix issue#3566 by @last-developer in https://github.com/fern-api/fern/pull/3597\r\
        \n* (fix, docs) webhook indentation by @dannysheridan in https://github.com/fern-api/fern/pull/3600\r\
        \n* (fix):`ir.json` are not out of date for seed by @dsinghvi in https://github.com/fern-api/fern/pull/3598\r\
        \n* (fix): `fern add` with a new `--group` works by @dsinghvi in https://github.com/fern-api/fern/pull/3602\r\
        \n\r\n## New Contributors\r\n* @last-developer made their first contribution\
        \ in https://github.com/fern-api/fern/pull/3597\r\n\r\n**Full Changelog**: https://github.com/fern-api/fern/compare/0.26.3...0.26.4"
      type: chore
  createdAt: "2024-05-13"
  irVersion: 44
  version: 0.26.4
- changelogEntry:
    - summary: "## What's Changed\r\n* fix: upgrade gen version now pulls image correctly\
        \ by @armandobelardo in https://github.com/fern-api/fern/pull/3584\r\n\r\n\r\
        \n**Full Changelog**: https://github.com/fern-api/fern/compare/0.26.2...0.26.3"
      type: chore
  createdAt: "2024-05-09"
  irVersion: 43
  version: 0.26.3
- changelogEntry:
    - summary: "## What's Changed\r\n* feat, cli: add `fern generator upgrade` command\
        \ by @armandobelardo in https://github.com/fern-api/fern/pull/3535\r\n* (fix,\
        \ internal): typescript generators depend on latest ir by @dsinghvi in https://github.com/fern-api/fern/pull/3583\r\
        \n\r\n\r\n**Full Changelog**: https://github.com/fern-api/fern/compare/0.26.1...0.26.2"
      type: chore
  createdAt: "2024-05-09"
  irVersion: 43
  version: 0.26.2
- changelogEntry:
    - summary: "## What's Changed\r\n* (feat, docs): send status code to fdr by @dsinghvi\
        \ in https://github.com/fern-api/fern/pull/3582\r\n\r\n\r\n**Full Changelog**:\
        \ https://github.com/fern-api/fern/compare/0.26.0...0.26.1"
      type: chore
  createdAt: "2024-05-09"
  irVersion: 43
  version: 0.26.1
- changelogEntry:
    - summary: "## What's Changed\r\n* (feat, definition): support response status codes\
        \ by @dsinghvi in https://github.com/fern-api/fern/pull/3580\r\n\r\n\r\n**Full\
        \ Changelog**: https://github.com/fern-api/fern/compare/0.25.0...0.26.0"
      type: chore
  createdAt: "2024-05-09"
  irVersion: 43
  version: 0.26.0
- changelogEntry:
    - summary: "## What's Changed\r\n* feat: add origin and ability to update API spec\
        \ via CLI by @armandobelardo in https://github.com/fern-api/fern/pull/3533\r\
        \n* internal: add in tags and labels for docker images for use in upgrade\u2026\
        \ by @armandobelardo in https://github.com/fern-api/fern/pull/3542\r\n* Bump\
        \ @fern-api/fdr-sdk from 0.82.1-32d571a0d to 0.82.1-6020e1266 by @dependabot\
        \ in https://github.com/fern-api/fern/pull/3540\r\n* (improvement, express):\
        \ Remove unnecessary console.error by @amckinney in https://github.com/fern-api/fern/pull/3541\r\
        \n* fix: update docker cli usage for ts sdks by @armandobelardo in https://github.com/fern-api/fern/pull/3544\r\
        \n* (feat, cli): introduce error examples in the fern definition by @dsinghvi\
        \ in https://github.com/fern-api/fern/pull/3546\r\n* (feat, ir): add example\
        \ errors to ir and fdr by @dsinghvi in https://github.com/fern-api/fern/pull/3548\r\
        \n* (feature, ts): Support upload endpoints with file arrays by @amckinney in\
        \ https://github.com/fern-api/fern/pull/3543\r\n* (fix): ete tests are green\
        \ by @dsinghvi in https://github.com/fern-api/fern/pull/3550\r\n* (fix): openapi\
        \ ir to fern carries through error examples by @dsinghvi in https://github.com/fern-api/fern/pull/3551\r\
        \n* (fix): pass in example.value to error converter by @dsinghvi in https://github.com/fern-api/fern/pull/3554\r\
        \n* (fix, openapi): Recursively visit nested anyOf schemas by @amckinney in\
        \ https://github.com/fern-api/fern/pull/3536\r\n* (express): Release 0.12.0-rc2\
        \ by @amckinney in https://github.com/fern-api/fern/pull/3555\r\n* fix, java:\
        \ do not require non-auth headers if auth is mandatory by @armandobelardo in\
        \ https://github.com/fern-api/fern/pull/3549\r\n* (fix): add `node-gyp` to make\
        \ yarn installs faster by @dsinghvi in https://github.com/fern-api/fern/pull/3552\r\
        \n* Revert \"(fix): add `node-gyp` to make yarn installs faster\" by @dsinghvi\
        \ in https://github.com/fern-api/fern/pull/3558\r\n* (fix): OpenAPI converter\
        \ only adds unique error examples by @dsinghvi in https://github.com/fern-api/fern/pull/3556\r\
        \n* (fix, go): Disable url tags for in-lined body properties by @amckinney in\
        \ https://github.com/fern-api/fern/pull/3557\r\n* (feat, express): add `skipRequestValidation`\
        \ configuration to the express generator by @dsinghvi in https://github.com/fern-api/fern/pull/3560\r\
        \n* (fix) [wip] java empty response body instead of null by @dcb6 in https://github.com/fern-api/fern/pull/3545\r\
        \n* Document new `background` prop for `Frame` component by @KenzoBenzo in https://github.com/fern-api/fern/pull/3559\r\
        \n* (improvement, ir): Improve OAuth IR customizability by @amckinney in https://github.com/fern-api/fern/pull/3563\r\
        \n* (docs) consolidate code snippets and code block markdown pages by @abvthecity\
        \ in https://github.com/fern-api/fern/pull/3562\r\n* fix: deduplicate image\
        \ filepaths to upload by @abvthecity in https://github.com/fern-api/fern/pull/3564\r\
        \n* (fix, internal): seed exits when docker fails to build by @dsinghvi in https://github.com/fern-api/fern/pull/3568\r\
        \n* (internal, fix): rewrite inputs and run seed on ir changes by @dsinghvi\
        \ in https://github.com/fern-api/fern/pull/3569\r\n* fix: do not add header\
        \ to java map unless not null by @armandobelardo in https://github.com/fern-api/fern/pull/3567\r\
        \n* (fix, docs): improve docs on augmenting generators with customization by\
        \ @dsinghvi in https://github.com/fern-api/fern/pull/3570\r\n* docs: sidebar\
        \ icons by @abvthecity in https://github.com/fern-api/fern/pull/3574\r\n* fix:\
        \ perform the correct null check on headers by @armandobelardo in https://github.com/fern-api/fern/pull/3571\r\
        \n* fix, ir: fall back to the generated name when creating schemas if the\u2026\
        \ by @armandobelardo in https://github.com/fern-api/fern/pull/3572\r\n\r\n##\
        \ New Contributors\r\n* @dcb6 made their first contribution in https://github.com/fern-api/fern/pull/3545\r\
        \n* @KenzoBenzo made their first contribution in https://github.com/fern-api/fern/pull/3559\r\
        \n\r\n**Full Changelog**: https://github.com/fern-api/fern/compare/0.24.0...0.25.0"
      type: chore
  createdAt: "2024-05-08"
  irVersion: 42
  version: 0.25.0
- changelogEntry:
    - summary: "## What's Changed\r\n* (express): Release 0.12.0-rc2 by @amckinney in\
        \ https://github.com/fern-api/fern/pull/3555\r\n* fix, java: do not require\
        \ non-auth headers if auth is mandatory by @armandobelardo in https://github.com/fern-api/fern/pull/3549\r\
        \n* (fix): OpenAPI converter only adds unique error examples by @dsinghvi in\
        \ https://github.com/fern-api/fern/pull/3556\r\n\r\n\r\n**Full Changelog**:\
        \ https://github.com/fern-api/fern/compare/0.25.0-rc2...0.25.0-rc3"
      type: chore
  createdAt: "2024-05-07"
  irVersion: 41
  version: 0.25.0-rc3
- changelogEntry:
    - summary: "## What's Changed\r\n* feat: add origin and ability to update API spec\
        \ via CLI by @armandobelardo in https://github.com/fern-api/fern/pull/3533\r\
        \n* internal: add in tags and labels for docker images for use in upgrade\u2026\
        \ by @armandobelardo in https://github.com/fern-api/fern/pull/3542\r\n* Bump\
        \ @fern-api/fdr-sdk from 0.82.1-32d571a0d to 0.82.1-6020e1266 by @dependabot\
        \ in https://github.com/fern-api/fern/pull/3540\r\n* (improvement, express):\
        \ Remove unnecessary console.error by @amckinney in https://github.com/fern-api/fern/pull/3541\r\
        \n* fix: update docker cli usage for ts sdks by @armandobelardo in https://github.com/fern-api/fern/pull/3544\r\
        \n* (feat, cli): introduce error examples in the fern definition by @dsinghvi\
        \ in https://github.com/fern-api/fern/pull/3546\r\n* (feat, ir): add example\
        \ errors to ir and fdr by @dsinghvi in https://github.com/fern-api/fern/pull/3548\r\
        \n* (feature, ts): Support upload endpoints with file arrays by @amckinney in\
        \ https://github.com/fern-api/fern/pull/3543\r\n* (fix): ete tests are green\
        \ by @dsinghvi in https://github.com/fern-api/fern/pull/3550\r\n* (fix): openapi\
        \ ir to fern carries through error examples by @dsinghvi in https://github.com/fern-api/fern/pull/3551\r\
        \n* (fix): pass in example.value to error converter by @dsinghvi in https://github.com/fern-api/fern/pull/3554\r\
        \n* (fix, openapi): Recursively visit nested anyOf schemas by @amckinney in\
        \ https://github.com/fern-api/fern/pull/3536\r\n\r\n\r\n**Full Changelog**:\
        \ https://github.com/fern-api/fern/compare/0.24.0...0.25.0-rc2"
      type: chore
  createdAt: "2024-05-07"
  irVersion: 41
  version: 0.25.0-rc2
- changelogEntry:
    - summary: "## What's Changed\r\n* feat: add origin and ability to update API spec\
        \ via CLI by @armandobelardo in https://github.com/fern-api/fern/pull/3533\r\
        \n* internal: add in tags and labels for docker images for use in upgrade\u2026\
        \ by @armandobelardo in https://github.com/fern-api/fern/pull/3542\r\n* Bump\
        \ @fern-api/fdr-sdk from 0.82.1-32d571a0d to 0.82.1-6020e1266 by @dependabot\
        \ in https://github.com/fern-api/fern/pull/3540\r\n* (improvement, express):\
        \ Remove unnecessary console.error by @amckinney in https://github.com/fern-api/fern/pull/3541\r\
        \n* fix: update docker cli usage for ts sdks by @armandobelardo in https://github.com/fern-api/fern/pull/3544\r\
        \n* (feat, cli): introduce error examples in the fern definition by @dsinghvi\
        \ in https://github.com/fern-api/fern/pull/3546\r\n* (feat, ir): add example\
        \ errors to ir and fdr by @dsinghvi in https://github.com/fern-api/fern/pull/3548\r\
        \n* (feature, ts): Support upload endpoints with file arrays by @amckinney in\
        \ https://github.com/fern-api/fern/pull/3543\r\n* (fix): ete tests are green\
        \ by @dsinghvi in https://github.com/fern-api/fern/pull/3550\r\n* (fix): openapi\
        \ ir to fern carries through error examples by @dsinghvi in https://github.com/fern-api/fern/pull/3551\r\
        \n* (fix): pass in example.value to error converter by @dsinghvi in https://github.com/fern-api/fern/pull/3554\r\
        \n\r\n\r\n**Full Changelog**: https://github.com/fern-api/fern/compare/0.24.0...0.25.0-rc1"
      type: chore
  createdAt: "2024-05-07"
  irVersion: 41
  version: 0.25.0-rc1
- changelogEntry:
    - summary: "## What's Changed\r\n* feat: add origin and ability to update API spec\
        \ via CLI by @armandobelardo in https://github.com/fern-api/fern/pull/3533\r\
        \n* internal: add in tags and labels for docker images for use in upgrade\u2026\
        \ by @armandobelardo in https://github.com/fern-api/fern/pull/3542\r\n* Bump\
        \ @fern-api/fdr-sdk from 0.82.1-32d571a0d to 0.82.1-6020e1266 by @dependabot\
        \ in https://github.com/fern-api/fern/pull/3540\r\n* (improvement, express):\
        \ Remove unnecessary console.error by @amckinney in https://github.com/fern-api/fern/pull/3541\r\
        \n* fix: update docker cli usage for ts sdks by @armandobelardo in https://github.com/fern-api/fern/pull/3544\r\
        \n* (feat, cli): introduce error examples in the fern definition by @dsinghvi\
        \ in https://github.com/fern-api/fern/pull/3546\r\n* (feat, ir): add example\
        \ errors to ir and fdr by @dsinghvi in https://github.com/fern-api/fern/pull/3548\r\
        \n* (feature, ts): Support upload endpoints with file arrays by @amckinney in\
        \ https://github.com/fern-api/fern/pull/3543\r\n* (fix): ete tests are green\
        \ by @dsinghvi in https://github.com/fern-api/fern/pull/3550\r\n* (fix): openapi\
        \ ir to fern carries through error examples by @dsinghvi in https://github.com/fern-api/fern/pull/3551\r\
        \n\r\n\r\n**Full Changelog**: https://github.com/fern-api/fern/compare/0.24.0...0.25.0-rc0"
      type: chore
  createdAt: "2024-05-07"
  irVersion: 41
  version: 0.25.0-rc0
- changelogEntry:
    - summary: "## What's Changed\r\n* (fix): remove `api.yml` not found error when\
        \ the openapi folder is present by @dsinghvi in https://github.com/fern-api/fern/pull/3519\r\
        \n* add example snippet syntax by @abvthecity in https://github.com/fern-api/fern/pull/3523\r\
        \n* (fix, internal):  fix preview docs and move props to left side in docs by\
        \ @dsinghvi in https://github.com/fern-api/fern/pull/3525\r\n* fix, python:\
        \ check for nulls before dereferencing in unchecked base m\u2026 by @armandobelardo\
        \ in https://github.com/fern-api/fern/pull/3528\r\n* (feature, openapi): Add\
        \ x-fern-base-path extension by @amckinney in https://github.com/fern-api/fern/pull/3530\r\
        \n\r\n\r\n**Full Changelog**: https://github.com/fern-api/fern/compare/0.23.7...0.24.0"
      type: chore
  createdAt: "2024-05-06"
  irVersion: 40
  version: 0.24.0
- changelogEntry:
    - summary: "## What's Changed\r\n* fix: The vanilla pydantic base model now respects\
        \ the by @armandobelardo in https://github.com/fern-api/fern/pull/3504\r\n*\
        \ (fix): support parsing path parameters in asyncapi v2 by @dsinghvi in https://github.com/fern-api/fern/pull/3505\r\
        \n* (internal, test): Stop testing IR generation snapshots by @dsinghvi in https://github.com/fern-api/fern/pull/3508\r\
        \n* fix, python: pipe through the whole kit and caboodle for inlined unions\
        \ by @armandobelardo in https://github.com/fern-api/fern/pull/3507\r\n* fix,\
        \ python: the SDK generator now generates discriminated unions correctly by\
        \ @armandobelardo in https://github.com/fern-api/fern/pull/3509\r\n* internal:\
        \ release python generator RC by @armandobelardo in https://github.com/fern-api/fern/pull/3510\r\
        \n* fix, ts, python: snippet template paper cuts by @armandobelardo in https://github.com/fern-api/fern/pull/3511\r\
        \n* (fix, ts): Prefer user-provided examples by @amckinney in https://github.com/fern-api/fern/pull/3496\r\
        \n* (fix, ts): Add URL encoding to path parameters by @amckinney in https://github.com/fern-api/fern/pull/3494\r\
        \n* (docs) aside component by @dannysheridan in https://github.com/fern-api/fern/pull/3512\r\
        \n* internal: update public api docs by @armandobelardo in https://github.com/fern-api/fern/pull/3513\r\
        \n* (feature, ts): Add JSDoc docs to client methods by @amckinney in https://github.com/fern-api/fern/pull/3515\r\
        \n* improvement: add in sync templates for python (in addition to async) by\
        \ @armandobelardo in https://github.com/fern-api/fern/pull/3516\r\n* (chore,\
        \ python): Ignore core_utilities in mypy by @amckinney in https://github.com/fern-api/fern/pull/3517\r\
        \n* (feature): expose `x-fern-property-name` extension by @dsinghvi in https://github.com/fern-api/fern/pull/3518\r\
        \n\r\n\r\n**Full Changelog**: https://github.com/fern-api/fern/compare/0.23.6...0.23.7"
      type: chore
  createdAt: "2024-05-02"
  irVersion: 40
  version: 0.23.7
- changelogEntry:
    - summary: "## What's Changed\r\n* docs: Add services to entities with `availability`\
        \ by @jackfischer in https://github.com/fern-api/fern/pull/3500\r\n* fix typo\
        \ in docs by @rnz269 in https://github.com/fern-api/fern/pull/3502\r\n* fix:\
        \ filter allOf schemas to look for objects instead of malformed bl\u2026 by\
        \ @armandobelardo in https://github.com/fern-api/fern/pull/3503\r\n\r\n## New\
        \ Contributors\r\n* @rnz269 made their first contribution in https://github.com/fern-api/fern/pull/3502\r\
        \n\r\n**Full Changelog**: https://github.com/fern-api/fern/compare/0.23.5...0.23.6"
      type: chore
  createdAt: "2024-05-01"
  irVersion: 40
  version: 0.23.6
- changelogEntry:
    - summary: "## What's Changed\r\n* (fix): literal descriptions from OpenAPI by @dsinghvi\
        \ in https://github.com/fern-api/fern/pull/3501\r\n\r\n\r\n**Full Changelog**:\
        \ https://github.com/fern-api/fern/compare/0.23.4...0.23.5"
      type: chore
  createdAt: "2024-05-01"
  irVersion: 40
  version: 0.23.5
- changelogEntry:
    - summary: "## What's Changed\r\n* improvements, python: update docstrings to match\
        \ numpydoc convention by @armandobelardo in https://github.com/fern-api/fern/pull/3487\r\
        \n* feat, python: introduce flag to inline request params in function sig\u2026\
        \ by @armandobelardo in https://github.com/fern-api/fern/pull/3491\r\n* (fix,\
        \ go): Add URL encoding to path parameters by @amckinney in https://github.com/fern-api/fern/pull/3488\r\
        \n* (feat, internal): introduce default custom config and use in express generator\
        \ by @dsinghvi in https://github.com/fern-api/fern/pull/3493\r\n* (fix, python):\
        \ re-add inlining union properties by @armandobelardo in https://github.com/fern-api/fern/pull/3476\r\
        \n* feat: tabs with href by @abvthecity in https://github.com/fern-api/fern/pull/3497\r\
        \n* feat: in docs.yml, allow api reference to be \"flattened\" by @abvthecity\
        \ in https://github.com/fern-api/fern/pull/3498\r\n* fix, ts: remove duplicate\
        \ quotation marks from snippet templates by @armandobelardo in https://github.com/fern-api/fern/pull/3495\r\
        \n* fix: address formatting issues with python templates by @armandobelardo\
        \ in https://github.com/fern-api/fern/pull/3499\r\n\r\n\r\n**Full Changelog**:\
        \ https://github.com/fern-api/fern/compare/0.23.3...0.23.4"
      type: chore
  createdAt: "2024-05-01"
  irVersion: 40
  version: 0.23.4
- changelogEntry:
    - summary: "## What's Changed\r\n* (fix): send file arrays to fdr by @dsinghvi in\
        \ https://github.com/fern-api/fern/pull/3492\r\n\r\n\r\n**Full Changelog**:\
        \ https://github.com/fern-api/fern/compare/0.23.2...0.23.3"
      type: chore
  createdAt: "2024-04-30"
  irVersion: 40
  version: 0.23.3
- changelogEntry:
    - summary: "## What's Changed\r\n* improvement: throw a better error when an invalid\
        \ version is used by @armandobelardo in https://github.com/fern-api/fern/pull/3477\r\
        \n* (fix, go): Discriminated unions always include discriminant by @amckinney\
        \ in https://github.com/fern-api/fern/pull/3479\r\n* (internal, feat): add \
        \ mode to seed for running the generators directly from source by @dsinghvi\
        \ in https://github.com/fern-api/fern/pull/3421\r\n* (fix, docs): improve docs\
        \ overview by @dsinghvi in https://github.com/fern-api/fern/pull/3480\r\n* (docs,\
        \ quickstart): rewrite the docs quickstart by @dsinghvi in https://github.com/fern-api/fern/pull/3481\r\
        \n* docs: add pages for api reference navigation and summary markdown by @abvthecity\
        \ in https://github.com/fern-api/fern/pull/3482\r\n* (chore): parse file upload\
        \ and their descriptions by @dsinghvi in https://github.com/fern-api/fern/pull/3485\r\
        \n* (feature, go): Add cursor and offset pagination by @amckinney in https://github.com/fern-api/fern/pull/3486\r\
        \n* (fix): redo docs for accordion, accordion groups, callouts, card groups,\
        \ etc. by @dsinghvi in https://github.com/fern-api/fern/pull/3489\r\n* (fix,\
        \ docs): document frames and endpoint req/res snippets by @dsinghvi in https://github.com/fern-api/fern/pull/3490\r\
        \n\r\n\r\n**Full Changelog**: https://github.com/fern-api/fern/compare/0.23.1...0.23.2"
      type: chore
  createdAt: "2024-04-30"
  irVersion: 40
  version: 0.23.2
- changelogEntry:
    - summary: "## What's Changed\r\n* fix: run seed to get CI to green by @armandobelardo\
        \ in https://github.com/fern-api/fern/pull/3463\r\n* (feature, go): Add support\
        \ for extra properties by @amckinney in https://github.com/fern-api/fern/pull/3462\r\
        \n* fix: try ignoring the .mock folder, whos diff doesn't matter by @armandobelardo\
        \ in https://github.com/fern-api/fern/pull/3465\r\n* feat: support multiple\
        \ custom domains by @abvthecity in https://github.com/fern-api/fern/pull/3466\r\
        \n* fix: migrating docs.yml to 0.15.0-rc0 should fail if custom-domain is an\
        \ array by @abvthecity in https://github.com/fern-api/fern/pull/3467\r\n* (feat):\
        \ introduce an audiences config to load filtered OpenAPIs  by @dsinghvi in https://github.com/fern-api/fern/pull/3468\r\
        \n* add logging to ts snippet template generation by @armandobelardo in https://github.com/fern-api/fern/pull/3469\r\
        \n* fix: fix indentation level for ts templates by @armandobelardo in https://github.com/fern-api/fern/pull/3470\r\
        \n* (fix, go): Only use omitempty for nil-able types by @amckinney in https://github.com/fern-api/fern/pull/3471\r\
        \n* (fix): backfill SSE events as streaming json by @dsinghvi in https://github.com/fern-api/fern/pull/3472\r\
        \n* Add image parsing to cli by @jhpak22 in https://github.com/fern-api/fern/pull/3193\r\
        \n* (docs): add docs about defining webhooks in the fern definition by @dsinghvi\
        \ in https://github.com/fern-api/fern/pull/3473\r\n* Fix typo in forward-compatibility.mdx\
        \ by @zachkirsch in https://github.com/fern-api/fern/pull/3474\r\n* fix: broken\
        \ docs post-processor by @abvthecity in https://github.com/fern-api/fern/pull/3475\r\
        \n\r\n## New Contributors\r\n* @jhpak22 made their first contribution in https://github.com/fern-api/fern/pull/3193\r\
        \n\r\n**Full Changelog**: https://github.com/fern-api/fern/compare/0.23.0...0.23.1-rc6"
      type: chore
  createdAt: "2024-04-26"
  irVersion: 40
  version: 0.23.1-rc6
- changelogEntry:
    - summary: Release 0.23.1
      type: chore
  createdAt: "2024-04-26"
  irVersion: 40
  version: 0.23.1
- changelogEntry:
    - summary: "## What's Changed\r\n* fix: run seed to get CI to green by @armandobelardo\
        \ in https://github.com/fern-api/fern/pull/3463\r\n* (feature, go): Add support\
        \ for extra properties by @amckinney in https://github.com/fern-api/fern/pull/3462\r\
        \n* fix: try ignoring the .mock folder, whos diff doesn't matter by @armandobelardo\
        \ in https://github.com/fern-api/fern/pull/3465\r\n* feat: support multiple\
        \ custom domains by @abvthecity in https://github.com/fern-api/fern/pull/3466\r\
        \n* fix: migrating docs.yml to 0.15.0-rc0 should fail if custom-domain is an\
        \ array by @abvthecity in https://github.com/fern-api/fern/pull/3467\r\n* (feat):\
        \ introduce an audiences config to load filtered OpenAPIs  by @dsinghvi in https://github.com/fern-api/fern/pull/3468\r\
        \n* add logging to ts snippet template generation by @armandobelardo in https://github.com/fern-api/fern/pull/3469\r\
        \n* fix: fix indentation level for ts templates by @armandobelardo in https://github.com/fern-api/fern/pull/3470\r\
        \n* (fix, go): Only use omitempty for nil-able types by @amckinney in https://github.com/fern-api/fern/pull/3471\r\
        \n* (fix): backfill SSE events as streaming json by @dsinghvi in https://github.com/fern-api/fern/pull/3472\r\
        \n* Add image parsing to cli by @jhpak22 in https://github.com/fern-api/fern/pull/3193\r\
        \n* (docs): add docs about defining webhooks in the fern definition by @dsinghvi\
        \ in https://github.com/fern-api/fern/pull/3473\r\n* Fix typo in forward-compatibility.mdx\
        \ by @zachkirsch in https://github.com/fern-api/fern/pull/3474\r\n\r\n## New\
        \ Contributors\r\n* @jhpak22 made their first contribution in https://github.com/fern-api/fern/pull/3193\r\
        \n\r\n**Full Changelog**: https://github.com/fern-api/fern/compare/0.23.0...0.23.1-rc5"
      type: chore
  createdAt: "2024-04-26"
  irVersion: 40
  version: 0.23.1-rc5
- changelogEntry:
    - summary: "## What's Changed\r\n* fix: run seed to get CI to green by @armandobelardo\
        \ in https://github.com/fern-api/fern/pull/3463\r\n* (feature, go): Add support\
        \ for extra properties by @amckinney in https://github.com/fern-api/fern/pull/3462\r\
        \n* fix: try ignoring the .mock folder, whos diff doesn't matter by @armandobelardo\
        \ in https://github.com/fern-api/fern/pull/3465\r\n* feat: support multiple\
        \ custom domains by @abvthecity in https://github.com/fern-api/fern/pull/3466\r\
        \n* fix: migrating docs.yml to 0.15.0-rc0 should fail if custom-domain is an\
        \ array by @abvthecity in https://github.com/fern-api/fern/pull/3467\r\n* (feat):\
        \ introduce an audiences config to load filtered OpenAPIs  by @dsinghvi in https://github.com/fern-api/fern/pull/3468\r\
        \n* add logging to ts snippet template generation by @armandobelardo in https://github.com/fern-api/fern/pull/3469\r\
        \n* fix: fix indentation level for ts templates by @armandobelardo in https://github.com/fern-api/fern/pull/3470\r\
        \n* (fix, go): Only use omitempty for nil-able types by @amckinney in https://github.com/fern-api/fern/pull/3471\r\
        \n* (fix): backfill SSE events as streaming json by @dsinghvi in https://github.com/fern-api/fern/pull/3472\r\
        \n\r\n\r\n**Full Changelog**: https://github.com/fern-api/fern/compare/0.23.0...0.23.1-rc4"
      type: chore
  createdAt: "2024-04-26"
  irVersion: 40
  version: 0.23.1-rc4
- changelogEntry:
    - summary: "## What's Changed\r\n* fix: run seed to get CI to green by @armandobelardo\
        \ in https://github.com/fern-api/fern/pull/3463\r\n* (feature, go): Add support\
        \ for extra properties by @amckinney in https://github.com/fern-api/fern/pull/3462\r\
        \n* fix: try ignoring the .mock folder, whos diff doesn't matter by @armandobelardo\
        \ in https://github.com/fern-api/fern/pull/3465\r\n* feat: support multiple\
        \ custom domains by @abvthecity in https://github.com/fern-api/fern/pull/3466\r\
        \n\r\n\r\n**Full Changelog**: https://github.com/fern-api/fern/compare/0.23.0...0.23.1-rc1"
      type: chore
  createdAt: "2024-04-25"
  irVersion: 40
  version: 0.23.1-rc1
- changelogEntry:
    - summary: "## What's Changed\r\n* fix: run seed to get CI to green by @armandobelardo\
        \ in https://github.com/fern-api/fern/pull/3463\r\n* (feature, go): Add support\
        \ for extra properties by @amckinney in https://github.com/fern-api/fern/pull/3462\r\
        \n\r\n\r\n**Full Changelog**: https://github.com/fern-api/fern/compare/0.23.0...0.23.1-rc0"
      type: chore
  createdAt: "2024-04-25"
  irVersion: 40
  version: 0.23.1-rc0
- changelogEntry:
    - summary: "## What's Changed\r\n* (feat): add `format` to the `x-fern-streaming`\
        \ extension to support sse by @dsinghvi in https://github.com/fern-api/fern/pull/3407\r\
        \n* Revert \"(fix): inline discriminated union props\" by @dsinghvi in https://github.com/fern-api/fern/pull/3408\r\
        \n* (fix): python generator imports `json` when deserializing server sent events\
        \ by @dsinghvi in https://github.com/fern-api/fern/pull/3409\r\n* (feature):\
        \ Add OAuth to IR by @amckinney in https://github.com/fern-api/fern/pull/3410\r\
        \n* (feat, ts): support server-sent events by @dsinghvi in https://github.com/fern-api/fern/pull/3411\r\
        \n* (feat, docs): create a api definition tab before sdks and docs by @dsinghvi\
        \ in https://github.com/fern-api/fern/pull/3413\r\n* (fix): setup local cli\
        \ by @dsinghvi in https://github.com/fern-api/fern/pull/3416\r\n* (fix): fixes\
        \ trailing slash parsing in openapi-parser, updates tests by @franklinharvey\
        \ in https://github.com/fern-api/fern/pull/3418\r\n* (fix): fixes trailing slash\
        \ additional test by @franklinharvey in https://github.com/fern-api/fern/pull/3419\r\
        \n* (internal, seed): heavy rewrite of seed by @dsinghvi in https://github.com/fern-api/fern/pull/3297\r\
        \n* feat: register snippet templates by @armandobelardo in https://github.com/fern-api/fern/pull/3400\r\
        \n* (feat): release python sdk generator by @dsinghvi in https://github.com/fern-api/fern/pull/3423\r\
        \n* internal: add logging to python template generation by @armandobelardo in\
        \ https://github.com/fern-api/fern/pull/3424\r\n* fix: fix debug log in template\
        \ generator by @armandobelardo in https://github.com/fern-api/fern/pull/3426\r\
        \n* fix, internal: leverage the union factory to create the generic templ\u2026\
        \ by @armandobelardo in https://github.com/fern-api/fern/pull/3427\r\n* fix,\
        \ python: add best-case formatting to snippet templates by @armandobelardo in\
        \ https://github.com/fern-api/fern/pull/3428\r\n* (fix, typescript): respect\
        \ stream terminator by @dsinghvi in https://github.com/fern-api/fern/pull/3429\r\
        \n* fix: use relative location for containers, not it's parent's location by\
        \ @armandobelardo in https://github.com/fern-api/fern/pull/3431\r\n* fix: do\
        \ not stringify null headers by @armandobelardo in https://github.com/fern-api/fern/pull/3433\r\
        \n* fix: parse map example by @abvthecity in https://github.com/fern-api/fern/pull/3434\r\
        \n* fix: skipUrlSlug in api section by @abvthecity in https://github.com/fern-api/fern/pull/3435\r\
        \n* Fixes validation rules for path and base-path by @franklinharvey in https://github.com/fern-api/fern/pull/3420\r\
        \n* (fix): get ci to green by @dsinghvi in https://github.com/fern-api/fern/pull/3437\r\
        \n* chore, python: follow redirects by default by @armandobelardo in https://github.com/fern-api/fern/pull/3436\r\
        \n* (feature, python): Add OAuth token provider by @amckinney in https://github.com/fern-api/fern/pull/3439\r\
        \n* improvement, oas: do not require schema to be present to parse response\
        \ objects by @armandobelardo in https://github.com/fern-api/fern/pull/3438\r\
        \n* feat: show error schemas in docs by @abvthecity in https://github.com/fern-api/fern/pull/3401\r\
        \n* (fix): OAuth is migrated back to bearer by @amckinney in https://github.com/fern-api/fern/pull/3440\r\
        \n* chore: transition snippets api to monorepo by @armandobelardo in https://github.com/fern-api/fern/pull/3442\r\
        \n* Update what-is-an-api-definition.mdx by @bsinghvi in https://github.com/fern-api/fern/pull/3443\r\
        \n* (fix, python): OAuthTokenProvider initializes all private member variables\
        \ by @amckinney in https://github.com/fern-api/fern/pull/3444\r\n* (fix): seed\
        \ run with custom fixture works by @dsinghvi in https://github.com/fern-api/fern/pull/3445\r\
        \n* (feature): Add support for extra-properties by @amckinney in https://github.com/fern-api/fern/pull/3441\r\
        \n* chore: add a lot of logging and attempt to optimize rubocop config by @armandobelardo\
        \ in https://github.com/fern-api/fern/pull/3447\r\n* (fix): ts seed debugging\
        \ works by @dsinghvi in https://github.com/fern-api/fern/pull/3446\r\n* (feat):\
        \ support text responses in typescript by @dsinghvi in https://github.com/fern-api/fern/pull/3451\r\
        \n* fix: subpackage uses original name by @abvthecity in https://github.com/fern-api/fern/pull/3452\r\
        \n* (fix, python): Use kwargs for all httpx params by @amckinney in https://github.com/fern-api/fern/pull/3454\r\
        \n* fix: do not fail hard if FDR is having problems by @armandobelardo in https://github.com/fern-api/fern/pull/3455\r\
        \n* (chore): Update all seed snapshots by @amckinney in https://github.com/fern-api/fern/pull/3456\r\
        \n* (chore): Add better Python CHANGELOG.md entry by @amckinney in https://github.com/fern-api/fern/pull/3457\r\
        \n* (fix, typescript): handle empty sse events by @dsinghvi in https://github.com/fern-api/fern/pull/3458\r\
        \n* (improvement): appending type for type exports by @bsinghvi in https://github.com/fern-api/fern/pull/3405\r\
        \n* Updating TS seed generated files by @bsinghvi in https://github.com/fern-api/fern/pull/3459\r\
        \n* Fixing API First Development box link by @bsinghvi in https://github.com/fern-api/fern/pull/3460\r\
        \n* Switching product card ordering on welcome by @bsinghvi in https://github.com/fern-api/fern/pull/3461\r\
        \n* feat, ts: introduce snippet template creation by @armandobelardo in https://github.com/fern-api/fern/pull/3450\r\
        \n* (fix): openapi converter handles missing schemas by @dsinghvi in https://github.com/fern-api/fern/pull/3464\r\
        \n\r\n## New Contributors\r\n* @franklinharvey made their first contribution\
        \ in https://github.com/fern-api/fern/pull/3418\r\n\r\n**Full Changelog**: https://github.com/fern-api/fern/compare/0.22.0...0.23.0"
      type: chore
  createdAt: "2024-04-25"
  irVersion: 40
  version: 0.23.0
- changelogEntry:
    - summary: "## What's Changed\r\n* improvement, oas: do not require schema to be\
        \ present to parse response objects by @armandobelardo in https://github.com/fern-api/fern/pull/3438\r\
        \n\r\n**Full Changelog**: https://github.com/fern-api/fern/compare/0.23.0-rc5...0.23.0-rc6"
      type: chore
  createdAt: "2024-04-23"
  irVersion: 39
  version: 0.23.0-rc6
- changelogEntry:
    - summary: "## What's Changed\r\n* (feat): add `format` to the `x-fern-streaming`\
        \ extension to support sse by @dsinghvi in https://github.com/fern-api/fern/pull/3407\r\
        \n* Revert \"(fix): inline discriminated union props\" by @dsinghvi in https://github.com/fern-api/fern/pull/3408\r\
        \n* (fix): python generator imports `json` when deserializing server sent events\
        \ by @dsinghvi in https://github.com/fern-api/fern/pull/3409\r\n* (feature):\
        \ Add OAuth to IR by @amckinney in https://github.com/fern-api/fern/pull/3410\r\
        \n* (feat, ts): support server-sent events by @dsinghvi in https://github.com/fern-api/fern/pull/3411\r\
        \n* (feat, docs): create a api definition tab before sdks and docs by @dsinghvi\
        \ in https://github.com/fern-api/fern/pull/3413\r\n* (fix): setup local cli\
        \ by @dsinghvi in https://github.com/fern-api/fern/pull/3416\r\n* (fix): fixes\
        \ trailing slash parsing in openapi-parser, updates tests by @franklinharvey\
        \ in https://github.com/fern-api/fern/pull/3418\r\n* (fix): fixes trailing slash\
        \ additional test by @franklinharvey in https://github.com/fern-api/fern/pull/3419\r\
        \n* (internal, seed): heavy rewrite of seed by @dsinghvi in https://github.com/fern-api/fern/pull/3297\r\
        \n* feat: register snippet templates by @armandobelardo in https://github.com/fern-api/fern/pull/3400\r\
        \n* (feat): release python sdk generator by @dsinghvi in https://github.com/fern-api/fern/pull/3423\r\
        \n* internal: add logging to python template generation by @armandobelardo in\
        \ https://github.com/fern-api/fern/pull/3424\r\n* fix: fix debug log in template\
        \ generator by @armandobelardo in https://github.com/fern-api/fern/pull/3426\r\
        \n* fix, internal: leverage the union factory to create the generic templ\u2026\
        \ by @armandobelardo in https://github.com/fern-api/fern/pull/3427\r\n* fix,\
        \ python: add best-case formatting to snippet templates by @armandobelardo in\
        \ https://github.com/fern-api/fern/pull/3428\r\n* (fix, typescript): respect\
        \ stream terminator by @dsinghvi in https://github.com/fern-api/fern/pull/3429\r\
        \n* fix: use relative location for containers, not it's parent's location by\
        \ @armandobelardo in https://github.com/fern-api/fern/pull/3431\r\n* fix: do\
        \ not stringify null headers by @armandobelardo in https://github.com/fern-api/fern/pull/3433\r\
        \n* fix: parse map example by @abvthecity in https://github.com/fern-api/fern/pull/3434\r\
        \n* fix: skipUrlSlug in api section by @abvthecity in https://github.com/fern-api/fern/pull/3435\r\
        \n* Fixes validation rules for path and base-path by @franklinharvey in https://github.com/fern-api/fern/pull/3420\r\
        \n* (fix): get ci to green by @dsinghvi in https://github.com/fern-api/fern/pull/3437\r\
        \n* chore, python: follow redirects by default by @armandobelardo in https://github.com/fern-api/fern/pull/3436\r\
        \n* (feature, python): Add OAuth token provider by @amckinney in https://github.com/fern-api/fern/pull/3439\r\
        \n\r\n## New Contributors\r\n* @franklinharvey made their first contribution\
        \ in https://github.com/fern-api/fern/pull/3418\r\n\r\n**Full Changelog**: https://github.com/fern-api/fern/compare/0.22.0...0.23.0-rc5"
      type: chore
  createdAt: "2024-04-23"
  irVersion: 39
  version: 0.23.0-rc5
- changelogEntry:
    - summary: "## What's Changed\r\n* (feat): add `format` to the `x-fern-streaming`\
        \ extension to support sse by @dsinghvi in https://github.com/fern-api/fern/pull/3407\r\
        \n* Revert \"(fix): inline discriminated union props\" by @dsinghvi in https://github.com/fern-api/fern/pull/3408\r\
        \n* (fix): python generator imports `json` when deserializing server sent events\
        \ by @dsinghvi in https://github.com/fern-api/fern/pull/3409\r\n* (feature):\
        \ Add OAuth to IR by @amckinney in https://github.com/fern-api/fern/pull/3410\r\
        \n* (feat, ts): support server-sent events by @dsinghvi in https://github.com/fern-api/fern/pull/3411\r\
        \n* (feat, docs): create a api definition tab before sdks and docs by @dsinghvi\
        \ in https://github.com/fern-api/fern/pull/3413\r\n* (fix): setup local cli\
        \ by @dsinghvi in https://github.com/fern-api/fern/pull/3416\r\n* (fix): fixes\
        \ trailing slash parsing in openapi-parser, updates tests by @franklinharvey\
        \ in https://github.com/fern-api/fern/pull/3418\r\n* (fix): fixes trailing slash\
        \ additional test by @franklinharvey in https://github.com/fern-api/fern/pull/3419\r\
        \n* (internal, seed): heavy rewrite of seed by @dsinghvi in https://github.com/fern-api/fern/pull/3297\r\
        \n* feat: register snippet templates by @armandobelardo in https://github.com/fern-api/fern/pull/3400\r\
        \n* (feat): release python sdk generator by @dsinghvi in https://github.com/fern-api/fern/pull/3423\r\
        \n* internal: add logging to python template generation by @armandobelardo in\
        \ https://github.com/fern-api/fern/pull/3424\r\n* fix: fix debug log in template\
        \ generator by @armandobelardo in https://github.com/fern-api/fern/pull/3426\r\
        \n* fix, internal: leverage the union factory to create the generic templ\u2026\
        \ by @armandobelardo in https://github.com/fern-api/fern/pull/3427\r\n* fix,\
        \ python: add best-case formatting to snippet templates by @armandobelardo in\
        \ https://github.com/fern-api/fern/pull/3428\r\n* (fix, typescript): respect\
        \ stream terminator by @dsinghvi in https://github.com/fern-api/fern/pull/3429\r\
        \n* fix: use relative location for containers, not it's parent's location by\
        \ @armandobelardo in https://github.com/fern-api/fern/pull/3431\r\n* fix: do\
        \ not stringify null headers by @armandobelardo in https://github.com/fern-api/fern/pull/3433\r\
        \n* fix: parse map example by @abvthecity in https://github.com/fern-api/fern/pull/3434\r\
        \n* fix: skipUrlSlug in api section by @abvthecity in https://github.com/fern-api/fern/pull/3435\r\
        \n* Fixes validation rules for path and base-path by @franklinharvey in https://github.com/fern-api/fern/pull/3420\r\
        \n* (fix): get ci to green by @dsinghvi in https://github.com/fern-api/fern/pull/3437\r\
        \n\r\n## New Contributors\r\n* @franklinharvey made their first contribution\
        \ in https://github.com/fern-api/fern/pull/3418\r\n\r\n**Full Changelog**: https://github.com/fern-api/fern/compare/0.22.0...0.23.0-rc4"
      type: chore
  createdAt: "2024-04-23"
  irVersion: 39
  version: 0.23.0-rc4
- changelogEntry:
    - summary: "## What's Changed\r\n* (chore, docs): document automated registry publishing)\
        \ by @dsinghvi in https://github.com/fern-api/fern/pull/3379\r\n* (feature):\
        \ Add allowExtraFields configuration to TypeScript generators by @amckinney\
        \ in https://github.com/fern-api/fern/pull/3368\r\n* fix: address parsed_json\
        \ instantiation for serializable object types by @armandobelardo in https://github.com/fern-api/fern/pull/3382\r\
        \n* Fix typo in SDK docs page by @zachkirsch in https://github.com/fern-api/fern/pull/3383\r\
        \n* (chore): upgrade fern version by @dannysheridan in https://github.com/fern-api/fern/pull/3376\r\
        \n* fix: support multiple request and response examples automatically by @abvthecity\
        \ in https://github.com/fern-api/fern/pull/3384\r\n* (fix): discriminated union\
        \ schema examples don't contain discriminants by @dsinghvi in https://github.com/fern-api/fern/pull/3386\r\
        \n* (fix): make sure versioned tabbed config works by @dsinghvi in https://github.com/fern-api/fern/pull/3387\r\
        \n* (fix): Go path parameter order by @amckinney in https://github.com/fern-api/fern/pull/3385\r\
        \n* (feature): Go supports environment variable scanning by @amckinney in https://github.com/fern-api/fern/pull/3389\r\
        \n* (fix): only generate unit tests when enabled by @dsinghvi in https://github.com/fern-api/fern/pull/3390\r\
        \n* (fix): update `node-fetch` import to be dynamic by @dsinghvi in https://github.com/fern-api/fern/pull/3391\r\
        \n* (fix): Generate TS snippets for file download by @bsinghvi in https://github.com/fern-api/fern/pull/3394\r\
        \n* (feat): support sse with arbitrary terminators by @dsinghvi in https://github.com/fern-api/fern/pull/3395\r\
        \n* (improvement): add return type for getAuthorizationHeader by @bsinghvi in\
        \ https://github.com/fern-api/fern/pull/3396\r\n* (feat): make module imports\
        \ directly point to index.js by @dsinghvi in https://github.com/fern-api/fern/pull/3397\r\
        \n* (fix): generate basic tests when integration tests disabled by @dsinghvi\
        \ in https://github.com/fern-api/fern/pull/3398\r\n* (fix, typescript): do file\
        \ upload snippet generation by @dsinghvi in https://github.com/fern-api/fern/pull/3399\r\
        \n* (feature): Add OAuth YAML and validator by @amckinney in https://github.com/fern-api/fern/pull/3403\r\
        \n* (feat, python): support sse by @dsinghvi in https://github.com/fern-api/fern/pull/3402\r\
        \n* (fix): inline discriminated union props by @dsinghvi in https://github.com/fern-api/fern/pull/3404\r\
        \n\r\n## New Contributors\r\n* @bsinghvi made their first contribution in https://github.com/fern-api/fern/pull/3394\r\
        \n\r\n**Full Changelog**: https://github.com/fern-api/fern/compare/0.21.0...0.22.0"
      type: chore
  createdAt: "2024-04-19"
  irVersion: 38
  version: 0.22.0
- changelogEntry:
    - summary: "## What's Changed\r\n* improvements: misc ruby QOL changes by @armandobelardo\
        \ in https://github.com/fern-api/fern/pull/3349\r\n* fix readme links to images\
        \ that were moved from /docs/images by @harry-humanloop in https://github.com/fern-api/fern/pull/3355\r\
        \n* additional ruby fixes to the 0.5.0 overhaul by @armandobelardo in https://github.com/fern-api/fern/pull/3359\r\
        \n* (chore): setup docs landing page by @dsinghvi in https://github.com/fern-api/fern/pull/3361\r\
        \n* (feature): Implement fern generate --preview by @amckinney in https://github.com/fern-api/fern/pull/3363\r\
        \n* chore: add learn to welcome links hrefs by @dannysheridan in https://github.com/fern-api/fern/pull/3369\r\
        \n* build(deps): bump tar from 4.4.19 to 6.2.1 by @dependabot in https://github.com/fern-api/fern/pull/3348\r\
        \n* fix, ruby: call json.parse before iterating through response by @armandobelardo\
        \ in https://github.com/fern-api/fern/pull/3367\r\n* feat: introduce snippets\
        \ for Ruby SDKs by @armandobelardo in https://github.com/fern-api/fern/pull/3370\r\
        \n* (chore): fix title in front matter for docs by @dannysheridan in https://github.com/fern-api/fern/pull/3375\r\
        \n* improvement: pass snippets version to fdr to register docs with snippets\
        \ at a specific version by @armandobelardo in https://github.com/fern-api/fern/pull/3374\r\
        \n* (feat): redo SDKs documentation by @dsinghvi in https://github.com/fern-api/fern/pull/3365\r\
        \n* (feat, docs): explain registering and depending on api artifacts by @dsinghvi\
        \ in https://github.com/fern-api/fern/pull/3377\r\n* fix: update IR for the\
        \ TS SDK by @armandobelardo in https://github.com/fern-api/fern/pull/3378\r\n\
        \r\n## New Contributors\r\n* @harry-humanloop made their first contribution\
        \ in https://github.com/fern-api/fern/pull/3355\r\n\r\n**Full Changelog**: https://github.com/fern-api/fern/compare/0.20.0...0.21.0"
      type: chore
  createdAt: "2024-04-15"
  irVersion: 37
  version: 0.21.0
- changelogEntry:
    - summary: "## What's Changed\r\n* (fix): code blocks are valid by @dsinghvi in\
        \ https://github.com/fern-api/fern/pull/3337\r\n* improvement, ruby: add and\
        \ run rake to run dummy test for build errors by @armandobelardo in https://github.com/fern-api/fern/pull/3330\r\
        \n* add api origin to generators config by @armandobelardo in https://github.com/fern-api/fern/pull/3336\r\
        \n* build(deps): bump github.com/fern-api/generator-exec-go from 0.0.694 to\
        \ 0.0.702 in /generators/go by @dependabot in https://github.com/fern-api/fern/pull/3342\r\
        \n* build(deps): bump golang.org/x/mod from 0.16.0 to 0.17.0 in /generators/go\
        \ by @dependabot in https://github.com/fern-api/fern/pull/3341\r\n* build(deps):\
        \ bump golang.org/x/tools from 0.19.0 to 0.20.0 in /generators/go by @dependabot\
        \ in https://github.com/fern-api/fern/pull/3340\r\n* build(deps-dev): bump vite\
        \ from 5.1.3 to 5.2.8 by @dependabot in https://github.com/fern-api/fern/pull/3339\r\
        \n* fix: allow lists and sets to be complex query params by @armandobelardo\
        \ in https://github.com/fern-api/fern/pull/3343\r\n* Update README to point\
        \ to the latest generators by @armandobelardo in https://github.com/fern-api/fern/pull/3344\r\
        \n* fix: commit .mock in ts-sdk by @mscolnick in https://github.com/fern-api/fern/pull/3345\r\
        \n* feat: generated jest tests by @mscolnick in https://github.com/fern-api/fern/pull/3267\r\
        \n* (fix): misc edits to csharp client generation by @dsinghvi in https://github.com/fern-api/fern/pull/3335\r\
        \n* improvement: upgrade ts-sdk, ts-express to IR37 by @mscolnick in https://github.com/fern-api/fern/pull/3347\r\
        \n* feat: add api summary markdown pages by @abvthecity in https://github.com/fern-api/fern/pull/3350\r\
        \n* feat: hidden, skipurlslug, and icon by @abvthecity in https://github.com/fern-api/fern/pull/3352\r\
        \n* (feat): setup root and sub client instantiations  by @dsinghvi in https://github.com/fern-api/fern/pull/3351\r\
        \n\r\n\r\n**Full Changelog**: https://github.com/fern-api/fern/compare/0.19.31...0.20.0-rc0\r\
        \n* (chore): changelog dates are ready based on mdx title by @dsinghvi in https://github.com/fern-api/fern/pull/3354\r\
        \n\r\n\r\n**Full Changelog**: https://github.com/fern-api/fern/compare/0.19.31...0.20.0"
      type: chore
  createdAt: "2024-04-10"
  irVersion: 37
  version: 0.20.0
- changelogEntry:
    - summary: "## What's Changed\r\n* revert: python generator version 0.13.2 by @armandobelardo\
        \ in https://github.com/fern-api/fern/pull/3316\r\n* break: release python generator\
        \ 1.x by @armandobelardo in https://github.com/fern-api/fern/pull/3312\r\n*\
        \ fix: force pydantic.v1 only if pydantic v2, this is needed due to a p\u2026\
        \ by @armandobelardo in https://github.com/fern-api/fern/pull/3318\r\n* feat:\
        \ add flag to disable Pydantic validation and keep extra fields on the Pydantic\
        \ model by @armandobelardo in https://github.com/fern-api/fern/pull/3311\r\n\
        * fix: do not try to generate the version file if we're not generating \u2026\
        \ by @armandobelardo in https://github.com/fern-api/fern/pull/3320\r\n* fix:\
        \ write skipping validation code the same as before to keep new lines by @armandobelardo\
        \ in https://github.com/fern-api/fern/pull/3321\r\n* (chore): bump csharp sdk\
        \ generator version by @dsinghvi in https://github.com/fern-api/fern/pull/3322\r\
        \n* (feat, csharp): generate subclient files by @dsinghvi in https://github.com/fern-api/fern/pull/3325\r\
        \n* (fix): misc c# fixes by @dsinghvi in https://github.com/fern-api/fern/pull/3326\r\
        \n* (fix): csharp generator handles property and field level conflicts by @dsinghvi\
        \ in https://github.com/fern-api/fern/pull/3327\r\n* (fix): remove str enum\
        \ from c# by @dsinghvi in https://github.com/fern-api/fern/pull/3328\r\n* fix:\
        \ fix pydantic skip validation by @armandobelardo in https://github.com/fern-api/fern/pull/3324\r\
        \n* (feature): Generate snippets locally by @amckinney in https://github.com/fern-api/fern/pull/3323\r\
        \n* (fix): send multipart upload property descriptions when registering docs\
        \ by @dsinghvi in https://github.com/fern-api/fern/pull/3333\r\n\r\n\r\n**Full\
        \ Changelog**: https://github.com/fern-api/fern/compare/0.19.30...0.19.31-rc0"
      type: chore
  createdAt: "2024-04-05"
  irVersion: 37
  version: 0.19.31
- changelogEntry:
    - summary: "## What's Changed\r\n* (fix): send auth prefix to docs by @dsinghvi\
        \ in https://github.com/fern-api/fern/pull/3314\r\n\r\n\r\n**Full Changelog**:\
        \ https://github.com/fern-api/fern/compare/0.19.29...0.19.30"
      type: chore
  createdAt: "2024-04-03"
  irVersion: 37
  version: 0.19.30
- changelogEntry:
    - summary: "## What's Changed\r\n* (feature): Add retainOriginalCasing option to\
        \ TypeScript generators by @amckinney in https://github.com/fern-api/fern/pull/3310\r\
        \n* (feature): Implement pagination by @amckinney in https://github.com/fern-api/fern/pull/3304\r\
        \n* fix: revert to one ci file in python by @armandobelardo in https://github.com/fern-api/fern/pull/3237\r\
        \n* (fix): Authorization header schemes aren't truncated by @amckinney in https://github.com/fern-api/fern/pull/3313\r\
        \n* (fix): pass through correct maven url by @dsinghvi in https://github.com/fern-api/fern/pull/3315\r\
        \n\r\n\r\n**Full Changelog**: https://github.com/fern-api/fern/compare/0.19.28...0.19.29"
      type: chore
  createdAt: "2024-04-03"
  irVersion: 37
  version: 0.19.29
- changelogEntry:
    - summary: "**Full Changelog**: https://github.com/fern-api/fern/compare/0.19.27...0.19.28"
      type: chore
  createdAt: "2024-04-02"
  irVersion: 37
  version: 0.19.28
- changelogEntry:
    - summary:
        "## What's Changed\r\n* (chore): no icon tabs by @dsinghvi in https://github.com/fern-api/fern/pull/3309\r\
        \n* fix: allow for specifying x-fern-examples as the yaml schema, not jus\u2026\
        \ by @armandobelardo in https://github.com/fern-api/fern/pull/3308\r\n\r\n\r\
        \n**Full Changelog**: https://github.com/fern-api/fern/compare/0.19.26...0.19.27"
      type: chore
  createdAt: "2024-04-02"
  irVersion: 37
  version: 0.19.27
- changelogEntry:
    - summary: "## What's Changed\r\n* (fix): fern docs use horizontal tabs by @dsinghvi\
        \ in https://github.com/fern-api/fern/pull/3307\r\n\r\n\r\n**Full Changelog**:\
        \ https://github.com/fern-api/fern/compare/0.19.25...0.19.26"
      type: chore
  createdAt: "2024-04-01"
  irVersion: 37
  version: 0.19.26
- changelogEntry:
    - summary: "## What's Changed\r\n* improvement: allow header auth extension to specify\
        \ auth prefix by @armandobelardo in https://github.com/fern-api/fern/pull/3303\r\
        \n\r\n\r\n**Full Changelog**: https://github.com/fern-api/fern/compare/0.19.24...0.19.25"
      type: chore
  createdAt: "2024-04-01"
  irVersion: 37
  version: 0.19.25
- changelogEntry:
    - summary: "## What's Changed\r\n* (fix): allow specifying license in publish metadata\
        \ by @dsinghvi in https://github.com/fern-api/fern/pull/3292\r\n\r\n\r\n**Full\
        \ Changelog**: https://github.com/fern-api/fern/compare/0.19.22...0.19.24"
      type: chore
  createdAt: "2024-03-29"
  irVersion: 37
  version: 0.19.24
- changelogEntry:
    - summary: "**Full Changelog**: https://github.com/fern-api/fern/compare/0.19.24-rc2...0.19.24-rc3"
      type: chore
  createdAt: "2024-03-29"
  irVersion: 37
  version: 0.19.24-rc3
- changelogEntry:
    - summary: "## What's Changed\r\n* chore(docs): alphabetize docs components in the\
        \ navigation sidebar by @abvthecity in https://github.com/fern-api/fern/pull/3278\r\
        \n* fix: generate examples for multipart-form by @abvthecity in https://github.com/fern-api/fern/pull/3253\r\
        \n\r\n\r\n**Full Changelog**: https://github.com/fern-api/fern/compare/0.19.23...0.19.24-rc2"
      type: chore
  createdAt: "2024-03-29"
  irVersion: 37
  version: 0.19.24-rc2
- changelogEntry:
    - summary: "## What's Changed\r\n* [(fix): openapi importer ignores duplicate enum\
        \ names](https://github.com/fern-api/fern/commit/6473f3269e31ad896aecc70c03149094ecd9679c)\
        \ by @dsinghvi\r\n\r\n\r\n**Full Changelog**: https://github.com/fern-api/fern/compare/0.19.23...0.19.24-rc1"
      type: chore
  createdAt: "2024-03-29"
  irVersion: 37
  version: 0.19.24-rc1
- changelogEntry:
    - summary: "## What's Changed\r\n* chore(docs): alphabetize docs components in the\
        \ navigation sidebar by @abvthecity in https://github.com/fern-api/fern/pull/3278\r\
        \n* fix: generate examples for multipart-form by @abvthecity in https://github.com/fern-api/fern/pull/3253\r\
        \n\r\n\r\n**Full Changelog**: https://github.com/fern-api/fern/compare/0.19.23...0.19.24-rc0"
      type: chore
  createdAt: "2024-03-29"
  irVersion: 37
  version: 0.19.24-rc0
- changelogEntry:
    - summary: "## What's Changed\r\n* (chore): introduce  to plumb through display\
        \ name by @dsinghvi in https://github.com/fern-api/fern/pull/3290\r\n\r\n\r\n\
        **Full Changelog**: https://github.com/fern-api/fern/compare/0.19.22...0.19.23"
      type: chore
  createdAt: "2024-03-29"
  irVersion: 37
  version: 0.19.23
- changelogEntry:
    - summary: "## What's Changed\r\n* (fix): use display names for services by @dsinghvi\
        \ in https://github.com/fern-api/fern/pull/3289\r\n\r\n\r\n**Full Changelog**:\
        \ https://github.com/fern-api/fern/compare/0.19.21...0.19.22"
      type: chore
  createdAt: "2024-03-28"
  irVersion: 37
  version: 0.19.22
- changelogEntry:
    - summary: "## What's Changed\r\n* feat: API navigation overrides by @abvthecity\
        \ in https://github.com/fern-api/fern/pull/3205\r\n\r\n\r\n**Full Changelog**:\
        \ https://github.com/fern-api/fern/compare/0.19.20...0.19.21"
      type: chore
  createdAt: "2024-03-28"
  irVersion: 37
  version: 0.19.21
- changelogEntry:
    - summary: "## What's Changed\r\n* improvement, python: add __version__ variable\
        \ by @armandobelardo in https://github.com/fern-api/fern/pull/3262\r\n* (docs):\
        \ update fern cli commands docs by @minaelee in https://github.com/fern-api/fern/pull/3215\r\
        \n* build(deps-dev): bump eslint-plugin-react from 7.31.10 to 7.34.1 by @dependabot\
        \ in https://github.com/fern-api/fern/pull/3264\r\n* build(deps): bump github.com/fern-api/generator-exec-go\
        \ from 0.0.679 to 0.0.694 in /generators/go by @dependabot in https://github.com/fern-api/fern/pull/3263\r\
        \n* (docs): add requirements and installation instructions to fern CLI overview\
        \ by @minaelee in https://github.com/fern-api/fern/pull/3269\r\n* (docs): preface\
        \ all internal links with learn/ by @minaelee in https://github.com/fern-api/fern/pull/3270\r\
        \n* build(deps): bump tar and @types/tar by @dependabot in https://github.com/fern-api/fern/pull/3266\r\
        \n* build(deps-dev): bump sass from 1.71.0 to 1.72.0 by @dependabot in https://github.com/fern-api/fern/pull/3265\r\
        \n* (fix): resolve fern check failures due to invalid enum name overrides and\
        \ complex query params by @omarrida in https://github.com/fern-api/fern/pull/3268\r\
        \n* (docs): additional internal link updates by @minaelee in https://github.com/fern-api/fern/pull/3275\r\
        \n* build(deps): bump express from 4.18.2 to 4.19.2 by @dependabot in https://github.com/fern-api/fern/pull/3271\r\
        \n* (docs): start react components docs by @minaelee in https://github.com/fern-api/fern/pull/3276\r\
        \n* (docs): run vale linter on PR to fern/docs/pages/ by @minaelee in https://github.com/fern-api/fern/pull/3274\r\
        \n* fix: make map mutable for adding environment variables by @armandobelardo\
        \ in https://github.com/fern-api/fern/pull/3280\r\n* improvement: default literal\
        \ values for unions by @armandobelardo in https://github.com/fern-api/fern/pull/3283\r\
        \n* (fix): Maps are complex query params by @amckinney in https://github.com/fern-api/fern/pull/3285\r\
        \n\r\n\r\n**Full Changelog**: https://github.com/fern-api/fern/compare/0.19.19...0.19.20"
      type: chore
  createdAt: "2024-03-27"
  irVersion: 37
  version: 0.19.20
- changelogEntry:
    - summary: "## What's Changed\r\n* (fix): docs for `optionalImplementation` use\
        \ the right key by @dsinghvi in https://github.com/fern-api/fern/pull/3254\r\
        \n* (fix): support schema references in OpenAPI that aren't just Schema Ids\
        \ by @omarrida in https://github.com/fern-api/fern/pull/3259\r\n\r\n\r\n**Full\
        \ Changelog**: https://github.com/fern-api/fern/compare/0.19.18...0.19.19"
      type: chore
  createdAt: "2024-03-25"
  irVersion: 37
  version: 0.19.19
- changelogEntry:
    - summary: "## What's Changed\r\n* fix: update python defaults to be the user provided\
        \ number and not th\u2026 by @armandobelardo in https://github.com/fern-api/fern/pull/3248\r\
        \n* fix depth check to prevent max call stack exceeded issue by @omarrida in\
        \ https://github.com/fern-api/fern/pull/3247\r\n\r\n\r\n**Full Changelog**:\
        \ https://github.com/fern-api/fern/compare/0.19.17...0.19.18"
      type: chore
  createdAt: "2024-03-23"
  irVersion: 37
  version: 0.19.18
- changelogEntry:
    - summary: "## What's Changed\r\n* (fix): fix typo in writing license by @armandobelardo\
        \ in https://github.com/fern-api/fern/pull/3245\r\n* (internal): consolidate\
        \ GeneratorNotificationService implementations by @omarrida in https://github.com/fern-api/fern/pull/3235\r\
        \n* (feature): merge x-codeSamples with x-fern-examples by @abvthecity in https://github.com/fern-api/fern/pull/3246\r\
        \n\r\n\r\n**Full Changelog**: https://github.com/fern-api/fern/compare/0.19.16...0.19.17"
      type: chore
  createdAt: "2024-03-22"
  irVersion: 37
  version: 0.19.17
- changelogEntry:
    - summary: "## What's Changed\r\n* (docs): document full slug override in front\
        \ matter by @minaelee in https://github.com/fern-api/fern/pull/3219\r\n* fix:\
        \ create a pom config for publishing by @armandobelardo in https://github.com/fern-api/fern/pull/3243\r\
        \n* \U0001F926: update final sonatype reference to allow staging url by @armandobelardo\
        \ in https://github.com/fern-api/fern/pull/3244\r\n\r\n\r\n**Full Changelog**:\
        \ https://github.com/fern-api/fern/compare/0.19.16-rc0...0.19.16"
      type: chore
  createdAt: "2024-03-21"
  irVersion: 37
  version: 0.19.16
- changelogEntry:
    - summary: "## What's Changed\r\n* fix, java: make gpg publish script executable\
        \ by @armandobelardo in https://github.com/fern-api/fern/pull/3236\r\n* (docs):\
        \ update links due to recent docs changes by @minaelee in https://github.com/fern-api/fern/pull/3233\r\
        \n* fix: java publishing - wrap the multiline secret in quotes to perserv\u2026\
        \ by @armandobelardo in https://github.com/fern-api/fern/pull/3239\r\n* fix:\
        \ update to the staging sonatype url for signing by @armandobelardo in https://github.com/fern-api/fern/pull/3240\r\
        \n* fix: update java registry in cli too by @armandobelardo in https://github.com/fern-api/fern/pull/3242\r\
        \n\r\n\r\n**Full Changelog**: https://github.com/fern-api/fern/compare/0.19.14...0.19.15"
      type: chore
  createdAt: "2024-03-21"
  irVersion: 37
  version: 0.19.15
- changelogEntry:
    - summary:
        "## What's Changed\r\n* (feature): sdk endpoint by @dsinghvi in https://github.com/fern-api/fern/pull/3197\r\
        \n* feat: add in gpg signing for gradle publish by @armandobelardo in https://github.com/fern-api/fern/pull/3195\r\
        \n* FER-970: Improve performance in by reducing reliance on async behavior and\
        \ lazy dynamic imports by @omarrida in https://github.com/fern-api/fern/pull/3206\r\
        \n* (fix): ts sdk doesn't support response property by @dsinghvi in https://github.com/fern-api/fern/pull/3208\r\
        \n* (internal): `seed` runs whenever `seed.yml` config changes by @dsinghvi\
        \ in https://github.com/fern-api/fern/pull/3209\r\n* fix: fullSlug implementation\
        \ uses the wrong filepath structure by @abvthecity in https://github.com/fern-api/fern/pull/3210\r\
        \n* (docs): remove $ sign from bash codeblocks content by @minaelee in https://github.com/fern-api/fern/pull/3194\r\
        \n* add background-image docs by @minaelee in https://github.com/fern-api/fern/pull/3211\r\
        \n* build(deps-dev): bump @ts-morph/common from 0.21.0 to 0.23.0 by @dependabot\
        \ in https://github.com/fern-api/fern/pull/3202\r\n* build(deps-dev): bump eslint-plugin-tailwindcss\
        \ from 3.14.2 to 3.15.1 by @dependabot in https://github.com/fern-api/fern/pull/3201\r\
        \n* build(deps): bump github.com/fern-api/generator-exec-go from 0.0.622 to\
        \ 0.0.679 in /generators/go by @dependabot in https://github.com/fern-api/fern/pull/3199\r\
        \n* (feat): set `ir-version` override when running generators by @dsinghvi in\
        \ https://github.com/fern-api/fern/pull/3212\r\n* bump fern version by @minaelee\
        \ in https://github.com/fern-api/fern/pull/3214\r\n* improvement: allow ruby\
        \ and python to take in byte streams by @armandobelardo in https://github.com/fern-api/fern/pull/3207\r\
        \n* improvement: use AnyStr to keep intellisense for enums but allow forw\u2026\
        \ by @armandobelardo in https://github.com/fern-api/fern/pull/3216\r\n* (fix):\
        \ Handle optional multipart references by @amckinney in https://github.com/fern-api/fern/pull/3218\r\
        \n* (fix): update generator config deserialization logic in OpenAPI generator\
        \ by @omarrida in https://github.com/fern-api/fern/pull/3224\r\n* (internal):\
        \ document syntax highlighting by @abvthecity in https://github.com/fern-api/fern/pull/3220\r\
        \n* (chore): Simplify heading for `max height` in a code block by @dsinghvi\
        \ in https://github.com/fern-api/fern/pull/3225\r\n* (chore): rename `syntax\
        \ highlighting` to `code snippets` by @dsinghvi in https://github.com/fern-api/fern/pull/3226\r\
        \n* (docs): move `searchbar` to top to create more space by @dsinghvi in https://github.com/fern-api/fern/pull/3227\r\
        \n* fix: add signature to the local zod schema as well by @armandobelardo in\
        \ https://github.com/fern-api/fern/pull/3228\r\n\r\n## New Contributors\r\n\
        * @omarrida made their first contribution in https://github.com/fern-api/fern/pull/3206\r\
        \n\r\n**Full Changelog**: https://github.com/fern-api/fern/compare/0.19.13...0.19.14-rc3"
      type: chore
  createdAt: "2024-03-21"
  irVersion: 37
  version: 0.19.14
- changelogEntry:
    - summary:
        "## What's Changed\r\n* (feature): sdk endpoint by @dsinghvi in https://github.com/fern-api/fern/pull/3197\r\
        \n* feat: add in gpg signing for gradle publish by @armandobelardo in https://github.com/fern-api/fern/pull/3195\r\
        \n* FER-970: Improve performance in by reducing reliance on async behavior and\
        \ lazy dynamic imports by @omarrida in https://github.com/fern-api/fern/pull/3206\r\
        \n* (fix): ts sdk doesn't support response property by @dsinghvi in https://github.com/fern-api/fern/pull/3208\r\
        \n* (internal): `seed` runs whenever `seed.yml` config changes by @dsinghvi\
        \ in https://github.com/fern-api/fern/pull/3209\r\n* fix: fullSlug implementation\
        \ uses the wrong filepath structure by @abvthecity in https://github.com/fern-api/fern/pull/3210\r\
        \n* (docs): remove $ sign from bash codeblocks content by @minaelee in https://github.com/fern-api/fern/pull/3194\r\
        \n* add background-image docs by @minaelee in https://github.com/fern-api/fern/pull/3211\r\
        \n* build(deps-dev): bump @ts-morph/common from 0.21.0 to 0.23.0 by @dependabot\
        \ in https://github.com/fern-api/fern/pull/3202\r\n* build(deps-dev): bump eslint-plugin-tailwindcss\
        \ from 3.14.2 to 3.15.1 by @dependabot in https://github.com/fern-api/fern/pull/3201\r\
        \n* build(deps): bump github.com/fern-api/generator-exec-go from 0.0.622 to\
        \ 0.0.679 in /generators/go by @dependabot in https://github.com/fern-api/fern/pull/3199\r\
        \n\r\n## New Contributors\r\n* @omarrida made their first contribution in https://github.com/fern-api/fern/pull/3206\r\
        \n\r\n**Full Changelog**: https://github.com/fern-api/fern/compare/0.19.13...0.19.14-rc0"
      type: chore
  createdAt: "2024-03-19"
  irVersion: 37
  version: 0.19.14-rc0
- changelogEntry:
    - summary: "## What's Changed\r\n* fix: tab slug override should be passed to FDR\
        \ by @abvthecity in https://github.com/fern-api/fern/pull/3198\r\n* fix: python\
        \ retry wrapper leverages the right types by @armandobelardo in https://github.com/fern-api/fern/pull/3204\r\
        \n\r\n\r\n**Full Changelog**: https://github.com/fern-api/fern/compare/0.19.12...0.19.13"
      type: chore
  createdAt: "2024-03-18"
  irVersion: 37
  version: 0.19.13
- changelogEntry:
    - summary: "## What's Changed\r\n* (fix): unit tests for python now run successfully\
        \ by @armandobelardo in https://github.com/fern-api/fern/pull/3187\r\n* (improvement):\
        \ allow x-fern-sdk-group-name to be a list by @mscolnick in https://github.com/fern-api/fern/pull/3196\r\
        \n\r\n\r\n**Full Changelog**: https://github.com/fern-api/fern/compare/0.19.11...0.19.12"
      type: chore
  createdAt: "2024-03-18"
  irVersion: 37
  version: 0.19.12
- changelogEntry:
    - summary: "## What's Changed\r\n* chore: bump versions of public python sdk to\
        \ produce unit tests by @armandobelardo in https://github.com/fern-api/fern/pull/3179\r\
        \n* fix: small fix for python sdk gen by @armandobelardo in https://github.com/fern-api/fern/pull/3181\r\
        \n* chore: remove webpack from ts generators by @mscolnick in https://github.com/fern-api/fern/pull/3180\r\
        \n* build(deps): bump follow-redirects from 1.15.5 to 1.15.6 by @dependabot\
        \ in https://github.com/fern-api/fern/pull/3178\r\n* fix: Fix code-samples deserialization\
        \ from openapi-overrides.yml by @mscolnick in https://github.com/fern-api/fern/pull/3170\r\
        \n\r\n\r\n**Full Changelog**: https://github.com/fern-api/fern/compare/0.19.10...0.19.11"
      type: chore
  createdAt: "2024-03-15"
  irVersion: 37
  version: 0.19.11
- changelogEntry:
    - summary: "## What's Changed\r\n* fix: add in envvar scanning for more than bearer\
        \ auth by @armandobelardo in https://github.com/fern-api/fern/pull/3176\r\n\
        * fixing unit tests by @armandobelardo in https://github.com/fern-api/fern/pull/3168\r\
        \n\r\n\r\n**Full Changelog**: https://github.com/fern-api/fern/compare/0.19.9...0.19.10"
      type: chore
  createdAt: "2024-03-15"
  irVersion: 37
  version: 0.19.10
- changelogEntry:
    - summary: "## What's Changed\r\n* (fix): make sure that deep object query params\
        \ are reverse migrated t\u2026 by @dsinghvi in https://github.com/fern-api/fern/pull/3172\r\
        \n\r\n\r\n**Full Changelog**: https://github.com/fern-api/fern/compare/0.19.8...0.19.9"
      type: chore
  createdAt: "2024-03-13"
  irVersion: 37
  version: 0.19.9
- changelogEntry:
    - summary: "## What's Changed\r\n* fix: run seed for ruby-seed by @armandobelardo\
        \ in https://github.com/fern-api/fern/pull/3167\r\n* (fix): getReferencedMarkdownFiles\
        \ should ignore http/https links by @abvthecity in https://github.com/fern-api/fern/pull/3169\r\
        \n\r\n\r\n**Full Changelog**: https://github.com/fern-api/fern/compare/0.19.7...0.19.8"
      type: chore
  createdAt: "2024-03-13"
  irVersion: 37
  version: 0.19.8
- changelogEntry:
    - summary: "## What's Changed\r\n* feat: init c# playground by @armandobelardo in\
        \ https://github.com/fern-api/fern/pull/3142\r\n* build(deps-dev): bump eslint-plugin-tailwindcss\
        \ from 3.13.0 to 3.13.1 by @dependabot in https://github.com/fern-api/fern/pull/2946\r\
        \n* (chore): consolidate configuration into single package by @dsinghvi in https://github.com/fern-api/fern/pull/3141\r\
        \n* (feature): fern check catches invalid mdx files in docs by @dsinghvi in\
        \ https://github.com/fern-api/fern/pull/3145\r\n* (feature): convert markdown\
        \ references to slug if possible by @dsinghvi in https://github.com/fern-api/fern/pull/3146\r\
        \n* fix: do not add auto-example if one exists by @armandobelardo in https://github.com/fern-api/fern/pull/3147\r\
        \n* (fix): migration depends on published coordinate by @dsinghvi in https://github.com/fern-api/fern/pull/3143\r\
        \n* import float as unknown from openapi spec by @buie in https://github.com/fern-api/fern/pull/3144\r\
        \n* chore: add polling to feature spec by @armandobelardo in https://github.com/fern-api/fern/pull/3068\r\
        \n* build(deps): bump golang.org/x/tools from 0.18.0 to 0.19.0 in /generators/go\
        \ by @dependabot in https://github.com/fern-api/fern/pull/3151\r\n* build(deps):\
        \ bump github.com/fern-api/generator-exec-go from 0.0.609 to 0.0.622 in /generators/go\
        \ by @dependabot in https://github.com/fern-api/fern/pull/3150\r\n* (feature):\
        \ implement fileUpload and bytes type conversion to FDR by @abvthecity in https://github.com/fern-api/fern/pull/3158\r\
        \n* feat, python: add snippet-based testing to Python SDKs by @armandobelardo\
        \ in https://github.com/fern-api/fern/pull/3102\r\n* (fix): enable SSO on preview\
        \ URLs by @abvthecity in https://github.com/fern-api/fern/pull/3160\r\n* (fix):\
        \ Go snippets handle unknown examples by @amckinney in https://github.com/fern-api/fern/pull/3163\r\
        \n* (fix): update IR migration gates for Python SDK by @dsinghvi in https://github.com/fern-api/fern/pull/3164\r\
        \n\r\n## New Contributors\r\n* @buie made their first contribution in https://github.com/fern-api/fern/pull/3144\r\
        \n\r\n**Full Changelog**: https://github.com/fern-api/fern/compare/0.19.6...0.19.7-rc0"
      type: chore
  createdAt: "2024-03-13"
  irVersion: 37
  version: 0.19.7
- changelogEntry:
    - summary: "## What's Changed\r\n* (fix): parse frontmatter before registering docs\
        \ by @dsinghvi in https://github.com/fern-api/fern/pull/3140\r\n\r\n\r\n**Full\
        \ Changelog**: https://github.com/fern-api/fern/compare/0.19.5...0.19.6"
      type: chore
  createdAt: "2024-03-10"
  irVersion: 37
  version: 0.19.6
- changelogEntry:
    - summary: "## What's Changed\r\n* (feat, cli): add autogenerated examples for the\
        \ fern definition by @armandobelardo in https://github.com/fern-api/fern/pull/3114\r\
        \n* (fix, cli): don't require a schema to exist under `application/octet-stream`\
        \ by @armandobelardo in https://github.com/fern-api/fern/pull/3137\r\n\r\n\r\
        \n**Full Changelog**: https://github.com/fern-api/fern/compare/0.19.4...0.19.5"
      type: chore
  createdAt: "2024-03-10"
  irVersion: 37
  version: 0.19.5
- changelogEntry:
    - summary: "## What's Changed\r\n* feat, python: allow extra fields not specified\
        \ in model to come through by @armandobelardo in https://github.com/fern-api/fern/pull/3131\r\
        \n* (fix): `x-fern-streaming` wont duplicate referenced requests causing collision\
        \ by @dsinghvi in https://github.com/fern-api/fern/pull/3136\r\n\r\n\r\n**Full\
        \ Changelog**: https://github.com/fern-api/fern/compare/0.19.3...0.19.4"
      type: chore
  createdAt: "2024-03-09"
  irVersion: 36
  version: 0.19.4
- changelogEntry:
    - summary: "## What's Changed\r\n* (fix, typescript): SDK generator appropriately\
        \ imports `node-fetch` by @dsinghvi in https://github.com/fern-api/fern/pull/3130\r\
        \n* fix: accent-primary regression (and move color validation to fern check)\
        \ by @abvthecity in https://github.com/fern-api/fern/pull/3132\r\n\r\n\r\n**Full\
        \ Changelog**: https://github.com/fern-api/fern/compare/0.19.2...0.19.3"
      type: chore
  createdAt: "2024-03-08"
  irVersion: 36
  version: 0.19.3
- changelogEntry:
    - summary: "## What's Changed\r\n* (fix): OpenAPI importer reads `deprecated: true`\
        \ on operation objects by @dsinghvi in https://github.com/fern-api/fern/pull/3129\r\
        \n\r\n\r\n**Full Changelog**: https://github.com/fern-api/fern/compare/0.19.1...0.19.2"
      type: chore
  createdAt: "2024-03-08"
  irVersion: 36
  version: 0.19.2
- changelogEntry:
    - summary: "## What's Changed\r\n* (fix): detect file object in OpenAPI and ignore\
        \ content type by @dsinghvi in https://github.com/fern-api/fern/pull/3128\r\n\
        \r\n\r\n**Full Changelog**: https://github.com/fern-api/fern/compare/0.19.0...0.19.1"
      type: chore
  createdAt: "2024-03-08"
  irVersion: 36
  version: 0.19.1
- changelogEntry:
    - summary: "## What's Changed\r\n* (fix, typescript): serialize optional deep object\
        \ query params correctly in the TypeScript SDK  by @dsinghvi in https://github.com/fern-api/fern/pull/3071\r\
        \n* fix, ruby: Ensure the name passed into the `X-Fern-SDK-Name` header is the\
        \ name of the gem, not the client class by @armandobelardo in https://github.com/fern-api/fern/pull/3073\r\
        \n* (fix, typescript): sdk code snippets don't render empty dicts for parameters\
        \ with default values by @dsinghvi in https://github.com/fern-api/fern/pull/3074\r\
        \n* (chore): Refactor Pagination IR to support offset by @amckinney in https://github.com/fern-api/fern/pull/3072\r\
        \n* (chore, internal): move `docs-config` to use local typescript sdk gen by\
        \ @abvthecity in https://github.com/fern-api/fern/pull/3047\r\n* (feature, beta):\
        \ support reading `changelog` dir from api directory by @dsinghvi in https://github.com/fern-api/fern/pull/3075\r\
        \n* docs: multiple site layout and page updates by @minaelee in https://github.com/fern-api/fern/pull/3052\r\
        \n* docs: overview diagram newer version by @dannysheridan in https://github.com/fern-api/fern/pull/3076\r\
        \n* docs: use new overview diagram image  by @dannysheridan in https://github.com/fern-api/fern/pull/3077\r\
        \n* docs: add info on new icon component by @minaelee in https://github.com/fern-api/fern/pull/3079\r\
        \n* docs: update availability documentation by @minaelee in https://github.com/fern-api/fern/pull/3078\r\
        \n* (feature): leverage OpenAPI extension `x-tags` for schemas by @dsinghvi\
        \ in https://github.com/fern-api/fern/pull/3081\r\n* fix: make express generator\
        \ respect it's version while publishing by @armandobelardo in https://github.com/fern-api/fern/pull/3084\r\
        \n* fix, nit: update the name of the GH workflow step to match by @armandobelardo\
        \ in https://github.com/fern-api/fern/pull/3085\r\n* fix: address recursive\
        \ loop in example gen with a max depth and lookback by @armandobelardo in https://github.com/fern-api/fern/pull/3086\r\
        \n* (internal): stop running eslint by @dsinghvi in https://github.com/fern-api/fern/pull/3087\r\
        \n* (chore): upgrade mrlint and reenable eslint by @dsinghvi in https://github.com/fern-api/fern/pull/3088\r\
        \n* fix: add missing ruby dependencies to ensure rubocop can install by @armandobelardo\
        \ in https://github.com/fern-api/fern/pull/3090\r\n* fix, ts: leverage the full\
        \ package path for `reference.md` by @armandobelardo in https://github.com/fern-api/fern/pull/3083\r\
        \n* (feature): Add option to disable OpenAPI example generation by @amckinney\
        \ in https://github.com/fern-api/fern/pull/3091\r\n* (ts, feature): introduce\
        \ custom config for `tolerateRepublish` to re publish npm versions by @dsinghvi\
        \ in https://github.com/fern-api/fern/pull/3093\r\n* improvement, python: swap\
        \ to literals instead of enums by @armandobelardo in https://github.com/fern-api/fern/pull/3082\r\
        \n* docs: add new sdks quickstarts and update docs.yml by @minaelee in https://github.com/fern-api/fern/pull/3095\r\
        \n* docs: update feb 2024 changelog by @minaelee in https://github.com/fern-api/fern/pull/3092\r\
        \n* (fix): republish python seed container by @dsinghvi in https://github.com/fern-api/fern/pull/3098\r\
        \n* (fix): support generating correct code snippets when extending base client\
        \ in python by @dsinghvi in https://github.com/fern-api/fern/pull/3097\r\n*\
        \ (fix): Importer handles adding imports from api.yml  by @dsinghvi in https://github.com/fern-api/fern/pull/3100\r\
        \n* fix: build seed docker multiplatform by @armandobelardo in https://github.com/fern-api/fern/pull/3099\r\
        \n* (feature): allow overriding type for global headers by @dsinghvi in https://github.com/fern-api/fern/pull/3101\r\
        \n* feat, python: add in max_retries with exponential backoff by @armandobelardo\
        \ in https://github.com/fern-api/fern/pull/3096\r\n* fix, python: use docstrings\
        \ instead of descriptions by @armandobelardo in https://github.com/fern-api/fern/pull/3108\r\
        \n* chore: cache docker builds in github actions by @mscolnick in https://github.com/fern-api/fern/pull/3104\r\
        \n* chore: migrate to Vitest by @mscolnick in https://github.com/fern-api/fern/pull/3103\r\
        \n* (feature): Go supports simpler unions by @amckinney in https://github.com/fern-api/fern/pull/3111\r\
        \n* fix: strip trailing slash from environments list by @abvthecity in https://github.com/fern-api/fern/pull/3109\r\
        \n* chore: stop checking equality when merging files by @armandobelardo in https://github.com/fern-api/fern/pull/3112\r\
        \n* improvement: add additional reserved words to python by @armandobelardo\
        \ in https://github.com/fern-api/fern/pull/3116\r\n* docs: add titles and descs\
        \ by @minaelee in https://github.com/fern-api/fern/pull/3113\r\n* Revert \"\
        chore: migrate to Vitest\" by @dsinghvi in https://github.com/fern-api/fern/pull/3118\r\
        \n* (chore): fix our tests by @dsinghvi in https://github.com/fern-api/fern/pull/3119\r\
        \n* (fix): `fern generate --docs` doesn't reupload duplicate files preventing\
        \ 503s by @dsinghvi in https://github.com/fern-api/fern/pull/3120\r\n* (feature):\
        \ introduce more layout options for docs configuration by @abvthecity in https://github.com/fern-api/fern/pull/3115\r\
        \n* docs: update components docs by @minaelee in https://github.com/fern-api/fern/pull/3117\r\
        \n* (beta): introduce new api configuration in generators.yml by @dsinghvi in\
        \ https://github.com/fern-api/fern/pull/3121\r\n* (fix): `mergeWith` actually\
        \ merges with incoming spec by @dsinghvi in https://github.com/fern-api/fern/pull/3124\r\
        \n* build(deps): bump jose from 4.11.2 to 4.15.5 by @dependabot in https://github.com/fern-api/fern/pull/3123\r\
        \n\r\n## New Contributors\r\n* @mscolnick made their first contribution in https://github.com/fern-api/fern/pull/3104\r\
        \n\r\n**Full Changelog**: https://github.com/fern-api/fern/compare/0.18.5...0.19.0"
      type: chore
  createdAt: "2024-03-07"
  irVersion: 36
  version: 0.19.0
- changelogEntry:
    - summary: "## What's Changed\r\n* (fix): `mergeWith` actually merges with incoming\
        \ spec by @dsinghvi in https://github.com/fern-api/fern/pull/3124\r\n\r\n\r\n\
        **Full Changelog**: https://github.com/fern-api/fern/compare/0.19.0-rc8...0.19.0-rc9"
      type: chore
  createdAt: "2024-03-07"
  irVersion: 36
  version: 0.19.0-rc9
- changelogEntry:
    - summary: "## What's Changed\r\n* (improvement, python): add additional reserved\
        \ words to python by @armandobelardo in https://github.com/fern-api/fern/pull/3116\r\
        \n* (chore): fix our tests by @dsinghvi in https://github.com/fern-api/fern/pull/3119\r\
        \n* (fix): `fern generate --docs` doesn't reupload duplicate files preventing\
        \ 503s by @dsinghvi in https://github.com/fern-api/fern/pull/3120\r\n* (feature):\
        \ introduce more layout options for docs configuration by @abvthecity in https://github.com/fern-api/fern/pull/3115\r\
        \n* (beta): introduce new api configuration in generators.yml by @dsinghvi in\
        \ https://github.com/fern-api/fern/pull/3121\r\n\r\n\r\n**Full Changelog**:\
        \ https://github.com/fern-api/fern/compare/0.19.0-rc7...0.19.0-rc8"
      type: chore
  createdAt: "2024-03-07"
  irVersion: 36
  version: 0.19.0-rc8
- changelogEntry:
    - summary: "## What's Changed\r\n* chore: stop checking equality when merging files\
        \ by @armandobelardo in https://github.com/fern-api/fern/pull/3112\r\n\r\n\r\
        \n**Full Changelog**: https://github.com/fern-api/fern/compare/0.19.0-rc6...0.19.0-rc7"
      type: chore
  createdAt: "2024-03-05"
  irVersion: 36
  version: 0.19.0-rc7
- changelogEntry:
    - summary: "## What's Changed\r\n* (fix, python): use docstrings instead of descriptions\
        \ by @armandobelardo in https://github.com/fern-api/fern/pull/3108\r\n* (feature,\
        \ go): Supports simpler unions by @amckinney in https://github.com/fern-api/fern/pull/3111\r\
        \n* (fix, cli): strip trailing slash from environments list by @abvthecity in\
        \ https://github.com/fern-api/fern/pull/3109\r\n* (feature): allow overriding\
        \ type for global headers by @dsinghvi in https://github.com/fern-api/fern/pull/3101\r\
        \n* (feat, python): add in max_retries with exponential backoff by @armandobelardo\
        \ in https://github.com/fern-api/fern/pull/3096\r\n* (ts, feature): introduce\
        \ custom config for `tolerateRepublish` to re publish npm versions by @dsinghvi\
        \ in https://github.com/fern-api/fern/pull/3093\r\n* (improvement, python):\
        \ swap to literals instead of enums by @armandobelardo in https://github.com/fern-api/fern/pull/3082\r\
        \n* (fix, python): support generating correct code snippets when extending base\
        \ client in python by @dsinghvi in https://github.com/fern-api/fern/pull/3097\r\
        \n* (fix): Importer handles adding imports from api.yml  by @dsinghvi in https://github.com/fern-api/fern/pull/3100\r\
        \n* (fix, ruby): add missing ruby dependencies to ensure rubocop can install\
        \ by @armandobelardo in https://github.com/fern-api/fern/pull/3090\r\n* (fix,\
        \ ts): leverage the full package path for `reference.md` by @armandobelardo\
        \ in https://github.com/fern-api/fern/pull/3083\r\n* (feature): Add option to\
        \ disable OpenAPI example generation by @amckinney in https://github.com/fern-api/fern/pull/3091\r\
        \n* (feature): leverage OpenAPI extension `x-tags` for schemas by @dsinghvi\
        \ in https://github.com/fern-api/fern/pull/3081\r\n* (fix, typescript): serialize\
        \ optional deep object query params correctly in the TypeScript SDK  by @dsinghvi\
        \ in https://github.com/fern-api/fern/pull/3071\r\n* (fix, ruby): Ensure the\
        \ name passed into the `X-Fern-SDK-Name` header is the name of the gem, not\
        \ the client class by @armandobelardo in https://github.com/fern-api/fern/pull/3073\r\
        \n* (fix, typescript): sdk code snippets don't render empty dicts for parameters\
        \ with default values by @dsinghvi in https://github.com/fern-api/fern/pull/3074\r\
        \n* (chore): Refactor Pagination IR to support offset by @amckinney in https://github.com/fern-api/fern/pull/3072\r\
        \n* (chore, internal): move `docs-config` to use local typescript sdk gen by\
        \ @abvthecity in https://github.com/fern-api/fern/pull/3047\r\n* (feature, beta):\
        \ support reading `changelog` dir from api directory by @dsinghvi in https://github.com/fern-api/fern/pull/3075\r\
        \n* (fix, express): make express generator respect it's version while publishing\
        \ by @armandobelardo in https://github.com/fern-api/fern/pull/3084\r\n* (fix):\
        \ address recursive loop in example gen with a max depth and lookback by @armandobelardo\
        \ in https://github.com/fern-api/fern/pull/3086\r\n\r\n\r\n**Full Changelog**:\
        \ https://github.com/fern-api/fern/compare/0.19.0-rc3...0.18.5\r\n\r\n\r\n**Full\
        \ Changelog**: https://github.com/fern-api/fern/compare/0.19.0-rc4...0.19.0-rc5\r\
        \n\r\n## New Contributors\r\n* @mscolnick made their first contribution in https://github.com/fern-api/fern/pull/3104\r\
        \n\r\n**Full Changelog**: https://github.com/fern-api/fern/compare/0.19.0-rc5...0.19.0-rc6"
      type: chore
  createdAt: "2024-03-05"
  irVersion: 36
  version: 0.19.0-rc6
- changelogEntry:
    - summary: "## What's Changed\r\n* (chore, go): Release fern-go-sdk 0.17.0 by @amckinney\
        \ in https://github.com/fern-api/fern/pull/3066\r\n* (feature, go): supports\
        \ multiple files in upload by @amckinney in https://github.com/fern-api/fern/pull/3070\r\
        \n* (feature, ts): deep object query parameter serialization  by @dsinghvi in\
        \ https://github.com/fern-api/fern/pull/3060\r\n* (chore): CLI supports providing\
        \ IR v33 to TypeScript generators  by @dsinghvi in https://github.com/fern-api/fern/pull/3060\r\
        \n\r\n\r\n**Full Changelog**: https://github.com/fern-api/fern/compare/0.18.4...0.18.5"
      type: chore
  createdAt: "2024-02-27"
  irVersion: 36
  version: 0.18.5
- changelogEntry:
    - summary: "## What's Changed\r\n* (fix): OpenAPI/AsyncAPI importer handles invalid\
        \ datetime examples by @dsinghvi in https://github.com/fern-api/fern/pull/3056\r\
        \n* (fix): ensure we apply audience-based filtering to examples as well by @armandobelardo\
        \ in https://github.com/fern-api/fern/pull/3043\r\n* (feat, fern): allow headers\
        \ to specify their envvar as well by @armandobelardo in https://github.com/fern-api/fern/pull/3061\r\
        \n* (feat, python): support envvar scanning for headers by @armandobelardo in\
        \ https://github.com/fern-api/fern/pull/3064\r\n\r\n## New Contributors\r\n\
        * @Danwakeem made their first contribution in https://github.com/fern-api/fern/pull/3057\r\
        \n\r\n**Full Changelog**: https://github.com/fern-api/fern/compare/0.18.3...0.18.4"
      type: chore
  createdAt: "2024-02-26"
  irVersion: 36
  version: 0.18.4
- changelogEntry:
    - summary: "## What's Changed\r\n*  (fix, java): leverage callTimeout instead of\
        \ readTimeout for RequestOptions timeout configuration by @armandobelardo in\
        \ https://github.com/fern-api/fern/pull/3031\r\n* (fix, java): Address NPE for\
        \ RequestOptions with new timeout feature by @armandobelardo in https://github.com/fern-api/fern/pull/3053\r\
        \n* (fix, go): Snippets for optional primitive aliases are accurate by @amckinney\
        \ in https://github.com/fern-api/fern/pull/3050\r\n* (fix, python): move from\
        \ lists to sequences when using lists in function signatures by @armandobelardo\
        \ in https://github.com/fern-api/fern/pull/3040\r\n* (fix, java) Use safe name\
        \ to generate discriminator wrapper class by @kikones34 in https://github.com/fern-api/fern/pull/2961\r\
        \n* (fix, python): just use jsonable_encoder and remove .value from enum references\
        \ by @armandobelardo in https://github.com/fern-api/fern/pull/3044\r\n* (fix,\
        \ python): fix envvars scanning by updating the ApiError usage by @armandobelardo\
        \ in https://github.com/fern-api/fern/pull/3046\r\n* (feature): OpenAPI importer\
        \ attempts to use tag order to render endpoints if possible by @dsinghvi in\
        \ https://github.com/fern-##\r\n* (improvement, python): make optional fields\
        \ not required by default by @armandobelardo in https://github.com/fern-api/fern/pull/3041\r\
        \n* (feature): Add pagination (IRv35) by @amckinney in https://github.com/fern-api/fern/pull/2985\r\
        \n* (feature): support asyncapi examples via `x-fern-examples` by @dsinghvi\
        \ in https://github.com/fern-api/fern/pull/3042\r\n* (feature): generate default\
        \ examples for WebSocket Sessions by @dsinghvi in https://github.com/fern-api/fern/pull/3039\r\
        \n* (fix): fern check no longer throws when an undiscriminated union is a list\
        \ of primitives by @dsinghvi in https://github.com/fern-api/fern/pull/3055\r\
        \n\r\n\r\n**Full Changelog**: https://github.com/fern-api/fern/compare/0.18.2...0.18.3-rc0\r\
        \n\r\n## New Contributors\r\n* @kikones34 made their first contribution in https://github.com/fern-api/fern/pull/2961\r\
        \n\r\n**Full Changelog**: https://github.com/fern-api/fern/compare/0.18.3-rc1...0.18.3-rc2"
      type: chore
  createdAt: "2024-02-26"
  irVersion: 35
  version: 0.18.3
- changelogEntry:
    - summary: "## What's Changed\r\n* (feature, python): introduce feature flag to\
        \ simplify imports in python and remove the nested `resources` directory by\
        \ @dsinghvi in https://github.com/fern-api/fern/pull/3029\r\n* (chore, internal):\
        \ move `openapi-ir` to use local typescript sdk codegen by @dsinghvi in https://github.com/fern-api/fern/pull/3033\r\
        \n* (docs): external sidebar links, filled navbar button, tab slug overrides\
        \ by @abvthecity in https://github.com/fern-api/fern/pull/3034\r\n* (feature):\
        \ Add Go snippet generation by @amckinney in https://github.com/fern-api/fern/pull/3035\r\
        \n* (feature): Importer brings in Websocket Channels from `AsyncAPI`  by @dsinghvi\
        \ in https://github.com/fern-api/fern/pull/3037\r\n\r\n\r\n**Full Changelog**:\
        \ https://github.com/fern-api/fern/compare/0.18.1...0.18.2"
      type: chore
  createdAt: "2024-02-22"
  irVersion: 34
  version: 0.18.2
- changelogEntry:
    - summary: "## What's Changed\r\n* docs: define fern as a toolkit by @dannysheridan\
        \ in https://github.com/fern-api/fern/pull/2974\r\n* (feature): introduce websocket\
        \ channel into fern definition by @dsinghvi in https://github.com/fern-api/fern/pull/2975\r\
        \n* (fix): `fern write-overrides` uses summary to generate method name if no\
        \ operation id and tag are present by @dsinghvi in https://github.com/fern-api/fern/pull/2976\r\
        \n* (python, feat): add in request options to python by @armandobelardo in https://github.com/fern-api/fern/pull/2926\r\
        \n* (fix):  postman collection is published appropriately by @dsinghvi in https://github.com/fern-api/fern/pull/2978\r\
        \n* (internal): add websocket to IR by @dsinghvi in https://github.com/fern-api/fern/pull/2981\r\
        \n* (internal): register websocket schemas with fdr by @dsinghvi in https://github.com/fern-api/fern/pull/2983\r\
        \n* python, fix: revert regressions in writing circular references by @armandobelardo\
        \ in https://github.com/fern-api/fern/pull/2988\r\n* (typescript): always use\
        \ `node-fetch` when in Node.js by @dsinghvi in https://github.com/fern-api/fern/pull/2989\r\
        \n* (typescript): Fetcher supports sending bytes in request body in `0.11.4`\
        \ by @dsinghvi in https://github.com/fern-api/fern/pull/2991\r\n* (feature):\
        \ make sure casing overrides take affect by @dsinghvi in https://github.com/fern-api/fern/pull/2992\r\
        \n* (fix): IR generation respects casing overrides by @dsinghvi in https://github.com/fern-api/fern/pull/2994\r\
        \n* chore, ruby: release the ruby generators to include IR compatibility fix\
        \ by @armandobelardo in https://github.com/fern-api/fern/pull/2995\r\n* (fix):\
        \ `x-fern-webhook` respects sdk method and group name by @dsinghvi in https://github.com/fern-api/fern/pull/2996\r\
        \n* (feat, openapi): add global header aliasing by @armandobelardo in https://github.com/fern-api/fern/pull/2990\r\
        \n* feat, ts: add in a reference generator class by @armandobelardo in https://github.com/fern-api/fern/pull/2998\r\
        \n* improvement: tweaks to how we write references by @armandobelardo in https://github.com/fern-api/fern/pull/3001\r\
        \n* (feat, java): add timeout to request options by @armandobelardo in https://github.com/fern-api/fern/pull/2973\r\
        \n* chore: nest Go changelog within ./go/sdk by @dannysheridan in https://github.com/fern-api/fern/pull/3004\r\
        \n* docs: delete unused pages by @minaelee in https://github.com/fern-api/fern/pull/3008\r\
        \n* docs: fix broken link  by @minaelee in https://github.com/fern-api/fern/pull/3007\r\
        \n* (chore, internal): speed up seed tests by using custom runner by @dsinghvi\
        \ in https://github.com/fern-api/fern/pull/3005\r\n* (chore, internal): introduce\
        \ telemetry for seed CLI by @dsinghvi in https://github.com/fern-api/fern/pull/3009\r\
        \n* (fix): optional enum body parameters now pass check by @dsinghvi in https://github.com/fern-api/fern/pull/2914\r\
        \n* (fix, python): literals are properly accepted as `query`, `path`, `header`,\
        \ inlined body and referenced body parameters by @dsinghvi in https://github.com/fern-api/fern/pull/3012\r\
        \n* improvement: allow files to be arrays within the IR by @armandobelardo in\
        \ https://github.com/fern-api/fern/pull/2993\r\n* (fix, typescript): core.Stream\
        \ is browser compatible by @dsinghvi in https://github.com/fern-api/fern/pull/3017\r\
        \n* (chore, internal): setup browser playground for ts generator by @dsinghvi\
        \ in https://github.com/fern-api/fern/pull/3019\r\n* build(deps): bump golang.org/x/tools\
        \ from 0.17.0 to 0.18.0 in /generators/go by @dependabot in https://github.com/fern-api/fern/pull/3015\r\
        \n* (typescript, release): release browser compatible streaming in `0.11.5`\
        \ by @dsinghvi in https://github.com/fern-api/fern/pull/3022\r\n* (internal)\
        \ rename Websocket to WebSocket and bump fdr by @abvthecity in https://github.com/fern-api/fern/pull/3018\r\
        \n* feats, ruby: add in idempotency headers and improve enum and union implementations\
        \ by @armandobelardo in https://github.com/fern-api/fern/pull/3020\r\n* improvement,\
        \ python: update python file type to be more reflective or HTTPX types and allow\
        \ lists of files by @armandobelardo in https://github.com/fern-api/fern/pull/3010\r\
        \n* build(deps): bump axios from 0.27.2 to 0.28.0 by @dependabot in https://github.com/fern-api/fern/pull/3024\r\
        \n* fix: websocket inline jsonExample and ir-to-fdr path by @abvthecity in https://github.com/fern-api/fern/pull/3026\r\
        \n* improvement, seed: reduce size of seed containers and speed up python and\
        \ java tests by @armandobelardo in https://github.com/fern-api/fern/pull/3011\r\
        \n* feature, python: allow for users to define custom exports from __init__.py\
        \ by @armandobelardo in https://github.com/fern-api/fern/pull/3025\r\n* build(deps):\
        \ bump github.com/fern-api/generator-exec-go from 0.0.574 to 0.0.600 in /generators/go\
        \ by @dependabot in https://github.com/fern-api/fern/pull/3021\r\n* (java, fix):\
        \ file upload endpoints compile when determining mime type by @dsinghvi in https://github.com/fern-api/fern/pull/3027\r\
        \n* (fix): a single enum with x-fern-enum is not turned into a literal by @dsinghvi\
        \ in https://github.com/fern-api/fern/pull/3028\r\n\r\n\r\n**Full Changelog**:\
        \ https://github.com/fern-api/fern/compare/0.18.0...0.18.1"
      type: chore
  createdAt: "2024-02-21"
  irVersion: 34
  version: 0.18.1
- changelogEntry:
    - summary: "## What's Changed\r\n* (chore, ruby): release the ruby generators to\
        \ include IR compatibility fix by @armandobelardo in https://github.com/fern-api/fern/pull/2995\r\
        \n* (cli, fix): `x-fern-webhook` respects sdk method and group name by @dsinghvi\
        \ in https://github.com/fern-api/fern/pull/2996\r\n* (cli, feature): IR generation\
        \ respects casing overrides by @dsinghvi in https://github.com/fern-api/fern/pull/2994\r\
        \n* (python, feat): add in request options to python by @armandobelardo in https://github.com/fern-api/fern/pull/2926\r\
        \n* (typescript): always use `node-fetch` when in Node.js by @dsinghvi in https://github.com/fern-api/fern/pull/2989\r\
        \n* (typescript): Fetcher supports sending bytes in request body in `0.11.4`\
        \ by @dsinghvi in https://github.com/fern-api/fern/pull/2991\r\n\r\n\r\n**Full\
        \ Changelog**: https://github.com/fern-api/fern/compare/0.18.0...0.18.0-rc0\r\
        \n\r\n\r\n**Full Changelog**: https://github.com/fern-api/fern/compare/0.18.1-rc1...0.18.1-rc2"
      type: chore
  createdAt: "2024-02-16"
  irVersion: 33
  version: 0.18.1-rc2
- changelogEntry:
    - summary: "## What's Changed\r\n* (fix): handle `optional` multipart file upload\
        \ parameters by @armandobelardo in https://github.com/fern-api/fern/pull/2964\r\
        \n* (break): sever base paths are no longer pre-pended to endpoint URLs in OpenAPI\
        \ Parser by @dsinghvi in https://github.com/fern-api/fern/pull/2972\r\n\r\n\r\
        \n**Full Changelog**: https://github.com/fern-api/fern/compare/0.17.10...0.18.0"
      type: chore
  createdAt: "2024-02-14"
  irVersion: 33
  version: 0.18.0
- changelogEntry:
    - summary: "## What's Changed\r\n* (typescript): typescript generator forwards runtime\
        \ information via `X-Fern-Runtime` header by @dsinghvi in https://github.com/fern-api/fern/pull/2962\r\
        \n* (python): Remove literals from the function signature by @armandobelardo\
        \ in https://github.com/fern-api/fern/pull/2952\r\n* (fix): TypeScript SDK generator\
        \ no longer enables `noUnusedParameters` in tsconfg.json by @dsinghvi in https://github.com/fern-api/fern/pull/2968\r\
        \n* (python): Remove support for Python 3.7  by @armandobelardo in https://github.com/fern-api/fern/pull/2967\r\
        \n* (fix): OpenAPI importer appropriately handles custom json content types\
        \ by @dsinghvi in https://github.com/fern-api/fern/pull/2971\r\n\r\n\r\n**Full\
        \ Changelog**: https://github.com/fern-api/fern/compare/0.17.9...0.17.10"
      type: chore
  createdAt: "2024-02-13"
  irVersion: 33
  version: 0.17.10
- changelogEntry:
    - summary: "## What's Changed\r\n* (internal): initialize csharp AST by @dsinghvi\
        \ in https://github.com/fern-api/fern/pull/2938\r\n* (feature): go generator\
        \ supports whitelabelling by @dsinghvi in https://github.com/fern-api/fern/pull/2953\r\
        \n* (feature): OpenAPI importer handles extending undiscriminated unions if\
        \ they are objects by @dsinghvi in https://github.com/fern-api/fern/pull/2956\r\
        \n\r\n\r\n**Full Changelog**: https://github.com/fern-api/fern/compare/0.17.8...0.17.9"
      type: chore
  createdAt: "2024-02-13"
  irVersion: 33
  version: 0.17.9
- changelogEntry:
    - summary: "## What's Changed\r\n* (feature): support whitelabeling SDKs  by @dsinghvi\
        \ in https://github.com/fern-api/fern/pull/2928\r\n* (feature): css + js + measure\
        \ img size by @abvthecity in https://github.com/fern-api/fern/pull/2872api/fern/pull/2937\r\
        \n\r\n\r\n**Full Changelog**: https://github.com/fern-api/fern/compare/0.17.7...0.17.8"
      type: chore
  createdAt: "2024-02-11"
  irVersion: 33
  version: 0.17.8
- changelogEntry:
    - summary: "## What's Changed\r\n* (fix): read nuget output mode\r\n\r\n\r\n**Full\
        \ Changelog**: https://github.com/fern-api/fern/compare/0.17.3...0.17.5"
      type: chore
  createdAt: "2024-02-09"
  irVersion: 33
  version: 0.17.7
- changelogEntry:
    - summary: "## What's Changed\r\n* (fix): only opt in go and ruby to capitalize\
        \ initialisms by @dsinghvi in https://github.com/fern-api/fern/pull/2925\r\n\
        \r\n\r\n**Full Changelog**: https://github.com/fern-api/fern/compare/0.17.3...0.17.4"
      type: chore
  createdAt: "2024-02-09"
  irVersion: 33
  version: 0.17.4
- changelogEntry:
    - summary: "## What's Changed\r\n* improvement: add better numbering support for\
        \ snakecasing when smartCasing is enabled by @armandobelardo in https://github.com/fern-api/fern/pull/2921\r\
        \n\r\n\r\n**Full Changelog**: https://github.com/fern-api/fern/compare/0.17.1...0.17.3"
      type: chore
  createdAt: "2024-02-09"
  irVersion: 33
  version: 0.17.3
- changelogEntry:
    - summary: "## What's Changed\r\n* (fix): misc improvements to OpenAPI example generation\
        \ by @dsinghvi in https://github.com/fern-api/fern/pull/2916\r\n\r\n\r\n**Full\
        \ Changelog**: https://github.com/fern-api/fern/compare/0.17.1...0.17.2"
      type: chore
  createdAt: "2024-02-08"
  irVersion: 33
  version: 0.17.2
- changelogEntry:
    - summary: "## What's Changed\r\n* (fix): OpenAPI overrides replaces list of primitives\
        \ but merges list of objects by @dsinghvi in https://github.com/fern-api/fern/pull/2910\r\
        \n* (fix): OpenAPI overrides replaces list of primitives but merges list of\
        \ objects by @dsinghvi in https://github.com/fern-api/fern/pull/2910\r\n* (fix):\
        \ use brightness not luminance to flip the color theme by @abvthecity in https://github.com/fern-api/fern/pull/2912\r\
        \napi/fern/pull/2915\r\n\r\n\r\n**Full Changelog**: https://github.com/fern-api/fern/compare/0.17.0...0.17.1"
      type: chore
  createdAt: "2024-02-07"
  irVersion: 33
  version: 0.17.1
- changelogEntry:
    - summary: "- **break**: The OpenAPI importer now considers the `title` field when\
        \ generating a schema name. It only considers this field if there is no whitespace\
        \ and only contains alphabetic characters. We're constantly trying to improve\
        \ Fern to generate as idiomatic code as possible and naming schemas correctly\
        \ is a huge part of that. \r\n \r\n   By upgrading the Fern CLI to a `0.17.x`\
        \ version, any SDKs with the following OpenAPI would receive compile breaks\
        \ b/c the object would be renamed as `Bar`.\r\n   ```yaml\r\n   Foo: \r\n  \
        \   title: Bar\r\n     type: object\r\n   ```\r\n"
      type: chore
  createdAt: "2024-02-07"
  irVersion: 33
  version: 0.17.0
- changelogEntry:
    - summary: "## What's Changed\r\n* (feature): additional layout options for docs\
        \ by @abvthecity in https://github.com/fern-api/fern/pull/2781\r\n* (feature):\
        \ `x-fern-examples` extension in OpenAPI operation by @abvthecity in https://github.com/fern-api/fern/pull/2856\r\
        \n**Full Changelog**: https://github.com/fern-api/fern/compare/0.16.43...0.16.44-rc0\r\
        \n* (java): java sdk, model and spring generators now support boolean literals\
        \ by @dsinghvi in https://github.com/fern-api/fern/pull/2887\r\n* fixes: \U0001F48E\
        \ Ruby: Fix typos, imports and several other papercuts within SDK generation\
        \ by @armandobelardo in https://github.com/fern-api/fern/pull/2868\r\n* fix:\
        \ Ruby: fix version header and file write location by @armandobelardo in https://github.com/fern-api/fern/pull/2889\r\
        \n* fix: ruby: support deeply nested objects correctly by @armandobelardo in\
        \ https://github.com/fern-api/fern/pull/2895\r\n* chore: allow releasing RCs\
        \ through Actions by @armandobelardo in https://github.com/fern-api/fern/pull/2896\r\
        \n* fix: update the dev release workflow to leverage full commit history by\
        \ @armandobelardo in https://github.com/fern-api/fern/pull/2897\r\n* additional\
        \ config options by @abvthecity in https://github.com/fern-api/fern/pull/2781\r\
        \n* improvement: update readme to expose fastapi configs by @armandobelardo\
        \ in https://github.com/fern-api/fern/pull/2901\r\n* fix: ruby: address potential\
        \ naming conflicts within SDK by @armandobelardo in https://github.com/fern-api/fern/pull/2902\r\
        \n* fix: Ruby: ensure services always have a name by @armandobelardo in https://github.com/fern-api/fern/pull/2903\r\
        \n* fix: improve handling color config for dark vs light themes by @abvthecity\
        \ in https://github.com/fern-api/fern/pull/2904\r\n\r\n\r\n**Full Changelog**:\
        \ https://github.com/fern-api/fern/compare/0.16.43...0.16.44-rc1"
      type: chore
  createdAt: "2024-02-06"
  irVersion: 32
  version: 0.16.44-rc1
- changelogEntry:
    - summary:
        "## What's Changed\r\n* (ruby): 0.0.1 Release by @armandobelardo in https://github.com/fern-api/fern/pull/2858\r\
        \n* (java): java sdk generator supports idempotency headers by @dsinghvi in\
        \ https://github.com/fern-api/fern/pull/2884\r\n* (cli): `x-fern-streaming`\
        \ respects extensions on stream property by @dsinghvi in https://github.com/fern-api/fern/pull/2853\r\
        \n* (cli): list overrides win over OpenAPI and do not get combined by @dsinghvi\
        \ in https://github.com/fern-api/fern/pull/2854\r\n\r\n**Full Changelog**: https://github.com/fern-api/fern/compare/0.16.43-rc0...0.16.43-rc1\r\
        \n\r\n\r\n**Full Changelog**: https://github.com/fern-api/fern/compare/0.16.43-rc1...0.16.43-rc2"
      type: chore
  createdAt: "2024-02-04"
  irVersion: 32
  version: 0.16.43
- changelogEntry:
    - summary: "## What's Changed\r\n* improvement: TypeScript SDK steps in quickstart\
        \ by @dannysheridan in https://github.com/fern-api/fern/pull/2829\r\n* fix:\
        \ increase python generator recursion depth to allow for deeply nested examples\
        \ by @armandobelardo  in https://github.com/fern-api/fern/pull/2825\r\n* fix:\
        \ OpenAPI importer respects `x-examples` key by @dsinghvi in https://github.com/fern-api/fern/pull/2845\r\
        \n* (fix): Add support for custom code samples by @abvthecity in https://github.com/fern-api/fern/pull/2842\r\
        \n* (fix): OpenAPI importer brings in example names by @dsinghvi in https://github.com/fern-api/fern/pull/2847\r\
        \n* (fix): `fern write-definition` does not remove markdown formatting by @dsinghvi\
        \ in https://github.com/fern-api/fern/pull/2849\r\n* (feature): introduce `x-fern-resolutions`\
        \ extension by @dsinghvi in https://github.com/fern-api/fern/pull/2844\r\n\r\
        \n## New Contributors\r\n* @abvthecity made their first contribution in https://github.com/fern-api/fern/pull/2842\r\
        \n\r\n**Full Changelog**: https://github.com/fern-api/fern/compare/0.16.41...0.16.42"
      type: chore
  createdAt: "2024-02-01"
  irVersion: 32
  version: 0.16.42
- changelogEntry:
    - summary: "## What's Changed\r\n* (feature): OpenAPI importer supports format `json-string`\
        \ by @dsinghvi in https://github.com/fern-api/fern/pull/2827\r\n  ```yaml\r\n\
        \  MySchema: \r\n    type: string\r\n    format: json-string # <---- OpenAPI\
        \ importer handles this\r\n  ```\r\n\r\n\r\n**Full Changelog**: https://github.com/fern-api/fern/compare/0.16.40...0.16.41"
      type: chore
  createdAt: "2024-01-29"
  irVersion: 32
  version: 0.16.41
- changelogEntry:
    - summary: "## What's Changed\r\n* (fix): add a `disable-example` flag for generators\
        \ by @dsinghvi in https://github.com/fern-api/fern/pull/2826\r\n  ```yaml\r\n\
        \  generators: \r\n    - name: ...\r\n       version: ...\r\n       disable-examples:\
        \ true # A temporary workaround while we iron out example deserialization bugs\
        \ in python\r\n  ```\r\n\r\n\r\n**Full Changelog**: https://github.com/fern-api/fern/compare/0.16.39...0.16.40"
      type: chore
  createdAt: "2024-01-29"
  irVersion: 32
  version: 0.16.40
- changelogEntry:
    - summary: "## What's Changed\r\n* (release): support scanning env variable for\
        \ auth in python sdk generator 0.8.1  by @dsinghvi in https://github.com/fern-api/fern/pull/2811\r\
        \n* (feature): introduce nuget output location by @dsinghvi in https://github.com/fern-api/fern/pull/2812\r\
        \n\r\n\r\n**Full Changelog**: https://github.com/fern-api/fern/compare/0.16.38...0.16.39"
      type: chore
  createdAt: "2024-01-26"
  irVersion: 32
  version: 0.16.39
- changelogEntry:
    - summary: "## What's Changed\r\n* (fix): OpenAPI importer uses the `value` field\
        \ when looking at `examples` by @dsinghvi in https://github.com/fern-api/fern/pull/2803\r\
        \n\r\n\r\n**Full Changelog**: https://github.com/fern-api/fern/compare/0.16.37...0.16.38"
      type: chore
  createdAt: "2024-01-26"
  irVersion: 32
  version: 0.16.38
- changelogEntry:
    - summary: "## What's Changed\r\n* (fix): Allow Ruby generator to work on IRv32\
        \ by @armandobelardo in https://github.com/fern-api/fern/pull/2668\r\n* (chore):\
        \ Go generators use IRv32 by @amckinney in https://github.com/fern-api/fern/pull/2672\r\
        \n* (fix): python sdk sends enum value for inlined requests by @dsinghvi in\
        \ https://github.com/fern-api/fern/pull/2793\r\n* (release): 0.8.0 of python-sdk\
        \ generator by @dsinghvi in https://github.com/fern-api/fern/pull/2795\r\n*\
        \ (fix): OpenAPI importer query parameters always generate valid names by @dsinghvi\
        \ in https://github.com/fern-api/fern/pull/2801\r\n* (fix): OpenAPI importer\
        \ example generation skips object query params by @dsinghvi in https://github.com/fern-api/fern/pull/2800\r\
        \n\r\n## New Contributors\r\n* @SK-Sam made their first contribution in https://github.com/fern-api/fern/pull/2687\r\
        \n\r\n**Full Changelog**: https://github.com/fern-api/fern/compare/0.16.36...0.16.37"
      type: chore
  createdAt: "2024-01-25"
  irVersion: 32
  version: 0.16.37
- changelogEntry:
    - summary: "## What's Changed\r\n* feature: CLI supports running Ruby sdk + model\
        \ generator by @armandobelardo in https://github.com/fern-api/fern/pull/2570\r\
        \n* fix: OpenAPI importer adds variables accordingly by @dsinghvi in https://github.com/fern-api/fern/pull/2667\r\
        \n\r\n\r\n**Full Changelog**: https://github.com/fern-api/fern/compare/0.16.35...0.16.36"
      type: chore
  createdAt: "2024-01-19"
  irVersion: 32
  version: 0.16.36
- changelogEntry:
    - summary: "## What's Changed\r\n* fix: OpenAPI importer supports union examples\
        \  by @dsinghvi in https://github.com/fern-api/fern/pull/2653\r\n\r\n\r\n**Full\
        \ Changelog**: https://github.com/fern-api/fern/compare/0.16.34...0.16.35"
      type: chore
  createdAt: "2024-01-18"
  irVersion: 32
  version: 0.16.35
- changelogEntry:
    - summary: "## What's Changed\r\n* fix: OpenAPI importer supports generating examples\
        \ for `unknown` by @dsinghvi in https://github.com/fern-api/fern/pull/2624\r\
        \n* fix: auto generation of primitive examples by @dsinghvi in https://github.com/fern-api/fern/pull/2625\r\
        \n* fix: misc fixes to OpenAPI example generation by @dsinghvi in https://github.com/fern-api/fern/pull/2630\r\
        \n* fix: `getAllProperties` visits references by @dsinghvi in https://github.com/fern-api/fern/pull/2631\r\
        \n* fix: OpenAPI importer uses generated names for aliases by @dsinghvi in https://github.com/fern-api/fern/pull/2632\r\
        \n* fix: inlined component schemas are added to __package__.yml by @dsinghvi\
        \ in https://github.com/fern-api/fern/pull/2633\r\n* fix: OpenAPI importer handles\
        \ property conflicts from grandparents by @dsinghvi in https://github.com/fern-api/fern/pull/2637\r\
        \n* fix: OpenAPI importer replaces schemas that start with numbers with alphabetic\
        \ notation by @dsinghvi in https://github.com/fern-api/fern/pull/2638\r\n* fix:\
        \ upgrade fiddle sdk to `0.0.386` so that license generation works by @dsinghvi\
        \ in https://github.com/fern-api/fern/pull/2643\r\n* fix: OpenAPI importer removes\
        \ redundant path from environment by @dsinghvi in https://github.com/fern-api/fern/pull/2650\r\
        \n* fix: OpenAPI importer doesn't extend aliased schemas that have a property\
        \ conflict by @dsinghvi in https://github.com/fern-api/fern/pull/2651\r\n* fix:\
        \ OpenAPI importer doesn't set name override for nested key value pair by @dsinghvi\
        \ in https://github.com/fern-api/fern/pull/2652\r\n\r\n\r\n**Full Changelog**:\
        \ https://github.com/fern-api/fern/compare/0.16.33...0.16.34"
      type: chore
  createdAt: "2024-01-17"
  irVersion: 32
  version: 0.16.34
- changelogEntry:
    - summary: "## What's Changed\r\n* feature: add `fern mock` command by @amckinney\
        \ in https://github.com/fern-api/fern/pull/2618\r\n* feature: OpenAPI importer\
        \ looks at `examples` property by @dsinghvi in https://github.com/fern-api/fern/pull/2621\r\
        \n\r\n\r\n**Full Changelog**: https://github.com/fern-api/fern/compare/0.16.32...0.16.33"
      type: chore
  createdAt: "2024-01-15"
  irVersion: 32
  version: 0.16.33
- changelogEntry:
    - summary: "## What's Changed\r\n* fix: OpenAPI importer handles converting boolean\
        \ enums  @dsinghvi in https://github.com/fern-api/fern/pull/2616\r\n\r\n\r\n\
        **Full Changelog**: https://github.com/fern-api/fern/compare/0.16.31...0.16.32"
      type: chore
  createdAt: "2024-01-13"
  irVersion: 32
  version: 0.16.32
- changelogEntry:
    - summary: "## What's Changed\r\n* fix: OpenAPI importer visits nested `allOf` when\
        \ inlined by @dsinghvi in https://github.com/fern-api/fern/pull/2615\r\n\r\n\
        \r\n**Full Changelog**: https://github.com/fern-api/fern/compare/0.16.30...0.16.31"
      type: chore
  createdAt: "2024-01-12"
  irVersion: 32
  version: 0.16.31
- changelogEntry:
    - summary: "## What's Changed\r\n* feature: allow specifying OpenAPI overrides in\
        \ generators.yml by @dsinghvi in https://github.com/fern-api/fern/pull/2613\r\
        \n  ```yaml\r\n  # generators.yml \r\n  openapi: <path to openapi> \r\n  openapi-overrides:\
        \ <path to openapi overrides> \r\n  ```\r\n\r\n\r\n**Full Changelog**: https://github.com/fern-api/fern/compare/0.16.29...0.16.30"
      type: chore
  createdAt: "2024-01-12"
  irVersion: 32
  version: 0.16.30
- changelogEntry:
    - summary: "## What's Changed\r\n* fix: OpenAPI importer supports reading `x-fern-sdk-return-value`\
        \ by @dsinghvi in https://github.com/fern-api/fern/pull/2610\r\n\r\n\r\n**Full\
        \ Changelog**: https://github.com/fern-api/fern/compare/0.16.28...0.16.29"
      type: chore
  createdAt: "2024-01-12"
  irVersion: 32
  version: 0.16.29
- changelogEntry:
    - summary: "## What's Changed\r\n* fix: OpenAPI importer adds common server path\
        \ to endpoint path by @dsinghvi in https://github.com/fern-api/fern/pull/2603\r\
        \n\r\n\r\n**Full Changelog**: https://github.com/fern-api/fern/compare/0.16.27...0.16.28"
      type: chore
  createdAt: "2024-01-11"
  irVersion: 32
  version: 0.16.28
- changelogEntry:
    - summary: "## What's Changed\r\n* test: Add test for file upload with query params\
        \ by @amckinney in https://github.com/fern-api/fern/pull/2441\r\n* test: Replace\
        \ /bin/bash with /bin/sh by @amckinney in https://github.com/fern-api/fern/pull/2595\r\
        \n* docs: update quickstart.mdx by @minaelee in https://github.com/fern-api/fern/pull/2596\r\
        \n* fix: send descriptions for union base properties when generating docs by\
        \ @dsinghvi in https://github.com/fern-api/fern/pull/2601\r\n\r\n\r\n**Full\
        \ Changelog**: https://github.com/fern-api/fern/compare/0.16.25...0.16.26"
      type: chore
  createdAt: "2024-01-11"
  irVersion: 32
  version: 0.16.27
- changelogEntry:
    - summary: "## What's Changed\r\n* fix: OpenAPI importer creates inline request\
        \ schemas for singular allOf by @dsinghvi in https://github.com/fern-api/fern/pull/2591\r\
        \n\r\n\r\n**Full Changelog**: https://github.com/fern-api/fern/compare/0.16.24...0.16.25"
      type: chore
  createdAt: "2024-01-10"
  irVersion: 32
  version: 0.16.25
- changelogEntry:
    - summary: "## What's Changed\r\n* fix: OpenAPI converter uses literals when anyOf\
        \ has inlined enums  by @dsinghvi in https://github.com/fern-api/fern/pull/2589\r\
        \n\r\n\r\n**Full Changelog**: https://github.com/fern-api/fern/compare/0.16.23...0.16.24"
      type: chore
  createdAt: "2024-01-10"
  irVersion: 32
  version: 0.16.24
- changelogEntry:
    - summary: "## What's Changed\r\n* fix: make `generators.yml` optional if no generators\
        \ by @dsinghvi in https://github.com/fern-api/fern/pull/2585\r\n\r\n## New Contributors\r\
        \n* @minaelee made their first contribution in https://github.com/fern-api/fern/pull/2567\r\
        \n\r\n**Full Changelog**: https://github.com/fern-api/fern/compare/0.16.22...0.16.23"
      type: chore
  createdAt: "2024-01-09"
  irVersion: 32
  version: 0.16.23
- changelogEntry:
    - summary: "## What's Changed\r\n* fix: handle error declaration conflicts in OpenAPI\
        \ importer by @dsinghvi in https://github.com/fern-api/fern/pull/2550\r\n\r\n\
        \r\n**Full Changelog**: https://github.com/fern-api/fern/compare/0.16.21...0.16.22"
      type: chore
  createdAt: "2024-01-01"
  irVersion: 32
  version: 0.16.22
- changelogEntry:
    - summary: "## What's Changed\r\n* fix: OpenAPI importer handles null `anyOf` with\
        \ more than 3 variants by @dsinghvi in https://github.com/fern-api/fern/pull/2549\r\
        \n\r\n\r\n**Full Changelog**: https://github.com/fern-api/fern/compare/0.16.20...0.16.21"
      type: chore
  createdAt: "2024-01-01"
  irVersion: 32
  version: 0.16.21
- changelogEntry:
    - summary: "## What's Changed\r\n* feature: `push` mode for GitHub repository by\
        \ @dsinghvi in https://github.com/fern-api/fern/pull/2546\r\n  ```yaml\r\n \
        \ # generators.yml\r\n  - name: fernapi/fern-python-sdk\r\n    ...\r\n    github:\
        \ \r\n      mode: push\r\n      repository: owner/repo\r\n      branch: # optional\
        \ branch, if omitted uses the default channel \r\n  ```\r\n\r\n\r\n**Full Changelog**:\
        \ https://github.com/fern-api/fern/compare/0.16.19...0.16.20"
      type: chore
  createdAt: "2023-12-29"
  irVersion: 32
  version: 0.16.20
- changelogEntry:
    - summary: "**Full Changelog**: https://github.com/fern-api/fern/compare/0.16.17...0.16.19"
      type: chore
  createdAt: "2023-12-23"
  irVersion: 32
  version: 0.16.19
- changelogEntry:
    - summary: "## What's Changed\r\n* feature: openapi importer generates oauth 2 scopes\
        \ enum by @dsinghvi in https://github.com/fern-api/fern/pull/2540\r\n\r\n\r\n\
        **Full Changelog**: https://github.com/fern-api/fern/compare/0.16.16...0.16.17"
      type: chore
  createdAt: "2023-12-23"
  irVersion: 32
  version: 0.16.17
- changelogEntry:
    - summary: "## What's Changed\r\n* fix: respect audiences on inlined request bodies\
        \ by @dsinghvi in https://github.com/fern-api/fern/pull/2535\r\n\r\n\r\n**Full\
        \ Changelog**: https://github.com/fern-api/fern/compare/0.16.15...0.16.16"
      type: chore
  createdAt: "2023-12-22"
  irVersion: 32
  version: 0.16.16
- changelogEntry:
    - summary: "## What's Changed\r\n* fix: unknown types should be treated as optional\
        \ when validating examples by @dsinghvi in https://github.com/fern-api/fern/pull/2532\r\
        \n* fix: `write-definition` writes to hidden folder by @dsinghvi in https://github.com/fern-api/fern/pull/2533\r\
        \n\r\n\r\n**Full Changelog**: https://github.com/fern-api/fern/compare/0.16.14...0.16.15"
      type: chore
  createdAt: "2023-12-22"
  irVersion: 32
  version: 0.16.15
- changelogEntry:
    - summary: "## What's Changed\r\n* feature: `fern write-definition` writes out api\
        \ dependencies by @dsinghvi in https://github.com/fern-api/fern/pull/2531\r\n\
        \r\n\r\n**Full Changelog**: https://github.com/fern-api/fern/compare/0.16.13...0.16.14"
      type: chore
  createdAt: "2023-12-22"
  irVersion: 32
  version: 0.16.14
- changelogEntry:
    - summary: "## What's Changed\r\n* feature: support property level audiences by\
        \ @dsinghvi in https://github.com/fern-api/fern/pull/2526\r\n* feature: openapi\
        \ importer supports importing property level audiences by @dsinghvi in https://github.com/fern-api/fern/pull/2528\r\
        \n\r\n\r\n**Full Changelog**: https://github.com/fern-api/fern/compare/0.16.12...0.16.13"
      type: chore
  createdAt: "2023-12-21"
  irVersion: 32
  version: 0.16.13
- changelogEntry:
    - summary: "## What's Changed\r\n* internal: seed accepts path to api directory\
        \ for custom fixture by @dsinghvi in https://github.com/fern-api/fern/pull/2516\r\
        \n* fix: fern python generators rely on ir v31 by @dsinghvi in https://github.com/fern-api/fern/pull/2517\r\
        \n* feature: run prettier on doc strings by @dsinghvi in https://github.com/fern-api/fern/pull/2508\r\
        \n* fix: use `JSON.stringify` when writing IR by @dsinghvi in https://github.com/fern-api/fern/pull/2511\r\
        \n* fix: OpenAPI importer handles self referencing schemas  by @dsinghvi in\
        \ https://github.com/fern-api/fern/pull/2512\r\n* fix: handle explicit `null`\
        \ strings in OpenAPI schemas by @dsinghvi in https://github.com/fern-api/fern/pull/2514\r\
        \n* fix: `ResourceList` in fhir is an undiscriminated union with literal properties\
        \ by @armandobelardo in https://github.com/fern-api/fern/pull/2513\r\n* fix:\
        \ add `int`, `float`, and `complex` to python reserved words by @armandobelardo\
        \ in https://github.com/fern-api/fern/pull/2523\r\n\r\n\r\n**Full Changelog**:\
        \ https://github.com/fern-api/fern/compare/0.16.11...0.16.12"
      type: chore
  createdAt: "2023-12-20"
  irVersion: 32
  version: 0.16.12
- changelogEntry:
    - summary: "## What's Changed\r\n* fix: OpenAPI importer properly escapes examples\
        \ that start with $ sign by @dsinghvi in https://github.com/fern-api/fern/pull/2509\r\
        \n\r\n\r\n**Full Changelog**: https://github.com/fern-api/fern/compare/0.16.10...0.16.11"
      type: chore
  createdAt: "2023-12-18"
  irVersion: 32
  version: 0.16.11
- changelogEntry:
    - summary: "## What's Changed\r\n* document: x-fern-server-name extension by @dannysheridan\
        \ in https://github.com/fern-api/fern/pull/2504\r\n* feature: add x-fern-parameter-name\
        \ extension by @amckinney in https://github.com/fern-api/fern/pull/2489\r\n\
        * chore: seed exits 1 if tests fail  by @dsinghvi in https://github.com/fern-api/fern/pull/2505\r\
        \n* fix: x-fern-streaming can be used with x-fern-group-name by @amckinney in\
        \ https://github.com/fern-api/fern/pull/2488\r\n\r\n\r\n**Full Changelog**:\
        \ https://github.com/fern-api/fern/compare/0.16.9...0.16.10"
      type: chore
  createdAt: "2023-12-18"
  irVersion: 32
  version: 0.16.10
- changelogEntry:
    - summary: "## What's Changed\r\n* fix: improve `fern check` only logging errors\
        \ by @dsinghvi in https://github.com/fern-api/fern/pull/2501\r\n\r\n\r\n**Full\
        \ Changelog**: https://github.com/fern-api/fern/compare/0.16.8...0.16.9"
      type: chore
  createdAt: "2023-12-17"
  irVersion: 32
  version: 0.16.9
- changelogEntry:
    - summary: "## What's Changed\r\n* chore: run ci on forked PRs for contributors\
        \ by @dsinghvi in https://github.com/fern-api/fern/pull/2494\r\n* internal:\
        \ seed only runs one container per script for all fixtures by @armandobelardo\
        \ in https://github.com/fern-api/fern/pull/2492\r\n* fix: typo in docs starter\
        \ example repo by @dannysheridan in https://github.com/fern-api/fern/pull/2496\r\
        \n* fix: header on quickstart page by @dannysheridan in https://github.com/fern-api/fern/pull/2497\r\
        \n* fix: `fern write-definition` doesn't throw on non-OpenAPI workspaces by\
        \ @dsinghvi in https://github.com/fern-api/fern/pull/2499\r\n* fix: `fern check`\
        \ logs `All checks passed` if no errors @dsinghvi in https://github.com/fern-api/fern/pull/2499\r\
        \n\r\n\r\n**Full Changelog**: https://github.com/fern-api/fern/compare/0.16.7...0.16.8"
      type: chore
  createdAt: "2023-12-17"
  irVersion: 32
  version: 0.16.8
- changelogEntry:
    - summary: "## What's Changed\r\n* fix: openapi importer correctly imports across\
        \ nested fern definition files by @dsinghvi in https://github.com/fern-api/fern/pull/2491\r\
        \n\r\n\r\n**Full Changelog**: https://github.com/fern-api/fern/compare/0.16.6...0.16.7"
      type: chore
  createdAt: "2023-12-14"
  irVersion: 32
  version: 0.16.7
- changelogEntry:
    - summary: "## What's Changed\r\n* fix: openapi importer properly detects json response\
        \ by @dsinghvi in https://github.com/fern-api/fern/pull/2487\r\n\r\n\r\n**Full\
        \ Changelog**: https://github.com/fern-api/fern/compare/0.16.5...0.16.6"
      type: chore
  createdAt: "2023-12-13"
  irVersion: 32
  version: 0.16.6
- changelogEntry:
    - summary: "## What's Changed\r\n* fix: OpenAPI importer detects all possible `application/json`\
        \ request and response content types by @dsinghvi in https://github.com/fern-api/fern/pull/2486\r\
        \n\r\n\r\n**Full Changelog**: https://github.com/fern-api/fern/compare/0.16.4...0.16.5"
      type: chore
  createdAt: "2023-12-13"
  irVersion: 32
  version: 0.16.5
- changelogEntry:
    - summary: "## What's Changed\r\n* internal: enable typescript code snippets in\
        \ fern docs by @dsinghvi in https://github.com/fern-api/fern/pull/2473\r\n*\
        \ internal: `generators.yml` in public-api by @dsinghvi in https://github.com/fern-api/fern/pull/2475\r\
        \n* document: API-wide global configs in api.yml by @dannysheridan in https://github.com/fern-api/fern/pull/2478\r\
        \n* fix: escape OpenAPI string examples that star with `$` by @dsinghvi in https://github.com/fern-api/fern/pull/2483\r\
        \n* fix: handle OpenAPI importer handles unions `type: [string, object]` by\
        \ @dsinghvi in https://github.com/fern-api/fern/pull/2483\r\n\r\n\r\n**Full\
        \ Changelog**: https://github.com/fern-api/fern/compare/0.16.3...0.16.4"
      type: chore
  createdAt: "2023-12-13"
  irVersion: 32
  version: 0.16.4
- changelogEntry:
    - summary: "## What's Changed\r\n* improvement: openapi importer enum name generator\
        \ for like `>`, `<` , `<=`, `>=` by @dsinghvi in https://github.com/fern-api/fern/pull/2471\r\
        \n\r\n\r\n**Full Changelog**: https://github.com/fern-api/fern/compare/0.16.2...0.16.3"
      type: chore
  createdAt: "2023-12-11"
  irVersion: 32
  version: 0.16.3
- changelogEntry:
    - summary: "## What's Changed\r\n* docs: show example of list by @dannysheridan\
        \ in https://github.com/fern-api/fern/pull/2464\r\n* docs: improve cli descriptions\
        \ by @dannysheridan in https://github.com/fern-api/fern/pull/2466\r\n* fix:\
        \ openapi importer enum generation is valid @dsinghvi in https://github.com/fern-api/fern/pull/2468\r\
        \n* fix: openapi importer request references generation is valid @dsinghvi in\
        \ https://github.com/fern-api/fern/pull/2468\r\n* fix: introduce `fern openapi-ir`\
        \ for debugging @dsinghvi in https://github.com/fern-api/fern/pull/2468\r\n\r\
        \n\r\n**Full Changelog**: https://github.com/fern-api/fern/compare/0.16.1...0.16.2"
      type: chore
  createdAt: "2023-12-10"
  irVersion: 32
  version: 0.16.2
- changelogEntry:
    - summary: "## What's Changed\r\n* test: introduce a test definition for optional\
        \ by @dsinghvi in https://github.com/fern-api/fern/pull/2460\r\n* fix: aliases\
        \ with `x-fern-sdk-group-name` are stored in the right file by @dsinghvi in\
        \ https://github.com/fern-api/fern/pull/2461\r\n\r\n\r\n**Full Changelog**:\
        \ https://github.com/fern-api/fern/compare/0.16.0...0.16.1"
      type: chore
  createdAt: "2023-12-08"
  irVersion: 32
  version: 0.16.1
- changelogEntry:
    - summary: "## What's Changed\r\n* docs: add docs quickstart by @dannysheridan in\
        \ https://github.com/fern-api/fern/pull/2456\r\n* docs: fix callout spacing\
        \ by @dannysheridan in https://github.com/fern-api/fern/pull/2457\r\n* docs:\
        \ example provided for path parameter by @dannysheridan in https://github.com/fern-api/fern/pull/2458\r\
        \n* *feature*: support `x-fern-sdk-group-name` on schemas by @dsinghvi in https://github.com/fern-api/fern/pull/2459\r\
        \n   **NOTE** The OpenAPI importer was drastically modified, so be careful upgrading\
        \ to `0.16.0` and report any issues!\r\n\r\n\r\n**Full Changelog**: https://github.com/fern-api/fern/compare/0.15.18...0.16.0"
      type: chore
  createdAt: "2023-12-08"
  irVersion: 32
  version: 0.16.0
- changelogEntry:
    - summary: "## What's Changed\r\n* fix: overrides from `x-fern-overrides-filepath`\
        \ file win on tie by @dsinghvi in https://github.com/fern-api/fern/pull/2455\r\
        \n\r\n\r\n**Full Changelog**: https://github.com/fern-api/fern/compare/0.15.17...0.15.18"
      type: chore
  createdAt: "2023-12-07"
  irVersion: 32
  version: 0.15.18
- changelogEntry:
    - summary: "## What's Changed\r\n* feature: support overlaying extensions using\
        \ `x-fern-overrides-filepath` by @dsinghvi in https://github.com/fern-api/fern/pull/2452\r\
        \n\r\n\r\n**Full Changelog**: https://github.com/fern-api/fern/compare/0.15.16...0.15.17"
      type: chore
  createdAt: "2023-12-07"
  irVersion: 32
  version: 0.15.17
- changelogEntry:
    - summary: "## What's Changed\r\n* docs: Add screenshots to availability page by\
        \ @dannysheridan in https://github.com/fern-api/fern/pull/2448\r\n* feature:\
        \ OpenAPI supports `application/pdf` content-type by @amckinney in https://github.com/fern-api/fern/pull/2450\r\
        \n\r\n\r\n**Full Changelog**: https://github.com/fern-api/fern/compare/0.15.15...0.15.16"
      type: chore
  createdAt: "2023-12-06"
  irVersion: 32
  version: 0.15.16
- changelogEntry:
    - summary: "## What's Changed\r\n* fix: validate responses that are imported correctly\
        \ by @dsinghvi in https://github.com/fern-api/fern/pull/2447\r\n\r\n\r\n**Full\
        \ Changelog**: https://github.com/fern-api/fern/compare/0.15.14...0.15.15"
      type: chore
  createdAt: "2023-12-06"
  irVersion: 32
  version: 0.15.15
- changelogEntry:
    - summary: "**Full Changelog**: https://github.com/fern-api/fern/compare/0.15.13...0.15.14"
      type: chore
  createdAt: "2023-12-06"
  irVersion: 32
  version: 0.15.14
- changelogEntry:
    - summary: "## What's Changed\r\n* feature: OpenAPI importer supports `audio/mpeg`\
        \ content type by @dsinghvi in https://github.com/fern-api/fern/pull/2446\r\n\
        \r\n\r\n**Full Changelog**: https://github.com/fern-api/fern/compare/0.15.12...0.15.13"
      type: chore
  createdAt: "2023-12-06"
  irVersion: 32
  version: 0.15.13
- changelogEntry:
    - summary: "## What's Changed\r\n* internal: seed supports configurable output mode\
        \ by @dsinghvi in https://github.com/fern-api/fern/pull/2430\r\n* internal:\
        \ add examples to literal-headers test definition by @amckinney in https://github.com/fern-api/fern/pull/2437\r\
        \n* internal: seed fixtures are dynamic by @amckinney in https://github.com/fern-api/fern/pull/2440\r\
        \n* documentation: broken links in quickstart by @dannysheridan in https://github.com/fern-api/fern/pull/2444\r\
        \n* feature: use tag order to set `navigation` in fern definition by @dsinghvi\
        \ in https://github.com/fern-api/fern/pull/2445\r\n\r\n\r\n**Full Changelog**:\
        \ https://github.com/fern-api/fern/compare/0.15.11...0.15.12"
      type: chore
  createdAt: "2023-12-06"
  irVersion: 32
  version: 0.15.12
- changelogEntry:
    - summary: "## What's Changed\r\n* feature: use terminal link to render clickable\
        \ docs URL by @dannysheridan in https://github.com/fern-api/fern/pull/2391\r\
        \n* docs: Explain how SDKs and Docs use audiences by @dannysheridan in https://github.com/fern-api/fern/pull/2411\r\
        \n* feature: send property level availability information to docs by @dsinghvi\
        \ in https://github.com/fern-api/fern/pull/2420\r\n* feature: support undiscriminated\
        \ union examples in ir by @dsinghvi in https://github.com/fern-api/fern/pull/2425\r\
        \n* feature: support x-fern-ignore at the schema level by @dsinghvi in https://github.com/fern-api/fern/pull/2428\r\
        \n* fix: correctly validate referenced examples that are being imported by @dsinghvi\
        \ in https://github.com/fern-api/fern/pull/2429\r\n\r\n\r\n**Full Changelog**:\
        \ https://github.com/fern-api/fern/compare/0.15.10...0.15.11"
      type: chore
  createdAt: "2023-12-04"
  irVersion: 32
  version: 0.15.11
- changelogEntry:
    - summary: "## What's Changed\r\n* seed: generators can be tested with different\
        \ output versions by @amckinney in https://github.com/fern-api/fern/pull/2401\r\
        \n* seed: support optional compile commands by @amckinney in https://github.com/fern-api/fern/pull/2409\r\
        \n* fix: example properties for imported types are properly serialized by @dsinghvi\
        \ in https://github.com/fern-api/fern/pull/2407\r\n\r\n\r\n**Full Changelog**:\
        \ https://github.com/fern-api/fern/compare/0.15.9...0.15.10"
      type: chore
  createdAt: "2023-11-30"
  irVersion: 31
  version: 0.15.10
- changelogEntry:
    - summary: "## What's Changed\r\n* fix: properly convert examples of imported types\
        \  by @dsinghvi in https://github.com/fern-api/fern/pull/2404\r\n\r\n\r\n**Full\
        \ Changelog**: https://github.com/fern-api/fern/compare/0.15.8...0.15.9"
      type: chore
  createdAt: "2023-11-30"
  irVersion: 31
  version: 0.15.9
- changelogEntry:
    - summary: "## What's Changed\r\n* fix: see docker logs when running `fern generate\
        \ --local` by @dsinghvi in https://github.com/fern-api/fern/pull/2400\r\n\r\n\
        \r\n**Full Changelog**: https://github.com/fern-api/fern/compare/0.15.7...0.15.8"
      type: chore
  createdAt: "2023-11-30"
  irVersion: 31
  version: 0.15.8
- changelogEntry:
    - summary: "## What's Changed\r\n* fix: compress fhir definition by having types\
        \ extend `BaseResource`  by @dsinghvi in https://github.com/fern-api/fern/pull/2387\r\
        \n* docs: availability in Fern Definition by @dannysheridan in https://github.com/fern-api/fern/pull/2395\r\
        \n* fix: OpenAPI importer generates non-conflicting names for multipart file\
        \ upload endpoints by @dsinghvi in https://github.com/fern-api/fern/pull/2399\r\
        \n\r\n\r\n**Full Changelog**: https://github.com/fern-api/fern/compare/0.15.6...0.15.7"
      type: chore
  createdAt: "2023-11-30"
  irVersion: 31
  version: 0.15.7
- changelogEntry:
    - summary: "## What's Changed\r\n* docs: how to control display order of your API\
        \ reference by @dsinghvi in https://github.com/fern-api/fern/pull/2366\r\n*\
        \ docs: .NET server code generator for C# by @dannysheridan in https://github.com/fern-api/fern/pull/2354\r\
        \n* docs: improve fern's readme.md by @dannysheridan in https://github.com/fern-api/fern/pull/2370\r\
        \n* docs: improve images in readme by @dannysheridan in https://github.com/fern-api/fern/pull/2371\r\
        \n* docs: improve readme image by @dannysheridan in https://github.com/fern-api/fern/pull/2372\r\
        \n* docs: add getting started to readme by @dannysheridan in https://github.com/fern-api/fern/pull/2380\r\
        \n* docs: update bug-report.md by @dannysheridan in https://github.com/fern-api/fern/pull/2375\r\
        \n* docs: file structure upon fern init by @dannysheridan in https://github.com/fern-api/fern/pull/2381\r\
        \n* fix: fern no longer fails to parse nested maps (`map<string, map<string,\
        \ int>>`)by @mmolash in https://github.com/fern-api/fern/pull/2369\r\n\r\n##\
        \ New Contributors\r\n* @mmolash made their first contribution in https://github.com/fern-api/fern/pull/2369\r\
        \n\r\n**Full Changelog**: https://github.com/fern-api/fern/compare/0.15.5...0.15.6"
      type: chore
  createdAt: "2023-11-28"
  irVersion: 31
  version: 0.15.6
- changelogEntry:
    - summary: "## What's Changed\r\n* fix: forward along global headers when registering\
        \ docs by @dsinghvi in https://github.com/fern-api/fern/pull/2358\r\n\r\n\r\n\
        **Full Changelog**: https://github.com/fern-api/fern/compare/0.15.4...0.15.5"
      type: chore
  createdAt: "2023-11-27"
  irVersion: 31
  version: 0.15.5
- changelogEntry:
    - summary: "## What's Changed\r\n* chore: use correct URL for preview server by\
        \ @dsinghvi in https://github.com/fern-api/fern/pull/2322\r\n* fix: docs preview\
        \ server no longer has cors requirement by @dsinghvi in https://github.com/fern-api/fern/pull/2323\r\
        \n* Add test def for optional enum query param by @davidkonigsberg in https://github.com/fern-api/fern/pull/2317\r\
        \n* chore: migrate to github workflows by @dsinghvi in https://github.com/fern-api/fern/pull/2327\r\
        \n* chore: migrate documentation to core repo by @dsinghvi in https://github.com/fern-api/fern/pull/2328\r\
        \n* feature: add example docs by @dsinghvi in https://github.com/fern-api/fern/pull/2342\r\
        \n* Change 'let us know' link from email to issue by @zachkirsch in https://github.com/fern-api/fern/pull/2344\r\
        \n* fix: links to generators by making them exact urls by @dannysheridan in\
        \ https://github.com/fern-api/fern/pull/2346\r\n* feature: seed CLI runs compile\
        \ commands for verification by @dsinghvi in https://github.com/fern-api/fern/pull/2351\r\
        \n* Improvement: document using an enum name and value by @dannysheridan in\
        \ https://github.com/fern-api/fern/pull/2349\r\n* chore: test definition for\
        \ bearer auth with environment variable by @dsinghvi in https://github.com/fern-api/fern/pull/2353\r\
        \n* fix: resolve referenced examples for path parameters by @dsinghvi in https://github.com/fern-api/fern/pull/2356\r\
        \n\r\n## New Contributors\r\n* @davidkonigsberg made their first contribution\
        \ in https://github.com/fern-api/fern/pull/2317\r\n\r\n**Full Changelog**: https://github.com/fern-api/fern/compare/0.15.3...0.15.4"
      type: chore
  createdAt: "2023-11-27"
  irVersion: 31
  version: 0.15.4
- changelogEntry:
    - summary: "## What's Changed\r\n* fix: migrate from registry-node to fdr-sdk by\
        \ @dsinghvi in https://github.com/fern-api/fern/pull/2313\r\n* build(deps):\
        \ bump @redocly/openapi-core from 1.4.0 to 1.4.1 by @dependabot in https://github.com/fern-api/fern/pull/2312\r\
        \n* build(deps): bump @fern-api/venus-api-sdk from 0.0.20-7-g6ea8dc4 to 0.0.36\
        \ by @dependabot in https://github.com/fern-api/fern/pull/2311\r\n* fix: docs\
        \ preview server returns the proper load docs by url response by @dsinghvi in\
        \ https://github.com/fern-api/fern/pull/2315\r\n* build(deps-dev): bump @types/swagger2openapi\
        \ from 7.0.0 to 7.0.4 by @dependabot in https://github.com/fern-api/fern/pull/2309\r\
        \n* feature: introduce `idempotency` configuration by @dsinghvi in https://github.com/fern-api/fern/pull/2302\r\
        \n* chore: add `idempotency-headers` to fern  by @dsinghvi in https://github.com/fern-api/fern/pull/2318\r\
        \n* chore: typescript generators depend on ir v31 by @dsinghvi in https://github.com/fern-api/fern/pull/2320\r\
        \n\r\n\r\n**Full Changelog**: https://github.com/fern-api/fern/compare/0.15.2...0.15.3"
      type: chore
  createdAt: "2023-11-21"
  irVersion: 31
  version: 0.15.3
- changelogEntry:
    - summary: "- **fix**: running `fern generate --local` with a `.fernignore` works
        in Github Actions (@dsinghvi)"
      type: chore
  createdAt: "2023-11-20"
  irVersion: 30
  version: 0.15.2
- changelogEntry:
    - summary: "**Full Changelog**: https://github.com/fern-api/fern/compare/0.15.2-rc1...0.15.2-rc3"
      type: chore
  createdAt: "2023-11-20"
  irVersion: 30
  version: 0.15.2-rc3
- changelogEntry:
    - summary: "**Full Changelog**: https://github.com/fern-api/fern/compare/0.15.2-rc1...0.15.2-rc2"
      type: chore
  createdAt: "2023-11-20"
  irVersion: 30
  version: 0.15.2-rc2
- changelogEntry:
    - summary: "**Full Changelog**: https://github.com/fern-api/fern/compare/0.15.2-rc0...0.15.2-rc1"
      type: chore
  createdAt: "2023-11-20"
  irVersion: 30
  version: 0.15.2-rc1
- changelogEntry:
    - summary:
        "## What's Changed\r\n* upgrade json5 to `2.2.2` by @dsinghvi in https://github.com/fern-api/fern/pull/2304\r\
        \n* chore: remove wire verification by @dsinghvi in https://github.com/fern-api/fern/pull/2305\r\
        \n* chore: upgrade yaml to 2.3.3 by @dsinghvi in https://github.com/fern-api/fern/pull/2306\r\
        \n* fix: `fern generate --local` with `.fernignore` fails in Github Workflow\
        \ by @dsinghvi in https://github.com/fern-api/fern/pull/2307\r\n\r\n\r\n**Full\
        \ Changelog**: https://github.com/fern-api/fern/compare/0.15.1...0.15.2-rc0"
      type: chore
  createdAt: "2023-11-20"
  irVersion: 30
  version: 0.15.2-rc0
- changelogEntry:
    - summary: "_It's been forever since we released a non release candidate!_\r\n\r\
        \n**Break**\r\n- The file structure of the Fern folder has now changed. If you\
        \ have a single API, your definition can live directly at the top-level. If\
        \ you have multiple, they will need to live in an apis folder. When you run\
        \ `fern upgrade` the directory structure will automatically be updated. "
      type: chore
  createdAt: "2023-11-20"
  irVersion: 30
  version: 0.15.1
- changelogEntry:
    - summary: "## What's Changed\r\n* feature: introduce `fern token` command to generate\
        \ `FERN_TOKEN` by @dsinghvi in https://github.com/fern-api/fern/pull/2295\r\n\
        \r\n\r\n**Full Changelog**: https://github.com/fern-api/fern/compare/0.15.0-rc87...0.15.0-rc88"
      type: chore
  createdAt: "2023-11-17"
  irVersion: 30
  version: 0.15.0-rc88
- changelogEntry:
    - summary: "## What's Changed\r\n* fix: non .fernignored files are deleted on successive\
        \ regeneration by @dsinghvi in https://github.com/fern-api/fern/pull/2294\r\n\
        \r\n\r\n**Full Changelog**: https://github.com/fern-api/fern/compare/0.15.0-rc84...0.15.0-rc85"
      type: chore
  createdAt: "2023-11-17"
  irVersion: 30
  version: 0.15.0-rc87
- changelogEntry:
    - summary: "## What's Changed\r\n* fix: `fern generate --local` no longer fails\
        \ if `.fernignore` is present and there are no new changes by @dsinghvi in https://github.com/fern-api/fern/pull/2291\r\
        \n\r\n\r\n**Full Changelog**: https://github.com/fern-api/fern/compare/0.15.0-rc83...0.15.0-rc84"
      type: chore
  createdAt: "2023-11-16"
  irVersion: 30
  version: 0.15.0-rc84
- changelogEntry:
    - summary: "## What's Changed\r\n* fix: default to service availability if endpoint\
        \ availability is not present by @dsinghvi in https://github.com/fern-api/fern/pull/2290\r\
        \n\r\n\r\n**Full Changelog**: https://github.com/fern-api/fern/compare/0.15.0-rc82...0.15.0-rc83"
      type: chore
  createdAt: "2023-11-16"
  irVersion: 30
  version: 0.15.0-rc83
- changelogEntry:
    - summary: "## What's Changed\r\n* feature: introduce `x-fern-type` extension to\
        \ the OpenAPI spec by @dsinghvi in https://github.com/fern-api/fern/pull/2289\r\
        \n\r\n\r\n**Full Changelog**: https://github.com/fern-api/fern/compare/0.15.0-rc81...0.15.0-rc82"
      type: chore
  createdAt: "2023-11-16"
  irVersion: 30
  version: 0.15.0-rc82
- changelogEntry:
    - summary: "## What's Changed\r\n* **Internal**: Add fern-python generator versions\
        \ for IRv30 by @amckinney in https://github.com/fern-api/fern/pull/2283\r\n\
        * **Internal**: Fix fern-java-model maven coordinates by @amckinney in https://github.com/fern-api/fern/pull/2284\r\
        \n* **Internal**: Generate fern-api/ir-go repository by @amckinney in https://github.com/fern-api/fern/pull/2285\r\
        \n* **Internal**: Set IRv29 version for TS and Java by @amckinney in https://github.com/fern-api/fern/pull/2286\r\
        \n\r\n\r\n**Full Changelog**: https://github.com/fern-api/fern/compare/0.15.0-rc80...0.15.0-rc81"
      type: chore
  createdAt: "2023-11-15"
  irVersion: 30
  version: 0.15.0-rc81
- changelogEntry:
    - summary: "## What's Changed\r\n* fix: don't compare root api files if dependency\
        \ has no endpoints by @dsinghvi in https://github.com/fern-api/fern/pull/2282\r\
        \n\r\n\r\n**Full Changelog**: https://github.com/fern-api/fern/compare/0.15.0-rc79...0.15.0-rc80"
      type: chore
  createdAt: "2023-11-15"
  irVersion: 30
  version: 0.15.0-rc80
- changelogEntry:
    - summary: "## What's Changed\r\n* internal: Add more granular test definitions\
        \ by @amckinney in https://github.com/fern-api/fern/pull/2277\r\n* feature:\
        \ update fhir.yml and setup workflow for registration by @dsinghvi in https://github.com/fern-api/fern/pull/2280\r\
        \n* fix: register union base properties in docs by @dsinghvi in https://github.com/fern-api/fern/pull/2281\r\
        \n\r\n\r\n**Full Changelog**: https://github.com/fern-api/fern/compare/0.15.0-rc77...0.15.0-rc78"
      type: chore
  createdAt: "2023-11-15"
  irVersion: 30
  version: 0.15.0-rc79
- changelogEntry:
    - summary: "- **feature**: mark `in-development` endpoints as `beta` in the generated
        docs"
      type: chore
  createdAt: "2023-11-14"
  irVersion: 29
  version: 0.15.0-rc75
- changelogEntry:
    - summary: "## What's Changed\r\n* **internal** Introduce IR version 30 for example\
        \ @amckinney in https://github.com/fern-api/fern/pull/2273\r\n\r\n\r\n**Full\
        \ Changelog**: https://github.com/fern-api/fern/compare/0.15.0-rc76...0.15.0-rc77"
      type: chore
  createdAt: "2023-11-14"
  irVersion: 30
  version: 0.15.0-rc77
- changelogEntry:
    - summary: "## What's Changed\r\n* fix: OpenAPI importer handles parsing server\
        \ variables by @dsinghvi in https://github.com/fern-api/fern/pull/2275\r\n\r\
        \n\r\n**Full Changelog**: https://github.com/fern-api/fern/compare/0.15.0-rc75...0.15.0-rc76"
      type: chore
  createdAt: "2023-11-14"
  irVersion: 29
  version: 0.15.0-rc76
- changelogEntry:
    - summary: Release 0.15.0-rc74
      type: chore
  createdAt: "2023-11-09"
  irVersion: 29
  version: 0.15.0-rc74
- changelogEntry:
    - summary: "- unblock ir-v28 generation"
      type: chore
  createdAt: "2023-11-09"
  irVersion: 29
  version: 0.15.0-rc73
- changelogEntry:
    - summary: Release 0.15.0-rc72
      type: chore
  createdAt: "2023-11-09"
  irVersion: 29
  version: 0.15.0-rc72
- changelogEntry:
    - summary: "- CLI supports running typescript generators 0.8.1+ (@dsinghvi)"
      type: chore
  createdAt: "2023-11-09"
  irVersion: 29
  version: 0.15.0-rc71
- changelogEntry:
    - summary: "- Support a `x-fern-streaming` extension in the OpenAPI importer (@amckinney)"
      type: chore
  createdAt: "2023-11-08"
  irVersion: 28
  version: 0.15.0-rc70
- changelogEntry:
    - summary: _No user facing changes_
      type: chore
  createdAt: "2023-11-03"
  irVersion: 27
  version: 0.15.0-rc68
- changelogEntry:
    - summary: _No user facing changes_
      type: chore
  createdAt: "2023-11-03"
  irVersion: 27
  version: 0.15.0-rc67
- changelogEntry:
    - summary: "- **fix**: OpenAPI importer always uses tags to organize endpoints if
        present (@dsinghvi)"
      type: chore
  createdAt: "2023-11-03"
  irVersion: 27
  version: 0.15.0-rc66
- changelogEntry:
    - summary: _No user facing changes_
      type: chore
  createdAt: "2023-11-02"
  irVersion: 27
  version: 0.15.0-rc65
- changelogEntry:
    - summary: _No user facing changes_
      type: chore
  createdAt: "2023-11-02"
  irVersion: 27
  version: 0.15.0-rc64
- changelogEntry:
    - summary: _No user facing changes_
      type: chore
  createdAt: "2023-11-01"
  irVersion: 27
  version: 0.15.0-rc63
- changelogEntry:
    - summary: "- OpenAPI importer skips example generation if `allOf` examples are
        undefined (@dsinghvi)"
      type: chore
  createdAt: "2023-11-01"
  irVersion: 27
  version: 0.15.0-rc61
- changelogEntry:
    - summary: "- Filter out undefined schemas when reading AsyncAPI (@dsinghvi)"
      type: chore
  createdAt: "2023-11-01"
  irVersion: 27
  version: 0.15.0-rc60
- changelogEntry:
    - summary: "fix: OpenAPI importer handles resolving property schema references (@dsinghvi)"
      type: chore
  createdAt: "2023-11-01"
  irVersion: 27
  version: 0.15.0-rc59
- changelogEntry:
    - summary: "- Retrigger latest release (@dsinghvi)"
      type: chore
  createdAt: "2023-10-30"
  irVersion: 27
  version: 0.15.0-rc57
- changelogEntry:
    - summary: "**fix**: AsyncAPI importer reads inlined message payloads (@dsinghvi)"
      type: chore
  createdAt: "2023-10-30"
  irVersion: 27
  version: 0.15.0-rc56
- changelogEntry:
    - summary: "- **fix**: OpenAPI parser handles converting discriminated unions that
        contain`allOf` references with the discriminant (@dsinghvi)"
      type: chore
  createdAt: "2023-10-30"
  irVersion: 27
  version: 0.15.0-rc55
- changelogEntry:
    - summary: "- **feature**: OpenAPI importer supports resolving multi-file references
        (@dsinghvi)"
      type: chore
  createdAt: "2023-10-30"
  irVersion: 27
  version: 0.15.0-rc54
- changelogEntry:
    - summary: "- **feature**: OpenAPI importer supports `x-fern-header-variable-name`
        to customize the header name in the SDK"
      type: chore
  createdAt: "2023-10-28"
  irVersion: 27
  version: 0.15.0-rc53
- changelogEntry:
    - summary: "- **fix**: OpenAPI importer handles multiple header security schemes"
      type: chore
  createdAt: "2023-10-27"
  irVersion: 27
  version: 0.15.0-rc52
- changelogEntry:
    - summary: "- **No user facing changes** - Seed testing CLI doesn't require generator
        languages to support testing OpenAPI/Postman generators"
      type: chore
  createdAt: "2023-10-27"
  irVersion: 27
  version: 0.15.0-rc51
- changelogEntry:
    - summary: "- Not a user facing change: IR for `property-response` uses correct
        typeId (@dsinghvi)"
      type: chore
  createdAt: "2023-10-26"
  irVersion: 27
  version: 0.15.0-rc50
- changelogEntry:
    - summary: "- Improve logging when `.fernignore` is present in directory (@dsinghvi) "
      type: chore
  createdAt: "2023-10-25"
  irVersion: 27
  version: 0.15.0-rc49
- changelogEntry:
    - summary: "- Upgrade Go generator IR version (@amckinney) \r\n- `response-property`\
        \ validation rules now handle aliases (@amckinney) "
      type: chore
  createdAt: "2023-10-25"
  irVersion: 27
  version: 0.15.0-rc48
- changelogEntry:
    - summary: "- Support `--custom fixture` in seed CLI for snapshot tests (@dsinghvi) "
      type: chore
  createdAt: "2023-10-24"
  irVersion: 27
  version: 0.15.0-rc47
- changelogEntry:
    - summary: "- Support literal examples (@dsinghvi) "
      type: chore
  createdAt: "2023-10-20"
  irVersion: 27
  version: 0.15.0-rc46
- changelogEntry:
    - summary: "- **fix**: OpenAPI importer removes global headers from example generation
        (@dsinghvi) "
      type: chore
  createdAt: "2023-10-20"
  irVersion: 27
  version: 0.15.0-rc45
- changelogEntry:
    - summary: "- OpenAPI example parser handles query params that are arrays (@dsinghvi) "
      type: chore
  createdAt: "2023-10-20"
  irVersion: 27
  version: 0.15.0-rc44
- changelogEntry:
    - summary: "- Support reading examples from OpenAPI spec (@dsinghvi) "
      type: chore
  createdAt: "2023-10-20"
  irVersion: 27
  version: 0.15.0-rc43
- changelogEntry:
    - summary: "- Support generating preview url when generating docs (@dsinghvi) "
      type: chore
  createdAt: "2023-10-15"
  irVersion: 26
  version: 0.15.0-rc42
- changelogEntry:
    - summary: Release 0.15.0-rc40
      type: chore
  createdAt: "2023-10-13"
  irVersion: 26
  version: 0.15.0-rc40
- changelogEntry:
    - summary: "- Rerelease SDKs (@dsinghvi) "
      type: chore
  createdAt: "2023-10-13"
  irVersion: 26
  version: 0.15.0-rc41
- changelogEntry:
    - summary: "- Support generating python snippets for documentation"
      type: chore
  createdAt: "2023-10-11"
  irVersion: 26
  version: 0.15.0-rc39
- changelogEntry:
    - summary: "- Additional seed test definitions (@dsinghvi) "
      type: chore
  createdAt: "2023-10-10"
  irVersion: 26
  version: 0.15.0-rc38
- changelogEntry:
    - summary: "- **fix**: delete existing output on local generation (@dsinghvi) "
      type: chore
  createdAt: "2023-10-08"
  irVersion: 26
  version: 0.15.0-rc37
- changelogEntry:
    - summary: "- **fix**:  seed CLI builds docker image (@dsinghvi) "
      type: chore
  createdAt: "2023-10-08"
  irVersion: 26
  version: 0.15.0-rc36
- changelogEntry:
    - summary: "- fix seed examples to contain datetime with UTC timezone (@dsinghvi) "
      type: chore
  createdAt: "2023-10-08"
  irVersion: 26
  version: 0.15.0-rc35
- changelogEntry:
    - summary: "- Fix: OpenAPI importer scans const fields when detecting discriminated
        unions (@dsinghvi) "
      type: chore
  createdAt: "2023-10-06"
  irVersion: 26
  version: 0.15.0-rc34
- changelogEntry:
    - summary: "- Read `const` values from OpenAPI spec (@dsinghvi) "
      type: chore
  createdAt: "2023-10-06"
  irVersion: 26
  version: 0.15.0-rc33
- changelogEntry:
    - summary: "- Fix discriminated union parsing in AsyncAPI import (@dsinghvi) "
      type: chore
  createdAt: "2023-10-05"
  irVersion: 26
  version: 0.15.0-rc32
- changelogEntry:
    - summary: "- Server side generators are tested with output mode local files (@dsinghvi) "
      type: chore
  createdAt: "2023-10-01"
  irVersion: 26
  version: 0.15.0-rc31
- changelogEntry:
    - summary: "- Generator snapshot tester supports custom configs (@dsinghvi) "
      type: chore
  createdAt: "2023-10-01"
  irVersion: 26
  version: 0.15.0-rc30
- changelogEntry:
    - summary: "- `--local` mode of the Fern CLI now correctly copies over generated
        typescript code (@dsinghvi) "
      type: chore
  createdAt: "2023-09-30"
  irVersion: 26
  version: 0.15.0-rc29
- changelogEntry:
    - summary: "- Bump generator versions to the latest (@amckinney) \r\n- Send undiscriminated\
        \ union type names to docs generation (@dsinghvi) "
      type: chore
  createdAt: "2023-09-29"
  irVersion: 26
  version: 0.15.0-rc28
- changelogEntry:
    - summary: "- Support `go-fiber` generator (@connormahon34) "
      type: chore
  createdAt: "2023-09-26"
  irVersion: 26
  version: 0.15.0-rc27
- changelogEntry:
    - summary: "- `fern generate --docs` will no longer fail because of network timeout
        issues (@dsinghvi)"
      type: chore
  createdAt: "2023-09-25"
  irVersion: 26
  version: 0.15.0-rc26
- changelogEntry:
    - summary: "- Add test fern definitions with endpoint examples(@amckinney) "
      type: chore
  createdAt: "2023-09-20"
  irVersion: 26
  version: 0.15.0-rc25
- changelogEntry:
    - summary: "- `fern generate --docs` runs validation on the the docs configuration
        (@dsinghvi) "
      type: chore
  createdAt: "2023-09-20"
  irVersion: 26
  version: 0.15.0-rc24
- changelogEntry:
    - summary: "- Support reading AsyncAPI Schemas (@dsinghvi) "
      type: chore
  createdAt: "2023-09-19"
  irVersion: 26
  version: 0.15.0-rc23
- changelogEntry:
    - summary: "- Add test definitions that contain examples(@amckinney) "
      type: chore
  createdAt: "2023-09-18"
  irVersion: 26
  version: 0.15.0-rc22
- changelogEntry:
    - summary: "- Only set GA availability if explicitly defined in the API Definition
        (@dsinghvi) "
      type: chore
  createdAt: "2023-09-17"
  irVersion: 26
  version: 0.15.0-rc21
- changelogEntry:
    - summary: "- Set version slug override (@dsinghvi) "
      type: chore
  createdAt: "2023-09-16"
  irVersion: 26
  version: 0.15.0-rc20
- changelogEntry:
    - summary: "- docs.yml now supports showing API errors opt-in (@dsinghvi) "
      type: chore
  createdAt: "2023-09-13"
  irVersion: 26
  version: 0.15.0-rc19
- changelogEntry:
    - summary: "- CLI now requires that versioned navbars live in new files (@dsinghvi)\
        \ \r\n- CLI supports sending availability (@dsinghvi) \r\n- CLI has new validation\
        \ rules for mdx + filepaths (@dsinghvi) "
      type: chore
  createdAt: "2023-09-13"
  irVersion: 26
  version: 0.15.0-rc18
- changelogEntry:
    - summary: "- Docs support tabs (@dsinghvi) "
      type: chore
  createdAt: "2023-09-10"
  irVersion: 25
  version: 0.15.0-rc17
- changelogEntry:
    - summary: "- Fix and make sure CLI adheres to `--api` flag when filtering API workspaces
        (@dsinghvi) "
      type: chore
  createdAt: "2023-09-09"
  irVersion: 25
  version: 0.15.0-rc16
- changelogEntry:
    - summary: "- Validate markdown for documentation (@dsinghvi) "
      type: chore
  createdAt: "2023-09-06"
  irVersion: 25
  version: 0.15.0-rc15
- changelogEntry:
    - summary: "- Support specifying instance when running docs generation `fern generate
        --docs --instance <url>`"
      type: chore
  createdAt: "2023-09-06"
  irVersion: 25
  version: 0.15.0-rc14
- changelogEntry:
    - summary: "- Support reading `description` on `$ref` fields in OpenAPI (@dsinghvi) "
      type: chore
  createdAt: "2023-09-05"
  irVersion: 25
  version: 0.15.0-rc13
- changelogEntry:
    - summary: Release 0.15.0-rc12
      type: chore
  createdAt: "2023-09-05"
  irVersion: 25
  version: 0.15.0-rc12
- changelogEntry:
    - summary: "- Latest java generators depend on IR v25 to support text/plain responses
        (@dsinghvi) "
      type: chore
  createdAt: "2023-09-05"
  irVersion: 25
  version: 0.15.0-rc11
- changelogEntry:
    - summary: "- Add test definitions for `response: text` "
      type: chore
  createdAt: "2023-09-04"
  irVersion: 25
  version: 0.15.0-rc9
- changelogEntry:
    - summary: "- Support text responses (@dsinghvi) "
      type: chore
  createdAt: "2023-09-04"
  irVersion: 25
  version: 0.15.0-rc8
- changelogEntry:
    - summary: "- OpenAPI importer supports reading `application/octet-stream` requests
        (@dsinghvi) "
      type: chore
  createdAt: "2023-09-04"
  irVersion: 25
  version: 0.15.0-rc10
- changelogEntry:
    - summary: "- OpenAPI Importer handles deduping undiscriminated union types (@dsinghvi) "
      type: chore
  createdAt: "2023-08-31"
  irVersion: 24
  version: 0.15.0-rc7
- changelogEntry:
    - summary: "- Respect audiences for service type graph (@amckinney) "
      type: chore
  createdAt: "2023-08-31"
  irVersion: 24
  version: 0.15.0-rc6
- changelogEntry:
    - summary: "- Support reading `default` key in OpenAPI to account for headers with
        literal value (@dsinghvi) "
      type: chore
  createdAt: "2023-08-30"
  irVersion: 24
  version: 0.15.0-rc5
- changelogEntry:
    - summary: "- fern.config.json version is set to `*` which allows easier integration\
        \ with pnpm (@zachkirsch) \r\n- OpenAPI importer properly reads discriminated\
        \ unions so that discriminants are stripped from subtypes (@dsinghvi) "
      type: chore
  createdAt: "2023-08-30"
  irVersion: 24
  version: 0.15.0-rc4
- changelogEntry:
    - summary: "- Support reading webhooks from OpenAPI specs (@dsinghvi) "
      type: chore
  createdAt: "2023-08-25"
  irVersion: 24
  version: 0.15.0-rc3
- changelogEntry:
    - summary: "- Support uploading images with custom content types such as SVGs (@dsinghvi) "
      type: chore
  createdAt: "2023-08-23"
  irVersion: 24
  version: 0.15.0-rc2
- changelogEntry:
    - summary: "- Update discriminated union detection to handle referenced schemas
        (@dsinghvi) "
      type: chore
  createdAt: "2023-08-18"
  irVersion: 23
  version: 0.15.0-rc1
- changelogEntry:
    - summary: "- **Break**: The fern directory now has a top-level `apis` directory
        to handle apis and docs no longer live within an api definition"
      type: chore
  createdAt: "2023-08-16"
  irVersion: 23
  version: 0.15.0-rc0
- changelogEntry:
    - summary: Release 0.14.4-rc2
      type: chore
  createdAt: "2023-08-14"
  irVersion: 23
  version: 0.14.4-rc2
- changelogEntry:
    - summary: Release 0.14.4-rc1
      type: chore
  createdAt: "2023-08-14"
  irVersion: 23
  version: 0.14.4-rc1
- changelogEntry:
    - summary: CLI handles property names that start with numbers for code generation
        (@dsinghvi)
      type: chore
  createdAt: "2023-08-11"
  irVersion: 23
  version: 0.14.4-rc0
- changelogEntry:
    - summary: "- When `docs` is missing, the CLI should nudge the user to run `fern
        add docs` (@dannysheridan) "
      type: chore
  createdAt: "2023-08-08"
  irVersion: 23
  version: 0.14.3
- changelogEntry:
    - summary: "- When running `fern init --openapi <openapi>` the OpenAPI generator
        wont be included (@dannysheridan) "
      type: chore
  createdAt: "2023-08-08"
  irVersion: 23
  version: 0.14.2
- changelogEntry:
    - summary: "- Rerelease `0.14.0`"
      type: chore
  createdAt: "2023-08-07"
  irVersion: 22
  version: 0.14.1
- changelogEntry:
    - summary: "- The latest Go SDK Generator depends on IR V22 (@amckinney) "
      type: chore
  createdAt: "2023-08-07"
  irVersion: 22
  version: 0.14.0
- changelogEntry:
    - summary: '- Handle `type: "null"` when importing OpenAPI oneOf (@dsinghvi) '
      type: chore
  createdAt: "2023-08-05"
  irVersion: 22
  version: 0.13.0
- changelogEntry:
    - summary: "- No changes"
      type: chore
  createdAt: "2023-08-05"
  irVersion: 22
  version: 0.13.0-rc3
- changelogEntry:
    - summary: "- Java generators now require IR V20 (@dsinghvi) "
      type: chore
  createdAt: "2023-08-03"
  irVersion: 22
  version: 0.13.0-rc2
- changelogEntry:
    - summary: "- OpenAPI generator only includes current package as part of generated
        name (@dsinghvi) "
      type: chore
  createdAt: "2023-08-02"
  irVersion: 22
  version: 0.13.0-rc1
- changelogEntry:
    - summary: "- OpenAPI oneOf subtypes have generated names based on unique properties
        (@dsinghvi) "
      type: chore
  createdAt: "2023-08-02"
  irVersion: 22
  version: 0.13.0-rc0
- changelogEntry:
    - summary: "- OpenAPI importer converts `date-times` appropriately. Before this
        release, datetimes would be converted as strings. (@dsinghvi)"
      type: chore
  createdAt: "2023-08-02"
  irVersion: 22
  version: 0.12.0
- changelogEntry:
    - summary: "- Special case importing oneOf types that are all enums (@dsinghvi) "
      type: chore
  createdAt: "2023-08-02"
  irVersion: 22
  version: 0.11.12
- changelogEntry:
    - summary: "* Add `ServiceTypeReferenceInfo` to IR so that generators can recognize\
        \ what types are referenced from exactly one service (@amckinney).\r\n```yaml\r\
        \n  ServiceTypeReferenceInfo:\r\n    properties:\r\n      typesReferencedOnlyByService:\r\
        \n        docs: \"Types referenced by exactly one service.\"\r\n        type:\
        \ map<commons.ServiceId, list<commons.TypeId>>\r\n      sharedTypes:\r\n   \
        \     docs: \"Types referenced by either zero or multiple services.\"\r\n  \
        \      type: list<commons.TypeId>\r\n```"
      type: chore
  createdAt: "2023-08-01"
  irVersion: 22
  version: 0.11.12-rc2
- changelogEntry:
    - summary: "- Specify license in generators.yml (@amckinney) \r\n```yaml\r\ngroups:\
        \ \r\n  publish: \r\n    - name: fernapi/fern-go-sdk\r\n      version: 0.0.1\r\
        \n      github: \r\n        repository: my-org/my-repo\r\n        license: MIT\
        \ # <------- or Apache-2.0\r\n```"
      type: chore
  createdAt: "2023-07-29"
  irVersion: 22
  version: 0.11.12-rc0
- changelogEntry:
    - summary: "- Support `x-fern-ignore` OpenAPI extension. This extensions configures\
        \ fern to ignore certain endpoints when generating SDKs. (@dsinghvi) \r\n  ```yaml\r\
        \n  paths: \r\n    my/endpoint/path: \r\n      get: \r\n        x-fern-ignore:\
        \ true # <------- fern will skip this endpoint\r\n  ```"
      type: chore
  createdAt: "2023-07-29"
  irVersion: 22
  version: 0.11.12-rc1
- changelogEntry:
    - summary: "- OpenAPI importer handles converting numbers formatted as time-delta
        (@dsinghvi)"
      type: chore
  createdAt: "2023-07-28"
  irVersion: 22
  version: 0.11.11
- changelogEntry:
    - summary: "- OpenAPI importer handles converting servers with `staging` and `production`\
        \ descriptions (@dsinghvi) \r\n- Generators are upgraded in fern init (@dannysheridan)\
        \ \r\n- Documentation markdown paths are validated (@zachkirsch)"
      type: chore
  createdAt: "2023-07-26"
  irVersion: 22
  version: 0.11.10
- changelogEntry:
    - summary: "- handles `x-ndjson` content-type in OpenAPI responses"
      type: chore
  createdAt: "2023-07-24"
  irVersion: 22
  version: 0.11.9
- changelogEntry:
    - summary: Release 0.11.9-rc0
      type: chore
  createdAt: "2023-07-23"
  irVersion: 22
  version: 0.11.9-rc0
- changelogEntry:
    - summary: "- Register custom content types when reading from OpenAPI spec"
      type: chore
  createdAt: "2023-07-23"
  irVersion: 22
  version: 0.11.8
- changelogEntry:
    - summary: "- Register content-types when registering docs (i.e. such as `application/x-ndjson`)"
      type: chore
  createdAt: "2023-07-23"
  irVersion: 22
  version: 0.11.8-rc0
- changelogEntry:
    - summary: Release 0.11.7
      type: chore
  createdAt: "2023-07-23"
  irVersion: 22
  version: 0.11.7
- changelogEntry:
    - summary: Release 0.11.7-rc9
      type: chore
  createdAt: "2023-07-23"
  irVersion: 22
  version: 0.11.7-rc9
- changelogEntry:
    - summary: Release 0.11.7-rc8
      type: chore
  createdAt: "2023-07-23"
  irVersion: 22
  version: 0.11.7-rc8
- changelogEntry:
    - summary: Release 0.11.7-rc7
      type: chore
  createdAt: "2023-07-22"
  irVersion: 22
  version: 0.11.7-rc7
- changelogEntry:
    - summary: Release 0.11.7-rc6
      type: chore
  createdAt: "2023-07-22"
  irVersion: 22
  version: 0.11.7-rc6
- changelogEntry:
    - summary: Release 0.11.7-rc5
      type: chore
  createdAt: "2023-07-22"
  irVersion: 22
  version: 0.11.7-rc5
- changelogEntry:
    - summary: "- Hacky release with sleep 5s before running docker"
      type: chore
  createdAt: "2023-07-21"
  irVersion: 22
  version: 0.11.7-rc4
- changelogEntry:
    - summary: Release 0.11.7-rc3
      type: chore
  createdAt: "2023-07-20"
  irVersion: 22
  version: 0.11.7-rc3
- changelogEntry:
    - summary: "- Pypi token is correctly read in for publishing"
      type: chore
  createdAt: "2023-07-18"
  irVersion: 22
  version: 0.11.7-rc2
- changelogEntry:
    - summary: Release 0.11.7-rc1
      type: chore
  createdAt: "2023-07-14"
  irVersion: 22
  version: 0.11.7-rc1
- changelogEntry:
    - summary: Release 0.11.7-rc0
      type: chore
  createdAt: "2023-07-13"
  irVersion: 22
  version: 0.11.7-rc0
- changelogEntry:
    - summary: Release 0.11.6
      type: chore
  createdAt: "2023-07-11"
  irVersion: 22
  version: 0.11.6
- changelogEntry:
    - summary: Release 0.11.6-rc1
      type: chore
  createdAt: "2023-07-11"
  irVersion: 22
  version: 0.11.6-rc1
- changelogEntry:
    - summary: Release 0.11.6-rc0
      type: chore
  createdAt: "2023-07-11"
  irVersion: 22
  version: 0.11.6-rc0
- changelogEntry:
    - summary: "- Fixes https://github.com/fern-api/fern/issues/1880 (no longer forced
        to define auth if endpoints don't require auth)"
      type: chore
  createdAt: "2023-07-10"
  irVersion: 22
  version: 0.11.5
- changelogEntry:
    - summary: Release 0.11.4
      type: chore
  createdAt: "2023-07-06"
  irVersion: 22
  version: 0.11.4
- changelogEntry:
    - summary: Release 0.11.4-rc0
      type: chore
  createdAt: "2023-07-06"
  irVersion: 22
  version: 0.11.4-rc0
- changelogEntry:
    - summary: Release 0.11.3
      type: chore
  createdAt: "2023-07-06"
  irVersion: 22
  version: 0.11.3
- changelogEntry:
    - summary: Release 0.11.3-rc9
      type: chore
  createdAt: "2023-07-06"
  irVersion: 22
  version: 0.11.3-rc9
- changelogEntry:
    - summary: Release 0.11.3-rc8
      type: chore
  createdAt: "2023-07-06"
  irVersion: 22
  version: 0.11.3-rc8
- changelogEntry:
    - summary: Release 0.11.3-rc7
      type: chore
  createdAt: "2023-07-06"
  irVersion: 22
  version: 0.11.3-rc7
- changelogEntry:
    - summary: Release 0.11.3-rc6
      type: chore
  createdAt: "2023-07-06"
  irVersion: 22
  version: 0.11.3-rc6
- changelogEntry:
    - summary: Release 0.11.3-rc5
      type: chore
  createdAt: "2023-07-06"
  irVersion: 22
  version: 0.11.3-rc5
- changelogEntry:
    - summary: Release 0.11.3-rc10
      type: chore
  createdAt: "2023-07-06"
  irVersion: 22
  version: 0.11.3-rc10
- changelogEntry:
    - summary: Release 0.11.3-rc4
      type: chore
  createdAt: "2023-07-05"
  irVersion: 20
  version: 0.11.3-rc4
- changelogEntry:
    - summary: Release 0.11.3-rc3
      type: chore
  createdAt: "2023-06-28"
  irVersion: 20
  version: 0.11.3-rc3
- changelogEntry:
    - summary: Release 0.11.3-rc2
      type: chore
  createdAt: "2023-06-28"
  irVersion: 20
  version: 0.11.3-rc2
- changelogEntry:
    - summary: "- Support reading `x-fern-audiences` extension so that OpenAPI spec
        users can leverage fern audiences"
      type: chore
  createdAt: "2023-06-28"
  irVersion: 20
  version: 0.11.3-rc1
- changelogEntry:
    - summary: Release 0.11.3-rc0
      type: chore
  createdAt: "2023-06-24"
  irVersion: 20
  version: 0.11.3-rc0
- changelogEntry:
    - summary: Release 0.11.2
      type: chore
  createdAt: "2023-06-23"
  irVersion: 20
  version: 0.11.2
- changelogEntry:
    - summary: Release 0.11.1-rc0
      type: chore
  createdAt: "2023-06-22"
  irVersion: 20
  version: 0.11.1-rc0
- changelogEntry:
    - summary: "- Update OpenAPI Importer logic to handle FastAPI operation ids"
      type: chore
  createdAt: "2023-06-22"
  irVersion: 20
  version: 0.11.0
- changelogEntry:
    - summary: Release 0.10.28
      type: chore
  createdAt: "2023-06-20"
  irVersion: 20
  version: 0.10.28
- changelogEntry:
    - summary: Release 0.10.27
      type: chore
  createdAt: "2023-06-20"
  irVersion: 20
  version: 0.10.27
- changelogEntry:
    - summary: Release 0.10.27-rc0
      type: chore
  createdAt: "2023-06-15"
  irVersion: 20
  version: 0.10.27-rc0
- changelogEntry:
    - summary: Release 0.10.26
      type: chore
  createdAt: "2023-06-15"
  irVersion: 20
  version: 0.10.26
- changelogEntry:
    - summary: Release 0.10.25
      type: chore
  createdAt: "2023-06-15"
  irVersion: 20
  version: 0.10.25
- changelogEntry:
    - summary: Release 0.10.25-rc1
      type: chore
  createdAt: "2023-06-14"
  irVersion: 20
  version: 0.10.25-rc1
- changelogEntry:
    - summary: Release 0.10.25-rc0
      type: chore
  createdAt: "2023-06-13"
  irVersion: 20
  version: 0.10.25-rc0
- changelogEntry:
    - summary: "- Fixes https://github.com/fern-api/fern/issues/1765 so OpenAPI specs
        are not required to have `operationId` or `x-fern-sdk-method-name` "
      type: chore
  createdAt: "2023-06-13"
  irVersion: 20
  version: 0.10.24
- changelogEntry:
    - summary: Release 0.10.23
      type: chore
  createdAt: "2023-06-13"
  irVersion: 20
  version: 0.10.23
- changelogEntry:
    - summary: Release 0.10.23-rc0
      type: chore
  createdAt: "2023-06-12"
  irVersion: 20
  version: 0.10.23-rc0
- changelogEntry:
    - summary: Release 0.10.22
      type: chore
  createdAt: "2023-06-12"
  irVersion: 20
  version: 0.10.22
- changelogEntry:
    - summary: Release 0.10.21
      type: chore
  createdAt: "2023-06-12"
  irVersion: 20
  version: 0.10.21
- changelogEntry:
    - summary: Release 0.10.20
      type: chore
  createdAt: "2023-06-12"
  irVersion: 20
  version: 0.10.20
- changelogEntry:
    - summary: Release 0.10.20-rc0
      type: chore
  createdAt: "2023-06-12"
  irVersion: 20
  version: 0.10.20-rc0
- changelogEntry:
    - summary: Release 0.10.19
      type: chore
  createdAt: "2023-06-12"
  irVersion: 20
  version: 0.10.19
- changelogEntry:
    - summary: Release 0.10.18
      type: chore
  createdAt: "2023-06-11"
  irVersion: 20
  version: 0.10.18
- changelogEntry:
    - summary: Release 0.10.17
      type: chore
  createdAt: "2023-06-11"
  irVersion: 20
  version: 0.10.17
- changelogEntry:
    - summary: Release 0.10.16
      type: chore
  createdAt: "2023-06-11"
  irVersion: 20
  version: 0.10.16
- changelogEntry:
    - summary: Release 0.10.15
      type: chore
  createdAt: "2023-06-10"
  irVersion: 20
  version: 0.10.15
- changelogEntry:
    - summary: Release 0.10.14
      type: chore
  createdAt: "2023-06-10"
  irVersion: 20
  version: 0.10.14
- changelogEntry:
    - summary: Release 0.10.14-rc0
      type: chore
  createdAt: "2023-06-10"
  irVersion: 20
  version: 0.10.14-rc0
- changelogEntry:
    - summary: Release 0.10.13
      type: chore
  createdAt: "2023-06-09"
  irVersion: 20
  version: 0.10.13
- changelogEntry:
    - summary: Release 0.10.13-rc2
      type: chore
  createdAt: "2023-06-09"
  irVersion: 20
  version: 0.10.13-rc2
- changelogEntry:
    - summary: Release 0.10.13-rc1
      type: chore
  createdAt: "2023-06-09"
  irVersion: 20
  version: 0.10.13-rc1
- changelogEntry:
    - summary: Release 0.10.13-rc0
      type: chore
  createdAt: "2023-06-09"
  irVersion: 20
  version: 0.10.13-rc0
- changelogEntry:
    - summary: Release 0.10.12
      type: chore
  createdAt: "2023-06-09"
  irVersion: 20
  version: 0.10.12
- changelogEntry:
    - summary: Release 0.10.11
      type: chore
  createdAt: "2023-06-09"
  irVersion: 20
  version: 0.10.11
- changelogEntry:
    - summary: Release 0.10.11-rc0
      type: chore
  createdAt: "2023-06-08"
  irVersion: 20
  version: 0.10.11-rc0
- changelogEntry:
    - summary: Release 0.10.10
      type: chore
  createdAt: "2023-06-08"
  irVersion: 20
  version: 0.10.10
- changelogEntry:
    - summary: Release 0.10.10-rc2
      type: chore
  createdAt: "2023-06-08"
  irVersion: 20
  version: 0.10.10-rc2
- changelogEntry:
    - summary: Release 0.10.10-rc1
      type: chore
  createdAt: "2023-06-08"
  irVersion: 20
  version: 0.10.10-rc1
- changelogEntry:
    - summary: Release 0.10.10-rc0
      type: chore
  createdAt: "2023-06-08"
  irVersion: 20
  version: 0.10.10-rc0
- changelogEntry:
    - summary: Release 0.10.9
      type: chore
  createdAt: "2023-06-07"
  irVersion: 20
  version: 0.10.9
- changelogEntry:
    - summary: Release 0.10.8
      type: chore
  createdAt: "2023-06-07"
  irVersion: 20
  version: 0.10.8
- changelogEntry:
    - summary: Release 0.10.8-rc0
      type: chore
  createdAt: "2023-06-07"
  irVersion: 20
  version: 0.10.8-rc0
- changelogEntry:
    - summary: Release 0.10.7
      type: chore
  createdAt: "2023-06-06"
  irVersion: 20
  version: 0.10.7
- changelogEntry:
    - summary: Release 0.10.6
      type: chore
  createdAt: "2023-06-06"
  irVersion: 20
  version: 0.10.6
- changelogEntry:
    - summary: Release 0.10.5
      type: chore
  createdAt: "2023-06-06"
  irVersion: 20
  version: 0.10.5
- changelogEntry:
    - summary: Release 0.10.4
      type: chore
  createdAt: "2023-06-06"
  irVersion: 20
  version: 0.10.4
- changelogEntry:
    - summary: Release 0.10.3
      type: chore
  createdAt: "2023-06-06"
  irVersion: 20
  version: 0.10.3
- changelogEntry:
    - summary: Release 0.10.2
      type: chore
  createdAt: "2023-06-05"
  irVersion: 20
  version: 0.10.2
- changelogEntry:
    - summary: Release 0.10.1
      type: chore
  createdAt: "2023-06-05"
  irVersion: 20
  version: 0.10.1
- changelogEntry:
    - summary: "- The docs `domain` must be a full domain ending in `docs.buildwithfern.com`\r\
        \n- `docs.yml` now supports custom-domains so that docs can redirect from a\
        \ custom url"
      type: chore
  createdAt: "2023-06-05"
  irVersion: 20
  version: 0.10.0
- changelogEntry:
    - summary: Release 0.9.10
      type: chore
  createdAt: "2023-06-02"
  irVersion: 20
  version: 0.9.10
- changelogEntry:
    - summary: Release 0.9.10-rc0
      type: chore
  createdAt: "2023-05-31"
  irVersion: 20
  version: 0.9.10-rc0
- changelogEntry:
    - summary: Release 0.9.9
      type: chore
  createdAt: "2023-05-31"
  irVersion: 20
  version: 0.9.9
- changelogEntry:
    - summary: Release 0.9.9-rc4
      type: chore
  createdAt: "2023-05-31"
  irVersion: 20
  version: 0.9.9-rc4
- changelogEntry:
    - summary: Release 0.9.9-rc3
      type: chore
  createdAt: "2023-05-31"
  irVersion: 20
  version: 0.9.9-rc3
- changelogEntry:
    - summary: Release 0.9.9-rc2
      type: chore
  createdAt: "2023-05-31"
  irVersion: 20
  version: 0.9.9-rc2
- changelogEntry:
    - summary: Release 0.9.9-rc1
      type: chore
  createdAt: "2023-05-31"
  irVersion: 20
  version: 0.9.9-rc1
- changelogEntry:
    - summary: Release 0.9.9-rc0
      type: chore
  createdAt: "2023-05-31"
  irVersion: 20
  version: 0.9.9-rc0
- changelogEntry:
    - summary: Release 0.9.8
      type: chore
  createdAt: "2023-05-30"
  irVersion: 20
  version: 0.9.8
- changelogEntry:
    - summary: Release 0.9.8-rc0
      type: chore
  createdAt: "2023-05-30"
  irVersion: 20
  version: 0.9.8-rc0
- changelogEntry:
    - summary: Release 0.9.7
      type: chore
  createdAt: "2023-05-30"
  irVersion: 20
  version: 0.9.7
- changelogEntry:
    - summary: Release 0.9.7-rc2
      type: chore
  createdAt: "2023-05-30"
  irVersion: 20
  version: 0.9.7-rc2
- changelogEntry:
    - summary: Release 0.9.7-rc1
      type: chore
  createdAt: "2023-05-29"
  irVersion: 20
  version: 0.9.7-rc1
- changelogEntry:
    - summary: Release 0.9.7-rc0
      type: chore
  createdAt: "2023-05-29"
  irVersion: 20
  version: 0.9.7-rc0
- changelogEntry:
    - summary: Release 0.9.6
      type: chore
  createdAt: "2023-05-29"
  irVersion: 20
  version: 0.9.6
- changelogEntry:
    - summary: Release 0.9.6-rc1
      type: chore
  createdAt: "2023-05-28"
  irVersion: 20
  version: 0.9.6-rc1
- changelogEntry:
    - summary: Release 0.9.6-rc0
      type: chore
  createdAt: "2023-05-28"
  irVersion: 20
  version: 0.9.6-rc0
- changelogEntry:
    - summary: Release 0.9.5
      type: chore
  createdAt: "2023-05-27"
  irVersion: 20
  version: 0.9.5
- changelogEntry:
    - summary: "- `fern init` reads `FERN_TOKEN` if the user token is not available"
      type: chore
  createdAt: "2023-05-27"
  irVersion: 20
  version: 0.9.4
- changelogEntry:
    - summary: Release 0.9.4-rc3
      type: chore
  createdAt: "2023-05-25"
  irVersion: 20
  version: 0.9.4-rc3
- changelogEntry:
    - summary: Release 0.9.4-rc2
      type: chore
  createdAt: "2023-05-25"
  irVersion: 20
  version: 0.9.4-rc2
- changelogEntry:
    - summary: Release 0.9.4-rc1
      type: chore
  createdAt: "2023-05-25"
  irVersion: 20
  version: 0.9.4-rc1
- changelogEntry:
    - summary: Release 0.9.4-rc0
      type: chore
  createdAt: "2023-05-25"
  irVersion: 20
  version: 0.9.4-rc0
- changelogEntry:
    - summary: Release 0.9.3
      type: chore
  createdAt: "2023-05-24"
  irVersion: 20
  version: 0.9.3
- changelogEntry:
    - summary: Release 0.9.2
      type: chore
  createdAt: "2023-05-24"
  irVersion: 20
  version: 0.9.2
- changelogEntry:
    - summary: Release 0.9.2-rc5
      type: chore
  createdAt: "2023-05-24"
  irVersion: 20
  version: 0.9.2-rc5
- changelogEntry:
    - summary: Release 0.9.2-rc4
      type: chore
  createdAt: "2023-05-24"
  irVersion: 20
  version: 0.9.2-rc4
- changelogEntry:
    - summary: Release 0.9.2-rc3
      type: chore
  createdAt: "2023-05-24"
  irVersion: 20
  version: 0.9.2-rc3
- changelogEntry:
    - summary: Release 0.9.2-rc2
      type: chore
  createdAt: "2023-05-23"
  irVersion: 20
  version: 0.9.2-rc2
- changelogEntry:
    - summary: Release 0.9.2-rc1
      type: chore
  createdAt: "2023-05-23"
  irVersion: 20
  version: 0.9.2-rc1
- changelogEntry:
    - summary: Release 0.9.2-rc0
      type: chore
  createdAt: "2023-05-21"
  irVersion: 20
  version: 0.9.2-rc0
- changelogEntry:
    - summary: Release 0.9.1
      type: chore
  createdAt: "2023-05-20"
  irVersion: 20
  version: 0.9.1
- changelogEntry:
    - summary: Release 0.9.1-rc3
      type: chore
  createdAt: "2023-05-20"
  irVersion: 20
  version: 0.9.1-rc3
- changelogEntry:
    - summary: Release 0.9.1-rc2
      type: chore
  createdAt: "2023-05-19"
  irVersion: 20
  version: 0.9.1-rc2
- changelogEntry:
    - summary: Release 0.9.1-rc1
      type: chore
  createdAt: "2023-05-18"
  irVersion: 20
  version: 0.9.1-rc1
- changelogEntry:
    - summary: Release 0.9.1-rc0
      type: chore
  createdAt: "2023-05-18"
  irVersion: 20
  version: 0.9.1-rc0
- changelogEntry:
    - summary: Running `fern init --openapi <path to openapi>` creates an OpenAPI workspace
      type: chore
  createdAt: "2023-05-17"
  irVersion: 20
  version: 0.9.0
- changelogEntry:
    - summary: Release 0.9.0-rc0
      type: chore
  createdAt: "2023-05-17"
  irVersion: 20
  version: 0.9.0-rc0
- changelogEntry:
    - summary: Add `fern-go-model` generator identifier.
      type: chore
  createdAt: "2023-05-16"
  irVersion: 20
  version: 0.8.25-rc0
- changelogEntry:
    - summary: Release 0.8.24
      type: chore
  createdAt: "2023-05-16"
  irVersion: 20
  version: 0.8.24
- changelogEntry:
    - summary: Release 0.8.23
      type: chore
  createdAt: "2023-05-13"
  irVersion: 20
  version: 0.8.23
- changelogEntry:
    - summary: Release 0.8.22
      type: chore
  createdAt: "2023-05-13"
  irVersion: 20
  version: 0.8.22
- changelogEntry:
    - summary: Release 0.8.21
      type: chore
  createdAt: "2023-05-13"
  irVersion: 20
  version: 0.8.21
- changelogEntry:
    - summary: Release 0.8.20
      type: chore
  createdAt: "2023-05-12"
  irVersion: 20
  version: 0.8.20
- changelogEntry:
    - summary: Release 0.8.20-rc4
      type: chore
  createdAt: "2023-05-12"
  irVersion: 20
  version: 0.8.20-rc4
- changelogEntry:
    - summary: Release 0.8.20-rc3
      type: chore
  createdAt: "2023-05-12"
  irVersion: 20
  version: 0.8.20-rc3
- changelogEntry:
    - summary: Release 0.8.20-rc2
      type: chore
  createdAt: "2023-05-11"
  irVersion: 20
  version: 0.8.20-rc2
- changelogEntry:
    - summary: Release 0.8.20-rc1
      type: chore
  createdAt: "2023-05-11"
  irVersion: 20
  version: 0.8.20-rc1
- changelogEntry:
    - summary: Release 0.8.20-rc0
      type: chore
  createdAt: "2023-05-11"
  irVersion: 20
  version: 0.8.20-rc0
- changelogEntry:
    - summary: Release 0.8.19
      type: chore
  createdAt: "2023-05-11"
  irVersion: 20
  version: 0.8.19
- changelogEntry:
    - summary: Release 0.8.19-rc9
      type: chore
  createdAt: "2023-05-11"
  irVersion: 20
  version: 0.8.19-rc9
- changelogEntry:
    - summary: Release 0.8.19-rc8
      type: chore
  createdAt: "2023-05-11"
  irVersion: 20
  version: 0.8.19-rc8
- changelogEntry:
    - summary: Release 0.8.19-rc7
      type: chore
  createdAt: "2023-05-10"
  irVersion: 20
  version: 0.8.19-rc7
- changelogEntry:
    - summary: Release 0.8.19-rc6
      type: chore
  createdAt: "2023-05-10"
  irVersion: 20
  version: 0.8.19-rc6
- changelogEntry:
    - summary: Release 0.8.19-rc5
      type: chore
  createdAt: "2023-05-10"
  irVersion: 20
  version: 0.8.19-rc5
- changelogEntry:
    - summary: Release 0.8.19-rc4
      type: chore
  createdAt: "2023-05-10"
  irVersion: 20
  version: 0.8.19-rc4
- changelogEntry:
    - summary: Release 0.8.19-rc3
      type: chore
  createdAt: "2023-05-10"
  irVersion: 20
  version: 0.8.19-rc3
- changelogEntry:
    - summary: Release 0.8.19-rc2
      type: chore
  createdAt: "2023-05-10"
  irVersion: 20
  version: 0.8.19-rc2
- changelogEntry:
    - summary: Release 0.8.19-rc1
      type: chore
  createdAt: "2023-05-10"
  irVersion: 20
  version: 0.8.19-rc1
- changelogEntry:
    - summary: Release 0.8.19-rc0
      type: chore
  createdAt: "2023-05-10"
  irVersion: 20
  version: 0.8.19-rc0
- changelogEntry:
    - summary: Release 0.8.18
      type: chore
  createdAt: "2023-05-08"
  irVersion: 20
  version: 0.8.18
- changelogEntry:
    - summary: Release 0.8.17
      type: chore
  createdAt: "2023-05-08"
  irVersion: 20
  version: 0.8.17
- changelogEntry:
    - summary: Release 0.8.17-rc3
      type: chore
  createdAt: "2023-05-08"
  irVersion: 20
  version: 0.8.17-rc3
- changelogEntry:
    - summary: Release 0.8.17-rc2
      type: chore
  createdAt: "2023-05-08"
  irVersion: 20
  version: 0.8.17-rc2
- changelogEntry:
    - summary: Release 0.8.17-rc1
      type: chore
  createdAt: "2023-05-08"
  irVersion: 20
  version: 0.8.17-rc1
- changelogEntry:
    - summary: Release 0.8.17-rc0
      type: chore
  createdAt: "2023-05-08"
  irVersion: 20
  version: 0.8.17-rc0
- changelogEntry:
    - summary: Release 0.8.16-rc9
      type: chore
  createdAt: "2023-05-08"
  irVersion: 20
  version: 0.8.16-rc9
- changelogEntry:
    - summary: Release 0.8.16-rc8
      type: chore
  createdAt: "2023-05-08"
  irVersion: 19
  version: 0.8.16-rc8
- changelogEntry:
    - summary: Release 0.8.16-rc7
      type: chore
  createdAt: "2023-05-08"
  irVersion: 19
  version: 0.8.16-rc7
- changelogEntry:
    - summary: Release 0.8.16-rc6
      type: chore
  createdAt: "2023-05-08"
  irVersion: 19
  version: 0.8.16-rc6
- changelogEntry:
    - summary: Release 0.8.16-rc5
      type: chore
  createdAt: "2023-05-08"
  irVersion: 19
  version: 0.8.16-rc5
- changelogEntry:
    - summary: Release 0.8.16-rc11
      type: chore
  createdAt: "2023-05-08"
  irVersion: 20
  version: 0.8.16-rc11
- changelogEntry:
    - summary: Release 0.8.16-rc10
      type: chore
  createdAt: "2023-05-08"
  irVersion: 20
  version: 0.8.16-rc10
- changelogEntry:
    - summary: Release 0.8.16-rc4
      type: chore
  createdAt: "2023-05-07"
  irVersion: 19
  version: 0.8.16-rc4
- changelogEntry:
    - summary: Release 0.8.16-rc3
      type: chore
  createdAt: "2023-05-07"
  irVersion: 19
  version: 0.8.16-rc3
- changelogEntry:
    - summary: Release 0.8.16-rc2
      type: chore
  createdAt: "2023-05-07"
  irVersion: 19
  version: 0.8.16-rc2
- changelogEntry:
    - summary: Release 0.8.16-rc1
      type: chore
  createdAt: "2023-05-07"
  irVersion: 19
  version: 0.8.16-rc1
- changelogEntry:
    - summary: Release 0.8.16-rc0
      type: chore
  createdAt: "2023-05-07"
  irVersion: 19
  version: 0.8.16-rc0
- changelogEntry:
    - summary: Release 0.8.15
      type: chore
  createdAt: "2023-05-07"
  irVersion: 19
  version: 0.8.15
- changelogEntry:
    - summary: Release 0.8.14
      type: chore
  createdAt: "2023-05-07"
  irVersion: 19
  version: 0.8.14
- changelogEntry:
    - summary: Release 0.8.13
      type: chore
  createdAt: "2023-05-07"
  irVersion: 19
  version: 0.8.13
- changelogEntry:
    - summary: Release 0.8.13-rc2
      type: chore
  createdAt: "2023-05-07"
  irVersion: 19
  version: 0.8.13-rc2
- changelogEntry:
    - summary: Release 0.8.13-rc1
      type: chore
  createdAt: "2023-05-07"
  irVersion: 19
  version: 0.8.13-rc1
- changelogEntry:
    - summary: Release 0.8.13-rc0
      type: chore
  createdAt: "2023-05-06"
  irVersion: 19
  version: 0.8.13-rc0
- changelogEntry:
    - summary: Release 0.8.12
      type: chore
  createdAt: "2023-05-05"
  irVersion: 19
  version: 0.8.12
- changelogEntry:
    - summary: Release 0.8.11
      type: chore
  createdAt: "2023-05-05"
  irVersion: 19
  version: 0.8.11
- changelogEntry:
    - summary: Release 0.8.10
      type: chore
  createdAt: "2023-05-05"
  irVersion: 19
  version: 0.8.10
- changelogEntry:
    - summary: Release 0.8.9
      type: chore
  createdAt: "2023-05-04"
  irVersion: 19
  version: 0.8.9
- changelogEntry:
    - summary: Release 0.8.8
      type: chore
  createdAt: "2023-05-04"
  irVersion: 19
  version: 0.8.8
- changelogEntry:
    - summary: Release 0.8.7
      type: chore
  createdAt: "2023-05-04"
  irVersion: 19
  version: 0.8.7
- changelogEntry:
    - summary: Release 0.8.6
      type: chore
  createdAt: "2023-05-03"
  irVersion: 19
  version: 0.8.6
- changelogEntry:
    - summary: Release 0.8.6-rc2
      type: chore
  createdAt: "2023-05-03"
  irVersion: 19
  version: 0.8.6-rc2
- changelogEntry:
    - summary: Release 0.8.6-rc1
      type: chore
  createdAt: "2023-05-03"
  irVersion: 19
  version: 0.8.6-rc1
- changelogEntry:
    - summary: Release 0.8.6-rc0
      type: chore
  createdAt: "2023-05-03"
  irVersion: 19
  version: 0.8.6-rc0
- changelogEntry:
    - summary: Release 0.8.5
      type: chore
  createdAt: "2023-05-03"
  irVersion: 19
  version: 0.8.5
- changelogEntry:
    - summary: Release 0.8.4
      type: chore
  createdAt: "2023-05-03"
  irVersion: 19
  version: 0.8.4
- changelogEntry:
    - summary: Release 0.8.3
      type: chore
  createdAt: "2023-05-03"
  irVersion: 19
  version: 0.8.3
- changelogEntry:
    - summary: Release 0.8.2
      type: chore
  createdAt: "2023-05-03"
  irVersion: 19
  version: 0.8.2
- changelogEntry:
    - summary: Release 0.8.1
      type: chore
  createdAt: "2023-05-02"
  irVersion: 19
  version: 0.8.1
- changelogEntry:
    - summary: Release 0.8.0
      type: chore
  createdAt: "2023-05-02"
  irVersion: 19
  version: 0.8.0
- changelogEntry:
    - summary: Release 0.8.0-rc9
      type: chore
  createdAt: "2023-05-02"
  irVersion: 19
  version: 0.8.0-rc9
- changelogEntry:
    - summary: Release 0.8.0-rc8
      type: chore
  createdAt: "2023-05-02"
  irVersion: 19
  version: 0.8.0-rc8
- changelogEntry:
    - summary: Release 0.8.0-rc7
      type: chore
  createdAt: "2023-05-02"
  irVersion: 19
  version: 0.8.0-rc7
- changelogEntry:
    - summary: Release 0.8.0-rc6
      type: chore
  createdAt: "2023-05-02"
  irVersion: 19
  version: 0.8.0-rc6
- changelogEntry:
    - summary: Release 0.8.0-rc5
      type: chore
  createdAt: "2023-05-02"
  irVersion: 19
  version: 0.8.0-rc5
- changelogEntry:
    - summary: Release 0.8.0-rc4
      type: chore
  createdAt: "2023-05-02"
  irVersion: 19
  version: 0.8.0-rc4
- changelogEntry:
    - summary: Release 0.8.0-rc3
      type: chore
  createdAt: "2023-05-02"
  irVersion: 19
  version: 0.8.0-rc3
- changelogEntry:
    - summary: Release 0.8.0-rc2
      type: chore
  createdAt: "2023-05-02"
  irVersion: 19
  version: 0.8.0-rc2
- changelogEntry:
    - summary: Release 0.8.0-rc1
      type: chore
  createdAt: "2023-05-02"
  irVersion: 19
  version: 0.8.0-rc1
- changelogEntry:
    - summary: Release 0.8.0-rc0
      type: chore
  createdAt: "2023-05-02"
  irVersion: 19
  version: 0.8.0-rc0
- changelogEntry:
    - summary: Release 0.7.5-rc17
      type: chore
  createdAt: "2023-05-02"
  irVersion: 19
  version: 0.7.5-rc17
- changelogEntry:
    - summary: Release 0.7.5-rc9
      type: chore
  createdAt: "2023-05-01"
  irVersion: 19
  version: 0.7.5-rc9
- changelogEntry:
    - summary: Release 0.7.5-rc8
      type: chore
  createdAt: "2023-05-01"
  irVersion: 19
  version: 0.7.5-rc8
- changelogEntry:
    - summary: Release 0.7.5-rc7
      type: chore
  createdAt: "2023-05-01"
  irVersion: 19
  version: 0.7.5-rc7
- changelogEntry:
    - summary: Release 0.7.5-rc16
      type: chore
  createdAt: "2023-05-01"
  irVersion: 19
  version: 0.7.5-rc16
- changelogEntry:
    - summary: Release 0.7.5-rc15
      type: chore
  createdAt: "2023-05-01"
  irVersion: 19
  version: 0.7.5-rc15
- changelogEntry:
    - summary: Release 0.7.5-rc14
      type: chore
  createdAt: "2023-05-01"
  irVersion: 19
  version: 0.7.5-rc14
- changelogEntry:
    - summary: Release 0.7.5-rc13
      type: chore
  createdAt: "2023-05-01"
  irVersion: 19
  version: 0.7.5-rc13
- changelogEntry:
    - summary: Release 0.7.5-rc12
      type: chore
  createdAt: "2023-05-01"
  irVersion: 19
  version: 0.7.5-rc12
- changelogEntry:
    - summary: Release 0.7.5-rc11
      type: chore
  createdAt: "2023-05-01"
  irVersion: 19
  version: 0.7.5-rc11
- changelogEntry:
    - summary: Release 0.7.5-rc10
      type: chore
  createdAt: "2023-05-01"
  irVersion: 19
  version: 0.7.5-rc10
- changelogEntry:
    - summary: Release 0.7.5-rc6
      type: chore
  createdAt: "2023-04-30"
  irVersion: 19
  version: 0.7.5-rc6
- changelogEntry:
    - summary: Release 0.7.5-rc5
      type: chore
  createdAt: "2023-04-30"
  irVersion: 19
  version: 0.7.5-rc5
- changelogEntry:
    - summary: Release 0.7.5-rc4
      type: chore
  createdAt: "2023-04-30"
  irVersion: 19
  version: 0.7.5-rc4
- changelogEntry:
    - summary: Release 0.7.5-rc3
      type: chore
  createdAt: "2023-04-30"
  irVersion: 19
  version: 0.7.5-rc3
- changelogEntry:
    - summary: Release 0.7.5-rc2
      type: chore
  createdAt: "2023-04-30"
  irVersion: 19
  version: 0.7.5-rc2
- changelogEntry:
    - summary: Release 0.7.5-rc1
      type: chore
  createdAt: "2023-04-30"
  irVersion: 18
  version: 0.7.5-rc1
- changelogEntry:
    - summary: Release 0.7.5-rc0
      type: chore
  createdAt: "2023-04-28"
  irVersion: 18
  version: 0.7.5-rc0
- changelogEntry:
    - summary: Release 0.7.4
      type: chore
  createdAt: "2023-04-23"
  irVersion: 18
  version: 0.7.4
- changelogEntry:
    - summary: Release 0.7.4-rc1
      type: chore
  createdAt: "2023-04-23"
  irVersion: 18
  version: 0.7.4-rc1
- changelogEntry:
    - summary: Release 0.7.4-rc0
      type: chore
  createdAt: "2023-04-23"
  irVersion: 18
  version: 0.7.4-rc0
- changelogEntry:
    - summary: Release 0.7.3
      type: chore
  createdAt: "2023-04-23"
  irVersion: 18
  version: 0.7.3
- changelogEntry:
    - summary: Release 0.7.3-rc0
      type: chore
  createdAt: "2023-04-23"
  irVersion: 18
  version: 0.7.3-rc0
- changelogEntry:
    - summary: Release 0.7.2
      type: chore
  createdAt: "2023-04-23"
  irVersion: 18
  version: 0.7.2
- changelogEntry:
    - summary: Release 0.7.1
      type: chore
  createdAt: "2023-04-23"
  irVersion: 18
  version: 0.7.1
- changelogEntry:
    - summary: Release 0.7.1-rc1
      type: chore
  createdAt: "2023-04-23"
  irVersion: 18
  version: 0.7.1-rc1
- changelogEntry:
    - summary: Release 0.7.1-rc0
      type: chore
  createdAt: "2023-04-23"
  irVersion: 18
  version: 0.7.1-rc0
- changelogEntry:
    - summary: Release 0.7.0
      type: chore
  createdAt: "2023-04-21"
  irVersion: 18
  version: 0.7.0
- changelogEntry:
    - summary: Release 0.7.0-rc1
      type: chore
  createdAt: "2023-04-21"
  irVersion: 18
  version: 0.7.0-rc1
- changelogEntry:
    - summary: Release 0.7.0-rc0
      type: chore
  createdAt: "2023-04-21"
  irVersion: 18
  version: 0.7.0-rc0
- changelogEntry:
    - summary: Release 0.6.12
      type: chore
  createdAt: "2023-04-19"
  irVersion: 18
  version: 0.6.12
- changelogEntry:
    - summary: Release 0.6.11
      type: chore
  createdAt: "2023-04-19"
  irVersion: 18
  version: 0.6.11
- changelogEntry:
    - summary: Release 0.6.11-rc2
      type: chore
  createdAt: "2023-04-17"
  irVersion: 18
  version: 0.6.11-rc2
- changelogEntry:
    - summary: Release 0.6.11-rc1
      type: chore
  createdAt: "2023-04-17"
  irVersion: 18
  version: 0.6.11-rc1
- changelogEntry:
    - summary: Release 0.6.11-rc0
      type: chore
  createdAt: "2023-04-17"
  irVersion: 18
  version: 0.6.11-rc0
- changelogEntry:
    - summary: Release 0.6.10
      type: chore
  createdAt: "2023-04-04"
  irVersion: 16
  version: 0.6.10
- changelogEntry:
    - summary: Release 0.6.10-rc4
      type: chore
  createdAt: "2023-04-03"
  irVersion: 16
  version: 0.6.10-rc4
- changelogEntry:
    - summary: Release 0.6.10-rc3
      type: chore
  createdAt: "2023-04-03"
  irVersion: 16
  version: 0.6.10-rc3
- changelogEntry:
    - summary: Release 0.6.10-rc2
      type: chore
  createdAt: "2023-04-03"
  irVersion: 16
  version: 0.6.10-rc2
- changelogEntry:
    - summary: Release 0.6.10-rc1
      type: chore
  createdAt: "2023-04-02"
  irVersion: 16
  version: 0.6.10-rc1
- changelogEntry:
    - summary: Release 0.6.10-rc0
      type: chore
  createdAt: "2023-04-02"
  irVersion: 16
  version: 0.6.10-rc0
- changelogEntry:
    - summary: Release 0.6.9
      type: chore
  createdAt: "2023-04-02"
  irVersion: 16
  version: 0.6.9
- changelogEntry:
    - summary: Release 0.6.8
      type: chore
  createdAt: "2023-04-02"
  irVersion: 16
  version: 0.6.8
- changelogEntry:
    - summary: Release 0.6.7
      type: chore
  createdAt: "2023-04-01"
  irVersion: 16
  version: 0.6.7
- changelogEntry:
    - summary: Release 0.6.7-rc0
      type: chore
  createdAt: "2023-04-01"
  irVersion: 16
  version: 0.6.7-rc0
- changelogEntry:
    - summary: Release 0.6.6
      type: chore
  createdAt: "2023-03-31"
  irVersion: 16
  version: 0.6.6
- changelogEntry:
    - summary: Release 0.6.5
      type: chore
  createdAt: "2023-03-31"
  irVersion: 16
  version: 0.6.5
- changelogEntry:
    - summary: Release 0.6.5-rc1
      type: chore
  createdAt: "2023-03-31"
  irVersion: 16
  version: 0.6.5-rc1
- changelogEntry:
    - summary: Release 0.6.5-rc0
      type: chore
  createdAt: "2023-03-30"
  irVersion: 16
  version: 0.6.5-rc0
- changelogEntry:
    - summary: Release 0.6.4
      type: chore
  createdAt: "2023-03-30"
  irVersion: 16
  version: 0.6.4
- changelogEntry:
    - summary: Release 0.6.3
      type: chore
  createdAt: "2023-03-30"
  irVersion: 16
  version: 0.6.3
- changelogEntry:
    - summary: Release 0.6.3-rc1
      type: chore
  createdAt: "2023-03-30"
  irVersion: 16
  version: 0.6.3-rc1
- changelogEntry:
    - summary: Release 0.6.3-rc0
      type: chore
  createdAt: "2023-03-30"
  irVersion: 16
  version: 0.6.3-rc0
- changelogEntry:
    - summary: Release 0.6.2
      type: chore
  createdAt: "2023-03-29"
  irVersion: 16
  version: 0.6.2
- changelogEntry:
    - summary: Release 0.6.2-rc2
      type: chore
  createdAt: "2023-03-29"
  irVersion: 16
  version: 0.6.2-rc2
- changelogEntry:
    - summary: Release 0.6.2-rc1
      type: chore
  createdAt: "2023-03-29"
  irVersion: 16
  version: 0.6.2-rc1
- changelogEntry:
    - summary: Release 0.6.2-rc0
      type: chore
  createdAt: "2023-03-28"
  irVersion: 16
  version: 0.6.2-rc0
- changelogEntry:
    - summary: Release 0.6.1
      type: chore
  createdAt: "2023-03-28"
  irVersion: 15
  version: 0.6.1
- changelogEntry:
    - summary: Release 0.6.0
      type: chore
  createdAt: "2023-03-28"
  irVersion: 15
  version: 0.6.0
- changelogEntry:
    - summary: Release 0.5.4
      type: chore
  createdAt: "2023-03-28"
  irVersion: 15
  version: 0.5.4
- changelogEntry:
    - summary: Release 0.5.4-rc4
      type: chore
  createdAt: "2023-03-28"
  irVersion: 15
  version: 0.5.4-rc4
- changelogEntry:
    - summary: Release 0.5.4-rc3
      type: chore
  createdAt: "2023-03-26"
  irVersion: 15
  version: 0.5.4-rc3
- changelogEntry:
    - summary: Release 0.5.4-rc2
      type: chore
  createdAt: "2023-03-24"
  irVersion: 15
  version: 0.5.4-rc2
- changelogEntry:
    - summary: Release 0.5.4-rc1
      type: chore
  createdAt: "2023-03-24"
  irVersion: 15
  version: 0.5.4-rc1
- changelogEntry:
    - summary: Release 0.5.4-rc0
      type: chore
  createdAt: "2023-03-24"
  irVersion: 15
  version: 0.5.4-rc0
- changelogEntry:
    - summary: Release 0.5.3
      type: chore
  createdAt: "2023-03-20"
  irVersion: 14
  version: 0.5.3
- changelogEntry:
    - summary: Release 0.5.3-rc6
      type: chore
  createdAt: "2023-03-20"
  irVersion: 14
  version: 0.5.3-rc6
- changelogEntry:
    - summary: Release 0.5.3-rc5
      type: chore
  createdAt: "2023-03-19"
  irVersion: 14
  version: 0.5.3-rc5
- changelogEntry:
    - summary: Release 0.5.3-rc4
      type: chore
  createdAt: "2023-03-19"
  irVersion: 14
  version: 0.5.3-rc4
- changelogEntry:
    - summary: Release 0.5.3-rc3
      type: chore
  createdAt: "2023-03-13"
  irVersion: 13
  version: 0.5.3-rc3
- changelogEntry:
    - summary: Release 0.5.3-rc2
      type: chore
  createdAt: "2023-03-13"
  irVersion: 13
  version: 0.5.3-rc2
- changelogEntry:
    - summary: Release 0.5.3-rc1
      type: chore
  createdAt: "2023-03-11"
  irVersion: 13
  version: 0.5.3-rc1
- changelogEntry:
    - summary: Release 0.5.3-rc0
      type: chore
  createdAt: "2023-03-11"
  irVersion: 13
  version: 0.5.3-rc0
- changelogEntry:
    - summary: Release 0.5.2
      type: chore
  createdAt: "2023-03-10"
  irVersion: 12
  version: 0.5.2
- changelogEntry:
    - summary: Release 0.5.1
      type: chore
  createdAt: "2023-03-09"
  irVersion: 12
  version: 0.5.1
- changelogEntry:
    - summary: "## What's Changed\r\n* Support http streams in responses by @zachkirsch\
        \ in https://github.com/fern-api/fern/pull/1365\r\n* fix: introduce undiscriminated\
        \ unions by @dsinghvi in https://github.com/fern-api/fern/pull/1367\r\n* Add\
        \ release blocker for undiscriminated unions by @zachkirsch in https://github.com/fern-api/fern/pull/1369\r\
        \n* Fix undiscriminated union rule by @zachkirsch in https://github.com/fern-api/fern/pull/1370\r\
        \n* Add file upload by @zachkirsch in https://github.com/fern-api/fern/pull/1366\r\
        \n* Rename property key to bodyProperty by @zachkirsch in https://github.com/fern-api/fern/pull/1371\r\
        \n* Add optional files by @zachkirsch in https://github.com/fern-api/fern/pull/1372\r\
        \n* ts generator versions above `0.5.0-rc0-6` use IR V12 by @dsinghvi in https://github.com/fern-api/fern/pull/1373\r\
        \n* Make File a reserved keyword in TS by @zachkirsch in https://github.com/fern-api/fern/pull/1374\r\
        \n* Add query-param stream condition by @zachkirsch in https://github.com/fern-api/fern/pull/1375\r\
        \n* fix: audiences works with subpackages and packages by @dsinghvi in https://github.com/fern-api/fern/pull/1376\r\
        \n* Fix docs in file properties by @zachkirsch in https://github.com/fern-api/fern/pull/1378\r\
        \n* Update import reference in OpenAPIMigrator by @TeisJayaswal in https://github.com/fern-api/fern/pull/1380\r\
        \n* fix: add missing `MovieId` type by @codebender828 in https://github.com/fern-api/fern/pull/1381\r\
        \n* Only disallow 'body' wrapper properties when there's a referenced request\
        \ body by @zachkirsch in https://github.com/fern-api/fern/pull/1382\r\n\r\n\
        ## New Contributors\r\n* @codebender828 made their first contribution in https://github.com/fern-api/fern/pull/1381\r\
        \n\r\n**Full Changelog**: https://github.com/fern-api/fern/compare/0.4.32...0.5.0"
      type: chore
  createdAt: "2023-03-09"
  irVersion: 12
  version: 0.5.0
- changelogEntry:
    - summary: Release 0.4.33-rc7
      type: chore
  createdAt: "2023-03-09"
  irVersion: 12
  version: 0.4.33-rc7
- changelogEntry:
    - summary: Release 0.4.33-rc6
      type: chore
  createdAt: "2023-03-09"
  irVersion: 12
  version: 0.4.33-rc6
- changelogEntry:
    - summary: Release 0.4.33-rc5
      type: chore
  createdAt: "2023-03-08"
  irVersion: 12
  version: 0.4.33-rc5
- changelogEntry:
    - summary: Release 0.4.33-rc4
      type: chore
  createdAt: "2023-03-08"
  irVersion: 12
  version: 0.4.33-rc4
- changelogEntry:
    - summary: Release 0.4.33-rc3
      type: chore
  createdAt: "2023-03-08"
  irVersion: 12
  version: 0.4.33-rc3
- changelogEntry:
    - summary: Release 0.4.33-rc2
      type: chore
  createdAt: "2023-03-08"
  irVersion: 12
  version: 0.4.33-rc2
- changelogEntry:
    - summary: Release 0.4.33-rc1
      type: chore
  createdAt: "2023-03-08"
  irVersion: 12
  version: 0.4.33-rc1
- changelogEntry:
    - summary: Release 0.4.33-rc0
      type: chore
  createdAt: "2023-03-07"
  irVersion: 12
  version: 0.4.33-rc0
- changelogEntry:
    - summary: Release 0.4.32-rc5
      type: chore
  createdAt: "2023-03-07"
  irVersion: 12
  version: 0.4.32-rc5
- changelogEntry:
    - summary: Release 0.4.32
      type: chore
  createdAt: "2023-03-06"
  irVersion: 11
  version: 0.4.32
- changelogEntry:
    - summary: Release 0.4.32-rc4
      type: chore
  createdAt: "2023-03-06"
  irVersion: 11
  version: 0.4.32-rc4
- changelogEntry:
    - summary: Release 0.4.32-rc3
      type: chore
  createdAt: "2023-03-06"
  irVersion: 11
  version: 0.4.32-rc3
- changelogEntry:
    - summary: Release 0.4.32-rc2
      type: chore
  createdAt: "2023-03-06"
  irVersion: 11
  version: 0.4.32-rc2
- changelogEntry:
    - summary: Release 0.4.32-rc1
      type: chore
  createdAt: "2023-03-06"
  irVersion: 11
  version: 0.4.32-rc1
- changelogEntry:
    - summary: Release 0.4.32-rc0
      type: chore
  createdAt: "2023-03-05"
  irVersion: 9
  version: 0.4.32-rc0
- changelogEntry:
    - summary: Release 0.4.31-rc3
      type: chore
  createdAt: "2023-03-04"
  irVersion: 9
  version: 0.4.31-rc3
- changelogEntry:
    - summary: Release 0.4.31
      type: chore
  createdAt: "2023-03-04"
  irVersion: 9
  version: 0.4.31
- changelogEntry:
    - summary: Release 0.4.31-rc4
      type: chore
  createdAt: "2023-03-04"
  irVersion: 9
  version: 0.4.31-rc4
- changelogEntry:
    - summary: Release 0.4.31-rc2
      type: chore
  createdAt: "2023-03-04"
  irVersion: 9
  version: 0.4.31-rc2
- changelogEntry:
    - summary: Release 0.4.31-rc1
      type: chore
  createdAt: "2023-03-04"
  irVersion: 9
  version: 0.4.31-rc1
- changelogEntry:
    - summary: Release 0.4.30
      type: chore
  createdAt: "2023-03-03"
  irVersion: 9
  version: 0.4.30
- changelogEntry:
    - summary: Release 0.4.29
      type: chore
  createdAt: "2023-03-03"
  irVersion: 9
  version: 0.4.29
- changelogEntry:
    - summary: Release 0.4.28-rc4
      type: chore
  createdAt: "2023-03-03"
  irVersion: 9
  version: 0.4.28-rc4
- changelogEntry:
    - summary: Release 0.4.28-rc3
      type: chore
  createdAt: "2023-03-03"
  irVersion: 9
  version: 0.4.28-rc3
- changelogEntry:
    - summary: Release 0.4.28-rc2
      type: chore
  createdAt: "2023-03-02"
  irVersion: 9
  version: 0.4.28-rc2
- changelogEntry:
    - summary: Release 0.4.28-rc1
      type: chore
  createdAt: "2023-03-02"
  irVersion: 9
  version: 0.4.28-rc1
- changelogEntry:
    - summary: Release 0.4.28-rc0
      type: chore
  createdAt: "2023-03-02"
  irVersion: 9
  version: 0.4.28-rc0
- changelogEntry:
    - summary: Release 0.4.27-rc2
      type: chore
  createdAt: "2023-03-02"
  irVersion: 9
  version: 0.4.27-rc2
- changelogEntry:
    - summary: Release 0.4.27
      type: chore
  createdAt: "2023-03-02"
  irVersion: 9
  version: 0.4.27
- changelogEntry:
    - summary: Release 0.4.27-rc1
      type: chore
  createdAt: "2023-03-02"
  irVersion: 9
  version: 0.4.27-rc1
- changelogEntry:
    - summary: Release 0.4.27-rc0
      type: chore
  createdAt: "2023-03-01"
  irVersion: 9
  version: 0.4.27-rc0
- changelogEntry:
    - summary: Release 0.4.26
      type: chore
  createdAt: "2023-02-25"
  irVersion: 9
  version: 0.4.26
- changelogEntry:
    - summary: Release 0.4.25
      type: chore
  createdAt: "2023-02-25"
  irVersion: 9
  version: 0.4.25
- changelogEntry:
    - summary: Release 0.4.24
      type: chore
  createdAt: "2023-02-23"
  irVersion: 9
  version: 0.4.24
- changelogEntry:
    - summary: Release 0.4.24-rc1
      type: chore
  createdAt: "2023-02-21"
  irVersion: 9
  version: 0.4.24-rc1
- changelogEntry:
    - summary: Release 0.4.24-rc0
      type: chore
  createdAt: "2023-02-20"
  irVersion: 9
  version: 0.4.24-rc0
- changelogEntry:
    - summary: Release 0.4.23
      type: chore
  createdAt: "2023-02-16"
  irVersion: 8
  version: 0.4.23
- changelogEntry:
    - summary: Release 0.4.23-rc0
      type: chore
  createdAt: "2023-02-16"
  irVersion: 8
  version: 0.4.23-rc0
- changelogEntry:
    - summary: Release 0.4.22
      type: chore
  createdAt: "2023-02-12"
  irVersion: 8
  version: 0.4.22
- changelogEntry:
    - summary: Release 0.4.21
      type: chore
  createdAt: "2023-02-12"
  irVersion: 8
  version: 0.4.21
- changelogEntry:
    - summary: Release 0.4.20
      type: chore
  createdAt: "2023-02-12"
  irVersion: 8
  version: 0.4.20
- changelogEntry:
    - summary: Release 0.4.20-rc1
      type: chore
  createdAt: "2023-02-09"
  irVersion: 8
  version: 0.4.20-rc1
- changelogEntry:
    - summary: Release 0.4.20-rc0
      type: chore
  createdAt: "2023-02-09"
  irVersion: 8
  version: 0.4.20-rc0
- changelogEntry:
    - summary: Release 0.4.19-rc1
      type: chore
  createdAt: "2023-02-09"
  irVersion: 8
  version: 0.4.19-rc1
- changelogEntry:
    - summary: Release 0.4.19
      type: chore
  createdAt: "2023-02-09"
  irVersion: 8
  version: 0.4.19
- changelogEntry:
    - summary: Release 0.4.19-rc2
      type: chore
  createdAt: "2023-02-09"
  irVersion: 8
  version: 0.4.19-rc2
- changelogEntry:
    - summary: Release 0.4.19-rc0
      type: chore
  createdAt: "2023-02-09"
  irVersion: 8
  version: 0.4.19-rc0
- changelogEntry:
    - summary: Release 0.4.18
      type: chore
  createdAt: "2023-02-07"
  irVersion: 8
  version: 0.4.18
- changelogEntry:
    - summary: Release 0.4.17
      type: chore
  createdAt: "2023-02-06"
  irVersion: 8
  version: 0.4.17
- changelogEntry:
    - summary: Release 0.4.17-rc0
      type: chore
  createdAt: "2023-02-06"
  irVersion: 8
  version: 0.4.17-rc0
- changelogEntry:
    - summary: Release 0.4.16
      type: chore
  createdAt: "2023-02-06"
  irVersion: 8
  version: 0.4.16
- changelogEntry:
    - summary: Release 0.4.15
      type: chore
  createdAt: "2023-02-06"
  irVersion: 8
  version: 0.4.15
- changelogEntry:
    - summary: Release 0.4.15-rc0
      type: chore
  createdAt: "2023-02-06"
  irVersion: 8
  version: 0.4.15-rc0
- changelogEntry:
    - summary: Release 0.4.14
      type: chore
  createdAt: "2023-02-05"
  irVersion: 8
  version: 0.4.14
- changelogEntry:
    - summary: Release 0.4.13
      type: chore
  createdAt: "2023-02-04"
  irVersion: 8
  version: 0.4.13
- changelogEntry:
    - summary: Release 0.4.12
      type: chore
  createdAt: "2023-02-02"
  irVersion: 8
  version: 0.4.12
- changelogEntry:
    - summary: Release 0.4.12-rc0
      type: chore
  createdAt: "2023-02-02"
  irVersion: 8
  version: 0.4.12-rc0
- changelogEntry:
    - summary: Release 0.4.11
      type: chore
  createdAt: "2023-02-02"
  irVersion: 8
  version: 0.4.11
- changelogEntry:
    - summary: Release 0.4.11-rc1
      type: chore
  createdAt: "2023-02-02"
  irVersion: 8
  version: 0.4.11-rc1
- changelogEntry:
    - summary: Release 0.4.11-rc0
      type: chore
  createdAt: "2023-02-02"
  irVersion: 8
  version: 0.4.11-rc0
- changelogEntry:
    - summary: Release 0.4.10
      type: chore
  createdAt: "2023-02-02"
  irVersion: 8
  version: 0.4.10
- changelogEntry:
    - summary: Release 0.4.9
      type: chore
  createdAt: "2023-02-01"
  irVersion: 7
  version: 0.4.9
- changelogEntry:
    - summary: Release 0.4.8
      type: chore
  createdAt: "2023-02-01"
  irVersion: 7
  version: 0.4.8
- changelogEntry:
    - summary: Release 0.4.7
      type: chore
  createdAt: "2023-02-01"
  irVersion: 7
  version: 0.4.7
- changelogEntry:
    - summary: Release 0.4.6
      type: chore
  createdAt: "2023-02-01"
  irVersion: 7
  version: 0.4.6
- changelogEntry:
    - summary: Release 0.4.5
      type: chore
  createdAt: "2023-02-01"
  irVersion: 7
  version: 0.4.5
- changelogEntry:
    - summary: Release 0.4.5-rc4
      type: chore
  createdAt: "2023-01-31"
  irVersion: 7
  version: 0.4.5-rc4
- changelogEntry:
    - summary: Release 0.4.5-rc3
      type: chore
  createdAt: "2023-01-31"
  irVersion: 7
  version: 0.4.5-rc3
- changelogEntry:
    - summary: Release 0.4.5-rc5
      type: chore
  createdAt: "2023-01-31"
  irVersion: 7
  version: 0.4.5-rc5
- changelogEntry:
    - summary: Release 0.4.5-rc2
      type: chore
  createdAt: "2023-01-30"
  irVersion: 7
  version: 0.4.5-rc2
- changelogEntry:
    - summary: Release 0.4.5-rc1
      type: chore
  createdAt: "2023-01-30"
  irVersion: 7
  version: 0.4.5-rc1
- changelogEntry:
    - summary: Release 0.4.5-rc0
      type: chore
  createdAt: "2023-01-30"
  irVersion: 7
  version: 0.4.5-rc0
- changelogEntry:
    - summary: Release 0.4.4
      type: chore
  createdAt: "2023-01-30"
  irVersion: 7
  version: 0.4.4
- changelogEntry:
    - summary: Release 0.4.3
      type: chore
  createdAt: "2023-01-30"
  irVersion: 7
  version: 0.4.3
- changelogEntry:
    - summary: Release 0.4.2
      type: chore
  createdAt: "2023-01-30"
  irVersion: 7
  version: 0.4.2
- changelogEntry:
    - summary: Release 0.4.1
      type: chore
  createdAt: "2023-01-29"
  irVersion: 7
  version: 0.4.1
- changelogEntry:
    - summary: Release 0.4.0-rc1
      type: chore
  createdAt: "2023-01-29"
  irVersion: 7
  version: 0.4.0-rc1
- changelogEntry:
    - summary: Release 0.4.0
      type: chore
  createdAt: "2023-01-29"
  irVersion: 7
  version: 0.4.0
- changelogEntry:
    - summary: Release 0.4.0-rc0
      type: chore
  createdAt: "2023-01-29"
  irVersion: 7
  version: 0.4.0-rc0
- changelogEntry:
    - summary: Release 0.3.23
      type: chore
  createdAt: "2023-01-28"
  irVersion: 6
  version: 0.3.23
- changelogEntry:
    - summary: Release 0.3.22
      type: chore
  createdAt: "2023-01-28"
  irVersion: 6
  version: 0.3.22
- changelogEntry:
    - summary: Release 0.3.21
      type: chore
  createdAt: "2023-01-28"
  irVersion: 6
  version: 0.3.21
- changelogEntry:
    - summary: Release 0.3.20
      type: chore
  createdAt: "2023-01-27"
  irVersion: 6
  version: 0.3.20
- changelogEntry:
    - summary: Release 0.3.19
      type: chore
  createdAt: "2023-01-24"
  irVersion: 6
  version: 0.3.19
- changelogEntry:
    - summary: Release 0.3.18
      type: chore
  createdAt: "2023-01-23"
  irVersion: 6
  version: 0.3.18
- changelogEntry:
    - summary: Release 0.3.17
      type: chore
  createdAt: "2023-01-23"
  irVersion: 6
  version: 0.3.17
- changelogEntry:
    - summary: Release 0.3.17-rc8
      type: chore
  createdAt: "2023-01-23"
  irVersion: 6
  version: 0.3.17-rc8
- changelogEntry:
    - summary: Release 0.3.17-rc7
      type: chore
  createdAt: "2023-01-23"
  irVersion: 6
  version: 0.3.17-rc7
- changelogEntry:
    - summary: Release 0.3.17-rc6
      type: chore
  createdAt: "2023-01-23"
  irVersion: 6
  version: 0.3.17-rc6
- changelogEntry:
    - summary: Release 0.3.17-rc5
      type: chore
  createdAt: "2023-01-23"
  irVersion: 6
  version: 0.3.17-rc5
- changelogEntry:
    - summary: Release 0.3.17-rc4
      type: chore
  createdAt: "2023-01-23"
  irVersion: 6
  version: 0.3.17-rc4
- changelogEntry:
    - summary: Release 0.3.17-rc3
      type: chore
  createdAt: "2023-01-23"
  irVersion: 6
  version: 0.3.17-rc3
- changelogEntry:
    - summary: Release 0.3.17-rc2
      type: chore
  createdAt: "2023-01-22"
  irVersion: 6
  version: 0.3.17-rc2
- changelogEntry:
    - summary: Release 0.3.17-rc1
      type: chore
  createdAt: "2023-01-21"
  irVersion: 6
  version: 0.3.17-rc1
- changelogEntry:
    - summary: Release 0.3.17-rc0
      type: chore
  createdAt: "2023-01-21"
  irVersion: 6
  version: 0.3.17-rc0
- changelogEntry:
    - summary: Release 0.3.16
      type: chore
  createdAt: "2023-01-20"
  irVersion: 6
  version: 0.3.16
- changelogEntry:
    - summary: Release 0.3.16-rc2
      type: chore
  createdAt: "2023-01-19"
  irVersion: 6
  version: 0.3.16-rc2
- changelogEntry:
    - summary: Release 0.3.16-rc1
      type: chore
  createdAt: "2023-01-18"
  irVersion: 6
  version: 0.3.16-rc1
- changelogEntry:
    - summary: Release 0.3.16-rc0
      type: chore
  createdAt: "2023-01-18"
  irVersion: 6
  version: 0.3.16-rc0
- changelogEntry:
    - summary: Release 0.3.15
      type: chore
  createdAt: "2023-01-18"
  irVersion: 6
  version: 0.3.15
- changelogEntry:
    - summary: Release 0.3.15-rc0
      type: chore
  createdAt: "2023-01-18"
  irVersion: 6
  version: 0.3.15-rc0
- changelogEntry:
    - summary: Release 0.3.14
      type: chore
  createdAt: "2023-01-18"
  irVersion: 6
  version: 0.3.14
- changelogEntry:
    - summary: Release 0.3.13
      type: chore
  createdAt: "2023-01-18"
  irVersion: 6
  version: 0.3.13
- changelogEntry:
    - summary: Release 0.3.12
      type: chore
  createdAt: "2023-01-18"
  irVersion: 6
  version: 0.3.12
- changelogEntry:
    - summary: Release 0.3.12-rc13
      type: chore
  createdAt: "2023-01-18"
  irVersion: 6
  version: 0.3.12-rc13
- changelogEntry:
    - summary: Release 0.3.12-rc12
      type: chore
  createdAt: "2023-01-18"
  irVersion: 6
  version: 0.3.12-rc12
- changelogEntry:
    - summary: Release 0.3.12-rc9
      type: chore
  createdAt: "2023-01-17"
  irVersion: 6
  version: 0.3.12-rc9
- changelogEntry:
    - summary: Release 0.3.12-rc8
      type: chore
  createdAt: "2023-01-17"
  irVersion: 6
  version: 0.3.12-rc8
- changelogEntry:
    - summary: Release 0.3.12-rc11
      type: chore
  createdAt: "2023-01-17"
  irVersion: 6
  version: 0.3.12-rc11
- changelogEntry:
    - summary: Release 0.3.12-rc10
      type: chore
  createdAt: "2023-01-17"
  irVersion: 6
  version: 0.3.12-rc10
- changelogEntry:
    - summary: Release 0.3.12-rc7
      type: chore
  createdAt: "2023-01-15"
  irVersion: 6
  version: 0.3.12-rc7
- changelogEntry:
    - summary: Release 0.3.12-rc6
      type: chore
  createdAt: "2023-01-15"
  irVersion: 6
  version: 0.3.12-rc6
- changelogEntry:
    - summary: Release 0.3.12-rc5
      type: chore
  createdAt: "2023-01-15"
  irVersion: 6
  version: 0.3.12-rc5
- changelogEntry:
    - summary: Release 0.3.12-rc4
      type: chore
  createdAt: "2023-01-15"
  irVersion: 6
  version: 0.3.12-rc4
- changelogEntry:
    - summary: Release 0.3.12-rc3
      type: chore
  createdAt: "2023-01-13"
  irVersion: 5
  version: 0.3.12-rc3
- changelogEntry:
    - summary: Release 0.3.12-rc2
      type: chore
  createdAt: "2023-01-13"
  irVersion: 5
  version: 0.3.12-rc2
- changelogEntry:
    - summary: Release 0.3.12-rc1
      type: chore
  createdAt: "2023-01-13"
  irVersion: 5
  version: 0.3.12-rc1
- changelogEntry:
    - summary: Release 0.3.12-rc0
      type: chore
  createdAt: "2023-01-12"
  irVersion: 5
  version: 0.3.12-rc0
- changelogEntry:
    - summary: Release 0.3.11
      type: chore
  createdAt: "2023-01-12"
  irVersion: 5
  version: 0.3.11
- changelogEntry:
    - summary: Release 0.3.10
      type: chore
  createdAt: "2023-01-11"
  irVersion: 5
  version: 0.3.10
- changelogEntry:
    - summary: Release 0.3.9
      type: chore
  createdAt: "2023-01-11"
  irVersion: 5
  version: 0.3.9
- changelogEntry:
    - summary: Release 0.3.8-rc1
      type: chore
  createdAt: "2023-01-11"
  irVersion: 5
  version: 0.3.8-rc1
- changelogEntry:
    - summary: Release 0.3.8-rc0
      type: chore
  createdAt: "2023-01-11"
  irVersion: 5
  version: 0.3.8-rc0
- changelogEntry:
    - summary: Release 0.3.8
      type: chore
  createdAt: "2023-01-09"
  irVersion: 5
  version: 0.3.8
- changelogEntry:
    - summary: Release 0.3.7
      type: chore
  createdAt: "2023-01-08"
  irVersion: 5
  version: 0.3.7
- changelogEntry:
    - summary: Release 0.3.7-rc0
      type: chore
  createdAt: "2023-01-08"
  irVersion: 5
  version: 0.3.7-rc0
- changelogEntry:
    - summary: Release 0.3.6
      type: chore
  createdAt: "2023-01-08"
  irVersion: 5
  version: 0.3.6
- changelogEntry:
    - summary: Release 0.3.6-rc1
      type: chore
  createdAt: "2023-01-06"
  irVersion: 4
  version: 0.3.6-rc1
- changelogEntry:
    - summary: Release 0.3.6-rc0
      type: chore
  createdAt: "2023-01-06"
  irVersion: 4
  version: 0.3.6-rc0
- changelogEntry:
    - summary: Release 0.3.5
      type: chore
  createdAt: "2022-12-28"
  irVersion: 4
  version: 0.3.5
- changelogEntry:
    - summary: Release 0.3.4
      type: chore
  createdAt: "2022-12-28"
  irVersion: 4
  version: 0.3.4
- changelogEntry:
    - summary: Release 0.3.3
      type: chore
  createdAt: "2022-12-28"
  irVersion: 4
  version: 0.3.3
- changelogEntry:
    - summary: Release 0.3.2
      type: chore
  createdAt: "2022-12-28"
  irVersion: 4
  version: 0.3.2
- changelogEntry:
    - summary: Release 0.3.1
      type: chore
  createdAt: "2022-12-28"
  irVersion: 4
  version: 0.3.1
- changelogEntry:
    - summary: Release 0.3.0-rc14
      type: chore
  createdAt: "2022-12-28"
  irVersion: 4
  version: 0.3.0-rc14
- changelogEntry:
    - summary: Release 0.3.0-rc13
      type: chore
  createdAt: "2022-12-28"
  irVersion: 4
  version: 0.3.0-rc13
- changelogEntry:
    - summary: Release 0.3.0
      type: chore
  createdAt: "2022-12-28"
  irVersion: 4
  version: 0.3.0
- changelogEntry:
    - summary: Release 0.3.0-rc12
      type: chore
  createdAt: "2022-12-24"
  irVersion: 4
  version: 0.3.0-rc12
- changelogEntry:
    - summary: Release 0.3.0-rc11
      type: chore
  createdAt: "2022-12-23"
  irVersion: 4
  version: 0.3.0-rc11
- changelogEntry:
    - summary: Release 0.3.0-rc9
      type: chore
  createdAt: "2022-12-16"
  irVersion: 4
  version: 0.3.0-rc9
- changelogEntry:
    - summary: Release 0.3.0-rc8
      type: chore
  createdAt: "2022-12-16"
  irVersion: 4
  version: 0.3.0-rc8
- changelogEntry:
    - summary: Release 0.3.0-rc7
      type: chore
  createdAt: "2022-12-16"
  irVersion: 4
  version: 0.3.0-rc7
- changelogEntry:
    - summary: Release 0.3.0-rc10
      type: chore
  createdAt: "2022-12-16"
  irVersion: 4
  version: 0.3.0-rc10
- changelogEntry:
    - summary: Release 0.3.0-rc6
      type: chore
  createdAt: "2022-12-16"
  irVersion: 4
  version: 0.3.0-rc6
- changelogEntry:
    - summary: Release 0.3.0-rc5
      type: chore
  createdAt: "2022-12-16"
  irVersion: 4
  version: 0.3.0-rc5
- changelogEntry:
    - summary: Release 0.3.0-rc4
      type: chore
  createdAt: "2022-12-16"
  irVersion: 4
  version: 0.3.0-rc4
- changelogEntry:
    - summary: Release 0.3.0-rc3
      type: chore
  createdAt: "2022-12-16"
  irVersion: 4
  version: 0.3.0-rc3
- changelogEntry:
    - summary: Release 0.3.0-rc2
      type: chore
  createdAt: "2022-12-16"
  irVersion: 4
  version: 0.3.0-rc2
- changelogEntry:
    - summary: Release 0.3.0-rc1
      type: chore
  createdAt: "2022-12-16"
  irVersion: 4
  version: 0.3.0-rc1
- changelogEntry:
    - summary: Release 0.3.0-rc0
      type: chore
  createdAt: "2022-12-15"
  irVersion: 3
  version: 0.3.0-rc0
- changelogEntry:
    - summary: Release 0.2.1
      type: chore
  createdAt: "2022-12-15"
  irVersion: 3
  version: 0.2.1
- changelogEntry:
    - summary: Release 0.2.0
      type: chore
  createdAt: "2022-12-14"
  irVersion: 3
  version: 0.2.0
- changelogEntry:
    - summary: Release 0.1.3-rc9
      type: chore
  createdAt: "2022-12-14"
  irVersion: 3
  version: 0.1.3-rc9
- changelogEntry:
    - summary: Release 0.1.3-rc8
      type: chore
  createdAt: "2022-12-14"
  irVersion: 3
  version: 0.1.3-rc8
- changelogEntry:
    - summary: Release 0.1.3-rc7
      type: chore
  createdAt: "2022-12-13"
  irVersion: 3
  version: 0.1.3-rc7
- changelogEntry:
    - summary: Release 0.1.3-rc6
      type: chore
  createdAt: "2022-12-13"
  irVersion: 3
  version: 0.1.3-rc6
- changelogEntry:
    - summary: Release 0.1.3-rc5
      type: chore
  createdAt: "2022-12-13"
  irVersion: 3
  version: 0.1.3-rc5
- changelogEntry:
    - summary: Release 0.1.3-rc4
      type: chore
  createdAt: "2022-12-13"
  irVersion: 3
  version: 0.1.3-rc4
- changelogEntry:
    - summary: Release 0.1.3-rc3
      type: chore
  createdAt: "2022-12-13"
  irVersion: 3
  version: 0.1.3-rc3
- changelogEntry:
    - summary: Release 0.1.3-rc2
      type: chore
  createdAt: "2022-12-13"
  irVersion: 3
  version: 0.1.3-rc2
- changelogEntry:
    - summary: Release 0.1.3-rc1
      type: chore
  createdAt: "2022-12-13"
  irVersion: 3
  version: 0.1.3-rc1
- changelogEntry:
    - summary: Release 0.1.3-rc0
      type: chore
  createdAt: "2022-12-13"
  irVersion: 3
  version: 0.1.3-rc0<|MERGE_RESOLUTION|>--- conflicted
+++ resolved
@@ -1,6 +1,5 @@
 - changelogEntry:
   - summary: |
-<<<<<<< HEAD
       Add ping/pong to keep websocket connection alive in local development mode.
     type: fix
   irVersion: 57
@@ -8,18 +7,12 @@
 
 - changelogEntry:
   - summary: |
-=======
->>>>>>> e2d44967
       Enhance OpenAPI -> IR parser to better handle inlined oneOf schemas. The parser now uses the schema ID when 
       generating names for oneOf variants, resulting in more predictable and consistent type names in the generated SDKs.
     type: feat
   irVersion: 57
   version: 0.59.1
-<<<<<<< HEAD
-  
-=======
-
->>>>>>> e2d44967
+
 - changelogEntry:
   - summary: |
       Add the `fern sdk version` command to generate the next semantic version based on your API changes.
