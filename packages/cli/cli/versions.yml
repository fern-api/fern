--- conflicted
+++ resolved
@@ -1,19 +1,19 @@
 # yaml-language-server: $schema=../../../fern-versions-yml.schema.json
 - changelogEntry:
     - summary: |
-<<<<<<< HEAD
         Pin Windows to legacy preview mode.
       type: feat
   irVersion: 58
   createdAt: "2025-06-24"
   version: 0.64.17
-=======
+
+- changelogEntry:
+    - summary: |
         Upload locally hosted icons to CDN
       type: feat
   irVersion: 58
   createdAt: "2025-06-23"
   version: 0.64.17-rc0
->>>>>>> 3fb29748
 
 - changelogEntry:
     - summary: |
