- changelogEntry:
    - summary: The CLI no longer errors when a generators.yml file is not present when running `fern generator upgrade`
      type: chore
  irVersion: 53
  version: 0.43.2

- changelogEntry:
    - summary: |
<<<<<<< HEAD
        The CLI now supports running OpenAPI generator 0.1.0 with IR version 53.
=======
        The CLI now prints which API cannot be registered if `fern generate --docs` fails. 
      type: fix
  irVersion: 53
  version: 0.43.2

- changelogEntry:
    - summary: |
        The CLI now supports running OpenAPI generator 0.1.0 with IR version 53. 
>>>>>>> 2c5bf842
      type: feat
  irVersion: 53
  version: 0.43.1

- changelogEntry:
    - summary: |
        The CLI now recognizes the fern-php-sdk generator.
      type: feat
  irVersion: 53
  version: 0.43.0

- changelogEntry:
    - summary: |
        The documentation resolver now approrpiately creates a unique identifier for changelog sections. Previously, if you had multiple
        changelogs within the same section, despite their title and slug being different, they would be treated as the same section since the ID
        only took into account the parents' slug, appended the word "changelog" and that was all.

        As a result previously all changelogs within the same section would get highlighted when one was selected, now only the selected changelog
        is highlighted.
      type: internal
  irVersion: 53
  version: 0.42.15

- changelogEntry:
    - summary: |
        The OpenAPI importer now correctly propagates the title field on `oneof` schemas.
      type: fix
  irVersion: 53
  version: 0.42.14

- changelogEntry:
    - summary: |
        Example generation now intelligently truncates container examples, for example if the depth limit will be reached on a list of objects,
        the list will be returned as an empty list, as opposed the previous behavior where an unknown object would be created.
      type: fix
  irVersion: 53
  version: 0.42.13

- changelogEntry:
    - summary: |
        Previously, deploying docs from Windows machines led to bad asset paths.
        Now, the CLI respects Windows paths during run and web paths for retrieving
        assets.
      type: fix
  irVersion: 53
  version: 0.42.12

- changelogEntry:
    - summary: |
        The API V2 configuration now supports disabling using titles as schema
        names. You may want to disable this flag if your OpenAPI adds the same
        title to multiple schemas.

        ```
        api:
          specs:
            - openapi: /path/to/openapi
              settings:
                use-title-as-schema-name: false
        ```
      type: fix
  irVersion: 53
  version: 0.42.11

- changelogEntry:
    - summary: |
        Previously, the OpenAPI converter would bring over `title` on every
        single property. This field is extraneous, so now we ignore it.
      type: fix
  irVersion: 53
  version: 0.42.10

- changelogEntry:
    - summary: |
        Previously, the OpenAPI importer would ignore skip parsing arbitrary
        content types "*/*". Now it treats this content type as application/json.

        ```json openapi.json
        "responses": {
          "200": {
            "description": "Success reply",
            "content": {
              "*/*": {
        ```
      type: fix
  irVersion: 53
  version: 0.42.9

- changelogEntry:
    - summary: |
        The API V2 configuration (in beta) now supports global header overrides.
        This fixes a bug where those header overrides were getting dropped in
        certain cases.

        ```yml generators.yml
        api:
          headers:
            X-API-VERSION: string
          specs:
            - openapi: /path/to/openapi
              overrides: /path/to/overrides
        ```
      type: fix
  irVersion: 53
  version: 0.42.8

- changelogEntry:
    - summary: |
        The API V2 configuration (in beta) now supports global header
        overrides. To specify global headers that are not in your
        OpenAPI spec, simply add the following block in your `generators.yml`:

        ```yml generators.yml
        api:
          headers:
            X-API-VERSION: string
          specs:
            - openapi: /path/to/openapi
              overrides: /path/to/overrides
        ```
      type: feat
  irVersion: 53
  version: 0.42.7

- changelogEntry:
    - summary: Removes extraneous conditional error within namespacing configuration
      type: fix
  irVersion: 53
  version: 0.42.6

- changelogEntry:
    - summary: Adds additional metadata retrievable by `fern generator get` so you can now get the langauage and the target repo.
      type: feat
  irVersion: 53
  version: 0.42.5

- changelogEntry:
    - summary: |
        Namespaced APIs now:
          - No longer contain duplicative nesting of some endpoint within another package of the same name as the namespace
          - Respect the `x-fern-sdk-group-name` annotation for endpoints
      type: fix
  irVersion: 53
  version: 0.42.4

- changelogEntry:
    - summary: |
        The OpenAPI importer now supports handling encoding on multipart requests.
        Previously, the generators would not respect the `contentType` field for
        each form input. But, now they do.
        ```yml
        requestBody:
          content:
            multipart/form-data:
              schema:
                type: object
                properties:
                  file:
                    type: string
                    format: binary
                    description: The file to upload
              encoding:
                file:
                  contentType: "application/octet-stream"
        ```
      type: fix
    - summary: |
        The OpenAPI importer now correctly parses descriptions of multipart
        form requests. Previously these descriptions would be ignored.

        For example, previously the description `The file to upload` would be
        ignored in the example below.
        ```yml
        requestBody:
          content:
            multipart/form-data:
              schema:
                type: object
                properties:
                  file:
                    type: string
                    format: binary
                    description: The file to upload
        ```
      type: fix

  irVersion: 53
  version: 0.42.3

- changelogEntry:
    - summary: Error bodies are now appropriately namespaced as well!
      type: fix
  irVersion: 53
  version: 0.42.2

- changelogEntry:
    - summary: |
        Make sure to check for optionality when parsing stdout and stderr in CLI. This
        removes the error: `Cannot read properties of undefined (reading 'includes')`.
      type: fix
  irVersion: 53
  version: 0.42.1

- changelogEntry:
    - summary: |
        If you merge multiple OpenAPI specs with namespaces, `fern check` will no longer
        complain about duplicate schema names across namespaces.
        In the example below, both OpenAPI specs can have duplicative schema names and
        that is okay.
        ```yml
        api:
          specs:
            - openapi: openapi-bar.yml
              namespace: bar
            - openapi: opneapi-foo.yml
              namespace: foo
        ```
      type: fix
  irVersion: 53
  version: 0.42.0

- changelogEntry:
    - summary: |
        Previously the OpenAPI converter would incorrectly mark
        the values of `additionalProperties` as optional. Now, we have
        introduced a feature flag to turn this behavior off.

        The feature flag can be configured in generators.yml:
        ```yml
        api:
          specs:
            - openapi: /path/to/openapi
              settings:
                optional-additional-properties: false
        ```
      type: fix
  irVersion: 53
  version: 0.41.16

- changelogEntry:
    - summary: |
        Performance improvements for stringifiying large Intermediate Representations. If
        you have a large OpenAPI spec or Fern Definition, this can potentially shave off
        minutes from `fern generate`.
      type: internal
  irVersion: 53
  version: 0.41.15

- changelogEntry:
    - summary: |
        The Fern Definition now supports `conten-type` on multipart request properties.
        For example, to specify an `application/octet-stream` and `application/json`
        contnet types, use the snippet below:

        ```ts
        service:
          endpoints:
            upload:
              request:
                body:
                  properties:
                    file:
                      type: file
                      content-type: application/octet-stream
                    metadata:
                      type: unknown
                      content-type: application/json
        ```
      type: feat
  irVersion: 53
  version: 0.42.0-rc0

- changelogEntry:
    - summary: Remove bang operator and fix eslint warning in `compatible-ir-versions.ts`.
      type: internal
  irVersion: 53
  version: 0.41.14-rc2

- changelogEntry:
    - summary: |
        Running `fern check` will now check to confirm that the generator versions you are running are compatible with your Fern CLI version.

        Each version of SDK generators depends on a version of a libary that is exported by the Fern CLI, and as a result, each generator has a minimum
        compatible version of the Fern CLI. As an example, if you were to run `fern check` while leveraging `fernapi/fern-python-sdk` version `2.0.0`, on CLI version `0.1.3`, you'd receive the following error:

        `The generator fernapi/fern-python-sdk requires CLI version 0.23.0-rc4 or later (current version: 0.1.3-rc0).`

        Indicating that you must upgrade your CLI in order to leverage the current generator.
      added:
        - Running `fern check` will now check to confirm that the generator versions you are running are compatible with your Fern CLI version.
        - Fern commands now print out generator upgrades, in addition to CLI upgrades.
      type: feat
  irVersion: 53
  version: 0.41.14-rc1

- changelogEntry:
    - summary: |
        The Fern CLI now safely handles a npx file exists error by retrying the command on failure.
        This error typically happens when two or more instances of the Fern CLI are running `npx`
        at the same time.
      type: fix
  irVersion: 53
  version: 0.41.14-rc0

- changelogEntry:
    - summary: |
        `fern generate --local` no longer crashes on large API Definitions because we
        stream the JSON to file instead of calling `JSON.stringify`. See [PR 4640](https://github.com/fern-api/fern/pull/4640).
      type: fix
  irVersion: 53
  version: 0.41.13

- changelogEntry:
    - summary: |
        Adds availability to inlined properties for HTTP Requests, Webhooks, and WebSockets for Fern Definition and OpenAPI.
        You can add availability like so:

        Fern Definition:

        ```yml
        Request:
          name: InlineRequest
          properties:
            random:
              type: string
              availability: pre-release
        ```

        OpenAPI:

        ```yml
        requestBody:
        content:
          application/json:
            schema:
              type: object
              properties:
                random:
                  type: string
                  x-fern-availability: beta
        ```
      type: feat
  irVersion: 53
  version: 0.41.12

- changelogEntry:
    - summary: |
        Adds availability and display-names to discriminated union values. Now, in your docs, you can mark your union values
        with custom names and show their availability. You can do so by adding the following to your API definition:
        ```yml
        MyUnionType:
          union:
            UnionValue1:
              docs: The first union value
              type: string
              display-name: Union Value One
              availability: beta
            UnionValue2:
              docs: The second union value
              type: integer
              display-name: Union Value Two
              availability: deprecated
        ```
      type: feat
  irVersion: 53
  version: 0.41.11

- changelogEntry:
    - summary: |
        Adds availability and display-names to discriminated union values. Now, in your docs, you can mark your union values
        with custom names and show their availability. You can do so by adding the following to your API definition:
        ```yml
        MyUnionType:
          union:
            UnionValue1:
              docs: The first union value
              type: string
              display-name: Union Value One
              availability: beta
            UnionValue2:
              docs: The second union value
              type: integer
              display-name: Union Value Two
              availability: deprecated
        ```
      type: feat
  irVersion: 53
  version: 0.41.10

- changelogEntry:
    - summary: |
        Adds a `bundle-path` hidden parameter for `fern docs dev` for use with `fern-platform` testing. You can pass the
        path on the command line as an optional parameter.
      type: internal
  irVersion: 53
  version: 0.41.9

- changelogEntry:
    - summary: |
        The Fern generators.yml configuration now supports a new format for namespacing APIs for additional flexibility:

        ```yml
        api:
          specs:
            - openapi: path/to/v1/openapi
              overrides: path/to/v1/overrides
              namespace: v1
            - openapi: path/to/v2/openapi
              overrides: path/to/v2/overrides
              namespace: v2
        ```

        Through namespacing your API, you can have multiple objects and endpoints with the same name across different namespaces. You can think of them
        as the equivalent to Python modules or TypeScript packages.
      type: feat
  irVersion: 53
  version: 0.41.8

- changelogEntry:
    - summary: |
        Previously we weren't always awaiting PostHog API calls directly. Now the CLI
        awaits these calls so that we can ensure that events are sent.
      type: fix
  createdAt: "2024-09-08"
  irVersion: 53
  version: 0.41.7

- changelogEntry:
    - summary: |
        The Fern Docs CLI now supports OAuth 2.0 Client Credentials injection in API playgrounds.
        To enable this feature, you can define the OAuth Authorization Scheme in your API configuration,
        and enable the feature in your docs configuration.

        API configuration:
        ```yml
        api:
          auth-schemes:
            OAuth:
              scheme: oauth
              type: client-credentials
              get-token:
                endpoint: endpoint.authorization
        ```
        [More Information](https://buildwithfern.com/learn/api-definition/fern/authentication#oauth-client-credentials)

        Docs configuration:
        ```yml
        navigation:
          section: API Reference
            playground:
              oauth: true
        ```
        [More Information](https://buildwithfern.com/learn/docs/api-references/customize-api-playground)
      type: feat
  createdAt: "2024-09-07"
  irVersion: 53
  version: 0.41.6

- changelogEntry:
    - summary: |
        Fix an issue with non-deterministic file ordering when OpenAPI is used as input.
      type: fix
  createdAt: "2024-09-06"
  irVersion: 53
  version: 0.41.5

- changelogEntry:
    - summary: |
        The Fern OpenAPI importer now handles importing an array for the `type` key.

        ```
        User:
          properties:
            name:
              type: ["string"]
            id:
              type: ["string", "number"]
        ```
      type: feat
  createdAt: "2024-09-06"
  irVersion: 53
  version: 0.41.4

- changelogEntry:
    - summary: |
        Allow referencing by method and path. For example, when configuring an
        oauth scheme you can now do:

        ```oauth.yml
        auth-schemes:
          OAuth:
            scheme: oauth
            type: client-credentials
            get-token:
              endpoint: POST /oauth/token
        api:
          auth: OAuth
        ```
      type: feat
  createdAt: "2024-09-06"
  irVersion: 53
  version: 0.41.3

- changelogEntry:
    - summary: |
        Fixes an issue introduced in `0.41.1` that ignored server urls for docs generation.
      type: fix
    - summary: |
        Adds a `auth-schemes` and `auth` block where you can override auth for an existing spec.
        See below:

        ```generators.yml
        auth-schemes:
          Oauth:
            scheme: oauth
            type: client-credentials
            get-token:
              endpoint: auth.get-token
        api:
          auth: Oauth # overrides auth scheme
          specs:
            - openapi: path/to/openapi
        ```
      type: feat
  createdAt: "2024-09-05"
  irVersion: 53
  version: 0.41.2

- changelogEntry:
    - summary: |
        Adds a V2 configuration for the `api` block that is more flexible and allows
        OpenAPI users to consume Fern Definition features.

        For example, now you can override environments directly in the api configuration:
        ```yml
        api:
          environments:
            Production: https://prod.com
            Staging: https://staging.com
          specs:
            - openapi: path/to/openapi
              overrides: path/to/overrides
        ```

        If you want to define, multi-url environments, those can be done by configuring the following generators.yml:
        ```yml
        api:
          environments:
            Production:
              urls:
                api: https://api.com
                auth: https://auth.com
            Staging:
                api: https://stagingapi.com
                auth: https://stagingauth.com
          specs:
            - openapi: path/to/openapi
              overrides: path/to/overrides
        ```

        Note that you will need to use the `x-fern-server-name` annotation on each endpoint to assign it to a relevant server. For example,

        ```yml
        paths:
          /api/users/:
            get:
              x-fern-server-name: api
          /token:
            post:
              x-fern-server-name: auth
        ```
      type: feat
  createdAt: "2024-09-04"
  irVersion: 53
  version: 0.41.1

- changelogEntry:
    - summary: |
        Adds generic object declarations to the fern definition. Now we can define generics and
        use them in alias declarations to minimize code duplication:

        ```yml
        types:
          GenericTest<T>:
            properties:
              value: T
              other-value: string

          GenericApplication:
            type: GenericTest<string>
        ```

        More information can be found here: https://buildwithfern.com/learn/api-definition/fern/types#generics.
      type: feat
  createdAt: "2024-09-04"
  irVersion: 53
  version: 0.41.0

- changelogEntry:
    - summary: |
        Fix an issue where some postman environment variables (e.g. API key) were not substituted
        when running fern generate.
      type: fix
  createdAt: "2024-09-03"
  irVersion: 53
  version: 0.41.0-rc1

- changelogEntry:
    - summary: |
        Every fern folder that is using OpenAPI must configure an explicit location to the
        OpenAPI spec. The location can be configured in your `generators.yml`:

        ```yml
        api:
          path: path/to/openapi.yml
        ```

        If you run **fern upgrade**, the CLI will automatically run a migration for you to
        ensure that you are compliant!
      type: break
  createdAt: "2024-09-02"
  irVersion: 53
  version: 0.41.0-rc0

- changelogEntry:
    - summary: |
        `fern check` allows the service base-path to be a slash. For example, the following
        would be valid:

        ```yml
        service:
          base-path: "/"
        ```
      type: fix
  createdAt: "2024-09-02"
  irVersion: 53
  version: 0.40.4

- changelogEntry:
    - summary: Now `fern generator upgrade` respects  the `--group` flag and only upgrades generators within a particular group.
      type: fix
  createdAt: "2024-09-02"
  irVersion: 53
  version: 0.40.3

- changelogEntry:
    - summary: Release IR v53.9.0 which includes a publishing configuration.
      type: internal
  createdAt: "2024-08-28"
  irVersion: 53
  version: 0.40.2

- changelogEntry:
    - summary: Enable specifying whether redirect in docs.yml is permanent or temporary.
      type: feat
  createdAt: "2024-08-28"
  irVersion: 53
  version: 0.40.1

- changelogEntry:
    - summary: Update the `fern generator upgrade` command to leverage the Generator registry API as opposed to Docker and dockerode.
      type: feat
  createdAt: "2024-08-28"
  irVersion: 53
  version: 0.40.0

- changelogEntry:
    - summary: The OpenAPI importer now appropriately generates examples for circular `oneOf` schemas.
      type: fix
      fixed:
        - The OpenAPI importer now handles generating examples for referenced `oneOf` schemas. Previously, examples generation would fail.
        - |
          The OpenAPI importer now handles generating examples for circular `oneOf` schemas. Previously, the
          the converter would only default to generating examples for the first `oneOf` schema. If the first variant,
          circularly referenced itself, this would make terminating the example impossible.
          Now, the example generator tries every schema in order, guaranteeing that a termination condition will be
          reached.
  createdAt: "2024-08-25"
  irVersion: 53
  version: 0.39.19

- changelogEntry:
    - summary: Produce IR v53.8.0 with raw datetime examples.
      type: fix
      fixed:
        - Produce IR v53.8.0 with raw datetime examples. The raw datetime examples help  when generating test fixtures to assert conditions about the original datetime.
  createdAt: "2024-08-23"
  irVersion: 53
  version: 0.39.18

- changelogEntry:
    - summary: object declarations with extends and no properties now has examples propagating in the Docs and SDKs
      type: fix
      fixed:
        - |
          Previously, object declarations with extends and no properties did not have examples
          propagating in the Docs and SDKs. The core issue was in IR generation which has now
          been resolved.

          The following will now work as expected:

          ```yaml
          types:

            ObjectWithNoProperties:
              extends:
                - ParentA
                - ParentB
              examples:
                - name: Default
                  value:
                    propertyFromParentA: foo
                    propertyFromParentB: bar
          ```
  createdAt: "2024-08-23"
  irVersion: 53
  version: 0.39.17

- changelogEntry:
    - summary: Support running 0.2.x versions of the Postman Generator with IR V53 or above.
      type: chore
  createdAt: "2024-08-22"
  irVersion: 53
  version: 0.39.16

- changelogEntry:
    - summary: Introduce `generator list` and `organization` commands to faciliate actions taken by `fern-bot`
      type: internal
  createdAt: "2024-08-21"
  irVersion: 53
  version: 0.39.15

- changelogEntry:
    - summary: Format validation is enforced on `date` fields that are specified in examples specified in an api defintion.
      type: fix
  createdAt: "2024-08-21"
  irVersion: 53
  version: 0.39.14

- changelogEntry:
    - summary: Generated examples in the Intermediate Representation not respect root level path parameter examples.
      type: fix
      fixed:
        - Generated examples in the Intermediate Representation not respect root level path parameter examples. Previously, when ignored, this would result in invalid cURL examples in documentation.
  createdAt: "2024-08-21"
  irVersion: 53
  version: 0.39.13

- changelogEntry:
    - summary: The mock folder now includes source files, and the CLI no longer hard fails if it cannot resolve source files that are of OpenAPI type.
      type: fix
  createdAt: "2024-08-20"
  irVersion: 53
  version: 0.39.12

- changelogEntry:
    - summary: The Fern CLI now handles parsing `x-fern-parameter-name` on path parameters in an OpenAPI spec.
      type: fix
      fixed:
        - |
          Fix: The Fern CLI now handles parsing `x-fern-parameter-name` on path parameters in an OpenAPI spec. For example,
          if you want to rename a path parameter in the generated SDK, you can now do:

          ```yml
          paths:
            "/user":
                get:
                operationId: list_user
                parameters:
                    - in: header
                    name: X-API-Version
                    x-fern-parameter-name: version
                    schema:
                        type: string
                    required: true
          ```

          For more information, please check out the [docs](https://buildwithfern.com/learn/api-definition/openapi/extensions/parameter-names).
  createdAt: "2024-08-20"
  irVersion: 53
  version: 0.39.11

- changelogEntry:
    - summary: Release 0.39.10
      type: chore
  createdAt: "2024-08-19"
  irVersion: 53
  version: 0.39.10
- changelogEntry:
    - summary: Release 0.39.9
      type: chore
  createdAt: "2024-08-19"
  irVersion: 53
  version: 0.39.9
- changelogEntry:
    - summary: "## What's Changed\r\n* (feature, csharp): Generate well-known types\
        \ by @amckinney in https://github.com/fern-api/fern/pull/4319\r\n* fix: fix\
        \ seed, move unit test to right CoreUtility by @RohinBhargava in https://github.com/fern-api/fern/pull/4324\r\
        \n* fix(openapi): generate examples with latest schemas by @dsinghvi in https://github.com/fern-api/fern/pull/4329\r\
        \n\r\n\r\n**Full Changelog**: https://github.com/fern-api/fern/compare/0.39.6...0.39.7"
      type: chore
  createdAt: "2024-08-18"
  irVersion: 53
  version: 0.39.7
- changelogEntry:
    - summary: "## What's Changed\r\n* fix (ir): upgrade pydantic generator by @dsinghvi\
        \ in https://github.com/fern-api/fern/pull/4320\r\n* fix(ir): autogenerate ir\
        \ sdks on version bump by @dsinghvi in https://github.com/fern-api/fern/pull/4321\r\
        \n* fix(python): upgrade ir sdk to handle null unknown types by @dsinghvi in\
        \ https://github.com/fern-api/fern/pull/4322\r\n* fix: add names to form data\
        \ files by @RohinBhargava in https://github.com/fern-api/fern/pull/4323\r\n\
        * fix(docs): global path parameter examples are respected by @dsinghvi in https://github.com/fern-api/fern/pull/4325\r\
        \n\r\n\r\n**Full Changelog**: https://github.com/fern-api/fern/compare/0.39.5...0.39.6"
      type: chore
  createdAt: "2024-08-16"
  irVersion: 53
  version: 0.39.6
- changelogEntry:
    - summary: "## What's Changed\r\n* (fix): add docs for webhook inlining by @dsinghvi\
        \ in https://github.com/fern-api/fern/pull/4314\r\n* (chore): add any-auth test\
        \ definition by @dsinghvi in https://github.com/fern-api/fern/pull/4297\r\n\
        * (docs): hide a page from sidebar nav and search by @dannysheridan in https://github.com/fern-api/fern/pull/4312\r\
        \n* (fix): fdr test update snapshots by @dsinghvi in https://github.com/fern-api/fern/pull/4318\r\
        \n* feat: add schema definitions for popular analytics providers to the docs\
        \ generator config by @pujitm in https://github.com/fern-api/fern/pull/4291\r\
        \n\r\n\r\n**Full Changelog**: https://github.com/fern-api/fern/compare/0.39.4...0.39.5"
      type: chore
  createdAt: "2024-08-15"
  irVersion: 53
  version: 0.39.5
- changelogEntry:
    - summary: "## What's Changed\r\n* (fix): update ete test snapshots by @dsinghvi\
        \ in https://github.com/fern-api/fern/pull/4311\r\n* bump Python generator versions\
        \ by @armandobelardo in https://github.com/fern-api/fern/pull/4308\r\n* fix:\
        \ add in asyncapi tagging with namespaces by @armandobelardo in https://github.com/fern-api/fern/pull/4313\r\
        \n\r\n\r\n**Full Changelog**: https://github.com/fern-api/fern/compare/0.39.3...0.39.4"
      type: chore
  createdAt: "2024-08-15"
  irVersion: 53
  version: 0.39.4
- changelogEntry:
    - summary: "## What's Changed\r\n* (fix, docs): docs now respect ir base path by\
        \ @dsinghvi in https://github.com/fern-api/fern/pull/4310\r\n\r\n\r\n**Full\
        \ Changelog**: https://github.com/fern-api/fern/compare/0.39.2...0.39.3"
      type: chore
  createdAt: "2024-08-14"
  irVersion: 53
  version: 0.39.3
- changelogEntry:
    - summary: "## What's Changed\r\n* feat: allow namespacing an API from generators.yml\
        \ by @armandobelardo in https://github.com/fern-api/fern/pull/4290\r\n* fix:\
        \ unions with utils re-force update refs by @armandobelardo in https://github.com/fern-api/fern/pull/4296\r\
        \n* (feature, csharp): Generate gRPC core utilities by @amckinney in https://github.com/fern-api/fern/pull/4298\r\
        \n* Update publish-docs command post-migration by @armandobelardo in https://github.com/fern-api/fern/pull/4300\r\
        \n* Run publish-docs.yml if it's updated by @armandobelardo in https://github.com/fern-api/fern/pull/4301\r\
        \n* document redirects by @chdeskur in https://github.com/fern-api/fern/pull/4299\r\
        \n* (docs): add to our Welcome page that this docs site is built with Fern by\
        \ @dannysheridan in https://github.com/fern-api/fern/pull/4307\r\n* add information\
        \ on regex redirects by @chdeskur in https://github.com/fern-api/fern/pull/4306\r\
        \n* fix: read templated env vars in the docs generator config by @pujitm in\
        \ https://github.com/fern-api/fern/pull/4287\r\n* improvement: improve `.dict`\
        \ speed by limiting dict calls by @armandobelardo in https://github.com/fern-api/fern/pull/4302\r\
        \n* improvement: python handles arrays of deep object query parameters by @armandobelardo\
        \ in https://github.com/fern-api/fern/pull/4304\r\n* (fix): docs take into account\
        \ global path params and now we add tests by @dsinghvi in https://github.com/fern-api/fern/pull/4309\r\
        \n\r\n## New Contributors\r\n* @pujitm made their first contribution in https://github.com/fern-api/fern/pull/4287\r\
        \n\r\n**Full Changelog**: https://github.com/fern-api/fern/compare/0.39.1...0.39.2"
      type: chore
  createdAt: "2024-08-14"
  irVersion: 53
  version: 0.39.2
- changelogEntry:
    - summary: "## What's Changed\r\n* chore: update fern logo by @dannysheridan in\
        \ https://github.com/fern-api/fern/pull/4295\r\n* fix (mock server): make date\
        \ comparison against true dates as opposed to string comp by @armandobelardo\
        \ in https://github.com/fern-api/fern/pull/4278\r\n\r\n\r\n**Full Changelog**:\
        \ https://github.com/fern-api/fern/compare/0.38.1...0.39.1"
      type: chore
  createdAt: "2024-08-13"
  irVersion: 53
  version: 0.39.1
- changelogEntry:
    - summary: "## What's Changed\r\n* (feat, docs): add docs on `api.yml` and environment\
        \ audiences by @dsinghvi in https://github.com/fern-api/fern/pull/4292\r\n*\
        \ (fix): ir generation respects disable examples by @dsinghvi in https://github.com/fern-api/fern/pull/4293\r\
        \n* (fix, python): check autogenerated examples before indexing by @dsinghvi\
        \ in https://github.com/fern-api/fern/pull/4294\r\n\r\n\r\n**Full Changelog**:\
        \ https://github.com/fern-api/fern/compare/0.38.0...0.38.1"
      type: chore
  createdAt: "2024-08-13"
  irVersion: 53
  version: 0.38.1
- changelogEntry:
    - summary: "## What's Changed\r\n* (fix): retrigger typescript sdk publishing by\
        \ @dsinghvi in https://github.com/fern-api/fern/pull/4289\r\n\r\n\r\n**Full\
        \ Changelog**: https://github.com/fern-api/fern/compare/0.38.0-rc1...0.38.0"
      type: chore
  createdAt: "2024-08-12"
  irVersion: 53
  version: 0.38.0
- changelogEntry:
    - summary: "## What's Changed\r\n* (feat, typescript): support `hasNextPage`  property\
        \ for offset pagination by @dsinghvi in https://github.com/fern-api/fern/pull/4288\r\
        \n* (feature, cli): Upload source files to S3 by @amckinney in https://github.com/fern-api/fern/pull/4286\r\
        \n\r\n\r\n**Full Changelog**: https://github.com/fern-api/fern/compare/0.38.0-rc0...0.38.0-rc1"
      type: chore
  createdAt: "2024-08-12"
  irVersion: 53
  version: 0.38.0-rc1
- changelogEntry:
    - summary: "## What's Changed\r\n* (feat, python): move to ruff for formatting by\
        \ @dsinghvi in https://github.com/fern-api/fern/pull/4219\r\n* improvement:\
        \ improve discriminated union object naming by @armandobelardo in https://github.com/fern-api/fern/pull/4243\r\
        \n* (feature): Add encoding and source nodes by @amckinney in https://github.com/fern-api/fern/pull/4240\r\
        \n* (feat, cli): add `has-next-page` property to IR by @dsinghvi in https://github.com/fern-api/fern/pull/4241\r\
        \n* feat (wip): add playground settings for API playground by @RohinBhargava\
        \ in https://github.com/fern-api/fern/pull/4245\r\n* fix: remove wraps from\
        \ fastapi validators by @armandobelardo in https://github.com/fern-api/fern/pull/4246\r\
        \n* fix: make model_validator take kwargs by @armandobelardo in https://github.com/fern-api/fern/pull/4247\r\
        \n* (feat): refactor how pagination properties are checked in `fern check` by\
        \ @dsinghvi in https://github.com/fern-api/fern/pull/4250\r\n* (feature): Add\
        \ support for x-fern-encoding by @amckinney in https://github.com/fern-api/fern/pull/4249\r\
        \n* (chore): Remove fhir.json by @amckinney in https://github.com/fern-api/fern/pull/4253\r\
        \n* c#, improvements: small improvements including marking files `internal`\
        \ + client classes `partial` by @dcb6 in https://github.com/fern-api/fern/pull/4248\r\
        \n* c#, improvement: Use `FluentAssertions` in unit tests by @dcb6 in https://github.com/fern-api/fern/pull/4254\r\
        \n* (feat): wire through api workspaces to docs validator by @dsinghvi in https://github.com/fern-api/fern/pull/4255\r\
        \n* (feat): upgrade to yarn v4 by @dsinghvi in https://github.com/fern-api/fern/pull/4257\r\
        \n* c#, improvements: breaking change with several small improvements by @dcb6\
        \ in https://github.com/fern-api/fern/pull/4260\r\n* feat, python: add in true\
        \ forward compat enums by @armandobelardo in https://github.com/fern-api/fern/pull/4262\r\
        \n* (feature): Copy source files in seed tests by @amckinney in https://github.com/fern-api/fern/pull/4258\r\
        \n* c#, improvement: use string response directly in generic exception by @dcb6\
        \ in https://github.com/fern-api/fern/pull/4264\r\n* (internal): `pnpm` migration\
        \ by @dsinghvi in https://github.com/fern-api/fern/pull/4261\r\n* Remove old\
        \ documentation references from README by @armandobelardo in https://github.com/fern-api/fern/pull/4265\r\
        \n* Fix typo in pr-preview.mdx by @zachkirsch in https://github.com/fern-api/fern/pull/4235\r\
        \n* (chore): Update pnpm-lock.yaml by @amckinney in https://github.com/fern-api/fern/pull/4266\r\
        \n* (fix): run compile on every PR by @dsinghvi in https://github.com/fern-api/fern/pull/4267\r\
        \n* (fix): live tests continue to work in the pnpm era by @dsinghvi in https://github.com/fern-api/fern/pull/4268\r\
        \n* (chore): Remove all yarn files by @amckinney in https://github.com/fern-api/fern/pull/4269\r\
        \n* (chore, ir): Use latest TypeScript generator by @amckinney in https://github.com/fern-api/fern/pull/4271\r\
        \n* (chore, ruby): Remove ir-sdk from generator-commons by @amckinney in https://github.com/fern-api/fern/pull/4272\r\
        \n* (fix): bump to 53.6.x by @dsinghvi in https://github.com/fern-api/fern/pull/4273\r\
        \n* (fix): get seed working by deleting yarn ref by @dsinghvi in https://github.com/fern-api/fern/pull/4274\r\
        \n* (feature, csharp): Write Protobuf dependencies in .csproj by @amckinney\
        \ in https://github.com/fern-api/fern/pull/4270\r\n* c#, fix: fix type conflicts\
        \ by @dcb6 in https://github.com/fern-api/fern/pull/4244\r\n* (fix): ir generation\
        \ for examples is stable so that ete tests work by @dsinghvi in https://github.com/fern-api/fern/pull/4276\r\
        \n* fix: add validation around selectable environments for playground settings\
        \ by @RohinBhargava in https://github.com/fern-api/fern/pull/4252\r\n* (chore,\
        \ csharp): Release 1.2.1 by @amckinney in https://github.com/fern-api/fern/pull/4284\r\
        \n* (followup): add tests for playground validation messages by @dsinghvi in\
        \ https://github.com/fern-api/fern/pull/4283\r\n* ir: add `shape` to `ExampleQueryParameter`\
        \ by @dcb6 in https://github.com/fern-api/fern/pull/4222\r\n* (fix): eslint\
        \ is now a required check and will pass by @dsinghvi in https://github.com/fern-api/fern/pull/4285\r\
        \n\r\n\r\n**Full Changelog**: https://github.com/fern-api/fern/compare/0.37.16...0.38.0-rc0"
      type: chore
  createdAt: "2024-08-12"
  irVersion: 53
  version: 0.38.0-rc0
- changelogEntry:
    - summary: "## What's Changed\r\n* fix, python: make circular references more robust\
        \ by @armandobelardo in https://github.com/fern-api/fern/pull/4216\r\n* improvement:\
        \ allow naming for asyncapi messages to pull message name by @armandobelardo\
        \ in https://github.com/fern-api/fern/pull/4228\r\n* c#, fix: class names +\
        \ namespace conflicts by @dcb6 in https://github.com/fern-api/fern/pull/4229\r\
        \n* Add support for anonymous usage of the generate CLI by @antoniomdk in https://github.com/fern-api/fern/pull/4239\r\
        \n* (fix, docs): filter referenced subpackages appropriately by @dsinghvi in\
        \ https://github.com/fern-api/fern/pull/4242\r\n\r\n## New Contributors\r\n\
        * @antoniomdk made their first contribution in https://github.com/fern-api/fern/pull/4239\r\
        \n\r\n**Full Changelog**: https://github.com/fern-api/fern/compare/0.37.15...0.37.16"
      type: chore
  createdAt: "2024-08-09"
  irVersion: 53
  version: 0.37.16
- changelogEntry:
    - summary: "## What's Changed\r\n* improvement: respect returning nested properties\
        \ in python by @armandobelardo in https://github.com/fern-api/fern/pull/4236\r\
        \n* (feature): Add support for `.proto` inputs by @amckinney in https://github.com/fern-api/fern/pull/4223\r\
        \n* custom segment write key by @abarrell in https://github.com/fern-api/fern/pull/4238\r\
        \n\r\n\r\n**Full Changelog**: https://github.com/fern-api/fern/compare/0.37.14...0.37.15"
      type: chore
  createdAt: "2024-08-08"
  irVersion: 53
  version: 0.37.15
- changelogEntry:
    - summary: "## What's Changed\r\n* fix: address TS UT fetcher flakiness by @RohinBhargava\
        \ in https://github.com/fern-api/fern/pull/4226\r\n* chore: bump ir sdk to new\
        \ Python generator by @armandobelardo in https://github.com/fern-api/fern/pull/4214\r\
        \n* feat: hide TOC on docs home page by @zachkirsch in https://github.com/fern-api/fern/pull/4230\r\
        \n* (fix, go): Required properties don't specify omitempty by @amckinney in\
        \ https://github.com/fern-api/fern/pull/4231\r\n* (feat, in progress): ir supports\
        \ user agent headers by @dsinghvi in https://github.com/fern-api/fern/pull/4232\r\
        \n* (fix): LaTeX by @abvthecity in https://github.com/fern-api/fern/pull/4233\r\
        \n* (feat, typescript): send user agent header `<package>/<version>` by @dsinghvi\
        \ in https://github.com/fern-api/fern/pull/4234\r\n\r\n\r\n**Full Changelog**:\
        \ https://github.com/fern-api/fern/compare/0.37.13...0.37.14"
      type: chore
  createdAt: "2024-08-08"
  irVersion: 53
  version: 0.37.14
- changelogEntry:
    - summary: "## What's Changed\r\n* fix: address TS UT fetcher flakiness by @RohinBhargava\
        \ in https://github.com/fern-api/fern/pull/4226\r\n* chore: bump ir sdk to new\
        \ Python generator by @armandobelardo in https://github.com/fern-api/fern/pull/4214\r\
        \n* feat: hide TOC on docs home page by @zachkirsch in https://github.com/fern-api/fern/pull/4230\r\
        \n* (fix, go): Required properties don't specify omitempty by @amckinney in\
        \ https://github.com/fern-api/fern/pull/4231\r\n* (feat, in progress): ir supports\
        \ user agent headers by @dsinghvi in https://github.com/fern-api/fern/pull/4232\r\
        \n* (fix): LaTeX by @abvthecity in https://github.com/fern-api/fern/pull/4233\r\
        \n\r\n\r\n**Full Changelog**: https://github.com/fern-api/fern/compare/0.37.13...0.37.14-rc0"
      type: chore
  createdAt: "2024-08-08"
  irVersion: 53
  version: 0.37.14-rc0
- changelogEntry:
    - summary: "## What's Changed\r\n* (fix): reload docs preview server on specs outside\
        \ of the fern folder by @dsinghvi in https://github.com/fern-api/fern/pull/4227\r\
        \n\r\n\r\n**Full Changelog**: https://github.com/fern-api/fern/compare/0.37.12...0.37.13"
      type: chore
  createdAt: "2024-08-07"
  irVersion: 53
  version: 0.37.13
- changelogEntry:
    - summary: "## What's Changed\r\n* update cli to use default language by @abarrell\
        \ in https://github.com/fern-api/fern/pull/4218\r\n* (fix, openapi parser):\
        \ generated fern definitions respect OpenAPI tag casing by @dsinghvi in https://github.com/fern-api/fern/pull/4225\r\
        \n\r\n\r\n**Full Changelog**: https://github.com/fern-api/fern/compare/0.37.11...0.37.12"
      type: chore
  createdAt: "2024-08-07"
  irVersion: 53
  version: 0.37.12
- changelogEntry:
    - summary: "## What's Changed\r\n* Fix issue where misconfigured directory could\
        \ cause unhelpful error message by @abarrell in https://github.com/fern-api/fern/pull/4206\r\
        \n\r\n## New Contributors\r\n* @abarrell made their first contribution in https://github.com/fern-api/fern/pull/4206\r\
        \n\r\n**Full Changelog**: https://github.com/fern-api/fern/compare/0.37.10...0.37.11"
      type: chore
  createdAt: "2024-08-07"
  irVersion: 53
  version: 0.37.11
- changelogEntry:
    - summary: "## What's Changed\r\n* fix: if audience is filtering and no audiences\
        \ exist on environments, add all environments by @RohinBhargava in https://github.com/fern-api/fern/pull/4220\r\
        \n\r\n\r\n**Full Changelog**: https://github.com/fern-api/fern/compare/0.37.9...0.37.10"
      type: chore
  createdAt: "2024-08-06"
  irVersion: 53
  version: 0.37.10
- changelogEntry:
    - summary: "## What's Changed\r\n* (fix): support base properties when filtering\
        \ for audiences by @dsinghvi in https://github.com/fern-api/fern/pull/4221\r\
        \n\r\n\r\n**Full Changelog**: https://github.com/fern-api/fern/compare/0.37.8...0.37.9"
      type: chore
  createdAt: "2024-08-06"
  irVersion: 53
  version: 0.37.9
- changelogEntry:
    - summary: "## What's Changed\r\n* (feat): cli caches api dependencies by @dsinghvi\
        \ in https://github.com/fern-api/fern/pull/4201\r\n\r\n\r\n**Full Changelog**:\
        \ https://github.com/fern-api/fern/compare/0.37.7...0.37.8"
      type: chore
  createdAt: "2024-08-06"
  irVersion: 53
  version: 0.37.8
- changelogEntry:
    - summary: "## What's Changed\r\n* fix: python readme generation regression by @armandobelardo\
        \ in https://github.com/fern-api/fern/pull/4193\r\n* fix, python: allow extending\
        \ alias types by @armandobelardo in https://github.com/fern-api/fern/pull/4190\r\
        \n* (internal): setup flamegraph generation for python generator by @dsinghvi\
        \ in https://github.com/fern-api/fern/pull/4196\r\n* fix, python: Optional and\
        \ aliased literals are populated in snippets by @armandobelardo in https://github.com/fern-api/fern/pull/4184\r\
        \n* (feat, python): upgrade python generator to pydantic v2 by @dsinghvi in\
        \ https://github.com/fern-api/fern/pull/4197\r\n* fix: add async iterable symbol\
        \ to Stream Wrapper implementations by @RohinBhargava in https://github.com/fern-api/fern/pull/4195\r\
        \n* feat: environment filter by audience by @RohinBhargava in https://github.com/fern-api/fern/pull/4187\r\
        \n* (feat, python): use ruff for formatting by @dsinghvi in https://github.com/fern-api/fern/pull/4199\r\
        \n* Revert \"(feat, python): use ruff for formatting\" by @dsinghvi in https://github.com/fern-api/fern/pull/4200\r\
        \n* fix, python + ts: additional template bugs by @armandobelardo in https://github.com/fern-api/fern/pull/4198\r\
        \n* fix: remove reserved properties from function signatures by @armandobelardo\
        \ in https://github.com/fern-api/fern/pull/4205\r\n* fix, ir-generation: put\
        \ fully substituted path in `url` field of auto-generated `EndpointExampleCall`s\
        \ by @dcb6 in https://github.com/fern-api/fern/pull/4211\r\n* fix, python: allow\
        \ typing any to be wrapped in optional to match Pydantic v2 by @armandobelardo\
        \ in https://github.com/fern-api/fern/pull/4203\r\n* improvement: bring back\
        \ wrapped aliases and custom root validators in\u2026 by @armandobelardo in\
        \ https://github.com/fern-api/fern/pull/4204\r\n* fix: typehinting on unions\
        \ with visitors has been corrected by @armandobelardo in https://github.com/fern-api/fern/pull/4213\r\
        \n* Update speakeasy.mdx by @dannysheridan in https://github.com/fern-api/fern/pull/4215\r\
        \n* improvement: allow pydantic generator to specify package name by @armandobelardo\
        \ in https://github.com/fern-api/fern/pull/4217\r\n* (feature): Add Protobuf\
        \ mapper types by @amckinney in https://github.com/fern-api/fern/pull/4210\r\
        \n\r\n\r\n**Full Changelog**: https://github.com/fern-api/fern/compare/0.37.6...0.37.7"
      type: chore
  createdAt: "2024-08-06"
  irVersion: 53
  version: 0.37.7
- changelogEntry:
    - summary: "## What's Changed\r\n* fix: add literal properties back to typeddict\
        \ snippets by @armandobelardo in https://github.com/fern-api/fern/pull/4173\r\
        \n* (fix, typescript): wire `noScripts` into a PersistedProject and introduce\
        \ a test by @dsinghvi in https://github.com/fern-api/fern/pull/4185\r\n* (feat,\
        \ fastapi): introduce endpoint specific async handlers in fastapi by @dsinghvi\
        \ in https://github.com/fern-api/fern/pull/4188\r\n* fix: python readme references\
        \ request options correctly by @armandobelardo in https://github.com/fern-api/fern/pull/4189\r\
        \n* fix: replace referenced markdown by @abvthecity in https://github.com/fern-api/fern/pull/4191\r\
        \n\r\n\r\n**Full Changelog**: https://github.com/fern-api/fern/compare/0.37.5...0.37.6"
      type: chore
  createdAt: "2024-08-02"
  irVersion: 53
  version: 0.37.6
- changelogEntry:
    - summary: "## What's Changed\r\n* chore, ts: generate union v2 templates by @armandobelardo\
        \ in https://github.com/fern-api/fern/pull/4169\r\n* (feature, csharp): Add\
        \ customizable exception class names by @amckinney in https://github.com/fern-api/fern/pull/4181\r\
        \n* (fix, typescript): introduce no scripts option by @dsinghvi in https://github.com/fern-api/fern/pull/4179\r\
        \n\r\n\r\n**Full Changelog**: https://github.com/fern-api/fern/compare/0.37.4...0.37.5"
      type: chore
  createdAt: "2024-08-01"
  irVersion: 53
  version: 0.37.5
- changelogEntry:
    - summary: "## What's Changed\r\n* (fix, docs): validate api workspaces as in addition\
        \ to docs workspaces by @dsinghvi in https://github.com/fern-api/fern/pull/4178\r\
        \n\r\n\r\n**Full Changelog**: https://github.com/fern-api/fern/compare/0.37.3...0.37.4"
      type: chore
  createdAt: "2024-08-01"
  irVersion: 53
  version: 0.37.4
- changelogEntry:
    - summary: "## What's Changed\r\n* (fix): handle loggable fern cli error by @dsinghvi\
        \ in https://github.com/fern-api/fern/pull/4175\r\n* (fix): add tests for alias\
        \ extends by @dsinghvi in https://github.com/fern-api/fern/pull/4176\r\n* (fix):\
        \ docs preview server falls back to previous bundle by @dsinghvi in https://github.com/fern-api/fern/pull/4177\r\
        \n\r\n\r\n**Full Changelog**: https://github.com/fern-api/fern/compare/0.37.2...0.37.3"
      type: chore
  createdAt: "2024-08-01"
  irVersion: 53
  version: 0.37.3
- changelogEntry:
    - summary: "## What's Changed\r\n* (feature, csharp): Add RequestOptions by @amckinney\
        \ in https://github.com/fern-api/fern/pull/4166\r\n* c#, improvement: error\
        \ parsing  by @dcb6 in https://github.com/fern-api/fern/pull/4168\r\n* (fix):\
        \ introduce extended properties into the IR by @dsinghvi in https://github.com/fern-api/fern/pull/4171\r\
        \n* fix: OSS workspace settings propogate to APIs with dependencies by @armandobelardo\
        \ in https://github.com/fern-api/fern/pull/4147\r\n* chore, python: generate\
        \ union v2 templates by @armandobelardo in https://github.com/fern-api/fern/pull/4167\r\
        \n* c# improvement: text responses + inlined request body inheritance by @dcb6\
        \ in https://github.com/fern-api/fern/pull/4172\r\n\r\n\r\n**Full Changelog**:\
        \ https://github.com/fern-api/fern/compare/0.37.1...0.37.2"
      type: chore
  createdAt: "2024-08-01"
  irVersion: 53
  version: 0.37.2
- changelogEntry:
    - summary: "## What's Changed\r\n* make @dcb6 codeowner for java + csharp by @dcb6\
        \ in https://github.com/fern-api/fern/pull/4163\r\n* (beta, typescript): feature\
        \ flag test generation that actually works by @dsinghvi in https://github.com/fern-api/fern/pull/4164\r\
        \n* fix: add images from frontmatter as well by @RohinBhargava in https://github.com/fern-api/fern/pull/4156\r\
        \n* (fix, docs): ir to fdr converter sends global headers by @dsinghvi in https://github.com/fern-api/fern/pull/4170\r\
        \n\r\n\r\n**Full Changelog**: https://github.com/fern-api/fern/compare/0.37.0...0.37.1"
      type: chore
  createdAt: "2024-07-31"
  irVersion: 53
  version: 0.37.1
- changelogEntry:
    - summary: "## What's Changed\r\n* chore: bump typescript version and changelog\
        \ by @RohinBhargava in https://github.com/fern-api/fern/pull/4143\r\n* feat:\
        \ introduce typeddicts for request objects by @armandobelardo in https://github.com/fern-api/fern/pull/4113\r\
        \n* fix, python: get api error through external import by @armandobelardo in\
        \ https://github.com/fern-api/fern/pull/4145\r\n* fix: Fix unit test path and\
        \ add CI check for this by @RohinBhargava in https://github.com/fern-api/fern/pull/4148\r\
        \n* [c#, improvement]: add explicit namespaces to custom config by @dcb6 in\
        \ https://github.com/fern-api/fern/pull/4144\r\n* c#, improvement: `set` instead\
        \ of `init` field accessors in types by @dcb6 in https://github.com/fern-api/fern/pull/4151\r\
        \n* (feature): Add IRv53; float type by @amckinney in https://github.com/fern-api/fern/pull/4146\r\
        \n* c#, improvement: make datetime deserialization more lenient + include millis\
        \ in datetime serialization by @dcb6 in https://github.com/fern-api/fern/pull/4149\r\
        \n* chore: ci workflow gating on ts-sdk changes by @RohinBhargava in https://github.com/fern-api/fern/pull/4152\r\
        \n* (fix, csharp): `map<string, unknown>` values are nullable by @amckinney in\
        \ https://github.com/fern-api/fern/pull/4153\r\n* fix: incorrect code block\
        \ indentation in api-yml.mdx by @abvthecity in https://github.com/fern-api/fern/pull/4158\r\
        \n* (feature, csharp): Add support for allow-multiple query params by @amckinney\
        \ in https://github.com/fern-api/fern/pull/4157\r\n* internal: update IR to\
        \ have the FDR API definition ID by @armandobelardo in https://github.com/fern-api/fern/pull/4161\r\
        \n* (feature, csharp): Support uint, ulong, and float by @amckinney in https://github.com/fern-api/fern/pull/4160\r\
        \n\r\n**Full Changelog**: https://github.com/fern-api/fern/compare/0.36.0...0.37.0"
      type: chore
  createdAt: "2024-07-31"
  irVersion: 53
  version: 0.37.0
- changelogEntry:
    - summary: "## What's Changed\r\n* improvement, python: export the root client from\
        \ the root init file by @armandobelardo in https://github.com/fern-api/fern/pull/4111\r\
        \n* (feat): support multi url environments in C# by @dsinghvi in https://github.com/fern-api/fern/pull/4120\r\
        \n* (fix, csharp): MultiUrl environments now compile by @dsinghvi in https://github.com/fern-api/fern/pull/4121\r\
        \n* c#, improvement: Add header suppliers to `RawClient` constructor parameters\
        \ by @dcb6 in https://github.com/fern-api/fern/pull/4119\r\n* (fix, csharp):\
        \ uuids are now generated as strings by @dsinghvi in https://github.com/fern-api/fern/pull/4122\r\
        \n* (fix): regenerate c# model snapshots by @dsinghvi in https://github.com/fern-api/fern/pull/4123\r\
        \n* feat: header tabs by @abvthecity in https://github.com/fern-api/fern/pull/4124\r\
        \n* java, fix: match java local config to publish config by @dcb6 in https://github.com/fern-api/fern/pull/4127\r\
        \n* follow up: release java sdk 1.0.5 by @dcb6 in https://github.com/fern-api/fern/pull/4129\r\
        \n* fix: Add Stream Wrappers for use with various environments by @RohinBhargava\
        \ in https://github.com/fern-api/fern/pull/4118\r\n* chore: add changelog and\
        \ version for stream wrapper polyfill by @RohinBhargava in https://github.com/fern-api/fern/pull/4130\r\
        \n* feat: enable arbitrary code snippets in docs by @abvthecity in https://github.com/fern-api/fern/pull/4131\r\
        \n* fix: add start stream on pipe by @RohinBhargava in https://github.com/fern-api/fern/pull/4132\r\
        \n* GH Workflow for Checking Generator Version Consistency by @dcb6 in https://github.com/fern-api/fern/pull/4133\r\
        \n* fix: updated stream wrapper test paths by @RohinBhargava in https://github.com/fern-api/fern/pull/4134\r\
        \n* fix: SSE Streaming Bifurcation by @RohinBhargava in https://github.com/fern-api/fern/pull/4136\r\
        \n* (fix): global headers case insensitive comparison by @dsinghvi in https://github.com/fern-api/fern/pull/4137\r\
        \n\r\n\r\n**Full Changelog**: https://github.com/fern-api/fern/compare/0.35.0...0.36.0"
      type: chore
  createdAt: "2024-07-29"
  irVersion: 52
  version: 0.36.0
- changelogEntry:
    - summary: "## What's Changed\r\n* java, fix: match java local config to publish\
        \ config by @dcb6 in https://github.com/fern-api/fern/pull/4127\r\n* follow\
        \ up: release java sdk 1.0.5 by @dcb6 in https://github.com/fern-api/fern/pull/4129\r\
        \n* fix: Add Stream Wrappers for use with various environments by @RohinBhargava\
        \ in https://github.com/fern-api/fern/pull/4118\r\n* chore: add changelog and\
        \ version for stream wrapper polyfill by @RohinBhargava in https://github.com/fern-api/fern/pull/4130\r\
        \n* feat: enable arbitrary code snippets in docs by @abvthecity in https://github.com/fern-api/fern/pull/4131\r\
        \n* fix: add start stream on pipe by @RohinBhargava in https://github.com/fern-api/fern/pull/4132\r\
        \n\r\n\r\n**Full Changelog**: https://github.com/fern-api/fern/compare/0.36.0-rc0...0.36.0-rc1"
      type: chore
  createdAt: "2024-07-26"
  irVersion: 52
  version: 0.36.0-rc1
- changelogEntry:
    - summary: "## What's Changed\r\n* improvement, python: export the root client from\
        \ the root init file by @armandobelardo in https://github.com/fern-api/fern/pull/4111\r\
        \n* (feat): support multi url environments in C# by @dsinghvi in https://github.com/fern-api/fern/pull/4120\r\
        \n* (fix, csharp): MultiUrl environments now compile by @dsinghvi in https://github.com/fern-api/fern/pull/4121\r\
        \n* c#, improvement: Add header suppliers to `RawClient` constructor parameters\
        \ by @dcb6 in https://github.com/fern-api/fern/pull/4119\r\n* (fix, csharp):\
        \ uuids are now generated as strings by @dsinghvi in https://github.com/fern-api/fern/pull/4122\r\
        \n* (fix): regenerate c# model snapshots by @dsinghvi in https://github.com/fern-api/fern/pull/4123\r\
        \n* feat: header tabs by @abvthecity in https://github.com/fern-api/fern/pull/4124\r\
        \n\r\n\r\n**Full Changelog**: https://github.com/fern-api/fern/compare/0.35.0...0.36.0-rc0"
      type: chore
  createdAt: "2024-07-26"
  irVersion: 52
  version: 0.36.0-rc0
- changelogEntry:
    - summary: "## What's Changed\r\n* (feat): support `default-url`  and  url override\
        \ on imports by @dsinghvi in https://github.com/fern-api/fern/pull/4116\r\n\
        * (fix, openapi): set unauthed appropriately in openapi parser by @dsinghvi\
        \ in https://github.com/fern-api/fern/pull/4117\r\n\r\n\r\n**Full Changelog**:\
        \ https://github.com/fern-api/fern/compare/0.34.0...0.35.0"
      type: chore
  createdAt: "2024-07-25"
  irVersion: 52
  version: 0.35.0
- changelogEntry:
    - summary: "## What's Changed\r\n* (feat): support `default-url`  and  url override\
        \ on imports by @dsinghvi in https://github.com/fern-api/fern/pull/4116\r\n\r\
        \n\r\n**Full Changelog**: https://github.com/fern-api/fern/compare/0.34.0...0.35.0-rc0"
      type: chore
  createdAt: "2024-07-24"
  irVersion: 52
  version: 0.35.0-rc0
- changelogEntry:
    - summary: "## What's Changed\r\n* (chore): add SEO frontmatter section by @chdeskur\
        \ in https://github.com/fern-api/fern/pull/4101\r\n* fix: update typing of `expected_types`\
        \ to tuple to satisfy mypy by @armandobelardo in https://github.com/fern-api/fern/pull/4100\r\
        \n* (chore): document nuget api key by @chdeskur in https://github.com/fern-api/fern/pull/4103\r\
        \n* (chore): pypi styling update by @chdeskur in https://github.com/fern-api/fern/pull/4105\r\
        \n* c#, improvement: datetime serialization by @dcb6 in https://github.com/fern-api/fern/pull/4106\r\
        \n* feat: disable batch/stream toggle by @abvthecity in https://github.com/fern-api/fern/pull/4108\r\
        \n* fix: update forward refs continues to be silent by @armandobelardo in https://github.com/fern-api/fern/pull/4110\r\
        \n* java, improvement: allow builder methods for optional fields to accept null\
        \ by @dcb6 in https://github.com/fern-api/fern/pull/4107\r\n* [FER-2381] CLI\
        \ Forbidden Error Message Improvement by @RohinBhargava in https://github.com/fern-api/fern/pull/4109\r\
        \n* (feat, typescript): copy over `zurg` unit tests to the generated SDK  by\
        \ @williamluer in https://github.com/fern-api/fern/pull/4045\r\n* java, fix:\
        \ don't prematurely close okhttp response by @dcb6 in https://github.com/fern-api/fern/pull/4112\r\
        \n* (feat, typescript): generate tests for `auth` and `fetcher` utilities  by\
        \ @dsinghvi in https://github.com/fern-api/fern/pull/4115\r\n* (feature): Add\
        \ IRv52: uint and enum default values by @amckinney in https://github.com/fern-api/fern/pull/4102\r\
        \n\r\n\r\n**Full Changelog**: https://github.com/fern-api/fern/compare/0.33.5...0.34.0"
      type: chore
  createdAt: "2024-07-24"
  irVersion: 52
  version: 0.34.0
- changelogEntry:
    - summary: "## What's Changed\r\n* (chore): add SEO frontmatter section by @chdeskur\
        \ in https://github.com/fern-api/fern/pull/4101\r\n* fix: update typing of `expected_types`\
        \ to tuple to satisfy mypy by @armandobelardo in https://github.com/fern-api/fern/pull/4100\r\
        \n* (chore): document nuget api key by @chdeskur in https://github.com/fern-api/fern/pull/4103\r\
        \n* (chore): pypi styling update by @chdeskur in https://github.com/fern-api/fern/pull/4105\r\
        \n* c#, improvement: datetime serialization by @dcb6 in https://github.com/fern-api/fern/pull/4106\r\
        \n* feat: disable batch/stream toggle by @abvthecity in https://github.com/fern-api/fern/pull/4108\r\
        \n\r\n\r\n**Full Changelog**: https://github.com/fern-api/fern/compare/0.33.5...0.33.6-rc0"
      type: chore
  createdAt: "2024-07-24"
  irVersion: 51
  version: 0.33.6-rc0
- changelogEntry:
    - summary: "## What's Changed\r\n* (fix, go): Fix error handling for property-name\
        \ error discrimination by @amckinney in https://github.com/fern-api/fern/pull/4098\r\
        \n* improvement: support pydantic v2 outright by @armandobelardo in https://github.com/fern-api/fern/pull/3805\r\
        \n* fix: int64 format is correctly parsed to long by @armandobelardo in https://github.com/fern-api/fern/pull/4099\r\
        \n* c#, fix: fix datetime serialization, stop generating empty serialization\
        \ unit tests by @dcb6 in https://github.com/fern-api/fern/pull/4097\r\n* [FER-2339]\
        \ Pass OpenAPI request parameter examples through Fern IR Schema examples by\
        \ @RohinBhargava in https://github.com/fern-api/fern/pull/4095\r\n\r\n\r\n**Full\
        \ Changelog**: https://github.com/fern-api/fern/compare/0.33.4...0.33.5"
      type: chore
  createdAt: "2024-07-23"
  irVersion: 51
  version: 0.33.5
- changelogEntry:
    - summary: "## What's Changed\r\n* adding readme alternative page by @chdeskur in\
        \ https://github.com/fern-api/fern/pull/4091\r\n* fix: the ruby SDK now returns\
        \ the parsed json instead of openstruct if no JSON serializer is specified by\
        \ @armandobelardo in https://github.com/fern-api/fern/pull/4092\r\n* (fix):\
        \ OpenAPI parser handles generating examples when no request or response required\
        \ by @dsinghvi in https://github.com/fern-api/fern/pull/4096\r\n\r\n\r\n**Full\
        \ Changelog**: https://github.com/fern-api/fern/compare/0.33.3...0.33.4"
      type: chore
  createdAt: "2024-07-22"
  irVersion: 51
  version: 0.33.4
- changelogEntry:
    - summary: "## What's Changed\r\n* feat, csharp: Unit Test Generation + IR Bump\
        \  by @dcb6 in https://github.com/fern-api/fern/pull/4047\r\n* (fix): remove\
        \ `jest-specific-snapshot` by @dsinghvi in https://github.com/fern-api/fern/pull/4088\r\
        \n\r\n\r\n**Full Changelog**: https://github.com/fern-api/fern/compare/0.33.2...0.33.3"
      type: chore
  createdAt: "2024-07-21"
  irVersion: 51
  version: 0.33.3
- changelogEntry:
    - summary: "## What's Changed\r\n* fix, python: only check the oauth expiry if there\
        \ is a specified field by @armandobelardo in https://github.com/fern-api/fern/pull/4077\r\
        \n* fix: python now requires an environment be specified if a default is not\
        \ provided by @armandobelardo in https://github.com/fern-api/fern/pull/4078\r\
        \n* (feat): support `fs.CreateReadStream` on Node 19+ form data uploads by @dsinghvi\
        \ in https://github.com/fern-api/fern/pull/4073\r\n* (fix): support audiences\
        \ on query parameters by @dsinghvi in https://github.com/fern-api/fern/pull/4067\r\
        \n* (feat, cli): Add \"-\", \"/\", \"|\" to supported non-alphanumeric generated\
        \ names for Enums by @dsinghvi in https://github.com/fern-api/fern/pull/4084\r\
        \n* improvement: update 'any object' examples to be flatter by @armandobelardo\
        \ in https://github.com/fern-api/fern/pull/4083\r\n* improvement: global headers\
        \ are not extracted out for docs by @armandobelardo in https://github.com/fern-api/fern/pull/4085\r\
        \n* chore: implement stream-parameter IR change by @armandobelardo in https://github.com/fern-api/fern/pull/4072\r\
        \n* (chore, csharp): Generate latest test snapshots by @amckinney in https://github.com/fern-api/fern/pull/4087\r\
        \n* improvement: Add Availability to OpenApi Parser and OpenApi IR to Fern IR\
        \ by @armandobelardo in https://github.com/fern-api/fern/pull/4086\r\n\r\n\r\
        \n**Full Changelog**: https://github.com/fern-api/fern/compare/0.33.1...0.33.2"
      type: chore
  createdAt: "2024-07-19"
  irVersion: 51
  version: 0.33.2
- changelogEntry:
    - summary: "## What's Changed\r\n* fix, python: only check the oauth expiry if there\
        \ is a specified field by @armandobelardo in https://github.com/fern-api/fern/pull/4077\r\
        \n* fix: python now requires an environment be specified if a default is not\
        \ provided by @armandobelardo in https://github.com/fern-api/fern/pull/4078\r\
        \n* (feat): support `fs.CreateReadStream` on Node 19+ form data uploads by @dsinghvi\
        \ in https://github.com/fern-api/fern/pull/4073\r\n* (fix): support audiences\
        \ on query parameters by @dsinghvi in https://github.com/fern-api/fern/pull/4067\r\
        \n\r\n\r\n**Full Changelog**: https://github.com/fern-api/fern/compare/0.33.1...0.33.2-rc0"
      type: chore
  createdAt: "2024-07-19"
  irVersion: 51
  version: 0.33.2-rc0
- changelogEntry:
    - summary: "## What's Changed\r\n* :improvement: update seed's script runner to\
        \ fail if any of the commands exit 1 by @armandobelardo in https://github.com/fern-api/fern/pull/4075\r\
        \n* (fix, openapi): Deduplicate API version scheme header by @amckinney in https://github.com/fern-api/fern/pull/4076\r\
        \n\r\n\r\n**Full Changelog**: https://github.com/fern-api/fern/compare/0.33.0...0.33.1"
      type: chore
  createdAt: "2024-07-17"
  irVersion: 51
  version: 0.33.1
- changelogEntry:
    - summary: "## What's Changed\r\n* fix: python sdk serializes bytes within JSON\
        \ by @armandobelardo in https://github.com/fern-api/fern/pull/4070\r\n* (fix,\
        \ typescript): multipart form upload on Node 19+ by @dsinghvi in https://github.com/fern-api/fern/pull/4056\r\
        \n* (feat): `ir` now adds a `TypeReference` for container types that makes it\
        \ easier to generate snippets + autogenerated type examples by @dsinghvi in\
        \ https://github.com/fern-api/fern/pull/4038\r\n* (fix): fix `ir-sdk-latest`\
        \ `generators.yml` by @dcb6 in https://github.com/fern-api/fern/pull/4074\r\n\
        * (feature, typescript): Generarte API version scheme by @amckinney in https://github.com/fern-api/fern/pull/4071\r\
        \n\r\n\r\n**Full Changelog**: https://github.com/fern-api/fern/compare/0.32.0...0.33.0"
      type: chore
  createdAt: "2024-07-17"
  irVersion: 51
  version: 0.33.0
- changelogEntry:
    - summary: "## What's Changed\r\n* (fix, openapi): Resolve 'refs' specified in overrides\
        \ by @amckinney in https://github.com/fern-api/fern/pull/4049\r\n* Initial Swift\
        \ Codegen by @armandobelardo in https://github.com/fern-api/fern/pull/4035\r\
        \n* (fix): Swift generator and template by @amckinney in https://github.com/fern-api/fern/pull/4050\r\
        \n* fix: ignore data urls in parseImagePaths by @abvthecity in https://github.com/fern-api/fern/pull/4053\r\
        \n* (feature, typescript): Add omitUndefined option by @amckinney in https://github.com/fern-api/fern/pull/4052\r\
        \n* docs: Inspiration from Conjure, Smithy, and Stripe Docs by @dannysheridan\
        \ in https://github.com/fern-api/fern/pull/4054\r\n* feature: add Penguin AI\
        \ and Koala to our docs website by @dannysheridan in https://github.com/fern-api/fern/pull/3962\r\
        \n* (fix): eslint works by @dsinghvi in https://github.com/fern-api/fern/pull/4055\r\
        \n* fix: python snippet and template recursion errors by @armandobelardo in\
        \ https://github.com/fern-api/fern/pull/4057\r\n* (feature, typescript): Use\
        \ generator-cli to generate reference.md by @amckinney in https://github.com/fern-api/fern/pull/4062\r\
        \n* fix: analytics scripts by @abvthecity in https://github.com/fern-api/fern/pull/4063\r\
        \n* fix analytics 2 by @abvthecity in https://github.com/fern-api/fern/pull/4064\r\
        \n* fix: fern docs publishing by @abvthecity in https://github.com/fern-api/fern/pull/4065\r\
        \n* feature: add tracking via rb2b by @dannysheridan in https://github.com/fern-api/fern/pull/4061\r\
        \n* chore: add back x-readme code samples by @armandobelardo in https://github.com/fern-api/fern/pull/4060\r\
        \n* (feature): Add ApiVersionSchema type by @amckinney in https://github.com/fern-api/fern/pull/4068\r\
        \n\r\n\r\n**Full Changelog**: https://github.com/fern-api/fern/compare/0.31.24...0.32.0"
      type: chore
  createdAt: "2024-07-16"
  irVersion: 50
  version: 0.32.0
- changelogEntry:
    - summary: "## What's Changed\r\n* fix: ignore data urls in parseImagePaths by @abvthecity\
        \ in https://github.com/fern-api/fern/pull/4053\r\n\r\n\r\n**Full Changelog**:\
        \ https://github.com/fern-api/fern/compare/0.31.25-rc0...0.31.25-rc1"
      type: chore
  createdAt: "2024-07-12"
  irVersion: 50
  version: 0.31.25-rc1
- changelogEntry:
    - summary: "## What's Changed\r\n* (fix, openapi): Resolve 'refs' specified in overrides\
        \ by @amckinney in https://github.com/fern-api/fern/pull/4049\r\n* Initial Swift\
        \ Codegen by @armandobelardo in https://github.com/fern-api/fern/pull/4035\r\
        \n* (fix): Swift generator and template by @amckinney in https://github.com/fern-api/fern/pull/4050\r\
        \n\r\n**Full Changelog**: https://github.com/fern-api/fern/compare/0.31.24...0.31.25-rc0"
      type: chore
  createdAt: "2024-07-12"
  irVersion: 50
  version: 0.31.25-rc0
- changelogEntry:
    - summary: Release 0.31.24
      type: chore
  createdAt: "2024-07-12"
  irVersion: 50
  version: 0.31.24
- changelogEntry:
    - summary: "## What's Changed\r\n* (feature, typescript): Add setObjectProperty\
        \ core utility by @amckinney in https://github.com/fern-api/fern/pull/4032\r\
        \n* c#, fix: increase supported union size + handle double optionals by @dcb6\
        \ in https://github.com/fern-api/fern/pull/4033\r\n* (fix): Handle circular\
        \ references in serialization layer by @amckinney in https://github.com/fern-api/fern/pull/4036\r\
        \n* fix: fastapi generation does not duplicate descriptions anymore by @armandobelardo\
        \ in https://github.com/fern-api/fern/pull/4037\r\n* Move use_str_enums to base\
        \ by @jochs in https://github.com/fern-api/fern/pull/4040\r\n* (chore): remove\
        \ generator upgrade docs by @chdeskur in https://github.com/fern-api/fern/pull/4043\r\
        \n* (feature, openapi): Add support for x-fern-property-name on request body\
        \ by @amckinney in https://github.com/fern-api/fern/pull/4042\r\n* (feat, typescript):\
        \ refactor `Fetcher` and add unit tests by @williamluer in https://github.com/fern-api/fern/pull/3977\r\
        \n\r\n## New Contributors\r\n* @jochs made their first contribution in https://github.com/fern-api/fern/pull/4040\r\
        \n\r\n**Full Changelog**: https://github.com/fern-api/fern/compare/0.31.22...0.31.23"
      type: chore
  createdAt: "2024-07-11"
  irVersion: 50
  version: 0.31.23
- changelogEntry:
    - summary: "## What's Changed\r\n* (feature, typescript): Add setObjectProperty\
        \ core utility by @amckinney in https://github.com/fern-api/fern/pull/4032\r\
        \n* c#, fix: increase supported union size + handle double optionals by @dcb6\
        \ in https://github.com/fern-api/fern/pull/4033\r\n* (fix): Handle circular\
        \ references in serialization layer by @amckinney in https://github.com/fern-api/fern/pull/4036\r\
        \n* fix: fastapi generation does not duplicate descriptions anymore by @armandobelardo\
        \ in https://github.com/fern-api/fern/pull/4037\r\n* (feat): ir now adds a TypeReference\
        \ for container types that makes it easier to generate snippets by @dcb6 in\
        \ https://github.com/fern-api/fern/pull/4038\r\n\r\n\r\n**Full Changelog**:\
        \ https://github.com/fern-api/fern/compare/0.31.22...0.31.23-rc0"
      type: chore
  createdAt: "2024-07-11"
  irVersion: 50
  version: 0.31.23-rc0
- changelogEntry:
    - summary: "## What's Changed\r\n* Revert \"Revert \"feat: landing page in docs\"\
        \" by @abvthecity in https://github.com/fern-api/fern/pull/4023\r\n* Fix core-utilities\
        \ typescript tests by @williamluer in https://github.com/fern-api/fern/pull/4022\r\
        \n* experimental: scan files to include react in mdx by @abvthecity in https://github.com/fern-api/fern/pull/4015\r\
        \n* (feat, typescript): make `zurg` completely synchronous by @dsinghvi in https://github.com/fern-api/fern/pull/4024\r\
        \n* (chore): add xml type by @chdeskur in https://github.com/fern-api/fern/pull/4025\r\
        \n* fix: (regression) parseDocsConfiguration accidentally calls loadAllPages\
        \ with absolutePathToDocsConfig by @abvthecity in https://github.com/fern-api/fern/pull/4026\r\
        \n* (feature, typescript): Add offset step pagination with IRv48 by @amckinney\
        \ in https://github.com/fern-api/fern/pull/4028\r\n* csharp, fix, feature, improvment:\
        \ Target .NET Standard + Framework, fix various bugs, many small improvements\
        \ by @dcb6 in https://github.com/fern-api/fern/pull/4030\r\n* fix: update unchecked\
        \ base model to not coerce none by @armandobelardo in https://github.com/fern-api/fern/pull/4029\r\
        \n* fix: unreserve `set` name for python methods by @armandobelardo in https://github.com/fern-api/fern/pull/4031\r\
        \n* add in swift to seed runner by @armandobelardo in https://github.com/fern-api/fern/pull/4034\r\
        \n\r\n\r\n**Full Changelog**: https://github.com/fern-api/fern/compare/0.31.21...0.31.22"
      type: chore
  createdAt: "2024-07-10"
  irVersion: 50
  version: 0.31.22
- changelogEntry:
    - summary: "## What's Changed\r\n* Fix core-utilities typescript tests by @williamluer\
        \ in https://github.com/fern-api/fern/pull/4022\r\n* experimental: scan files\
        \ to include react in mdx by @abvthecity in https://github.com/fern-api/fern/pull/4015\r\
        \n\r\n\r\n**Full Changelog**: https://github.com/fern-api/fern/compare/0.31.22-rc0...0.31.22-rc1"
      type: chore
  createdAt: "2024-07-09"
  irVersion: 50
  version: 0.31.22-rc1
- changelogEntry:
    - summary: "## What's Changed\r\n* (feat, typescript): make `zurg` completely synchronous\
        \ by @dsinghvi in https://github.com/fern-api/fern/pull/4024\r\n* (chore): add\
        \ xml type by @chdeskur in https://github.com/fern-api/fern/pull/4025\r\n* fix:\
        \ (regression) parseDocsConfiguration accidentally calls loadAllPages with absolutePathToDocsConfig\
        \ by @abvthecity in https://github.com/fern-api/fern/pull/4026\r\n* (feature,\
        \ typescript): Add offset step pagination with IRv48 by @amckinney in https://github.com/fern-api/fern/pull/4028\r\
        \n\r\n\r\n**Full Changelog**: https://github.com/fern-api/fern/compare/0.31.22-rc1...0.31.22-rc2"
      type: chore
  createdAt: "2024-07-09"
  irVersion: 50
  version: 0.31.22-rc2
- changelogEntry:
    - summary: "## What's Changed\r\n* Revert \"Revert \"feat: landing page in docs\"\
        \" by @abvthecity in https://github.com/fern-api/fern/pull/4023\r\n\r\n\r\n\
        **Full Changelog**: https://github.com/fern-api/fern/compare/0.31.21...0.31.22-rc0"
      type: chore
  createdAt: "2024-07-09"
  irVersion: 50
  version: 0.31.22-rc0
- changelogEntry:
    - summary: "## What's Changed\r\n* (chore, typescript): Release 0.28.0-rc0 by @amckinney\
        \ in https://github.com/fern-api/fern/pull/4019\r\n* Revert \"feat: landing\
        \ page in docs\" by @dsinghvi in https://github.com/fern-api/fern/pull/4021\r\
        \n\r\n\r\n**Full Changelog**: https://github.com/fern-api/fern/compare/0.31.20...0.31.21"
      type: chore
  createdAt: "2024-07-09"
  irVersion: 50
  version: 0.31.21
- changelogEntry:
    - summary: "## What's Changed\r\n* (feature, typescript): Add offset pagination\
        \ by @amckinney in https://github.com/fern-api/fern/pull/4008\r\n* (fix, internal):\
        \ `template/codegen` repo plays nicely with mrlint by @dsinghvi in https://github.com/fern-api/fern/pull/4018\r\
        \n* (fix): CI is green by @amckinney in https://github.com/fern-api/fern/pull/4017\r\
        \n\r\n\r\n**Full Changelog**: https://github.com/fern-api/fern/compare/0.31.19...0.31.20"
      type: chore
  createdAt: "2024-07-09"
  irVersion: 50
  version: 0.31.20
- changelogEntry:
    - summary: "## What's Changed\r\n* (fix): Pagination works with imported type references\
        \ by @amckinney in https://github.com/fern-api/fern/pull/4014\r\n* Template\
        \ for creating a new SDK generator by @mikemilla in https://github.com/fern-api/fern/pull/4010\r\
        \n\r\n## New Contributors\r\n* @mikemilla made their first contribution in https://github.com/fern-api/fern/pull/4010\r\
        \n\r\n**Full Changelog**: https://github.com/fern-api/fern/compare/0.31.18...0.31.19"
      type: chore
  createdAt: "2024-07-09"
  irVersion: 50
  version: 0.31.19
- changelogEntry:
    - summary: "## What's Changed\r\n* feat: landing page in docs by @abvthecity in\
        \ https://github.com/fern-api/fern/pull/3999\r\n* (feature, typescript): Add\
        \ support for alpha/beta dist tags by @amckinney in https://github.com/fern-api/fern/pull/4000\r\
        \n* fix: allowed text encodings by @abvthecity in https://github.com/fern-api/fern/pull/4005\r\
        \n* (internal): get ci to green by @dsinghvi in https://github.com/fern-api/fern/pull/4009\r\
        \n* (feat, typescript): support jsr publish by @dsinghvi in https://github.com/fern-api/fern/pull/4007\r\
        \n* (chore, python): Update README.md snapshots by @amckinney in https://github.com/fern-api/fern/pull/4012\r\
        \n* (chore, check): Add pagination test cases by @amckinney in https://github.com/fern-api/fern/pull/4011\r\
        \n* (fix, typescript): readme correctly displays advanced sections by @dsinghvi\
        \ in https://github.com/fern-api/fern/pull/4013\r\n\r\n\r\n**Full Changelog**:\
        \ https://github.com/fern-api/fern/compare/0.31.17...0.31.18-rc0"
      type: chore
  createdAt: "2024-07-09"
  irVersion: 50
  version: 0.31.18
- changelogEntry:
    - summary: "## What's Changed\r\n* (chore): Replace CircleCI with GitHub workflows\
        \ by @amckinney in https://github.com/fern-api/fern/pull/3991\r\n* (fix): Update\
        \ NPM token envrionment variable by @amckinney in https://github.com/fern-api/fern/pull/3992\r\
        \n* (fix): Update git-version.sh script by @amckinney in https://github.com/fern-api/fern/pull/3993\r\
        \n* (fix): Use github.ref_name by @amckinney in https://github.com/fern-api/fern/pull/3996\r\
        \n* (fix): Add POSTHOG_API_KEY to live-test job by @amckinney in https://github.com/fern-api/fern/pull/3998\r\
        \n\r\n**Full Changelog**: https://github.com/fern-api/fern/compare/0.31.15...0.31.17"
      type: chore
  createdAt: "2024-07-05"
  irVersion: 50
  version: 0.31.17
- changelogEntry:
    - summary: "## What's Changed\r\n* (fix): Add POSTHOG_API_KEY to live-test job by\
        \ @amckinney in https://github.com/fern-api/fern/pull/3998\r\n\r\n**Full Changelog**:\
        \ https://github.com/fern-api/fern/compare/0.31.17-rc1...0.31.17-rc2"
      type: chore
  createdAt: "2024-07-05"
  irVersion: 50
  version: 0.31.17-rc2
- changelogEntry:
    - summary:
        "## What's Changed\r\n* (fix): Use github.ref_name by @amckinney in https://github.com/fern-api/fern/pull/3996\r\
        \n\r\n**Full Changelog**: https://github.com/fern-api/fern/compare/0.31.17-rc0...0.31.17-rc1"
      type: chore
  createdAt: "2024-07-05"
  irVersion: 50
  version: 0.31.17-rc1
- changelogEntry:
    - summary: "## What's Changed\r\n* (chore): Replace CircleCI with GitHub workflows\
        \ by @amckinney in https://github.com/fern-api/fern/pull/3991\r\n* (fix): Update\
        \ NPM token envrionment variable by @amckinney in https://github.com/fern-api/fern/pull/3992\r\
        \n* (fix): Update git-version.sh script by @amckinney in https://github.com/fern-api/fern/pull/3993\r\
        \n\r\n**Full Changelog**: https://github.com/fern-api/fern/compare/0.31.15...0.31.17-rc0"
      type: chore
  createdAt: "2024-07-05"
  irVersion: 50
  version: 0.31.17-rc0
- changelogEntry:
    - summary: "## What's Changed\r\n* (chore): update availability.mdx by @chdeskur\
        \ in https://github.com/fern-api/fern/pull/3989\r\n* (fix, openapi): Fix allOf\
        \ object filtering by @amckinney in https://github.com/fern-api/fern/pull/3990\r\
        \n\r\n\r\n**Full Changelog**: https://github.com/fern-api/fern/compare/0.31.14...0.31.16"
      type: chore
  createdAt: "2024-07-05"
  irVersion: 50
  version: 0.31.16
- changelogEntry:
    - summary: "## What's Changed\r\n* (chore): update availability.mdx by @chdeskur\
        \ in https://github.com/fern-api/fern/pull/3989\r\n* (fix, openapi): Fix allOf\
        \ object filtering by @amckinney in https://github.com/fern-api/fern/pull/3990\r\
        \n\r\n\r\n**Full Changelog**: https://github.com/fern-api/fern/compare/0.31.14...0.31.15"
      type: chore
  createdAt: "2024-07-05"
  irVersion: 50
  version: 0.31.15
- changelogEntry:
    - summary: "## What's Changed\r\n* (fix, go): Don't send 'null' for nil request\
        \ body by @amckinney in https://github.com/fern-api/fern/pull/3987\r\n* (fix):\
        \ fern generate --preview doesnt check for env variables by @dsinghvi in https://github.com/fern-api/fern/pull/3988\r\
        \n\r\n\r\n**Full Changelog**: https://github.com/fern-api/fern/compare/0.31.13...0.31.14"
      type: chore
  createdAt: "2024-07-04"
  irVersion: 50
  version: 0.31.14
- changelogEntry:
    - summary: "## What's Changed\r\n* (fix): allow ISO-8859-1 encoded files by @dsinghvi\
        \ in https://github.com/fern-api/fern/pull/3986\r\n\r\n\r\n**Full Changelog**:\
        \ https://github.com/fern-api/fern/compare/0.31.12...0.31.13"
      type: chore
  createdAt: "2024-07-04"
  irVersion: 50
  version: 0.31.13
- changelogEntry:
    - summary: "## What's Changed\r\n* (fix, cli): Remove default value checks for boolean,\
        \ long, and bigint by @amckinney in https://github.com/fern-api/fern/pull/3985\r\
        \n\r\n\r\n**Full Changelog**: https://github.com/fern-api/fern/compare/0.31.11...0.31.12"
      type: chore
  createdAt: "2024-07-04"
  irVersion: 50
  version: 0.31.12
- changelogEntry:
    - summary: "## What's Changed\r\n* fix: ruby snippets for dates have correct quotes\
        \ by @armandobelardo in https://github.com/fern-api/fern/pull/3983\r\n* improvement:\
        \ python respects ir50, inserts defaults by @armandobelardo in https://github.com/fern-api/fern/pull/3982\r\
        \n* (fix, openapi): Prefer security schemes in order by @amckinney in https://github.com/fern-api/fern/pull/3984\r\
        \n\r\n\r\n**Full Changelog**: https://github.com/fern-api/fern/compare/0.31.10...0.31.11"
      type: chore
  createdAt: "2024-07-04"
  irVersion: 50
  version: 0.31.11
- changelogEntry:
    - summary: "## What's Changed\r\n* improvement: add advanced section to python readme\
        \ by @armandobelardo in https://github.com/fern-api/fern/pull/3970\r\n* (feat):\
        \ customize status code for typescript express generator  by @dsinghvi in https://github.com/fern-api/fern/pull/3971\r\
        \n* fix, python: allow offsets to start at 0 by @armandobelardo in https://github.com/fern-api/fern/pull/3972\r\
        \n* fix: python pagination helper types now share generic type by @armandobelardo\
        \ in https://github.com/fern-api/fern/pull/3973\r\n* chore: update python seed\
        \ after generator-cli update by @armandobelardo in https://github.com/fern-api/fern/pull/3974\r\
        \n* (charp, fix): Empty Root Client Methods + `.Core` namespace issue by @dcb6\
        \ in https://github.com/fern-api/fern/pull/3975\r\n* (java, improvement): change\
        \ default `JsonInclude` behavior  by @dcb6 in https://github.com/fern-api/fern/pull/3978\r\
        \n* (csharp, fix): base client requests not generated by @dcb6 in https://github.com/fern-api/fern/pull/3976\r\
        \n* chore: plumb through ruby snippets config to FDR by @armandobelardo in https://github.com/fern-api/fern/pull/3980\r\
        \n* improvement: allow boolean defaults within IR by @armandobelardo in https://github.com/fern-api/fern/pull/3981\r\
        \n\r\n\r\n**Full Changelog**: https://github.com/fern-api/fern/compare/0.31.9...0.31.10"
      type: chore
  createdAt: "2024-07-03"
  irVersion: 50
  version: 0.31.10
- changelogEntry:
    - summary: "## What's Changed\r\n* improvement: python async snippets now leverage\
        \ asyncio run by @armandobelardo in https://github.com/fern-api/fern/pull/3961\r\
        \n* improvement: allow adding extra dependencies to Ruby SDK by @armandobelardo\
        \ in https://github.com/fern-api/fern/pull/3960\r\n* fix: Mark CSS files as\
        \ 'will not be uploaded' by @trevorblades in https://github.com/fern-api/fern/pull/3964\r\
        \n* (fix, cli): make sure `js` file checking works by @dsinghvi in https://github.com/fern-api/fern/pull/3963\r\
        \n\r\n\r\n**Full Changelog**: https://github.com/fern-api/fern/compare/0.31.8...0.31.9"
      type: chore
  createdAt: "2024-07-01"
  irVersion: 49
  version: 0.31.9
- changelogEntry:
    - summary: "## What's Changed\r\n* fix: generator upgrade cli upgrades in place\
        \ by @armandobelardo in https://github.com/fern-api/fern/pull/3951\r\n* feat:\
        \ add reviewers blocks to generators.yml by @armandobelardo in https://github.com/fern-api/fern/pull/3952\r\
        \n* Use all FormData headers and don't stringify stream.Readable by @williamluer\
        \ in https://github.com/fern-api/fern/pull/3956\r\n* (feat, csharp): support\
        \ extra dependencies  by @dsinghvi in https://github.com/fern-api/fern/pull/3957\r\
        \n* improvement: allow specifying if taking major in flag by @armandobelardo\
        \ in https://github.com/fern-api/fern/pull/3958\r\n* fix: include css alongside\
        \ js when validating UTF8 files by @abvthecity in https://github.com/fern-api/fern/pull/3959\r\
        \n\r\n## New Contributors\r\n* @williamluer made their first contribution in\
        \ https://github.com/fern-api/fern/pull/3956\r\n\r\n**Full Changelog**: https://github.com/fern-api/fern/compare/0.31.7...0.31.8"
      type: chore
  createdAt: "2024-07-01"
  irVersion: 49
  version: 0.31.8
- changelogEntry:
    - summary: "## What's Changed\r\n* fix: validate files to be uploaded by @trevorblades\
        \ in https://github.com/fern-api/fern/pull/3917\r\n* fix: python list allowlist\
        \ is now case insensitive by @armandobelardo in https://github.com/fern-api/fern/pull/3950\r\
        \n* improvement: add x-fern-base-path to asyncapi extensions by @armandobelardo\
        \ in https://github.com/fern-api/fern/pull/3953\r\n\r\n\r\n**Full Changelog**:\
        \ https://github.com/fern-api/fern/compare/0.31.6...0.31.7"
      type: chore
  createdAt: "2024-06-28"
  irVersion: 49
  version: 0.31.7
- changelogEntry:
    - summary: "## What's Changed\r\n* (improvement, typescript): support overriding\
        \ global headers by @dsinghvi in https://github.com/fern-api/fern/pull/3945\r\
        \n* feat, python: introduce `reference.md` generation by @armandobelardo in\
        \ https://github.com/fern-api/fern/pull/3946\r\n* (fix, csharp): json serialize\
        \ enums before sending over the wire by @dsinghvi in https://github.com/fern-api/fern/pull/3947\r\
        \n* (fix, cli): remove out of range number validations in `openapi-ir-to-fern`\
        \ + remove husky by @dcb6 in https://github.com/fern-api/fern/pull/3948\r\n\r\
        \n\r\n**Full Changelog**: https://github.com/fern-api/fern/compare/0.31.5...0.31.6"
      type: chore
  createdAt: "2024-06-27"
  irVersion: 49
  version: 0.31.6
- changelogEntry:
    - summary: "## What's Changed\r\n* fix: api update command now works with unioned\
        \ + nested APIs by @armandobelardo in https://github.com/fern-api/fern/pull/3944\r\
        \n\r\n\r\n**Full Changelog**: https://github.com/fern-api/fern/compare/0.31.4...0.31.5"
      type: chore
  createdAt: "2024-06-27"
  irVersion: 49
  version: 0.31.5
- changelogEntry:
    - summary: "## What's Changed\r\n* (feat, typescript): support automatic cursor\
        \ based pagination by @dsinghvi in https://github.com/fern-api/fern/pull/3941\r\
        \n* (fix, typescript): auto pagination handles optional results arrays by @dsinghvi\
        \ in https://github.com/fern-api/fern/pull/3942\r\n* (fix, openapi):  `x-fern-global-headers`\
        \ works with predefined types by @dsinghvi in https://github.com/fern-api/fern/pull/3943\r\
        \n\r\n\r\n**Full Changelog**: https://github.com/fern-api/fern/compare/0.31.3...0.31.4"
      type: chore
  createdAt: "2024-06-27"
  irVersion: 49
  version: 0.31.4
- changelogEntry:
    - summary: "## What's Changed\r\n* fix: the python sdk sends additional properties\
        \ to the correct reques\u2026 by @armandobelardo in https://github.com/fern-api/fern/pull/3936\r\
        \n* java, improvement: improve java exception naming by @dcb6 in https://github.com/fern-api/fern/pull/3938\r\
        \n* Bump golang.org/x/tools from 0.21.0 to 0.22.0 in /generators/go by @dependabot\
        \ in https://github.com/fern-api/fern/pull/3823\r\n* (fix): make sure that `exclusiveMaximum`\
        \ and `exclusiveMinimum` are always booleans by @dsinghvi in https://github.com/fern-api/fern/pull/3940\r\
        \n\r\n\r\n**Full Changelog**: https://github.com/fern-api/fern/compare/0.31.2...0.31.3"
      type: chore
  createdAt: "2024-06-26"
  irVersion: 49
  version: 0.31.3
- changelogEntry:
    - summary: "## What's Changed\r\n* (fix): openapi parser gets boolean values safely\
        \ by @dsinghvi in https://github.com/fern-api/fern/pull/3937\r\n\r\n\r\n**Full\
        \ Changelog**: https://github.com/fern-api/fern/compare/0.31.1...0.31.2"
      type: chore
  createdAt: "2024-06-26"
  irVersion: 49
  version: 0.31.2
- changelogEntry:
    - summary: "## What's Changed\r\n* fix: ruby RC respects header prefixes again by\
        \ @armandobelardo in https://github.com/fern-api/fern/pull/3927\r\n* (feat,\
        \ cli): add support for `--mode pull-request` in the CLI when running `fern\
        \ generate` by @dsinghvi in https://github.com/fern-api/fern/pull/3928\r\n*\
        \ fix, ruby: add one missed prefix fix by @armandobelardo in https://github.com/fern-api/fern/pull/3929\r\
        \n* docs: add java example for oauth by @dcb6 in https://github.com/fern-api/fern/pull/3930\r\
        \n* (improvement, python): add in root client templates for python snippets\
        \ by @armandobelardo in https://github.com/fern-api/fern/pull/3931\r\n* Update\
        \ generate-api-ref.mdx by @dannysheridan in https://github.com/fern-api/fern/pull/3933\r\
        \n* improvement: add streaming and pagination sections to generated readme by\
        \ @armandobelardo in https://github.com/fern-api/fern/pull/3932\r\n* java: make\
        \ base api error class name configurable by @dcb6 in https://github.com/fern-api/fern/pull/3934\r\
        \n* (chore, internal): upgrade python generator to use ir v49 by @dsinghvi in\
        \ https://github.com/fern-api/fern/pull/3915\r\n* build(deps-dev): bump @types/jest-specific-snapshot\
        \ from 0.5.7 to 0.5.9 by @dependabot in https://github.com/fern-api/fern/pull/3925\r\
        \n* build(deps-dev): bump jsonc-parser from 2.2.1 to 3.3.0 by @dependabot in\
        \ https://github.com/fern-api/fern/pull/3924\r\n* build(deps-dev): bump @types/is-ci\
        \ from 3.0.2 to 3.0.4 by @dependabot in https://github.com/fern-api/fern/pull/3922\r\
        \n* (fix, typescript): upgrade generators to `v46.2.0` by @dsinghvi in https://github.com/fern-api/fern/pull/3935\r\
        \n\r\n\r\n**Full Changelog**: https://github.com/fern-api/fern/compare/0.31.0...0.31.1"
      type: chore
  createdAt: "2024-06-26"
  irVersion: 49
  version: 0.31.1
- changelogEntry:
    - summary: "**Full Changelog**: https://github.com/fern-api/fern/compare/0.31.0-rc5...0.31.0"
      type: chore
  createdAt: "2024-06-24"
  irVersion: 49
  version: 0.31.0
- changelogEntry:
    - summary: "## What's Changed\r\n* (fix): set  when uploading a mock server definition\
        \ by @dsinghvi in https://github.com/fern-api/fern/pull/3926\r\n\r\n\r\n**Full\
        \ Changelog**: https://github.com/fern-api/fern/compare/0.31.0-rc4...0.31.0-rc5"
      type: chore
  createdAt: "2024-06-24"
  irVersion: 49
  version: 0.31.0-rc5
- changelogEntry:
    - summary: "## What's Changed\r\n* (feat, IR): support streaming code generation\
        \ with the parameter by @dsinghvi in https://github.com/fern-api/fern/pull/3914\r\
        \n* (feat): update frontmatter docs by @chdeskur in https://github.com/fern-api/fern/pull/3916\r\
        \n* (fix, cli): examples dont print out where the missing property is by @dsinghvi\
        \ in https://github.com/fern-api/fern/pull/3919\r\n* (fix): dont error if required\
        \ literal parameters are unspecified by @dsinghvi in https://github.com/fern-api/fern/pull/3921\r\
        \n\r\n\r\n**Full Changelog**: https://github.com/fern-api/fern/compare/0.31.0-rc3...0.31.0-rc4"
      type: chore
  createdAt: "2024-06-24"
  irVersion: 49
  version: 0.31.0-rc4
- changelogEntry:
    - summary: "## What's Changed\r\n* (fix, python): SDK doesn't leak `JSONDecodeError`\
        \ to users by @dsinghvi in https://github.com/fern-api/fern/pull/3908\r\n* (fix,\
        \ python): python sdk generator handles stream termination like `[[DONE]]` by\
        \ @dsinghvi in https://github.com/fern-api/fern/pull/3909\r\n* (feature, readme):\
        \ Add support for configurable introduction by @amckinney in https://github.com/fern-api/fern/pull/3898\r\
        \n* build(deps): bump ws from 8.17.0 to 8.17.1 by @dependabot in https://github.com/fern-api/fern/pull/3866\r\
        \n* (internal, refactor): make `OSSWorkspace` and `FernWorkspace` classes by\
        \ @dsinghvi in https://github.com/fern-api/fern/pull/3910\r\n* (refactor, internal):\
        \ generate fern workspace before calling generate by @dsinghvi in https://github.com/fern-api/fern/pull/3911\r\
        \n* (refactor, internal): clean up how OpenAPI parser deals with settings by\
        \ @dsinghvi in https://github.com/fern-api/fern/pull/3912\r\n* (feat, cli):\
        \ support customizing api settings per generator by @dsinghvi in https://github.com/fern-api/fern/pull/3913\r\
        \n\r\n\r\n**Full Changelog**: https://github.com/fern-api/fern/compare/0.31.0-rc2...0.31.0-rc3"
      type: chore
  createdAt: "2024-06-24"
  irVersion: 48
  version: 0.31.0-rc3
- changelogEntry:
    - summary: "## What's Changed\r\n* (fix, csharp): concatenate `baseURL` and endpoint\
        \ path together by @dsinghvi in https://github.com/fern-api/fern/pull/3906\r\
        \n* (fix, cli): literal examples are generated correctly in the IR by @dsinghvi\
        \ in https://github.com/fern-api/fern/pull/3907\r\n\r\n\r\n**Full Changelog**:\
        \ https://github.com/fern-api/fern/compare/0.31.0-rc1...0.31.0-rc2"
      type: chore
  createdAt: "2024-06-22"
  irVersion: 48
  version: 0.31.0-rc2
- changelogEntry:
    - summary: "## What's Changed\r\n* fix, ruby: leverage a types module by @armandobelardo\
        \ in https://github.com/fern-api/fern/pull/3893\r\n* (fix, typescript): generate\
        \ streaming endpoint snippets by @dsinghvi in https://github.com/fern-api/fern/pull/3895\r\
        \n* fix: new ruby generator config matches class reference and class decl\u2026\
        \ by @armandobelardo in https://github.com/fern-api/fern/pull/3896\r\n* fix,\
        \ python: readme is not specified in pyproject if not made by @armandobelardo\
        \ in https://github.com/fern-api/fern/pull/3894\r\n* (fix, csharp): query params\
        \ for datetimes index `Value` by @dsinghvi in https://github.com/fern-api/fern/pull/3892\r\
        \n* (feature, python): Generate better README.md by @amckinney in https://github.com/fern-api/fern/pull/3897\r\
        \n* (fix, typescript): remove fs dependency in browser runtimes by @dsinghvi\
        \ in https://github.com/fern-api/fern/pull/3899\r\n* (fix, csharp): sdk respects\
        \ service level path and path parameters by @dsinghvi in https://github.com/fern-api/fern/pull/3900\r\
        \n* fix: validate files to be uploaded by @trevorblades in https://github.com/fern-api/fern/pull/3872\r\
        \n* (feat, csharp): support sending bytes requests by @dsinghvi in https://github.com/fern-api/fern/pull/3901\r\
        \n* (fix, csharp): safe join url and base path by @dsinghvi in https://github.com/fern-api/fern/pull/3902\r\
        \n* Revert \"fix: validate files to be uploaded\" by @abvthecity in https://github.com/fern-api/fern/pull/3904\r\
        \n* feat: changelog on tabs and sections by @abvthecity in https://github.com/fern-api/fern/pull/3903\r\
        \n\r\n## New Contributors\r\n* @trevorblades made their first contribution in\
        \ https://github.com/fern-api/fern/pull/3872\r\n\r\n**Full Changelog**: https://github.com/fern-api/fern/compare/0.31.0-rc0...0.31.0-rc1"
      type: chore
  createdAt: "2024-06-22"
  irVersion: 48
  version: 0.31.0-rc1
- changelogEntry:
    - summary: "## What's Changed\r\n* (fix, csharp): revert to .NET 6+ compatibility\
        \ by @dsinghvi in https://github.com/fern-api/fern/pull/3882\r\n* (fix, ts):\
        \ Fix environment import in snippets by @amckinney in https://github.com/fern-api/fern/pull/3885\r\
        \n* (feat, internal): setup csharp seed scripts by @dsinghvi in https://github.com/fern-api/fern/pull/3884\r\
        \n* (feature, ts): Merge README.md files by @amckinney in https://github.com/fern-api/fern/pull/3881\r\
        \n* (fix, csharp): ToString() Datetimes must be explicitly iso encoded by @dsinghvi\
        \ in https://github.com/fern-api/fern/pull/3886\r\n* (feat, internal): run seed\
        \ with audiences  by @dsinghvi in https://github.com/fern-api/fern/pull/3887\r\
        \n* (fix, csharp): handle discriminated unions + header literal parameters by\
        \ @dsinghvi in https://github.com/fern-api/fern/pull/3888\r\n* (fix, csharp):\
        \ handle optional datetime encoding by @dsinghvi in https://github.com/fern-api/fern/pull/3889\r\
        \n* (fix): add seed test case for optional datetime query parameters by @dsinghvi\
        \ in https://github.com/fern-api/fern/pull/3890\r\n* (fix): remove sdk language\
        \ toggle for new unions by @dsinghvi in https://github.com/fern-api/fern/pull/3891\r\
        \n\r\n\r\n**Full Changelog**: https://github.com/fern-api/fern/compare/0.30.10...0.31.0-rc0"
      type: chore
  createdAt: "2024-06-20"
  irVersion: 48
  version: 0.31.0-rc0
- changelogEntry:
    - summary: "## What's Changed\r\n* (chore, python): Upgrade to IRv46 by @amckinney\
        \ in https://github.com/fern-api/fern/pull/3880\r\n* feat: add basepath to preview\
        \ generation by @abvthecity in https://github.com/fern-api/fern/pull/3877\r\n\
        \r\n\r\n**Full Changelog**: https://github.com/fern-api/fern/compare/0.30.9...0.30.10"
      type: chore
  createdAt: "2024-06-19"
  irVersion: 48
  version: 0.30.10
- changelogEntry:
    - summary: "## What's Changed\r\n* fix: bold text on \u201Ccomparison with openapi\u201D\
        \ docs by @zachkirsch in https://github.com/fern-api/fern/pull/3876\r\n* (fix,\
        \ typescript): snippet templates include client import by @dsinghvi in https://github.com/fern-api/fern/pull/3878\r\
        \n* (fix, ts): Update README.md snippets to call nested methods by @amckinney\
        \ in https://github.com/fern-api/fern/pull/3873\r\n* fix: python and ts generators\
        \ only add publish block if they have cre\u2026 by @armandobelardo in https://github.com/fern-api/fern/pull/3871\r\
        \n* (fix, openapi): generate examples for discriminated unions by @dsinghvi\
        \ in https://github.com/fern-api/fern/pull/3879\r\n\r\n\r\n**Full Changelog**:\
        \ https://github.com/fern-api/fern/compare/0.30.8...0.30.9"
      type: chore
  createdAt: "2024-06-19"
  irVersion: 48
  version: 0.30.9
- changelogEntry:
    - summary:
        "## What's Changed\r\n* java, feature: pagination by @dcb6 in https://github.com/fern-api/fern/pull/3845\r\
        \n* (fix): handle code samples without accompanying examples by @dsinghvi in\
        \ https://github.com/fern-api/fern/pull/3849\r\n* (fix, ts): Add environment\
        \ property to snippets by @amckinney in https://github.com/fern-api/fern/pull/3850\r\
        \n* feat: api navigation reorder by @abvthecity in https://github.com/fern-api/fern/pull/3841\r\
        \n* (fix, webhooks): support audiences for webhooks and payload properties by\
        \ @dsinghvi in https://github.com/fern-api/fern/pull/3851\r\n* fix: merge and\
        \ filter children within non-visited subpackage by @abvthecity in https://github.com/fern-api/fern/pull/3854\r\
        \n* (fix, docs): Update OAuth section by @amckinney in https://github.com/fern-api/fern/pull/3856\r\
        \n* build(deps): bump idna from 3.6 to 3.7 in /generators/python by @dependabot\
        \ in https://github.com/fern-api/fern/pull/3364\r\n* (fix, ts): Snippets and\
        \ GitHub publish workflow by @amckinney in https://github.com/fern-api/fern/pull/3858\r\
        \n* docs: fix broken links to cli commands by @atwooddc in https://github.com/fern-api/fern/pull/3782\r\
        \n* docs: add openapi and asyncapi overrides by @dannysheridan in https://github.com/fern-api/fern/pull/3863\r\
        \n* build(deps): bump @fern-fern/ir-v1-model from 0.0.1 to 0.0.2 by @dependabot\
        \ in https://github.com/fern-api/fern/pull/3861\r\n* build(deps): bump @fern-fern/ir-v16-model\
        \ from 0.0.1 to 0.0.4 by @dependabot in https://github.com/fern-api/fern/pull/3860\r\
        \n* feat, ruby: enable oauth client generation by @armandobelardo in https://github.com/fern-api/fern/pull/3842\r\
        \n* docs: add fern definition display-name property by @chdeskur in https://github.com/fern-api/fern/pull/3864\r\
        \n* (feature, IRv48): Add offset pagination step by @amckinney in https://github.com/fern-api/fern/pull/3865\r\
        \n* bump ir to account for ruby upgrade by @armandobelardo in https://github.com/fern-api/fern/pull/3868\r\
        \n* [FER-1985] Adds support for templatized Client Generation parameters in\
        \ Dynamic Snippets by @ppod1991 in https://github.com/fern-api/fern/pull/3848\r\
        \n* fix, ruby: deeply nested from_json functions now respect whether to call\
        \ to_json or not by @armandobelardo in https://github.com/fern-api/fern/pull/3870\r\
        \n* fix: subpackages should recursively expand its children by @abvthecity in\
        \ https://github.com/fern-api/fern/pull/3875\r\n* docs: update how to specify\
        \ servers with FastAPI by @minaelee in https://github.com/fern-api/fern/pull/3874\r\
        \n\r\n\r\n**Full Changelog**: https://github.com/fern-api/fern/compare/0.30.7...0.30.8"
      type: chore
  createdAt: "2024-06-18"
  irVersion: 48
  version: 0.30.8
- changelogEntry:
    - summary: "## What's Changed\r\n* fix: merge and filter children within non-visited\
        \ subpackage by @abvthecity in https://github.com/fern-api/fern/pull/3854\r\n\
        * (fix, docs): Update OAuth section by @amckinney in https://github.com/fern-api/fern/pull/3856\r\
        \n* build(deps): bump idna from 3.6 to 3.7 in /generators/python by @dependabot\
        \ in https://github.com/fern-api/fern/pull/3364\r\n* (fix, ts): Snippets and\
        \ GitHub publish workflow by @amckinney in https://github.com/fern-api/fern/pull/3858\r\
        \n* docs: fix broken links to cli commands by @atwooddc in https://github.com/fern-api/fern/pull/3782\r\
        \n* docs: add openapi and asyncapi overrides by @dannysheridan in https://github.com/fern-api/fern/pull/3863\r\
        \n* build(deps): bump @fern-fern/ir-v1-model from 0.0.1 to 0.0.2 by @dependabot\
        \ in https://github.com/fern-api/fern/pull/3861\r\n* build(deps): bump @fern-fern/ir-v16-model\
        \ from 0.0.1 to 0.0.4 by @dependabot in https://github.com/fern-api/fern/pull/3860\r\
        \n* feat, ruby: enable oauth client generation by @armandobelardo in https://github.com/fern-api/fern/pull/3842\r\
        \n* docs: add fern definition display-name property by @chdeskur in https://github.com/fern-api/fern/pull/3864\r\
        \n* (feature, IRv48): Add offset pagination step by @amckinney in https://github.com/fern-api/fern/pull/3865\r\
        \n* bump ir to account for ruby upgrade by @armandobelardo in https://github.com/fern-api/fern/pull/3868\r\
        \n\r\n\r\n**Full Changelog**: https://github.com/fern-api/fern/compare/0.30.8-rc6...0.30.8-rc7"
      type: chore
  createdAt: "2024-06-18"
  irVersion: 48
  version: 0.30.8-rc7
- changelogEntry:
    - summary: "## What's Changed\r\n* feat: api navigation reorder by @abvthecity in\
        \ https://github.com/fern-api/fern/pull/3841\r\n* (fix, webhooks): support audiences\
        \ for webhooks and payload properties by @dsinghvi in https://github.com/fern-api/fern/pull/3851\r\
        \n\r\n\r\n**Full Changelog**: https://github.com/fern-api/fern/compare/0.30.8-rc2...0.30.8-rc6"
      type: chore
  createdAt: "2024-06-14"
  irVersion: 47
  version: 0.30.8-rc6
- changelogEntry:
    - summary: "**Full Changelog**: https://github.com/fern-api/fern/compare/0.30.8-rc4...0.30.8-rc5"
      type: chore
  createdAt: "2024-06-14"
  irVersion: 47
  version: 0.30.8-rc5
- changelogEntry:
    - summary: "**Full Changelog**: https://github.com/fern-api/fern/compare/0.30.8-rc3...0.30.8-rc4"
      type: chore
  createdAt: "2024-06-14"
  irVersion: 47
  version: 0.30.8-rc4
- changelogEntry:
    - summary: "## What's Changed\r\n* (fix): handle code samples without accompanying\
        \ examples by @dsinghvi in https://github.com/fern-api/fern/pull/3849\r\n* (fix,\
        \ ts): Add environment property to snippets by @amckinney in https://github.com/fern-api/fern/pull/3850\r\
        \n\r\n\r\n**Full Changelog**: https://github.com/fern-api/fern/compare/0.30.8-rc1...0.30.8-rc3"
      type: chore
  createdAt: "2024-06-14"
  irVersion: 47
  version: 0.30.8-rc3
- changelogEntry:
    - summary:
        "## What's Changed\r\n* java, feature: pagination by @dcb6 in https://github.com/fern-api/fern/pull/3845\r\
        \n* (fix): handle code samples without accompanying examples by @dsinghvi in\
        \ https://github.com/fern-api/fern/pull/3849\r\n* (fix, ts): Add environment\
        \ property to snippets by @amckinney in https://github.com/fern-api/fern/pull/3850\r\
        \n\r\n\r\n**Full Changelog**: https://github.com/fern-api/fern/compare/0.30.7...0.30.8-rc2"
      type: chore
  createdAt: "2024-06-14"
  irVersion: 47
  version: 0.30.8-rc2
- changelogEntry:
    - summary: "**Full Changelog**: https://github.com/fern-api/fern/compare/0.30.8-rc0...0.30.8-rc1"
      type: chore
  createdAt: "2024-06-14"
  irVersion: 46
  version: 0.30.8-rc1
- changelogEntry:
    - summary:
        "## What's Changed\r\n* java, feature: pagination by @dcb6 in https://github.com/fern-api/fern/pull/3845\r\
        \n\r\n\r\n**Full Changelog**: https://github.com/fern-api/fern/compare/0.30.7...0.30.8-rc0"
      type: chore
  createdAt: "2024-06-14"
  irVersion: 46
  version: 0.30.8-rc0
- changelogEntry:
    - summary: "## What's Changed\r\n* fix: after parsing the paths, replace the image\
        \ paths with file ids by @abvthecity in https://github.com/fern-api/fern/pull/3847\r\
        \n\r\n\r\n**Full Changelog**: https://github.com/fern-api/fern/compare/0.30.6...0.30.7"
      type: chore
  createdAt: "2024-06-13"
  irVersion: 46
  version: 0.30.7
- changelogEntry:
    - summary: "## What's Changed\r\n* (feature, openapi): Add better support for OpenAPI\
        \ webhooks by @amckinney in https://github.com/fern-api/fern/pull/3846\r\n\r\
        \n\r\n**Full Changelog**: https://github.com/fern-api/fern/compare/0.30.5...0.30.6"
      type: chore
  createdAt: "2024-06-13"
  irVersion: 46
  version: 0.30.6
- changelogEntry:
    - summary: "## What's Changed\r\n* (fix, go): Handle deepObject query parameter\
        \ arrays by @amckinney in https://github.com/fern-api/fern/pull/3836\r\n* [FER-1986]\
        \ Fix two DiscriminatedUnion bugs in dynamic Typescript snippets by @ppod1991\
        \ in https://github.com/fern-api/fern/pull/3833\r\n* added custom package json\
        \ config by @jmedway614 in https://github.com/fern-api/fern/pull/3832\r\n* (release,\
        \ typescript): version `0.23.0-rc1` by @dsinghvi in https://github.com/fern-api/fern/pull/3838\r\
        \n* (fix, ts): Support README.md generation in local mode by @amckinney in https://github.com/fern-api/fern/pull/3839\r\
        \n* Chdeskur/streamline audiences by @chdeskur in https://github.com/fern-api/fern/pull/3815\r\
        \n* Bump boxen from 7.0.0 to 7.1.1 by @dependabot in https://github.com/fern-api/fern/pull/3827\r\
        \n* Bump inquirer and @types/inquirer by @dependabot in https://github.com/fern-api/fern/pull/3828\r\
        \n* Bump braces from 3.0.2 to 3.0.3 by @dependabot in https://github.com/fern-api/fern/pull/3837\r\
        \n* Bump github.com/fern-api/generator-exec-go from 0.0.874 to 0.0.877 in /generators/go\
        \ by @dependabot in https://github.com/fern-api/fern/pull/3825\r\n* Bump golang.org/x/mod\
        \ from 0.17.0 to 0.18.0 in /generators/go by @dependabot in https://github.com/fern-api/fern/pull/3824\r\
        \n* integration docs by @chdeskur in https://github.com/fern-api/fern/pull/3795\r\
        \n* fix, python: the unchecked base model stops special casing pydantic v2 by\
        \ @armandobelardo in https://github.com/fern-api/fern/pull/3840\r\n* (fix, ts):\
        \ Handle undiscriminated union map key examples by @amckinney in https://github.com/fern-api/fern/pull/3844\r\
        \n* java: upgrade to IR 46 + BigInteger support by @dcb6 in https://github.com/fern-api/fern/pull/3814\r\
        \n* fix: image path parsing from markdown considers MDX children by @abvthecity\
        \ in https://github.com/fern-api/fern/pull/3843\r\n\r\n## New Contributors\r\
        \n* @ppod1991 made their first contribution in https://github.com/fern-api/fern/pull/3833\r\
        \n\r\n**Full Changelog**: https://github.com/fern-api/fern/compare/0.30.4...0.30.5"
      type: chore
  createdAt: "2024-06-13"
  irVersion: 46
  version: 0.30.5
- changelogEntry:
    - summary: "## What's Changed\r\n* fix: pagination is 1-based not 0 by @armandobelardo\
        \ in https://github.com/fern-api/fern/pull/3835\r\n* (fix, openapi): fall back\
        \ to default status code if none provided by @dsinghvi in https://github.com/fern-api/fern/pull/3834\r\
        \n\r\n\r\n**Full Changelog**: https://github.com/fern-api/fern/compare/0.30.3...0.30.4"
      type: chore
  createdAt: "2024-06-11"
  irVersion: 46
  version: 0.30.4
- changelogEntry:
    - summary: "## What's Changed\r\n* (feature, ts): Add generator-cli client to generate\
        \ README.md by @amckinney in https://github.com/fern-api/fern/pull/3817\r\n\
        * (fix, python): Unions with single element and/or no properties by @amckinney\
        \ in https://github.com/fern-api/fern/pull/3822\r\n* (fix, openapi): Handle\
        \ more `allow-multiple` oneOf cases by @amckinney in https://github.com/fern-api/fern/pull/3830\r\
        \n\r\n\r\n**Full Changelog**: https://github.com/fern-api/fern/compare/0.30.2...0.30.3"
      type: chore
  createdAt: "2024-06-10"
  irVersion: 46
  version: 0.30.3
- changelogEntry:
    - summary: "## What's Changed\r\n* (fix): snippet templates for discriminated unions\
        \ specify `template_inputs` by @dsinghvi in https://github.com/fern-api/fern/pull/3808\r\
        \n* fix python seed by @dsinghvi in https://github.com/fern-api/fern/pull/3809\r\
        \n* (feature): Write ReameConfig in IR by @amckinney in https://github.com/fern-api/fern/pull/3786\r\
        \n* python: improve seed setup script by @dcb6 in https://github.com/fern-api/fern/pull/3810\r\
        \n* (fix): fern definition overview repetition by @chdeskur in https://github.com/fern-api/fern/pull/3812\r\
        \n* fix: unchecked base model respects dicts as well as objects by @armandobelardo\
        \ in https://github.com/fern-api/fern/pull/3813\r\n* (feat): C# is `.NET 4`\
        \ compatible by @dsinghvi in https://github.com/fern-api/fern/pull/3816\r\n\
        * add query encoder tests for value and for None by @jmedway614 in https://github.com/fern-api/fern/pull/3818\r\
        \n* (internal, python): python generator uses python 3.9 and pins mypy by @dsinghvi\
        \ in https://github.com/fern-api/fern/pull/3819\r\n* (internal, ir-sdk): generate\
        \ ir sdk with pydantic v1 by @dsinghvi in https://github.com/fern-api/fern/pull/3820\r\
        \n* (chore, ts): Pin IRv46 TypeScript migrator versions by @amckinney in https://github.com/fern-api/fern/pull/3821\r\
        \n\r\n\r\n**Full Changelog**: https://github.com/fern-api/fern/compare/0.30.1...0.30.2"
      type: chore
  createdAt: "2024-06-10"
  irVersion: 46
  version: 0.30.2
- changelogEntry:
    - summary: "## What's Changed\r\n* fix, python: update timeout parameter docs by\
        \ @armandobelardo in https://github.com/fern-api/fern/pull/3771\r\n* fix, python:\
        \ mypy variance check by @armandobelardo in https://github.com/fern-api/fern/pull/3772\r\
        \n* java: make sure oauth gated properly by @dcb6 in https://github.com/fern-api/fern/pull/3757\r\
        \n* Bump validate-npm-package-name from 4.0.0 to 5.0.1 by @dependabot in https://github.com/fern-api/fern/pull/3765\r\
        \n* Bump jwks-rsa from 3.0.0 to 3.1.0 by @dependabot in https://github.com/fern-api/fern/pull/3767\r\
        \n* clean up step text by @chdeskur in https://github.com/fern-api/fern/pull/3774\r\
        \n* Bump qs and @types/qs by @dependabot in https://github.com/fern-api/fern/pull/3768\r\
        \n* feat: skip-slug in tabs by @abvthecity in https://github.com/fern-api/fern/pull/3780\r\
        \n* (docs): Add Go and Ruby snippet sections by @amckinney in https://github.com/fern-api/fern/pull/3775\r\
        \n* (feature): Add ReadmeConfig IR and generators.yml schema by @amckinney in\
        \ https://github.com/fern-api/fern/pull/3781\r\n* improvement, python: unit\
        \ tests are now run in CI if configured by @armandobelardo in https://github.com/fern-api/fern/pull/3783\r\
        \n* java, improvement: error types by @dcb6 in https://github.com/fern-api/fern/pull/3779\r\
        \n* java, feat: support response properties in sdk by @dcb6 in https://github.com/fern-api/fern/pull/3785\r\
        \n* fix, python: the new client ensures there's a slash on the base path by\
        \ @armandobelardo in https://github.com/fern-api/fern/pull/3787\r\n* (fix, python):\
        \ generated python snippets respect trailing slashes by @dsinghvi in https://github.com/fern-api/fern/pull/3789\r\
        \n* (chore, ts): Upgrade to IRv46 by @amckinney in https://github.com/fern-api/fern/pull/3788\r\
        \n* (feat): run mypy on non integration tests by @dsinghvi in https://github.com/fern-api/fern/pull/3794\r\
        \n* fix, python: regressions with client clean up by @armandobelardo in https://github.com/fern-api/fern/pull/3797\r\
        \n* fix: address a number of unit test issues by @armandobelardo in https://github.com/fern-api/fern/pull/3800\r\
        \n* java, fix: use `@java.lang.Override` in all generated code by @dcb6 in https://github.com/fern-api/fern/pull/3799\r\
        \n* (eslint): check for `no-misused-promises` by @dsinghvi in https://github.com/fern-api/fern/pull/3801\r\
        \n* upgrade: fdr-sdk by @abvthecity in https://github.com/fern-api/fern/pull/3792\r\
        \n* improvement: add local configuration for python by @armandobelardo in https://github.com/fern-api/fern/pull/3803\r\
        \n* (fix): Publish ir-types-latest by @amckinney in https://github.com/fern-api/fern/pull/3806\r\
        \n* Add Extra Field Support for FastAPI by @jmedway614 in https://github.com/fern-api/fern/pull/3804\r\
        \n* java, fix: initialize `RequestOptions` `timeout` field correctly to `Optional.empty()`\
        \ by @dcb6 in https://github.com/fern-api/fern/pull/3807\r\n* (fix, typescript):\
        \ prefer `TextDecoder` when deserializing stream data by @dsinghvi in https://github.com/fern-api/fern/pull/3791\r\
        \n\r\n## New Contributors\r\n* @jmedway614 made their first contribution in\
        \ https://github.com/fern-api/fern/pull/3804\r\n\r\n**Full Changelog**: https://github.com/fern-api/fern/compare/0.30.0...0.30.1"
      type: chore
  createdAt: "2024-06-07"
  irVersion: 46
  version: 0.30.1
- changelogEntry:
    - summary: "## What's Changed\r\n* fix, python: update timeout parameter docs by\
        \ @armandobelardo in https://github.com/fern-api/fern/pull/3771\r\n* fix, python:\
        \ mypy variance check by @armandobelardo in https://github.com/fern-api/fern/pull/3772\r\
        \n* java: make sure oauth gated properly by @dcb6 in https://github.com/fern-api/fern/pull/3757\r\
        \n* Bump validate-npm-package-name from 4.0.0 to 5.0.1 by @dependabot in https://github.com/fern-api/fern/pull/3765\r\
        \n* Bump jwks-rsa from 3.0.0 to 3.1.0 by @dependabot in https://github.com/fern-api/fern/pull/3767\r\
        \n* clean up step text by @chdeskur in https://github.com/fern-api/fern/pull/3774\r\
        \n* Bump qs and @types/qs by @dependabot in https://github.com/fern-api/fern/pull/3768\r\
        \n* feat: skip-slug in tabs by @abvthecity in https://github.com/fern-api/fern/pull/3780\r\
        \n* (docs): Add Go and Ruby snippet sections by @amckinney in https://github.com/fern-api/fern/pull/3775\r\
        \n* (feature): Add ReadmeConfig IR and generators.yml schema by @amckinney in\
        \ https://github.com/fern-api/fern/pull/3781\r\n* improvement, python: unit\
        \ tests are now run in CI if configured by @armandobelardo in https://github.com/fern-api/fern/pull/3783\r\
        \n* java, improvement: error types by @dcb6 in https://github.com/fern-api/fern/pull/3779\r\
        \n* java, feat: support response properties in sdk by @dcb6 in https://github.com/fern-api/fern/pull/3785\r\
        \n* fix, python: the new client ensures there's a slash on the base path by\
        \ @armandobelardo in https://github.com/fern-api/fern/pull/3787\r\n* (fix, python):\
        \ generated python snippets respect trailing slashes by @dsinghvi in https://github.com/fern-api/fern/pull/3789\r\
        \n* (chore, ts): Upgrade to IRv46 by @amckinney in https://github.com/fern-api/fern/pull/3788\r\
        \n* (feat): run mypy on non integration tests by @dsinghvi in https://github.com/fern-api/fern/pull/3794\r\
        \n* fix, python: regressions with client clean up by @armandobelardo in https://github.com/fern-api/fern/pull/3797\r\
        \n* fix: address a number of unit test issues by @armandobelardo in https://github.com/fern-api/fern/pull/3800\r\
        \n* java, fix: use `@java.lang.Override` in all generated code by @dcb6 in https://github.com/fern-api/fern/pull/3799\r\
        \n* (eslint): check for `no-misused-promises` by @dsinghvi in https://github.com/fern-api/fern/pull/3801\r\
        \n* upgrade: fdr-sdk by @abvthecity in https://github.com/fern-api/fern/pull/3792\r\
        \n\r\n\r\n**Full Changelog**: https://github.com/fern-api/fern/compare/0.30.0...0.30.1-rc1"
      type: chore
  createdAt: "2024-06-06"
  irVersion: 46
  version: 0.30.1-rc1
- changelogEntry:
    - summary: "## What's Changed\r\n* fix: address a number of papercuts in the mock\
        \ server and python unit tests by @armandobelardo in https://github.com/fern-api/fern/pull/3749\r\
        \n* (fix, ts): Simplify OAuth error handling by @amckinney in https://github.com/fern-api/fern/pull/3752\r\
        \n* docs: add java examples by @dcb6 in https://github.com/fern-api/fern/pull/3755\r\
        \n* (feat, python): write out example ids in generated snippets by @dsinghvi\
        \ in https://github.com/fern-api/fern/pull/3750\r\n* docs: remove maxHeight\
        \ prop by @chdeskur in https://github.com/fern-api/fern/pull/3734\r\n* (fix,\
        \ typescript): peer dependencies are always persisted by @dsinghvi in https://github.com/fern-api/fern/pull/3758\r\
        \n* docs: added custom css & js page by @atwooddc in https://github.com/fern-api/fern/pull/3753\r\
        \n* (fix, typescript): example identifiers are added to generated snippets by\
        \ @dsinghvi in https://github.com/fern-api/fern/pull/3759\r\n* improvement,\
        \ python: clean up endpoint functions by centralizing logic by @armandobelardo\
        \ in https://github.com/fern-api/fern/pull/3761\r\n* improvement: add literal\
        \ example type and add id to example by @armandobelardo in https://github.com/fern-api/fern/pull/3756\r\
        \n* improvement: filter out nulls after merging API specs by @armandobelardo\
        \ in https://github.com/fern-api/fern/pull/3710\r\n* (docs): Add discriminated\
        \ union section by @amckinney in https://github.com/fern-api/fern/pull/3763\r\
        \n* improvement: add a flag to allow python to generate discriminated unions\
        \ as undiscriminated unions by @armandobelardo in https://github.com/fern-api/fern/pull/3740\r\
        \n* (feature): Add keywords configuration by @amckinney in https://github.com/fern-api/fern/pull/3769\r\
        \n\r\n\r\n**Full Changelog**: https://github.com/fern-api/fern/compare/0.29.5...0.30.0"
      type: chore
  createdAt: "2024-06-03"
  irVersion: 46
  version: 0.30.0
- changelogEntry:
    - summary: "## What's Changed\r\n* fix: address a number of papercuts in the mock\
        \ server and python unit tests by @armandobelardo in https://github.com/fern-api/fern/pull/3749\r\
        \n* (fix, ts): Simplify OAuth error handling by @amckinney in https://github.com/fern-api/fern/pull/3752\r\
        \n* docs: add java examples by @dcb6 in https://github.com/fern-api/fern/pull/3755\r\
        \n* (feat, python): write out example ids in generated snippets by @dsinghvi\
        \ in https://github.com/fern-api/fern/pull/3750\r\n* docs: remove maxHeight\
        \ prop by @chdeskur in https://github.com/fern-api/fern/pull/3734\r\n* (fix,\
        \ typescript): peer dependencies are always persisted by @dsinghvi in https://github.com/fern-api/fern/pull/3758\r\
        \n* docs: added custom css & js page by @atwooddc in https://github.com/fern-api/fern/pull/3753\r\
        \n* (fix, typescript): example identifiers are added to generated snippets by\
        \ @dsinghvi in https://github.com/fern-api/fern/pull/3759\r\n* improvement,\
        \ python: clean up endpoint functions by centralizing logic by @armandobelardo\
        \ in https://github.com/fern-api/fern/pull/3761\r\n* improvement: add literal\
        \ example type and add id to example by @armandobelardo in https://github.com/fern-api/fern/pull/3756\r\
        \n* improvement: filter out nulls after merging API specs by @armandobelardo\
        \ in https://github.com/fern-api/fern/pull/3710\r\n* (docs): Add discriminated\
        \ union section by @amckinney in https://github.com/fern-api/fern/pull/3763\r\
        \n* improvement: add a flag to allow python to generate discriminated unions\
        \ as undiscriminated unions by @armandobelardo in https://github.com/fern-api/fern/pull/3740\r\
        \n\r\n\r\n**Full Changelog**: https://github.com/fern-api/fern/compare/0.29.5...0.30.0-rc0"
      type: chore
  createdAt: "2024-06-03"
  irVersion: 46
  version: 0.30.0-rc0
- changelogEntry:
    - summary: "**Full Changelog**: https://github.com/fern-api/fern/compare/0.29.5...0.29.6"
      type: chore
  createdAt: "2024-05-31"
  irVersion: 45
  version: 0.29.6
- changelogEntry:
    - summary: "## What's Changed\r\n* (fix, ts): Throw an error upon OAuth refresh\
        \ failure by @amckinney in https://github.com/fern-api/fern/pull/3737\r\n* (fix,\
        \ openapi): Preserve descriptions in anyOf by @amckinney in https://github.com/fern-api/fern/pull/3748\r\
        \n\r\n\r\n**Full Changelog**: https://github.com/fern-api/fern/compare/0.29.4...0.29.5"
      type: chore
  createdAt: "2024-05-31"
  irVersion: 45
  version: 0.29.5
- changelogEntry:
    - summary: "## What's Changed\r\n* (fix, typescript): disable integration test generation\
        \ by @dsinghvi in https://github.com/fern-api/fern/pull/3731\r\n* (fix, typescript):\
        \ generated GitHub workflows do not assume `fern` present by @dsinghvi in https://github.com/fern-api/fern/pull/3732\r\
        \n* fix, python: add type annotations to test vars by @armandobelardo in https://github.com/fern-api/fern/pull/3733\r\
        \n* (feature, typescript): support `extraPeerDependencies` and `extraPeerDependenciesMeta`\
        \ in custom config by @dsinghvi in https://github.com/fern-api/fern/pull/3739\r\
        \n* docs: add note on GFM support by @chdeskur in https://github.com/fern-api/fern/pull/3738\r\
        \n* Bump eslint-plugin-jest from 27.0.4 to 27.9.0 by @dependabot in https://github.com/fern-api/fern/pull/3539\r\
        \n* Bump golang.org/x/tools from 0.20.0 to 0.21.0 in /generators/go by @dependabot\
        \ in https://github.com/fern-api/fern/pull/3538\r\n* (feat, python): support\
        \ optional python deps + extras by @dsinghvi in https://github.com/fern-api/fern/pull/3742\r\
        \n* java, improvement: run seed faster using local mode by @dcb6 in https://github.com/fern-api/fern/pull/3741\r\
        \n* java, fix: generate builders even when types have no fields by @dcb6 in\
        \ https://github.com/fern-api/fern/pull/3744\r\n* (fix, csharp): support `List<OneOf>`\
        \ deserialization by @dsinghvi in https://github.com/fern-api/fern/pull/3745\r\
        \n* (feat, openapi): add support for `x-fern-idempotency-headers` by @dsinghvi\
        \ in https://github.com/fern-api/fern/pull/3746\r\n\r\n## New Contributors\r\
        \n* @chdeskur made their first contribution in https://github.com/fern-api/fern/pull/3738\r\
        \n\r\n**Full Changelog**: https://github.com/fern-api/fern/compare/0.29.3...0.29.4"
      type: chore
  createdAt: "2024-05-31"
  irVersion: 45
  version: 0.29.4
- changelogEntry:
    - summary: "## What's Changed\r\n* (fix): write mock definition by @dsinghvi in\
        \ https://github.com/fern-api/fern/pull/3730\r\n\r\n\r\n**Full Changelog**:\
        \ https://github.com/fern-api/fern/compare/0.29.2...0.29.3"
      type: chore
  createdAt: "2024-05-30"
  irVersion: 45
  version: 0.29.3
- changelogEntry:
    - summary: "## What's Changed\r\n* docs: fix broken links and anchor text by @atwooddc\
        \ in https://github.com/fern-api/fern/pull/3718\r\n* docs: nested tabs auto\
        \ pagination page bug by @atwooddc in https://github.com/fern-api/fern/pull/3717\r\
        \n* (fix, internal): do deploys of fern docs to dev by @dsinghvi in https://github.com/fern-api/fern/pull/3529\r\
        \n* fix, python: flatten optional pagination return types by @armandobelardo\
        \ in https://github.com/fern-api/fern/pull/3721\r\n* java, fix: de-conflict\
        \ undiscriminated unions by @dcb6 in https://github.com/fern-api/fern/pull/3719\r\
        \n* improvement, python: literal fields are now defaulted by @armandobelardo\
        \ in https://github.com/fern-api/fern/pull/3724\r\n* (fix, csharp): enum deserialization\
        \ by @armandobelardo in https://github.com/fern-api/fern/pull/3725\r\n* docs:\
        \ added subtitle documentation on frontmatter page by @atwooddc in https://github.com/fern-api/fern/pull/3723\r\
        \n* docs: added api reference summary by @atwooddc in https://github.com/fern-api/fern/pull/3716\r\
        \n* docs: fixed broken links and updated openapi generator info by @atwooddc\
        \ in https://github.com/fern-api/fern/pull/3700\r\n* (fix, seed): Fix snapshots\
        \ by @dcb6 in https://github.com/fern-api/fern/pull/3726\r\n* (fix, csharp):\
        \ streamline enum + union serde by @dsinghvi in https://github.com/fern-api/fern/pull/3727\r\
        \n* (fix, typescript): remove `node:stream` import to play nicely with webpack\
        \ by @dsinghvi in https://github.com/fern-api/fern/pull/3728\r\n* (fix, ts):\
        \ Support OAuth for SDKs that set neverThrowErrors by @amckinney in https://github.com/fern-api/fern/pull/3729\r\
        \n\r\n\r\n**Full Changelog**: https://github.com/fern-api/fern/compare/0.29.1...0.29.2"
      type: chore
  createdAt: "2024-05-29"
  irVersion: 45
  version: 0.29.2
- changelogEntry:
    - summary: "## What's Changed\r\n* fix, python: do not manually specify custom license\
        \ file by @armandobelardo in https://github.com/fern-api/fern/pull/3697\r\n\
        * build(deps): bump github.com/fern-api/generator-exec-go from 0.0.817 to 0.0.823\
        \ in /generators/go by @dependabot in https://github.com/fern-api/fern/pull/3653\r\
        \n* fix, fastapi: fixes path prefixes and construction by @armandobelardo in\
        \ https://github.com/fern-api/fern/pull/3699\r\n* (docs) Add Building Your Docs\
        \ section by @dannysheridan in https://github.com/fern-api/fern/pull/3698\r\n\
        * docs: individualized title tags by @atwooddc in https://github.com/fern-api/fern/pull/3704\r\
        \n* docs: add img alt attributes by @atwooddc in https://github.com/fern-api/fern/pull/3703\r\
        \n* docs fixed tabs meta description typo by @atwooddc in https://github.com/fern-api/fern/pull/3702\r\
        \n* (docs) Add custom subdomain and subpath instructions by @dannysheridan in\
        \ https://github.com/fern-api/fern/pull/3705\r\n* (fix, docs): add missing dashes\
        \ for \u201C--instance\u201D in CLI docs by @zachkirsch in https://github.com/fern-api/fern/pull/3709\r\
        \n* build(deps): bump github.com/fern-api/generator-exec-go from 0.0.823 to\
        \ 0.0.874 in /generators/go by @dependabot in https://github.com/fern-api/fern/pull/3707\r\
        \n* fix: ruby snippets now respect the full module path of the function call\
        \ by @armandobelardo in https://github.com/fern-api/fern/pull/3706\r\n* (fix,\
        \ csharp): make C# sdk .NET 6 compatible by @dsinghvi in https://github.com/fern-api/fern/pull/3711\r\
        \n* (fix, csharp): generated GitHub workflows use `.NET` 8.x by @dsinghvi in\
        \ https://github.com/fern-api/fern/pull/3712\r\n* fix: fastapi now has all pydantic\
        \ utilities it needs by @armandobelardo in https://github.com/fern-api/fern/pull/3713\r\
        \n* fix, python: add typing lib for dateutils by @armandobelardo in https://github.com/fern-api/fern/pull/3714\r\
        \n* Docs remove redirect links by @atwooddc in https://github.com/fern-api/fern/pull/3701\r\
        \n* (fix): `x-fern-base-path` impacts endpoint paths instead of `api.yml` base\
        \ path by @dsinghvi in https://github.com/fern-api/fern/pull/3720\r\n\r\n\r\n\
        **Full Changelog**: https://github.com/fern-api/fern/compare/0.29.1-rc0...0.29.2"
      type: chore
  createdAt: "2024-05-28"
  irVersion: 45
  version: 0.29.1
- changelogEntry:
    - summary: "## What's Changed\r\n* (feat, csharp): generate `Environments.cs` and\
        \ populate default `BaseURL` by @dsinghvi in https://github.com/fern-api/fern/pull/3677\r\
        \n* (fix, csharp): package in LICENSE in `.csproj` by @dsinghvi in https://github.com/fern-api/fern/pull/3678\r\
        \n* (fix, python): re-add python unit tests by @armandobelardo in https://github.com/fern-api/fern/pull/3609\r\
        \n* (chore, python): fix typo in generated comments by @armandobelardo in https://github.com/fern-api/fern/pull/3680\r\
        \n* fix, python: do not run `fern test` in CI yet by @armandobelardo in https://github.com/fern-api/fern/pull/3683\r\
        \n* docs changed trivial anchor text by @atwooddc in https://github.com/fern-api/fern/pull/3687\r\
        \n* docs: unbolded sections for seo by @atwooddc in https://github.com/fern-api/fern/pull/3686\r\
        \n* docs: api definition docs and mdx descriptions for seo by @atwooddc in https://github.com/fern-api/fern/pull/3685\r\
        \n* (fix, csharp): scan `EnumMember` annotations when serializaing to string\
        \ by @dsinghvi in https://github.com/fern-api/fern/pull/3688\r\n* fix, python:\
        \ request bodies respect literals again by @armandobelardo in https://github.com/fern-api/fern/pull/3689\r\
        \n* (fix, python): support  endpoint method names by @dsinghvi in https://github.com/fern-api/fern/pull/3690\r\
        \n* (fix, csharp): inlined requests that are 1:1 with HTTP bodies now have JSON\
        \ annotations by @dsinghvi in https://github.com/fern-api/fern/pull/3691\r\n\
        * docs cli UI changed to Accordion Group by @atwooddc in https://github.com/fern-api/fern/pull/3681\r\
        \n* docs: fixing broken links by @atwooddc in https://github.com/fern-api/fern/pull/3667\r\
        \n* Update extensions.mdx by @dannysheridan in https://github.com/fern-api/fern/pull/3658\r\
        \n* feat: markdown-in-markdown - load markdown from another markdown file. by\
        \ @abvthecity in https://github.com/fern-api/fern/pull/3693\r\n* java: oauth\
        \ improvements including token refresh by @dcb6 in https://github.com/fern-api/fern/pull/3682\r\
        \n* (feat, typescript): accept abort signals as request options by @dsinghvi\
        \ in https://github.com/fern-api/fern/pull/3694\r\n* (fix, typescript): pass\
        \ abort signal to SSE/JSON streams by @dsinghvi in https://github.com/fern-api/fern/pull/3695\r\
        \n* (feat, express): pass `next` into express handlers by @dsinghvi in https://github.com/fern-api/fern/pull/3696\r\
        \n\r\n\r\n**Full Changelog**: https://github.com/fern-api/fern/compare/0.29.0...0.29.1-rc0"
      type: chore
  createdAt: "2024-05-24"
  irVersion: 45
  version: 0.29.1-rc0
- changelogEntry:
    - summary: "## What's Changed\r\n* (fix, python): fix naming conflicts with inlined\
        \ body parameters by @armandobelardo in https://github.com/fern-api/fern/pull/3673\r\
        \n* (fix, python): correct snippets for optional referenced requests when\u2026\
        \ by @armandobelardo in https://github.com/fern-api/fern/pull/3676\r\n* fix,\
        \ java: make java compatible with java 8 by @dcb6 in https://github.com/fern-api/fern/pull/3671\r\
        \n* (fix, python): use safe names wherever there's no string concat by @armandobelardo\
        \ in https://github.com/fern-api/fern/pull/3674\r\n* (feature, openapi): Map\
        \ additionalProperties to extra-properties by @amckinney in https://github.com/fern-api/fern/pull/3675\r\
        \n\r\n\r\n**Full Changelog**: https://github.com/fern-api/fern/compare/0.28.0...0.29.0"
      type: chore
  createdAt: "2024-05-22"
  irVersion: 45
  version: 0.29.0
- changelogEntry:
    - summary: "## What's Changed\r\n* (feature): Add support for default values and\
        \ validation rules by @amckinney in https://github.com/fern-api/fern/pull/3640\r\
        \n* improvement: add in config to enrich pypi metadata by @armandobelardo in\
        \ https://github.com/fern-api/fern/pull/3660\r\n* (fix, chsarp): `.csproj` generation\
        \ includes license, version, and github url by @dsinghvi in https://github.com/fern-api/fern/pull/3659\r\
        \n* feat: allow users to configure pypi details by @armandobelardo in https://github.com/fern-api/fern/pull/3662\r\
        \n* (fix, python): include project URLs in generated pyproject toml by @armandobelardo\
        \ in https://github.com/fern-api/fern/pull/3663\r\n* (fix, python): change author\
        \ format and fix query encoder by @armandobelardo in https://github.com/fern-api/fern/pull/3664\r\
        \n* chore: update docs on using overrides.yml by @armandobelardo in https://github.com/fern-api/fern/pull/3666\r\
        \n* (feature, ts): Add inlineFileProperties configuration by @amckinney in https://github.com/fern-api/fern/pull/3661\r\
        \n* (chore, readme): add csharp sdk generator by @dannysheridan in https://github.com/fern-api/fern/pull/3665\r\
        \n* docs fixed typos by @atwooddc in https://github.com/fern-api/fern/pull/3668\r\
        \n* (feature, go): Expose extra response properties by @amckinney in https://github.com/fern-api/fern/pull/3669\r\
        \n* (feature): Add SAML and SSO to common initialisms by @amckinney in https://github.com/fern-api/fern/pull/3670\r\
        \n\r\n\r\n**Full Changelog**: https://github.com/fern-api/fern/compare/0.27.0...0.28.0"
      type: chore
  createdAt: "2024-05-21"
  irVersion: 45
  version: 0.28.0
- changelogEntry:
    - summary: "## What's Changed\r\n* (feature): Add support for default values and\
        \ validation rules by @amckinney in https://github.com/fern-api/fern/pull/3640\r\
        \n* improvement: add in config to enrich pypi metadata by @armandobelardo in\
        \ https://github.com/fern-api/fern/pull/3660\r\n* (fix, chsarp): `.csproj` generation\
        \ includes license, version, and github url by @dsinghvi in https://github.com/fern-api/fern/pull/3659\r\
        \n\r\n\r\n**Full Changelog**: https://github.com/fern-api/fern/compare/0.27.0...0.27.1-rc0"
      type: chore
  createdAt: "2024-05-21"
  irVersion: 45
  version: 0.27.1-rc0
- changelogEntry:
    - summary: "## What's Changed\r\n- (feature): support local preview of docs via\
        \ `fern docs dev`\r\n\r\n\r\n**Full Changelog**: https://github.com/fern-api/fern/compare/0.26.11...0.27.0"
      type: chore
  createdAt: "2024-05-20"
  irVersion: 45
  version: 0.27.0
- changelogEntry:
    - summary: "## What's Changed\r\n* (feat, docs): document local previews by @dsinghvi\
        \ in https://github.com/fern-api/fern/pull/3649\r\n* chore: add identifier override\
        \ to further specify snippets by @armandobelardo in https://github.com/fern-api/fern/pull/3642\r\
        \n* fixed broken internal links on docs site by @atwooddc in https://github.com/fern-api/fern/pull/3656\r\
        \n* chore: add v1 websocket events in local docs preview by @abvthecity in https://github.com/fern-api/fern/pull/3655\r\
        \n* fix, python: deconflict parameter names when inlining request parameters\
        \ by @armandobelardo in https://github.com/fern-api/fern/pull/3650\r\n* (fix):\
        \ support running docs dev server on a port by @dsinghvi in https://github.com/fern-api/fern/pull/3657\r\
        \n\r\n## New Contributors\r\n* @atwooddc made their first contribution in https://github.com/fern-api/fern/pull/3656\r\
        \n\r\n**Full Changelog**: https://github.com/fern-api/fern/compare/0.26.10...0.26.11"
      type: chore
  createdAt: "2024-05-20"
  irVersion: 45
  version: 0.26.11
- changelogEntry:
    - summary: "## What's Changed\r\n* (fix): `fern docs preview` -> `fern docs dev`\
        \ by @dsinghvi in https://github.com/fern-api/fern/pull/3647\r\n* (fix): docs\
        \ preview server is fault tolerant to invalid `docs.yml` files by @dsinghvi\
        \ in https://github.com/fern-api/fern/pull/3648\r\n\r\n\r\n**Full Changelog**:\
        \ https://github.com/fern-api/fern/compare/0.26.10-rc2...0.26.10"
      type: chore
  createdAt: "2024-05-19"
  irVersion: 45
  version: 0.26.10
- changelogEntry:
    - summary: "## What's Changed\r\n* (fix): improve local preview responsiveness by\
        \ @dsinghvi in https://github.com/fern-api/fern/pull/3646\r\n\r\n\r\n**Full\
        \ Changelog**: https://github.com/fern-api/fern/compare/0.26.10-rc1...0.26.10-rc2"
      type: chore
  createdAt: "2024-05-19"
  irVersion: 45
  version: 0.26.10-rc2
- changelogEntry:
    - summary: "## What's Changed\r\n* chore: document auto-pagination configuration\
        \ by @armandobelardo in https://github.com/fern-api/fern/pull/3644\r\n* Tidy\
        \ up python generator docs by @fabubaker in https://github.com/fern-api/fern/pull/3645\r\
        \n* (feat, local preview): setup dynamic local preview by @dsinghvi in https://github.com/fern-api/fern/pull/3634\r\
        \n* refactor: share common logic between publishDocs and previewDocs by @abvthecity\
        \ in https://github.com/fern-api/fern/pull/3639\r\n\r\n## New Contributors\r\
        \n* @fabubaker made their first contribution in https://github.com/fern-api/fern/pull/3645\r\
        \n\r\n**Full Changelog**: https://github.com/fern-api/fern/compare/0.26.10-rc0...0.26.10-rc1"
      type: chore
  createdAt: "2024-05-19"
  irVersion: 45
  version: 0.26.10-rc1
- changelogEntry:
    - summary: "## What's Changed\r\n* chore: clean up some nuget references by @armandobelardo\
        \ in https://github.com/fern-api/fern/pull/3627\r\n* (fix, ts): OAuth provides\
        \ an optional token by @amckinney in https://github.com/fern-api/fern/pull/3633\r\
        \n* improvement, java: stop generating extra semicolon by @dcb6 in https://github.com/fern-api/fern/pull/3631\r\
        \n* chore, python: improve snippets for streaming by @armandobelardo in https://github.com/fern-api/fern/pull/3630\r\
        \n* improvement: python now respects deep object query parameters by @armandobelardo\
        \ in https://github.com/fern-api/fern/pull/3629\r\n* fix: fern cli now appropriately\
        \ awaits docker pull by @armandobelardo in https://github.com/fern-api/fern/pull/3636\r\
        \n* (docs, improvement): add guide on how to publish public sdks by @dsinghvi\
        \ in https://github.com/fern-api/fern/pull/3638\r\n* (feat): Add default values,\
        \ validation rules, and big integer to primitives by @dsinghvi in https://github.com/fern-api/fern/pull/3625\r\
        \n* feat: add seo and metadata configuration in docs.yml by @abvthecity in https://github.com/fern-api/fern/pull/3635\r\
        \n* Update welcome.mdx by @dannysheridan in https://github.com/fern-api/fern/pull/3637\r\
        \n* fix formatting of our own java code by @dcb6 in https://github.com/fern-api/fern/pull/3641\r\
        \n\r\n\r\n**Full Changelog**: https://github.com/fern-api/fern/compare/0.26.9...0.26.10-rc0"
      type: chore
  createdAt: "2024-05-17"
  irVersion: 45
  version: 0.26.10-rc0
- changelogEntry:
    - summary: "## What's Changed\r\n* (fix, ts): Client credentials are optional with\
        \ env vars by @amckinney in https://github.com/fern-api/fern/pull/3617\r\n*\
        \ fix: upload images in changelogs by @abvthecity in https://github.com/fern-api/fern/pull/3623\r\
        \n* fix: batch image and file upload by @abvthecity in https://github.com/fern-api/fern/pull/3624\r\
        \n* chore: add nuget config for csharp sdks by @armandobelardo in https://github.com/fern-api/fern/pull/3621\r\
        \n* (feat): add java oauth generation by @dcb6 in https://github.com/fern-api/fern/pull/3614\r\
        \n* (fix): generate unknown examples as primitive by @dsinghvi in https://github.com/fern-api/fern/pull/3626\r\
        \n\r\n\r\n**Full Changelog**: https://github.com/fern-api/fern/compare/0.26.8...0.26.9"
      type: chore
  createdAt: "2024-05-15"
  irVersion: 44
  version: 0.26.9
- changelogEntry:
    - summary: Release 0.26.9-rc2
      type: chore
  createdAt: "2024-05-15"
  irVersion: 44
  version: 0.26.9-rc2
- changelogEntry:
    - summary: "## What's Changed\r\n* fix: batch image and file upload by @abvthecity\
        \ in https://github.com/fern-api/fern/pull/3624\r\n\r\n\r\n**Full Changelog**:\
        \ https://github.com/fern-api/fern/compare/0.26.9-rc0...0.26.9-rc1"
      type: chore
  createdAt: "2024-05-15"
  irVersion: 44
  version: 0.26.9-rc1
- changelogEntry:
    - summary: "## What's Changed\r\n* (fix, ts): Client credentials are optional with\
        \ env vars by @amckinney in https://github.com/fern-api/fern/pull/3617\r\n*\
        \ fix: upload images in changelogs by @abvthecity in https://github.com/fern-api/fern/pull/3623\r\
        \n\r\n\r\n**Full Changelog**: https://github.com/fern-api/fern/compare/0.26.8...0.26.9\r\
        \n"
      type: chore
  createdAt: "2024-05-15"
  irVersion: 44
  version: 0.26.9-rc0
- changelogEntry:
    - summary: "## What's Changed\r\n* (fix, openapi): Fix nameOverride resolution by\
        \ @amckinney in https://github.com/fern-api/fern/pull/3622\r\n* (docs): Add\
        \ OAuth SDK docs by @amckinney in https://github.com/fern-api/fern/pull/3615\r\
        \n\r\n\r\n**Full Changelog**: https://github.com/fern-api/fern/compare/0.26.7...0.26.8"
      type: chore
  createdAt: "2024-05-14"
  irVersion: 44
  version: 0.26.8
- changelogEntry:
    - summary: "## What's Changed\r\n* [WIP] Upgrade Java Generator to IR 42 by @dcb6\
        \ in https://github.com/fern-api/fern/pull/3608\r\n* (improvement, fern): Add\
        \ better error for invalid generators.yml by @amckinney in https://github.com/fern-api/fern/pull/3521\r\
        \n* fix: fern-aware pydantic models now effectively 'exclude_optional' in\u2026\
        \ by @armandobelardo in https://github.com/fern-api/fern/pull/3618\r\n* feat:\
        \ introduce pagination to python by @armandobelardo in https://github.com/fern-api/fern/pull/3604\r\
        \n* (fix, ir): Fix undiscriminated union examples by @amckinney in https://github.com/fern-api/fern/pull/3619\r\
        \n\r\n\r\n**Full Changelog**: https://github.com/fern-api/fern/compare/0.26.6...0.26.7"
      type: chore
  createdAt: "2024-05-14"
  irVersion: 44
  version: 0.26.7
- changelogEntry:
    - summary: "## What's Changed\r\n* (fix, openapi): Consolidate enums into discriminants\
        \ by @amckinney in https://github.com/fern-api/fern/pull/3607\r\n* (feature,\
        \ ts): Support oauth client credentials flow by @amckinney in https://github.com/fern-api/fern/pull/3578\r\
        \n* (fix, openapi): OpenAPI importer now parses list examples that are specific\
        \ to a field by @dsinghvi in https://github.com/fern-api/fern/pull/3613\r\n\r\
        \n\r\n**Full Changelog**: https://github.com/fern-api/fern/compare/0.26.5...0.26.6"
      type: chore
  createdAt: "2024-05-14"
  irVersion: 44
  version: 0.26.6
- changelogEntry:
    - summary:
        "## What's Changed\r\n* (fix): eslint passes by @dsinghvi in https://github.com/fern-api/fern/pull/3603\r\
        \n* (fix, typescript): ensure formdata utils work cross-runtime by @armandobelardo\
        \ in https://github.com/fern-api/fern/pull/3601\r\n* (improvement, yaml): Update\
        \ default OAuth configuration by @amckinney in https://github.com/fern-api/fern/pull/3573\r\
        \n* (feature): support `skipResponseValidation` in express handlers by @dsinghvi\
        \ in https://github.com/fern-api/fern/pull/3611\r\n* (fix, changelog): relativize\
        \ changelog paths, and properly handle in tabbed docs by @abvthecity in https://github.com/fern-api/fern/pull/3610\r\
        \n\r\n\r\n**Full Changelog**: https://github.com/fern-api/fern/compare/0.26.4...0.26.5"
      type: chore
  createdAt: "2024-05-13"
  irVersion: 44
  version: 0.26.5
- changelogEntry:
    - summary: "## What's Changed\r\n* (docs) Add intro section by @dannysheridan in\
        \ https://github.com/fern-api/fern/pull/3547\r\n* (chore, fastapi, ruby sdk)\
        \ release versions by @dannysheridan in https://github.com/fern-api/fern/pull/3587\r\
        \n* (chore, pydantic): Release 0.9.0 by @dannysheridan in https://github.com/fern-api/fern/pull/3586\r\
        \n* (document) reusable code snippets by @dannysheridan in https://github.com/fern-api/fern/pull/3524\r\
        \n* remove page that does not exist from docs by @armandobelardo in https://github.com/fern-api/fern/pull/3589\r\
        \n* improvement: add  `extra_dev_dependencies` to python generator by @armandobelardo\
        \ in https://github.com/fern-api/fern/pull/3585\r\n* feat: support Stream and\
        \ SSE in ExampleResponseSchema by @abvthecity in https://github.com/fern-api/fern/pull/3577\r\
        \n* improvement: also run fetch latest version on `fern init` by @armandobelardo\
        \ in https://github.com/fern-api/fern/pull/3588\r\n* improvement: allow a break\
        \ the glass override of the min-python version by @armandobelardo in https://github.com/fern-api/fern/pull/3591\r\
        \n* feat: allow overriding api reference slug in docs by @abvthecity in https://github.com/fern-api/fern/pull/3575\r\
        \n* break: release python 2.x by @armandobelardo in https://github.com/fern-api/fern/pull/3590\r\
        \n* fix: treat multipart form as form by @abvthecity in https://github.com/fern-api/fern/pull/3553\r\
        \n* (feat, csharp): several fixes including arbitrary nested subpackage clients\
        \ by @dsinghvi in https://github.com/fern-api/fern/pull/3593\r\n* (fix, csharp):\
        \ support sending inlined requests that are entirely bodies by @dsinghvi in\
        \ https://github.com/fern-api/fern/pull/3594\r\n* chore: document naming and\
        \ env overrides for basic and bearer auth in\u2026 by @armandobelardo in https://github.com/fern-api/fern/pull/3596\r\
        \n* feat: streaming and sse examples by @abvthecity in https://github.com/fern-api/fern/pull/3592\r\
        \n* fix issue#3566 by @last-developer in https://github.com/fern-api/fern/pull/3597\r\
        \n* (fix, docs) webhook indentation by @dannysheridan in https://github.com/fern-api/fern/pull/3600\r\
        \n* (fix):`ir.json` are not out of date for seed by @dsinghvi in https://github.com/fern-api/fern/pull/3598\r\
        \n* (fix): `fern add` with a new `--group` works by @dsinghvi in https://github.com/fern-api/fern/pull/3602\r\
        \n\r\n## New Contributors\r\n* @last-developer made their first contribution\
        \ in https://github.com/fern-api/fern/pull/3597\r\n\r\n**Full Changelog**: https://github.com/fern-api/fern/compare/0.26.3...0.26.4"
      type: chore
  createdAt: "2024-05-13"
  irVersion: 44
  version: 0.26.4
- changelogEntry:
    - summary: "## What's Changed\r\n* fix: upgrade gen version now pulls image correctly\
        \ by @armandobelardo in https://github.com/fern-api/fern/pull/3584\r\n\r\n\r\
        \n**Full Changelog**: https://github.com/fern-api/fern/compare/0.26.2...0.26.3"
      type: chore
  createdAt: "2024-05-09"
  irVersion: 43
  version: 0.26.3
- changelogEntry:
    - summary: "## What's Changed\r\n* feat, cli: add `fern generator upgrade` command\
        \ by @armandobelardo in https://github.com/fern-api/fern/pull/3535\r\n* (fix,\
        \ internal): typescript generators depend on latest ir by @dsinghvi in https://github.com/fern-api/fern/pull/3583\r\
        \n\r\n\r\n**Full Changelog**: https://github.com/fern-api/fern/compare/0.26.1...0.26.2"
      type: chore
  createdAt: "2024-05-09"
  irVersion: 43
  version: 0.26.2
- changelogEntry:
    - summary: "## What's Changed\r\n* (feat, docs): send status code to fdr by @dsinghvi\
        \ in https://github.com/fern-api/fern/pull/3582\r\n\r\n\r\n**Full Changelog**:\
        \ https://github.com/fern-api/fern/compare/0.26.0...0.26.1"
      type: chore
  createdAt: "2024-05-09"
  irVersion: 43
  version: 0.26.1
- changelogEntry:
    - summary: "## What's Changed\r\n* (feat, definition): support response status codes\
        \ by @dsinghvi in https://github.com/fern-api/fern/pull/3580\r\n\r\n\r\n**Full\
        \ Changelog**: https://github.com/fern-api/fern/compare/0.25.0...0.26.0"
      type: chore
  createdAt: "2024-05-09"
  irVersion: 43
  version: 0.26.0
- changelogEntry:
    - summary: "## What's Changed\r\n* feat: add origin and ability to update API spec\
        \ via CLI by @armandobelardo in https://github.com/fern-api/fern/pull/3533\r\
        \n* internal: add in tags and labels for docker images for use in upgrade\u2026\
        \ by @armandobelardo in https://github.com/fern-api/fern/pull/3542\r\n* Bump\
        \ @fern-api/fdr-sdk from 0.82.1-32d571a0d to 0.82.1-6020e1266 by @dependabot\
        \ in https://github.com/fern-api/fern/pull/3540\r\n* (improvement, express):\
        \ Remove unnecessary console.error by @amckinney in https://github.com/fern-api/fern/pull/3541\r\
        \n* fix: update docker cli usage for ts sdks by @armandobelardo in https://github.com/fern-api/fern/pull/3544\r\
        \n* (feat, cli): introduce error examples in the fern definition by @dsinghvi\
        \ in https://github.com/fern-api/fern/pull/3546\r\n* (feat, ir): add example\
        \ errors to ir and fdr by @dsinghvi in https://github.com/fern-api/fern/pull/3548\r\
        \n* (feature, ts): Support upload endpoints with file arrays by @amckinney in\
        \ https://github.com/fern-api/fern/pull/3543\r\n* (fix): ete tests are green\
        \ by @dsinghvi in https://github.com/fern-api/fern/pull/3550\r\n* (fix): openapi\
        \ ir to fern carries through error examples by @dsinghvi in https://github.com/fern-api/fern/pull/3551\r\
        \n* (fix): pass in example.value to error converter by @dsinghvi in https://github.com/fern-api/fern/pull/3554\r\
        \n* (fix, openapi): Recursively visit nested anyOf schemas by @amckinney in\
        \ https://github.com/fern-api/fern/pull/3536\r\n* (express): Release 0.12.0-rc2\
        \ by @amckinney in https://github.com/fern-api/fern/pull/3555\r\n* fix, java:\
        \ do not require non-auth headers if auth is mandatory by @armandobelardo in\
        \ https://github.com/fern-api/fern/pull/3549\r\n* (fix): add `node-gyp` to make\
        \ yarn installs faster by @dsinghvi in https://github.com/fern-api/fern/pull/3552\r\
        \n* Revert \"(fix): add `node-gyp` to make yarn installs faster\" by @dsinghvi\
        \ in https://github.com/fern-api/fern/pull/3558\r\n* (fix): OpenAPI converter\
        \ only adds unique error examples by @dsinghvi in https://github.com/fern-api/fern/pull/3556\r\
        \n* (fix, go): Disable url tags for in-lined body properties by @amckinney in\
        \ https://github.com/fern-api/fern/pull/3557\r\n* (feat, express): add `skipRequestValidation`\
        \ configuration to the express generator by @dsinghvi in https://github.com/fern-api/fern/pull/3560\r\
        \n* (fix) [wip] java empty response body instead of null by @dcb6 in https://github.com/fern-api/fern/pull/3545\r\
        \n* Document new `background` prop for `Frame` component by @KenzoBenzo in https://github.com/fern-api/fern/pull/3559\r\
        \n* (improvment, ir): Improve OAuth IR customizability by @amckinney in https://github.com/fern-api/fern/pull/3563\r\
        \n* (docs) consolidate code snippets and code block markdown pages by @abvthecity\
        \ in https://github.com/fern-api/fern/pull/3562\r\n* fix: deduplicate image\
        \ filepaths to upload by @abvthecity in https://github.com/fern-api/fern/pull/3564\r\
        \n* (fix, internal): seed exits when docker fails to build by @dsinghvi in https://github.com/fern-api/fern/pull/3568\r\
        \n* (internal, fix): rewrite inputs and run seed on ir changes by @dsinghvi\
        \ in https://github.com/fern-api/fern/pull/3569\r\n* fix: do not add header\
        \ to java map unless not null by @armandobelardo in https://github.com/fern-api/fern/pull/3567\r\
        \n* (fix, docs): improve docs on augmenting generators with customization by\
        \ @dsinghvi in https://github.com/fern-api/fern/pull/3570\r\n* docs: sidebar\
        \ icons by @abvthecity in https://github.com/fern-api/fern/pull/3574\r\n* fix:\
        \ perform the correct null check on headers by @armandobelardo in https://github.com/fern-api/fern/pull/3571\r\
        \n* fix, ir: fall back to the generated name when creating schemas if the\u2026\
        \ by @armandobelardo in https://github.com/fern-api/fern/pull/3572\r\n\r\n##\
        \ New Contributors\r\n* @dcb6 made their first contribution in https://github.com/fern-api/fern/pull/3545\r\
        \n* @KenzoBenzo made their first contribution in https://github.com/fern-api/fern/pull/3559\r\
        \n\r\n**Full Changelog**: https://github.com/fern-api/fern/compare/0.24.0...0.25.0"
      type: chore
  createdAt: "2024-05-08"
  irVersion: 42
  version: 0.25.0
- changelogEntry:
    - summary: "## What's Changed\r\n* (express): Release 0.12.0-rc2 by @amckinney in\
        \ https://github.com/fern-api/fern/pull/3555\r\n* fix, java: do not require\
        \ non-auth headers if auth is mandatory by @armandobelardo in https://github.com/fern-api/fern/pull/3549\r\
        \n* (fix): OpenAPI converter only adds unique error examples by @dsinghvi in\
        \ https://github.com/fern-api/fern/pull/3556\r\n\r\n\r\n**Full Changelog**:\
        \ https://github.com/fern-api/fern/compare/0.25.0-rc2...0.25.0-rc3"
      type: chore
  createdAt: "2024-05-07"
  irVersion: 41
  version: 0.25.0-rc3
- changelogEntry:
    - summary: "## What's Changed\r\n* feat: add origin and ability to update API spec\
        \ via CLI by @armandobelardo in https://github.com/fern-api/fern/pull/3533\r\
        \n* internal: add in tags and labels for docker images for use in upgrade\u2026\
        \ by @armandobelardo in https://github.com/fern-api/fern/pull/3542\r\n* Bump\
        \ @fern-api/fdr-sdk from 0.82.1-32d571a0d to 0.82.1-6020e1266 by @dependabot\
        \ in https://github.com/fern-api/fern/pull/3540\r\n* (improvement, express):\
        \ Remove unnecessary console.error by @amckinney in https://github.com/fern-api/fern/pull/3541\r\
        \n* fix: update docker cli usage for ts sdks by @armandobelardo in https://github.com/fern-api/fern/pull/3544\r\
        \n* (feat, cli): introduce error examples in the fern definition by @dsinghvi\
        \ in https://github.com/fern-api/fern/pull/3546\r\n* (feat, ir): add example\
        \ errors to ir and fdr by @dsinghvi in https://github.com/fern-api/fern/pull/3548\r\
        \n* (feature, ts): Support upload endpoints with file arrays by @amckinney in\
        \ https://github.com/fern-api/fern/pull/3543\r\n* (fix): ete tests are green\
        \ by @dsinghvi in https://github.com/fern-api/fern/pull/3550\r\n* (fix): openapi\
        \ ir to fern carries through error examples by @dsinghvi in https://github.com/fern-api/fern/pull/3551\r\
        \n* (fix): pass in example.value to error converter by @dsinghvi in https://github.com/fern-api/fern/pull/3554\r\
        \n* (fix, openapi): Recursively visit nested anyOf schemas by @amckinney in\
        \ https://github.com/fern-api/fern/pull/3536\r\n\r\n\r\n**Full Changelog**:\
        \ https://github.com/fern-api/fern/compare/0.24.0...0.25.0-rc2"
      type: chore
  createdAt: "2024-05-07"
  irVersion: 41
  version: 0.25.0-rc2
- changelogEntry:
    - summary: "## What's Changed\r\n* feat: add origin and ability to update API spec\
        \ via CLI by @armandobelardo in https://github.com/fern-api/fern/pull/3533\r\
        \n* internal: add in tags and labels for docker images for use in upgrade\u2026\
        \ by @armandobelardo in https://github.com/fern-api/fern/pull/3542\r\n* Bump\
        \ @fern-api/fdr-sdk from 0.82.1-32d571a0d to 0.82.1-6020e1266 by @dependabot\
        \ in https://github.com/fern-api/fern/pull/3540\r\n* (improvement, express):\
        \ Remove unnecessary console.error by @amckinney in https://github.com/fern-api/fern/pull/3541\r\
        \n* fix: update docker cli usage for ts sdks by @armandobelardo in https://github.com/fern-api/fern/pull/3544\r\
        \n* (feat, cli): introduce error examples in the fern definition by @dsinghvi\
        \ in https://github.com/fern-api/fern/pull/3546\r\n* (feat, ir): add example\
        \ errors to ir and fdr by @dsinghvi in https://github.com/fern-api/fern/pull/3548\r\
        \n* (feature, ts): Support upload endpoints with file arrays by @amckinney in\
        \ https://github.com/fern-api/fern/pull/3543\r\n* (fix): ete tests are green\
        \ by @dsinghvi in https://github.com/fern-api/fern/pull/3550\r\n* (fix): openapi\
        \ ir to fern carries through error examples by @dsinghvi in https://github.com/fern-api/fern/pull/3551\r\
        \n* (fix): pass in example.value to error converter by @dsinghvi in https://github.com/fern-api/fern/pull/3554\r\
        \n\r\n\r\n**Full Changelog**: https://github.com/fern-api/fern/compare/0.24.0...0.25.0-rc1"
      type: chore
  createdAt: "2024-05-07"
  irVersion: 41
  version: 0.25.0-rc1
- changelogEntry:
    - summary: "## What's Changed\r\n* feat: add origin and ability to update API spec\
        \ via CLI by @armandobelardo in https://github.com/fern-api/fern/pull/3533\r\
        \n* internal: add in tags and labels for docker images for use in upgrade\u2026\
        \ by @armandobelardo in https://github.com/fern-api/fern/pull/3542\r\n* Bump\
        \ @fern-api/fdr-sdk from 0.82.1-32d571a0d to 0.82.1-6020e1266 by @dependabot\
        \ in https://github.com/fern-api/fern/pull/3540\r\n* (improvement, express):\
        \ Remove unnecessary console.error by @amckinney in https://github.com/fern-api/fern/pull/3541\r\
        \n* fix: update docker cli usage for ts sdks by @armandobelardo in https://github.com/fern-api/fern/pull/3544\r\
        \n* (feat, cli): introduce error examples in the fern definition by @dsinghvi\
        \ in https://github.com/fern-api/fern/pull/3546\r\n* (feat, ir): add example\
        \ errors to ir and fdr by @dsinghvi in https://github.com/fern-api/fern/pull/3548\r\
        \n* (feature, ts): Support upload endpoints with file arrays by @amckinney in\
        \ https://github.com/fern-api/fern/pull/3543\r\n* (fix): ete tests are green\
        \ by @dsinghvi in https://github.com/fern-api/fern/pull/3550\r\n* (fix): openapi\
        \ ir to fern carries through error examples by @dsinghvi in https://github.com/fern-api/fern/pull/3551\r\
        \n\r\n\r\n**Full Changelog**: https://github.com/fern-api/fern/compare/0.24.0...0.25.0-rc0"
      type: chore
  createdAt: "2024-05-07"
  irVersion: 41
  version: 0.25.0-rc0
- changelogEntry:
    - summary: "## What's Changed\r\n* (fix): remove `api.yml` not found error when\
        \ the openapi folder is present by @dsinghvi in https://github.com/fern-api/fern/pull/3519\r\
        \n* add example snippet syntax by @abvthecity in https://github.com/fern-api/fern/pull/3523\r\
        \n* (fix, internal):  fix preview docs and move props to left side in docs by\
        \ @dsinghvi in https://github.com/fern-api/fern/pull/3525\r\n* fix, python:\
        \ check for nulls before dereferencing in unchecked base m\u2026 by @armandobelardo\
        \ in https://github.com/fern-api/fern/pull/3528\r\n* (feature, openapi): Add\
        \ x-fern-base-path extension by @amckinney in https://github.com/fern-api/fern/pull/3530\r\
        \n\r\n\r\n**Full Changelog**: https://github.com/fern-api/fern/compare/0.23.7...0.24.0"
      type: chore
  createdAt: "2024-05-06"
  irVersion: 40
  version: 0.24.0
- changelogEntry:
    - summary: "## What's Changed\r\n* fix: The vanilla pydantic base model now respects\
        \ the by @armandobelardo in https://github.com/fern-api/fern/pull/3504\r\n*\
        \ (fix): support parsing path parameters in asyncapi v2 by @dsinghvi in https://github.com/fern-api/fern/pull/3505\r\
        \n* (internal, test): Stop testing IR generation snapshots by @dsinghvi in https://github.com/fern-api/fern/pull/3508\r\
        \n* fix, python: pipe through the whole kit and caboodle for inlined unions\
        \ by @armandobelardo in https://github.com/fern-api/fern/pull/3507\r\n* fix,\
        \ python: the SDK generator now generates disciminated unions correctlly by\
        \ @armandobelardo in https://github.com/fern-api/fern/pull/3509\r\n* internal:\
        \ release python generator RC by @armandobelardo in https://github.com/fern-api/fern/pull/3510\r\
        \n* fix, ts, python: snippet template paper cuts by @armandobelardo in https://github.com/fern-api/fern/pull/3511\r\
        \n* (fix, ts): Prefer user-provided examples by @amckinney in https://github.com/fern-api/fern/pull/3496\r\
        \n* (fix, ts): Add URL encoding to path parameters by @amckinney in https://github.com/fern-api/fern/pull/3494\r\
        \n* (docs) aside component by @dannysheridan in https://github.com/fern-api/fern/pull/3512\r\
        \n* internal: update public api docs by @armandobelardo in https://github.com/fern-api/fern/pull/3513\r\
        \n* (feature, ts): Add JSDoc docs to client methods by @amckinney in https://github.com/fern-api/fern/pull/3515\r\
        \n* improvement: add in sync templates for python (in addition to async) by\
        \ @armandobelardo in https://github.com/fern-api/fern/pull/3516\r\n* (chore,\
        \ python): Ignore core_utilities in mypy by @amckinney in https://github.com/fern-api/fern/pull/3517\r\
        \n* (feature): expose `x-fern-property-name` extension by @dsinghvi in https://github.com/fern-api/fern/pull/3518\r\
        \n\r\n\r\n**Full Changelog**: https://github.com/fern-api/fern/compare/0.23.6...0.23.7"
      type: chore
  createdAt: "2024-05-02"
  irVersion: 40
  version: 0.23.7
- changelogEntry:
    - summary: "## What's Changed\r\n* docs: Add services to entities with `availability`\
        \ by @jackfischer in https://github.com/fern-api/fern/pull/3500\r\n* fix typo\
        \ in docs by @rnz269 in https://github.com/fern-api/fern/pull/3502\r\n* fix:\
        \ filter allOf schemas to look for objects instead of malformed bl\u2026 by\
        \ @armandobelardo in https://github.com/fern-api/fern/pull/3503\r\n\r\n## New\
        \ Contributors\r\n* @rnz269 made their first contribution in https://github.com/fern-api/fern/pull/3502\r\
        \n\r\n**Full Changelog**: https://github.com/fern-api/fern/compare/0.23.5...0.23.6"
      type: chore
  createdAt: "2024-05-01"
  irVersion: 40
  version: 0.23.6
- changelogEntry:
    - summary: "## What's Changed\r\n* (fix): literal descriptions from OpenAPI by @dsinghvi\
        \ in https://github.com/fern-api/fern/pull/3501\r\n\r\n\r\n**Full Changelog**:\
        \ https://github.com/fern-api/fern/compare/0.23.4...0.23.5"
      type: chore
  createdAt: "2024-05-01"
  irVersion: 40
  version: 0.23.5
- changelogEntry:
    - summary: "## What's Changed\r\n* improvements, python: update docstrings to match\
        \ numpydoc convention by @armandobelardo in https://github.com/fern-api/fern/pull/3487\r\
        \n* feat, python: introduce flag to inline request params in function sig\u2026\
        \ by @armandobelardo in https://github.com/fern-api/fern/pull/3491\r\n* (fix,\
        \ go): Add URL encoding to path parameters by @amckinney in https://github.com/fern-api/fern/pull/3488\r\
        \n* (feat, internal): introduce default custom config and use in express generator\
        \ by @dsinghvi in https://github.com/fern-api/fern/pull/3493\r\n* (fix, python):\
        \ re-add inlining union properties by @armandobelardo in https://github.com/fern-api/fern/pull/3476\r\
        \n* feat: tabs with href by @abvthecity in https://github.com/fern-api/fern/pull/3497\r\
        \n* feat: in docs.yml, allow api reference to be \"flattened\" by @abvthecity\
        \ in https://github.com/fern-api/fern/pull/3498\r\n* fix, ts: remove duplicate\
        \ quotation marks from snippet templates by @armandobelardo in https://github.com/fern-api/fern/pull/3495\r\
        \n* fix: address formatting issues with python templates by @armandobelardo\
        \ in https://github.com/fern-api/fern/pull/3499\r\n\r\n\r\n**Full Changelog**:\
        \ https://github.com/fern-api/fern/compare/0.23.3...0.23.4"
      type: chore
  createdAt: "2024-05-01"
  irVersion: 40
  version: 0.23.4
- changelogEntry:
    - summary: "## What's Changed\r\n* (fix): send file arrays to fdr by @dsinghvi in\
        \ https://github.com/fern-api/fern/pull/3492\r\n\r\n\r\n**Full Changelog**:\
        \ https://github.com/fern-api/fern/compare/0.23.2...0.23.3"
      type: chore
  createdAt: "2024-04-30"
  irVersion: 40
  version: 0.23.3
- changelogEntry:
    - summary: "## What's Changed\r\n* improvement: throw a better error when an invalid\
        \ version is used by @armandobelardo in https://github.com/fern-api/fern/pull/3477\r\
        \n* (fix, go): Discrimninated unions always include discriminant by @amckinney\
        \ in https://github.com/fern-api/fern/pull/3479\r\n* (internal, feat): add \
        \ mode to seed for running the generators directly from source by @dsinghvi\
        \ in https://github.com/fern-api/fern/pull/3421\r\n* (fix, docs): improve docs\
        \ overview by @dsinghvi in https://github.com/fern-api/fern/pull/3480\r\n* (docs,\
        \ quickstart): rewrite the docs quickstart by @dsinghvi in https://github.com/fern-api/fern/pull/3481\r\
        \n* docs: add pages for api reference navigation and summary markdown by @abvthecity\
        \ in https://github.com/fern-api/fern/pull/3482\r\n* (chore): parse file upload\
        \ and their descriptions by @dsinghvi in https://github.com/fern-api/fern/pull/3485\r\
        \n* (feature, go): Add cursor and offset pagination by @amckinney in https://github.com/fern-api/fern/pull/3486\r\
        \n* (fix): redo docs for accordion, accorodion groups, callouts, card groups,\
        \ etc. by @dsinghvi in https://github.com/fern-api/fern/pull/3489\r\n* (fix,\
        \ docs): document frames and endpoint req/res snippets by @dsinghvi in https://github.com/fern-api/fern/pull/3490\r\
        \n\r\n\r\n**Full Changelog**: https://github.com/fern-api/fern/compare/0.23.1...0.23.2"
      type: chore
  createdAt: "2024-04-30"
  irVersion: 40
  version: 0.23.2
- changelogEntry:
    - summary: "## What's Changed\r\n* fix: run seed to get CI to green by @armandobelardo\
        \ in https://github.com/fern-api/fern/pull/3463\r\n* (feature, go): Add support\
        \ for extra properties by @amckinney in https://github.com/fern-api/fern/pull/3462\r\
        \n* fix: try ignoring the .mock folder, whos diff doesn't matter by @armandobelardo\
        \ in https://github.com/fern-api/fern/pull/3465\r\n* feat: support multiple\
        \ custom domains by @abvthecity in https://github.com/fern-api/fern/pull/3466\r\
        \n* fix: migrating docs.yml to 0.15.0-rc0 should fail if custom-domain is an\
        \ array by @abvthecity in https://github.com/fern-api/fern/pull/3467\r\n* (feat):\
        \ introduce an audiences config to load filtered OpenAPIs  by @dsinghvi in https://github.com/fern-api/fern/pull/3468\r\
        \n* add logging to ts snippet template generation by @armandobelardo in https://github.com/fern-api/fern/pull/3469\r\
        \n* fix: fix indentation level for ts templates by @armandobelardo in https://github.com/fern-api/fern/pull/3470\r\
        \n* (fix, go): Only use omitempty for nil-able types by @amckinney in https://github.com/fern-api/fern/pull/3471\r\
        \n* (fix): backfill SSE events as streaming json by @dsinghvi in https://github.com/fern-api/fern/pull/3472\r\
        \n* Add image parsing to cli by @jhpak22 in https://github.com/fern-api/fern/pull/3193\r\
        \n* (docs): add docs about defining webhooks in the fern definition by @dsinghvi\
        \ in https://github.com/fern-api/fern/pull/3473\r\n* Fix typo in forward-compatibility.mdx\
        \ by @zachkirsch in https://github.com/fern-api/fern/pull/3474\r\n* fix: broken\
        \ docs post-processor by @abvthecity in https://github.com/fern-api/fern/pull/3475\r\
        \n\r\n## New Contributors\r\n* @jhpak22 made their first contribution in https://github.com/fern-api/fern/pull/3193\r\
        \n\r\n**Full Changelog**: https://github.com/fern-api/fern/compare/0.23.0...0.23.1-rc6"
      type: chore
  createdAt: "2024-04-26"
  irVersion: 40
  version: 0.23.1-rc6
- changelogEntry:
    - summary: Release 0.23.1
      type: chore
  createdAt: "2024-04-26"
  irVersion: 40
  version: 0.23.1
- changelogEntry:
    - summary: "## What's Changed\r\n* fix: run seed to get CI to green by @armandobelardo\
        \ in https://github.com/fern-api/fern/pull/3463\r\n* (feature, go): Add support\
        \ for extra properties by @amckinney in https://github.com/fern-api/fern/pull/3462\r\
        \n* fix: try ignoring the .mock folder, whos diff doesn't matter by @armandobelardo\
        \ in https://github.com/fern-api/fern/pull/3465\r\n* feat: support multiple\
        \ custom domains by @abvthecity in https://github.com/fern-api/fern/pull/3466\r\
        \n* fix: migrating docs.yml to 0.15.0-rc0 should fail if custom-domain is an\
        \ array by @abvthecity in https://github.com/fern-api/fern/pull/3467\r\n* (feat):\
        \ introduce an audiences config to load filtered OpenAPIs  by @dsinghvi in https://github.com/fern-api/fern/pull/3468\r\
        \n* add logging to ts snippet template generation by @armandobelardo in https://github.com/fern-api/fern/pull/3469\r\
        \n* fix: fix indentation level for ts templates by @armandobelardo in https://github.com/fern-api/fern/pull/3470\r\
        \n* (fix, go): Only use omitempty for nil-able types by @amckinney in https://github.com/fern-api/fern/pull/3471\r\
        \n* (fix): backfill SSE events as streaming json by @dsinghvi in https://github.com/fern-api/fern/pull/3472\r\
        \n* Add image parsing to cli by @jhpak22 in https://github.com/fern-api/fern/pull/3193\r\
        \n* (docs): add docs about defining webhooks in the fern definition by @dsinghvi\
        \ in https://github.com/fern-api/fern/pull/3473\r\n* Fix typo in forward-compatibility.mdx\
        \ by @zachkirsch in https://github.com/fern-api/fern/pull/3474\r\n\r\n## New\
        \ Contributors\r\n* @jhpak22 made their first contribution in https://github.com/fern-api/fern/pull/3193\r\
        \n\r\n**Full Changelog**: https://github.com/fern-api/fern/compare/0.23.0...0.23.1-rc5"
      type: chore
  createdAt: "2024-04-26"
  irVersion: 40
  version: 0.23.1-rc5
- changelogEntry:
    - summary: "## What's Changed\r\n* fix: run seed to get CI to green by @armandobelardo\
        \ in https://github.com/fern-api/fern/pull/3463\r\n* (feature, go): Add support\
        \ for extra properties by @amckinney in https://github.com/fern-api/fern/pull/3462\r\
        \n* fix: try ignoring the .mock folder, whos diff doesn't matter by @armandobelardo\
        \ in https://github.com/fern-api/fern/pull/3465\r\n* feat: support multiple\
        \ custom domains by @abvthecity in https://github.com/fern-api/fern/pull/3466\r\
        \n* fix: migrating docs.yml to 0.15.0-rc0 should fail if custom-domain is an\
        \ array by @abvthecity in https://github.com/fern-api/fern/pull/3467\r\n* (feat):\
        \ introduce an audiences config to load filtered OpenAPIs  by @dsinghvi in https://github.com/fern-api/fern/pull/3468\r\
        \n* add logging to ts snippet template generation by @armandobelardo in https://github.com/fern-api/fern/pull/3469\r\
        \n* fix: fix indentation level for ts templates by @armandobelardo in https://github.com/fern-api/fern/pull/3470\r\
        \n* (fix, go): Only use omitempty for nil-able types by @amckinney in https://github.com/fern-api/fern/pull/3471\r\
        \n* (fix): backfill SSE events as streaming json by @dsinghvi in https://github.com/fern-api/fern/pull/3472\r\
        \n\r\n\r\n**Full Changelog**: https://github.com/fern-api/fern/compare/0.23.0...0.23.1-rc4"
      type: chore
  createdAt: "2024-04-26"
  irVersion: 40
  version: 0.23.1-rc4
- changelogEntry:
    - summary: "## What's Changed\r\n* fix: run seed to get CI to green by @armandobelardo\
        \ in https://github.com/fern-api/fern/pull/3463\r\n* (feature, go): Add support\
        \ for extra properties by @amckinney in https://github.com/fern-api/fern/pull/3462\r\
        \n* fix: try ignoring the .mock folder, whos diff doesn't matter by @armandobelardo\
        \ in https://github.com/fern-api/fern/pull/3465\r\n* feat: support multiple\
        \ custom domains by @abvthecity in https://github.com/fern-api/fern/pull/3466\r\
        \n\r\n\r\n**Full Changelog**: https://github.com/fern-api/fern/compare/0.23.0...0.23.1-rc1"
      type: chore
  createdAt: "2024-04-25"
  irVersion: 40
  version: 0.23.1-rc1
- changelogEntry:
    - summary: "## What's Changed\r\n* fix: run seed to get CI to green by @armandobelardo\
        \ in https://github.com/fern-api/fern/pull/3463\r\n* (feature, go): Add support\
        \ for extra properties by @amckinney in https://github.com/fern-api/fern/pull/3462\r\
        \n\r\n\r\n**Full Changelog**: https://github.com/fern-api/fern/compare/0.23.0...0.23.1-rc0"
      type: chore
  createdAt: "2024-04-25"
  irVersion: 40
  version: 0.23.1-rc0
- changelogEntry:
    - summary: "## What's Changed\r\n* (feat): add `format` to the `x-fern-streaming`\
        \ extension to support sse by @dsinghvi in https://github.com/fern-api/fern/pull/3407\r\
        \n* Revert \"(fix): inline discriminated union props\" by @dsinghvi in https://github.com/fern-api/fern/pull/3408\r\
        \n* (fix): python generator imports `json` when deserializing server sent events\
        \ by @dsinghvi in https://github.com/fern-api/fern/pull/3409\r\n* (feature):\
        \ Add OAuth to IR by @amckinney in https://github.com/fern-api/fern/pull/3410\r\
        \n* (feat, ts): support server-sent events by @dsinghvi in https://github.com/fern-api/fern/pull/3411\r\
        \n* (feat, docs): create a api definition tab before sdks and docs by @dsinghvi\
        \ in https://github.com/fern-api/fern/pull/3413\r\n* (fix): setup local cli\
        \ by @dsinghvi in https://github.com/fern-api/fern/pull/3416\r\n* (fix): fixes\
        \ trailing slash parsing in openapi-parser, updates tests by @franklinharvey\
        \ in https://github.com/fern-api/fern/pull/3418\r\n* (fix): fixes trailing slash\
        \ additional test by @franklinharvey in https://github.com/fern-api/fern/pull/3419\r\
        \n* (internal, seed): heavy rewrite of seed by @dsinghvi in https://github.com/fern-api/fern/pull/3297\r\
        \n* feat: register snippet templates by @armandobelardo in https://github.com/fern-api/fern/pull/3400\r\
        \n* (feat): release python sdk generator by @dsinghvi in https://github.com/fern-api/fern/pull/3423\r\
        \n* internal: add logging to python template generation by @armandobelardo in\
        \ https://github.com/fern-api/fern/pull/3424\r\n* fix: fix debug log in template\
        \ generator by @armandobelardo in https://github.com/fern-api/fern/pull/3426\r\
        \n* fix, internal: leverage the union factory to create the generic templ\u2026\
        \ by @armandobelardo in https://github.com/fern-api/fern/pull/3427\r\n* fix,\
        \ python: add best-case formatting to snippet templates by @armandobelardo in\
        \ https://github.com/fern-api/fern/pull/3428\r\n* (fix, typescript): respect\
        \ stream terminator by @dsinghvi in https://github.com/fern-api/fern/pull/3429\r\
        \n* fix: use relative location for containers, not it's parent's location by\
        \ @armandobelardo in https://github.com/fern-api/fern/pull/3431\r\n* fix: do\
        \ not stringify null headers by @armandobelardo in https://github.com/fern-api/fern/pull/3433\r\
        \n* fix: parse map example by @abvthecity in https://github.com/fern-api/fern/pull/3434\r\
        \n* fix: skipUrlSlug in api section by @abvthecity in https://github.com/fern-api/fern/pull/3435\r\
        \n* Fixes validation rules for path and base-path by @franklinharvey in https://github.com/fern-api/fern/pull/3420\r\
        \n* (fix): get ci to green by @dsinghvi in https://github.com/fern-api/fern/pull/3437\r\
        \n* chore, python: follow redirects by default by @armandobelardo in https://github.com/fern-api/fern/pull/3436\r\
        \n* (feature, python): Add OAuth token provider by @amckinney in https://github.com/fern-api/fern/pull/3439\r\
        \n* improvement, oas: do not require schema to be present to parse response\
        \ objects by @armandobelardo in https://github.com/fern-api/fern/pull/3438\r\
        \n* feat: show error schemas in docs by @abvthecity in https://github.com/fern-api/fern/pull/3401\r\
        \n* (fix): OAuth is migrated back to bearer by @amckinney in https://github.com/fern-api/fern/pull/3440\r\
        \n* chore: transition snippets api to monorepo by @armandobelardo in https://github.com/fern-api/fern/pull/3442\r\
        \n* Update what-is-an-api-definition.mdx by @bsinghvi in https://github.com/fern-api/fern/pull/3443\r\
        \n* (fix, python): OAuthTokenProvider initializes all private member variables\
        \ by @amckinney in https://github.com/fern-api/fern/pull/3444\r\n* (fix): seed\
        \ run with custom fixture works by @dsinghvi in https://github.com/fern-api/fern/pull/3445\r\
        \n* (feature): Add support for extra-properties by @amckinney in https://github.com/fern-api/fern/pull/3441\r\
        \n* chore: add a lot of logging and attempt to optimize rubocop config by @armandobelardo\
        \ in https://github.com/fern-api/fern/pull/3447\r\n* (fix): ts seed debugging\
        \ works by @dsinghvi in https://github.com/fern-api/fern/pull/3446\r\n* (feat):\
        \ support text responses in typescript by @dsinghvi in https://github.com/fern-api/fern/pull/3451\r\
        \n* fix: subpackage uses original name by @abvthecity in https://github.com/fern-api/fern/pull/3452\r\
        \n* (fix, python): Use kwargs for all httpx params by @amckinney in https://github.com/fern-api/fern/pull/3454\r\
        \n* fix: do not fail hard if FDR is having problems by @armandobelardo in https://github.com/fern-api/fern/pull/3455\r\
        \n* (chore): Update all seed snapshots by @amckinney in https://github.com/fern-api/fern/pull/3456\r\
        \n* (chore): Add better Python CHANGELOG.md entry by @amckinney in https://github.com/fern-api/fern/pull/3457\r\
        \n* (fix, typescript): handle empty sse events by @dsinghvi in https://github.com/fern-api/fern/pull/3458\r\
        \n* (improvement): appending type for type exports by @bsinghvi in https://github.com/fern-api/fern/pull/3405\r\
        \n* Updating TS seed generated files by @bsinghvi in https://github.com/fern-api/fern/pull/3459\r\
        \n* Fixing API First Development box link by @bsinghvi in https://github.com/fern-api/fern/pull/3460\r\
        \n* Switching product card ordering on welcome by @bsinghvi in https://github.com/fern-api/fern/pull/3461\r\
        \n* feat, ts: introduce snippet template creation by @armandobelardo in https://github.com/fern-api/fern/pull/3450\r\
        \n* (fix): openapi converter handles missing schemas by @dsinghvi in https://github.com/fern-api/fern/pull/3464\r\
        \n\r\n## New Contributors\r\n* @franklinharvey made their first contribution\
        \ in https://github.com/fern-api/fern/pull/3418\r\n\r\n**Full Changelog**: https://github.com/fern-api/fern/compare/0.22.0...0.23.0"
      type: chore
  createdAt: "2024-04-25"
  irVersion: 40
  version: 0.23.0
- changelogEntry:
    - summary: "## What's Changed\r\n* improvement, oas: do not require schema to be\
        \ present to parse response objects by @armandobelardo in https://github.com/fern-api/fern/pull/3438\r\
        \n\r\n**Full Changelog**: https://github.com/fern-api/fern/compare/0.23.0-rc5...0.23.0-rc6"
      type: chore
  createdAt: "2024-04-23"
  irVersion: 39
  version: 0.23.0-rc6
- changelogEntry:
    - summary: "## What's Changed\r\n* (feat): add `format` to the `x-fern-streaming`\
        \ extension to support sse by @dsinghvi in https://github.com/fern-api/fern/pull/3407\r\
        \n* Revert \"(fix): inline discriminated union props\" by @dsinghvi in https://github.com/fern-api/fern/pull/3408\r\
        \n* (fix): python generator imports `json` when deserializing server sent events\
        \ by @dsinghvi in https://github.com/fern-api/fern/pull/3409\r\n* (feature):\
        \ Add OAuth to IR by @amckinney in https://github.com/fern-api/fern/pull/3410\r\
        \n* (feat, ts): support server-sent events by @dsinghvi in https://github.com/fern-api/fern/pull/3411\r\
        \n* (feat, docs): create a api definition tab before sdks and docs by @dsinghvi\
        \ in https://github.com/fern-api/fern/pull/3413\r\n* (fix): setup local cli\
        \ by @dsinghvi in https://github.com/fern-api/fern/pull/3416\r\n* (fix): fixes\
        \ trailing slash parsing in openapi-parser, updates tests by @franklinharvey\
        \ in https://github.com/fern-api/fern/pull/3418\r\n* (fix): fixes trailing slash\
        \ additional test by @franklinharvey in https://github.com/fern-api/fern/pull/3419\r\
        \n* (internal, seed): heavy rewrite of seed by @dsinghvi in https://github.com/fern-api/fern/pull/3297\r\
        \n* feat: register snippet templates by @armandobelardo in https://github.com/fern-api/fern/pull/3400\r\
        \n* (feat): release python sdk generator by @dsinghvi in https://github.com/fern-api/fern/pull/3423\r\
        \n* internal: add logging to python template generation by @armandobelardo in\
        \ https://github.com/fern-api/fern/pull/3424\r\n* fix: fix debug log in template\
        \ generator by @armandobelardo in https://github.com/fern-api/fern/pull/3426\r\
        \n* fix, internal: leverage the union factory to create the generic templ\u2026\
        \ by @armandobelardo in https://github.com/fern-api/fern/pull/3427\r\n* fix,\
        \ python: add best-case formatting to snippet templates by @armandobelardo in\
        \ https://github.com/fern-api/fern/pull/3428\r\n* (fix, typescript): respect\
        \ stream terminator by @dsinghvi in https://github.com/fern-api/fern/pull/3429\r\
        \n* fix: use relative location for containers, not it's parent's location by\
        \ @armandobelardo in https://github.com/fern-api/fern/pull/3431\r\n* fix: do\
        \ not stringify null headers by @armandobelardo in https://github.com/fern-api/fern/pull/3433\r\
        \n* fix: parse map example by @abvthecity in https://github.com/fern-api/fern/pull/3434\r\
        \n* fix: skipUrlSlug in api section by @abvthecity in https://github.com/fern-api/fern/pull/3435\r\
        \n* Fixes validation rules for path and base-path by @franklinharvey in https://github.com/fern-api/fern/pull/3420\r\
        \n* (fix): get ci to green by @dsinghvi in https://github.com/fern-api/fern/pull/3437\r\
        \n* chore, python: follow redirects by default by @armandobelardo in https://github.com/fern-api/fern/pull/3436\r\
        \n* (feature, python): Add OAuth token provider by @amckinney in https://github.com/fern-api/fern/pull/3439\r\
        \n\r\n## New Contributors\r\n* @franklinharvey made their first contribution\
        \ in https://github.com/fern-api/fern/pull/3418\r\n\r\n**Full Changelog**: https://github.com/fern-api/fern/compare/0.22.0...0.23.0-rc5"
      type: chore
  createdAt: "2024-04-23"
  irVersion: 39
  version: 0.23.0-rc5
- changelogEntry:
    - summary: "## What's Changed\r\n* (feat): add `format` to the `x-fern-streaming`\
        \ extension to support sse by @dsinghvi in https://github.com/fern-api/fern/pull/3407\r\
        \n* Revert \"(fix): inline discriminated union props\" by @dsinghvi in https://github.com/fern-api/fern/pull/3408\r\
        \n* (fix): python generator imports `json` when deserializing server sent events\
        \ by @dsinghvi in https://github.com/fern-api/fern/pull/3409\r\n* (feature):\
        \ Add OAuth to IR by @amckinney in https://github.com/fern-api/fern/pull/3410\r\
        \n* (feat, ts): support server-sent events by @dsinghvi in https://github.com/fern-api/fern/pull/3411\r\
        \n* (feat, docs): create a api definition tab before sdks and docs by @dsinghvi\
        \ in https://github.com/fern-api/fern/pull/3413\r\n* (fix): setup local cli\
        \ by @dsinghvi in https://github.com/fern-api/fern/pull/3416\r\n* (fix): fixes\
        \ trailing slash parsing in openapi-parser, updates tests by @franklinharvey\
        \ in https://github.com/fern-api/fern/pull/3418\r\n* (fix): fixes trailing slash\
        \ additional test by @franklinharvey in https://github.com/fern-api/fern/pull/3419\r\
        \n* (internal, seed): heavy rewrite of seed by @dsinghvi in https://github.com/fern-api/fern/pull/3297\r\
        \n* feat: register snippet templates by @armandobelardo in https://github.com/fern-api/fern/pull/3400\r\
        \n* (feat): release python sdk generator by @dsinghvi in https://github.com/fern-api/fern/pull/3423\r\
        \n* internal: add logging to python template generation by @armandobelardo in\
        \ https://github.com/fern-api/fern/pull/3424\r\n* fix: fix debug log in template\
        \ generator by @armandobelardo in https://github.com/fern-api/fern/pull/3426\r\
        \n* fix, internal: leverage the union factory to create the generic templ\u2026\
        \ by @armandobelardo in https://github.com/fern-api/fern/pull/3427\r\n* fix,\
        \ python: add best-case formatting to snippet templates by @armandobelardo in\
        \ https://github.com/fern-api/fern/pull/3428\r\n* (fix, typescript): respect\
        \ stream terminator by @dsinghvi in https://github.com/fern-api/fern/pull/3429\r\
        \n* fix: use relative location for containers, not it's parent's location by\
        \ @armandobelardo in https://github.com/fern-api/fern/pull/3431\r\n* fix: do\
        \ not stringify null headers by @armandobelardo in https://github.com/fern-api/fern/pull/3433\r\
        \n* fix: parse map example by @abvthecity in https://github.com/fern-api/fern/pull/3434\r\
        \n* fix: skipUrlSlug in api section by @abvthecity in https://github.com/fern-api/fern/pull/3435\r\
        \n* Fixes validation rules for path and base-path by @franklinharvey in https://github.com/fern-api/fern/pull/3420\r\
        \n* (fix): get ci to green by @dsinghvi in https://github.com/fern-api/fern/pull/3437\r\
        \n\r\n## New Contributors\r\n* @franklinharvey made their first contribution\
        \ in https://github.com/fern-api/fern/pull/3418\r\n\r\n**Full Changelog**: https://github.com/fern-api/fern/compare/0.22.0...0.23.0-rc4"
      type: chore
  createdAt: "2024-04-23"
  irVersion: 39
  version: 0.23.0-rc4
- changelogEntry:
    - summary: "## What's Changed\r\n* (chore, docs): document automated registry publishing)\
        \ by @dsinghvi in https://github.com/fern-api/fern/pull/3379\r\n* (feature):\
        \ Add allowExtraFields configuration to TypeScript generators by @amckinney\
        \ in https://github.com/fern-api/fern/pull/3368\r\n* fix: address parsed_json\
        \ instantiation for serializable object types by @armandobelardo in https://github.com/fern-api/fern/pull/3382\r\
        \n* Fix typo in SDK docs page by @zachkirsch in https://github.com/fern-api/fern/pull/3383\r\
        \n* (chore): upgrade fern version by @dannysheridan in https://github.com/fern-api/fern/pull/3376\r\
        \n* fix: support multiple request and response examples automatically by @abvthecity\
        \ in https://github.com/fern-api/fern/pull/3384\r\n* (fix): discriminated union\
        \ schema examples don't contain discriminants by @dsinghvi in https://github.com/fern-api/fern/pull/3386\r\
        \n* (fix): make sure versioned tabbed config works by @dsinghvi in https://github.com/fern-api/fern/pull/3387\r\
        \n* (fix): Go path parameter order by @amckinney in https://github.com/fern-api/fern/pull/3385\r\
        \n* (feature): Go supports environment variable scanning by @amckinney in https://github.com/fern-api/fern/pull/3389\r\
        \n* (fix): only generate unit tests when enabled by @dsinghvi in https://github.com/fern-api/fern/pull/3390\r\
        \n* (fix): update `node-fetch` import to be dynamic by @dsinghvi in https://github.com/fern-api/fern/pull/3391\r\
        \n* (fix): Generate TS snippets for file download by @bsinghvi in https://github.com/fern-api/fern/pull/3394\r\
        \n* (feat): support sse with arbitrary terminators by @dsinghvi in https://github.com/fern-api/fern/pull/3395\r\
        \n* (improvement): add return type for getAuthorizationHeader by @bsinghvi in\
        \ https://github.com/fern-api/fern/pull/3396\r\n* (feat): make module imports\
        \ directly point to index.js by @dsinghvi in https://github.com/fern-api/fern/pull/3397\r\
        \n* (fix): generate basic tests when integration tests disabled by @dsinghvi\
        \ in https://github.com/fern-api/fern/pull/3398\r\n* (fix, typescript): do file\
        \ upload snippet generation by @dsinghvi in https://github.com/fern-api/fern/pull/3399\r\
        \n* (feature): Add OAuth YAML and validator by @amckinney in https://github.com/fern-api/fern/pull/3403\r\
        \n* (feat, python): support sse by @dsinghvi in https://github.com/fern-api/fern/pull/3402\r\
        \n* (fix): inline discriminated union props by @dsinghvi in https://github.com/fern-api/fern/pull/3404\r\
        \n\r\n## New Contributors\r\n* @bsinghvi made their first contribution in https://github.com/fern-api/fern/pull/3394\r\
        \n\r\n**Full Changelog**: https://github.com/fern-api/fern/compare/0.21.0...0.22.0"
      type: chore
  createdAt: "2024-04-19"
  irVersion: 38
  version: 0.22.0
- changelogEntry:
    - summary: "## What's Changed\r\n* improvements: misc ruby QOL changes by @armandobelardo\
        \ in https://github.com/fern-api/fern/pull/3349\r\n* fix readme links to images\
        \ that were moved from /docs/images by @harry-humanloop in https://github.com/fern-api/fern/pull/3355\r\
        \n* additional ruby fixes to the 0.5.0 overhaul by @armandobelardo in https://github.com/fern-api/fern/pull/3359\r\
        \n* (chore): setup docs landing page by @dsinghvi in https://github.com/fern-api/fern/pull/3361\r\
        \n* (feature): Implement fern generate --preview by @amckinney in https://github.com/fern-api/fern/pull/3363\r\
        \n* chore: add learn to welcome links hrefs by @dannysheridan in https://github.com/fern-api/fern/pull/3369\r\
        \n* build(deps): bump tar from 4.4.19 to 6.2.1 by @dependabot in https://github.com/fern-api/fern/pull/3348\r\
        \n* fix, ruby: call json.parse before iterating through response by @armandobelardo\
        \ in https://github.com/fern-api/fern/pull/3367\r\n* feat: introduce snippets\
        \ for Ruby SDKs by @armandobelardo in https://github.com/fern-api/fern/pull/3370\r\
        \n* (chore): fix title in front matter for docs by @dannysheridan in https://github.com/fern-api/fern/pull/3375\r\
        \n* improvement: pass snippets version to fdr to register docs with snippets\
        \ at a specific version by @armandobelardo in https://github.com/fern-api/fern/pull/3374\r\
        \n* (feat): redo SDKs documentation by @dsinghvi in https://github.com/fern-api/fern/pull/3365\r\
        \n* (feat, docs): explain registering and depending on api artifacts by @dsinghvi\
        \ in https://github.com/fern-api/fern/pull/3377\r\n* fix: update IR for the\
        \ TS SDK by @armandobelardo in https://github.com/fern-api/fern/pull/3378\r\n\
        \r\n## New Contributors\r\n* @harry-humanloop made their first contribution\
        \ in https://github.com/fern-api/fern/pull/3355\r\n\r\n**Full Changelog**: https://github.com/fern-api/fern/compare/0.20.0...0.21.0"
      type: chore
  createdAt: "2024-04-15"
  irVersion: 37
  version: 0.21.0
- changelogEntry:
    - summary: "## What's Changed\r\n* (fix): code blocks are valid by @dsinghvi in\
        \ https://github.com/fern-api/fern/pull/3337\r\n* improvement, ruby: add and\
        \ run rake to run dummy test for build errors by @armandobelardo in https://github.com/fern-api/fern/pull/3330\r\
        \n* add api origin to generators config by @armandobelardo in https://github.com/fern-api/fern/pull/3336\r\
        \n* build(deps): bump github.com/fern-api/generator-exec-go from 0.0.694 to\
        \ 0.0.702 in /generators/go by @dependabot in https://github.com/fern-api/fern/pull/3342\r\
        \n* build(deps): bump golang.org/x/mod from 0.16.0 to 0.17.0 in /generators/go\
        \ by @dependabot in https://github.com/fern-api/fern/pull/3341\r\n* build(deps):\
        \ bump golang.org/x/tools from 0.19.0 to 0.20.0 in /generators/go by @dependabot\
        \ in https://github.com/fern-api/fern/pull/3340\r\n* build(deps-dev): bump vite\
        \ from 5.1.3 to 5.2.8 by @dependabot in https://github.com/fern-api/fern/pull/3339\r\
        \n* fix: allow lists and sets to be complex query params by @armandobelardo\
        \ in https://github.com/fern-api/fern/pull/3343\r\n* Update README to point\
        \ to the latest generators by @armandobelardo in https://github.com/fern-api/fern/pull/3344\r\
        \n* fix: commit .mock in ts-sdk by @mscolnick in https://github.com/fern-api/fern/pull/3345\r\
        \n* feat: generated jest tests by @mscolnick in https://github.com/fern-api/fern/pull/3267\r\
        \n* (fix): misc edits to csharp client generation by @dsinghvi in https://github.com/fern-api/fern/pull/3335\r\
        \n* improvement: upgrade ts-sdk, ts-express to IR37 by @mscolnick in https://github.com/fern-api/fern/pull/3347\r\
        \n* feat: add api summary markdown pages by @abvthecity in https://github.com/fern-api/fern/pull/3350\r\
        \n* feat: hidden, skipurlslug, and icon by @abvthecity in https://github.com/fern-api/fern/pull/3352\r\
        \n* (feat): setup root and sub client instantiations  by @dsinghvi in https://github.com/fern-api/fern/pull/3351\r\
        \n\r\n\r\n**Full Changelog**: https://github.com/fern-api/fern/compare/0.19.31...0.20.0-rc0\r\
        \n* (chore): changelog dates are ready based on mdx title by @dsinghvi in https://github.com/fern-api/fern/pull/3354\r\
        \n\r\n\r\n**Full Changelog**: https://github.com/fern-api/fern/compare/0.19.31...0.20.0"
      type: chore
  createdAt: "2024-04-10"
  irVersion: 37
  version: 0.20.0
- changelogEntry:
    - summary: "## What's Changed\r\n* revert: python generator version 0.13.2 by @armandobelardo\
        \ in https://github.com/fern-api/fern/pull/3316\r\n* break: release python generator\
        \ 1.x by @armandobelardo in https://github.com/fern-api/fern/pull/3312\r\n*\
        \ fix: force pydantic.v1 only if pydantic v2, this is needed due to a p\u2026\
        \ by @armandobelardo in https://github.com/fern-api/fern/pull/3318\r\n* feat:\
        \ add flag to disable Pydantic validation and keep extra fields on the Pydantic\
        \ model by @armandobelardo in https://github.com/fern-api/fern/pull/3311\r\n\
        * fix: do not try to generate the version file if we're not generating \u2026\
        \ by @armandobelardo in https://github.com/fern-api/fern/pull/3320\r\n* fix:\
        \ write skipping validation code the same as before to keep new lines by @armandobelardo\
        \ in https://github.com/fern-api/fern/pull/3321\r\n* (chore): bump csharp sdk\
        \ generator version by @dsinghvi in https://github.com/fern-api/fern/pull/3322\r\
        \n* (feat, csharp): generate subclient files by @dsinghvi in https://github.com/fern-api/fern/pull/3325\r\
        \n* (fix): misc c# fixes by @dsinghvi in https://github.com/fern-api/fern/pull/3326\r\
        \n* (fix): csharp generator handles property and field level conflicts by @dsinghvi\
        \ in https://github.com/fern-api/fern/pull/3327\r\n* (fix): remove str enum\
        \ from c# by @dsinghvi in https://github.com/fern-api/fern/pull/3328\r\n* fix:\
        \ fix pydantic skip validation by @armandobelardo in https://github.com/fern-api/fern/pull/3324\r\
        \n* (feature): Generate snippets locally by @amckinney in https://github.com/fern-api/fern/pull/3323\r\
        \n* (fix): send multipart upload property descriptions when registering docs\
        \ by @dsinghvi in https://github.com/fern-api/fern/pull/3333\r\n\r\n\r\n**Full\
        \ Changelog**: https://github.com/fern-api/fern/compare/0.19.30...0.19.31-rc0"
      type: chore
  createdAt: "2024-04-05"
  irVersion: 37
  version: 0.19.31
- changelogEntry:
    - summary: "## What's Changed\r\n* (fix): send auth prefix to docs by @dsinghvi\
        \ in https://github.com/fern-api/fern/pull/3314\r\n\r\n\r\n**Full Changelog**:\
        \ https://github.com/fern-api/fern/compare/0.19.29...0.19.30"
      type: chore
  createdAt: "2024-04-03"
  irVersion: 37
  version: 0.19.30
- changelogEntry:
    - summary: "## What's Changed\r\n* (feature): Add retainOriginalCasing option to\
        \ TypeScript generators by @amckinney in https://github.com/fern-api/fern/pull/3310\r\
        \n* (feature): Implement pagination by @amckinney in https://github.com/fern-api/fern/pull/3304\r\
        \n* fix: revert to one ci file in python by @armandobelardo in https://github.com/fern-api/fern/pull/3237\r\
        \n* (fix): Authorization header schemes aren't truncated by @amckinney in https://github.com/fern-api/fern/pull/3313\r\
        \n* (fix): pass through correct maven url by @dsinghvi in https://github.com/fern-api/fern/pull/3315\r\
        \n\r\n\r\n**Full Changelog**: https://github.com/fern-api/fern/compare/0.19.28...0.19.29"
      type: chore
  createdAt: "2024-04-03"
  irVersion: 37
  version: 0.19.29
- changelogEntry:
    - summary: "**Full Changelog**: https://github.com/fern-api/fern/compare/0.19.27...0.19.28"
      type: chore
  createdAt: "2024-04-02"
  irVersion: 37
  version: 0.19.28
- changelogEntry:
    - summary:
        "## What's Changed\r\n* (chore): no icon tabs by @dsinghvi in https://github.com/fern-api/fern/pull/3309\r\
        \n* fix: allow for specifying x-fern-examples as the yaml schema, not jus\u2026\
        \ by @armandobelardo in https://github.com/fern-api/fern/pull/3308\r\n\r\n\r\
        \n**Full Changelog**: https://github.com/fern-api/fern/compare/0.19.26...0.19.27"
      type: chore
  createdAt: "2024-04-02"
  irVersion: 37
  version: 0.19.27
- changelogEntry:
    - summary: "## What's Changed\r\n* (fix): fern docs use horizontal tabs by @dsinghvi\
        \ in https://github.com/fern-api/fern/pull/3307\r\n\r\n\r\n**Full Changelog**:\
        \ https://github.com/fern-api/fern/compare/0.19.25...0.19.26"
      type: chore
  createdAt: "2024-04-01"
  irVersion: 37
  version: 0.19.26
- changelogEntry:
    - summary: "## What's Changed\r\n* improvement: allow header auth extension to specify\
        \ auth prefix by @armandobelardo in https://github.com/fern-api/fern/pull/3303\r\
        \n\r\n\r\n**Full Changelog**: https://github.com/fern-api/fern/compare/0.19.24...0.19.25"
      type: chore
  createdAt: "2024-04-01"
  irVersion: 37
  version: 0.19.25
- changelogEntry:
    - summary: "## What's Changed\r\n* (fix): allow specifying license in publish metadata\
        \ by @dsinghvi in https://github.com/fern-api/fern/pull/3292\r\n\r\n\r\n**Full\
        \ Changelog**: https://github.com/fern-api/fern/compare/0.19.22...0.19.24"
      type: chore
  createdAt: "2024-03-29"
  irVersion: 37
  version: 0.19.24
- changelogEntry:
    - summary: "**Full Changelog**: https://github.com/fern-api/fern/compare/0.19.24-rc2...0.19.24-rc3"
      type: chore
  createdAt: "2024-03-29"
  irVersion: 37
  version: 0.19.24-rc3
- changelogEntry:
    - summary: "## What's Changed\r\n* chore(docs): alphabetize docs components in the\
        \ navigation sidebar by @abvthecity in https://github.com/fern-api/fern/pull/3278\r\
        \n* fix: generate examples for multipart-form by @abvthecity in https://github.com/fern-api/fern/pull/3253\r\
        \n\r\n\r\n**Full Changelog**: https://github.com/fern-api/fern/compare/0.19.23...0.19.24-rc2"
      type: chore
  createdAt: "2024-03-29"
  irVersion: 37
  version: 0.19.24-rc2
- changelogEntry:
    - summary: "## What's Changed\r\n* [(fix): openapi importer ignores duplicate enum\
        \ names](https://github.com/fern-api/fern/commit/6473f3269e31ad896aecc70c03149094ecd9679c)\
        \ by @dsinghvi\r\n\r\n\r\n**Full Changelog**: https://github.com/fern-api/fern/compare/0.19.23...0.19.24-rc1"
      type: chore
  createdAt: "2024-03-29"
  irVersion: 37
  version: 0.19.24-rc1
- changelogEntry:
    - summary: "## What's Changed\r\n* chore(docs): alphabetize docs components in the\
        \ navigation sidebar by @abvthecity in https://github.com/fern-api/fern/pull/3278\r\
        \n* fix: generate examples for multipart-form by @abvthecity in https://github.com/fern-api/fern/pull/3253\r\
        \n\r\n\r\n**Full Changelog**: https://github.com/fern-api/fern/compare/0.19.23...0.19.24-rc0"
      type: chore
  createdAt: "2024-03-29"
  irVersion: 37
  version: 0.19.24-rc0
- changelogEntry:
    - summary: "## What's Changed\r\n* (chore): introduce  to plumb through display\
        \ name by @dsinghvi in https://github.com/fern-api/fern/pull/3290\r\n\r\n\r\n\
        **Full Changelog**: https://github.com/fern-api/fern/compare/0.19.22...0.19.23"
      type: chore
  createdAt: "2024-03-29"
  irVersion: 37
  version: 0.19.23
- changelogEntry:
    - summary: "## What's Changed\r\n* (fix): use display names for services by @dsinghvi\
        \ in https://github.com/fern-api/fern/pull/3289\r\n\r\n\r\n**Full Changelog**:\
        \ https://github.com/fern-api/fern/compare/0.19.21...0.19.22"
      type: chore
  createdAt: "2024-03-28"
  irVersion: 37
  version: 0.19.22
- changelogEntry:
    - summary: "## What's Changed\r\n* feat: API navigation overrides by @abvthecity\
        \ in https://github.com/fern-api/fern/pull/3205\r\n\r\n\r\n**Full Changelog**:\
        \ https://github.com/fern-api/fern/compare/0.19.20...0.19.21"
      type: chore
  createdAt: "2024-03-28"
  irVersion: 37
  version: 0.19.21
- changelogEntry:
    - summary: "## What's Changed\r\n* improvement, python: add __version__ variable\
        \ by @armandobelardo in https://github.com/fern-api/fern/pull/3262\r\n* (docs):\
        \ update fern cli commands docs by @minaelee in https://github.com/fern-api/fern/pull/3215\r\
        \n* build(deps-dev): bump eslint-plugin-react from 7.31.10 to 7.34.1 by @dependabot\
        \ in https://github.com/fern-api/fern/pull/3264\r\n* build(deps): bump github.com/fern-api/generator-exec-go\
        \ from 0.0.679 to 0.0.694 in /generators/go by @dependabot in https://github.com/fern-api/fern/pull/3263\r\
        \n* (docs): add requirements and installation instructions to fern CLI overview\
        \ by @minaelee in https://github.com/fern-api/fern/pull/3269\r\n* (docs): preface\
        \ all internal links with learn/ by @minaelee in https://github.com/fern-api/fern/pull/3270\r\
        \n* build(deps): bump tar and @types/tar by @dependabot in https://github.com/fern-api/fern/pull/3266\r\
        \n* build(deps-dev): bump sass from 1.71.0 to 1.72.0 by @dependabot in https://github.com/fern-api/fern/pull/3265\r\
        \n* (fix): resolve fern check failures due to invalid enum name overrides and\
        \ complex query params by @omarrida in https://github.com/fern-api/fern/pull/3268\r\
        \n* (docs): additional internal link updates by @minaelee in https://github.com/fern-api/fern/pull/3275\r\
        \n* build(deps): bump express from 4.18.2 to 4.19.2 by @dependabot in https://github.com/fern-api/fern/pull/3271\r\
        \n* (docs): start react components docs by @minaelee in https://github.com/fern-api/fern/pull/3276\r\
        \n* (docs): run vale linter on PR to fern/docs/pages/ by @minaelee in https://github.com/fern-api/fern/pull/3274\r\
        \n* fix: make map mutable for adding environment variables by @armandobelardo\
        \ in https://github.com/fern-api/fern/pull/3280\r\n* improvement: default literal\
        \ values for unions by @armandobelardo in https://github.com/fern-api/fern/pull/3283\r\
        \n* (fix): Maps are complex query params by @amckinney in https://github.com/fern-api/fern/pull/3285\r\
        \n\r\n\r\n**Full Changelog**: https://github.com/fern-api/fern/compare/0.19.19...0.19.20"
      type: chore
  createdAt: "2024-03-27"
  irVersion: 37
  version: 0.19.20
- changelogEntry:
    - summary: "## What's Changed\r\n* (fix): docs for `optionalImplementation` use\
        \ the right key by @dsinghvi in https://github.com/fern-api/fern/pull/3254\r\
        \n* (fix): support schema references in OpenAPI that aren't just Schema Ids\
        \ by @omarrida in https://github.com/fern-api/fern/pull/3259\r\n\r\n\r\n**Full\
        \ Changelog**: https://github.com/fern-api/fern/compare/0.19.18...0.19.19"
      type: chore
  createdAt: "2024-03-25"
  irVersion: 37
  version: 0.19.19
- changelogEntry:
    - summary: "## What's Changed\r\n* fix: update python defaults to be the user provided\
        \ number and not th\u2026 by @armandobelardo in https://github.com/fern-api/fern/pull/3248\r\
        \n* fix depth check to prevent max call stack exceeded issue by @omarrida in\
        \ https://github.com/fern-api/fern/pull/3247\r\n\r\n\r\n**Full Changelog**:\
        \ https://github.com/fern-api/fern/compare/0.19.17...0.19.18"
      type: chore
  createdAt: "2024-03-23"
  irVersion: 37
  version: 0.19.18
- changelogEntry:
    - summary: "## What's Changed\r\n* (fix): fix typo in writing license by @armandobelardo\
        \ in https://github.com/fern-api/fern/pull/3245\r\n* (internal): consolidate\
        \ GeneratorNotificationService implementations by @omarrida in https://github.com/fern-api/fern/pull/3235\r\
        \n* (feature): merge x-codeSamples with x-fern-examples by @abvthecity in https://github.com/fern-api/fern/pull/3246\r\
        \n\r\n\r\n**Full Changelog**: https://github.com/fern-api/fern/compare/0.19.16...0.19.17"
      type: chore
  createdAt: "2024-03-22"
  irVersion: 37
  version: 0.19.17
- changelogEntry:
    - summary: "## What's Changed\r\n* (docs): document full slug override in front\
        \ matter by @minaelee in https://github.com/fern-api/fern/pull/3219\r\n* fix:\
        \ create a pom config for publishing by @armandobelardo in https://github.com/fern-api/fern/pull/3243\r\
        \n* \U0001F926: update final sonatype reference to allow staging url by @armandobelardo\
        \ in https://github.com/fern-api/fern/pull/3244\r\n\r\n\r\n**Full Changelog**:\
        \ https://github.com/fern-api/fern/compare/0.19.16-rc0...0.19.16"
      type: chore
  createdAt: "2024-03-21"
  irVersion: 37
  version: 0.19.16
- changelogEntry:
    - summary: "## What's Changed\r\n* fix, java: make gpg publish script executable\
        \ by @armandobelardo in https://github.com/fern-api/fern/pull/3236\r\n* (docs):\
        \ update links due to recent docs changes by @minaelee in https://github.com/fern-api/fern/pull/3233\r\
        \n* fix: java publishing - wrap the multiline secret in quotes to perserv\u2026\
        \ by @armandobelardo in https://github.com/fern-api/fern/pull/3239\r\n* fix:\
        \ update to the staging sonatype url for signing by @armandobelardo in https://github.com/fern-api/fern/pull/3240\r\
        \n* fix: update java registry in cli too by @armandobelardo in https://github.com/fern-api/fern/pull/3242\r\
        \n\r\n\r\n**Full Changelog**: https://github.com/fern-api/fern/compare/0.19.14...0.19.15"
      type: chore
  createdAt: "2024-03-21"
  irVersion: 37
  version: 0.19.15
- changelogEntry:
    - summary:
        "## What's Changed\r\n* (feature): sdk endpoint by @dsinghvi in https://github.com/fern-api/fern/pull/3197\r\
        \n* feat: add in gpg signing for gradle publish by @armandobelardo in https://github.com/fern-api/fern/pull/3195\r\
        \n* FER-970: Improve performance in by reducing reliance on async behavior and\
        \ lazy dynamic imports by @omarrida in https://github.com/fern-api/fern/pull/3206\r\
        \n* (fix): ts sdk doesn't support response property by @dsinghvi in https://github.com/fern-api/fern/pull/3208\r\
        \n* (internal): `seed` runs whenever `seed.yml` config changes by @dsinghvi\
        \ in https://github.com/fern-api/fern/pull/3209\r\n* fix: fullSlug implementation\
        \ uses the wrong filepath structure by @abvthecity in https://github.com/fern-api/fern/pull/3210\r\
        \n* (docs): remove $ sign from bash codeblocks content by @minaelee in https://github.com/fern-api/fern/pull/3194\r\
        \n* add background-image docs by @minaelee in https://github.com/fern-api/fern/pull/3211\r\
        \n* build(deps-dev): bump @ts-morph/common from 0.21.0 to 0.23.0 by @dependabot\
        \ in https://github.com/fern-api/fern/pull/3202\r\n* build(deps-dev): bump eslint-plugin-tailwindcss\
        \ from 3.14.2 to 3.15.1 by @dependabot in https://github.com/fern-api/fern/pull/3201\r\
        \n* build(deps): bump github.com/fern-api/generator-exec-go from 0.0.622 to\
        \ 0.0.679 in /generators/go by @dependabot in https://github.com/fern-api/fern/pull/3199\r\
        \n* (feat): set `ir-version` override when running generators by @dsinghvi in\
        \ https://github.com/fern-api/fern/pull/3212\r\n* bump fern version by @minaelee\
        \ in https://github.com/fern-api/fern/pull/3214\r\n* improvement: allow ruby\
        \ and python to take in byte streams by @armandobelardo in https://github.com/fern-api/fern/pull/3207\r\
        \n* improvement: use AnyStr to keep intellisense for enums but allow forw\u2026\
        \ by @armandobelardo in https://github.com/fern-api/fern/pull/3216\r\n* (fix):\
        \ Handle optional multipart references by @amckinney in https://github.com/fern-api/fern/pull/3218\r\
        \n* (fix): update generator config deserialization logic in OpenAPI generator\
        \ by @omarrida in https://github.com/fern-api/fern/pull/3224\r\n* (internal):\
        \ document syntax highlighting by @abvthecity in https://github.com/fern-api/fern/pull/3220\r\
        \n* (chore): Simplify heading for `max height` in a code block by @dsinghvi\
        \ in https://github.com/fern-api/fern/pull/3225\r\n* (chore): rename `syntax\
        \ highlighting` to `code snippets` by @dsinghvi in https://github.com/fern-api/fern/pull/3226\r\
        \n* (docs): move `searchbar` to top to create more space by @dsinghvi in https://github.com/fern-api/fern/pull/3227\r\
        \n* fix: add signature to the local zod schema as well by @armandobelardo in\
        \ https://github.com/fern-api/fern/pull/3228\r\n\r\n## New Contributors\r\n\
        * @omarrida made their first contribution in https://github.com/fern-api/fern/pull/3206\r\
        \n\r\n**Full Changelog**: https://github.com/fern-api/fern/compare/0.19.13...0.19.14-rc3"
      type: chore
  createdAt: "2024-03-21"
  irVersion: 37
  version: 0.19.14
- changelogEntry:
    - summary:
        "## What's Changed\r\n* (feature): sdk endpoint by @dsinghvi in https://github.com/fern-api/fern/pull/3197\r\
        \n* feat: add in gpg signing for gradle publish by @armandobelardo in https://github.com/fern-api/fern/pull/3195\r\
        \n* FER-970: Improve performance in by reducing reliance on async behavior and\
        \ lazy dynamic imports by @omarrida in https://github.com/fern-api/fern/pull/3206\r\
        \n* (fix): ts sdk doesn't support response property by @dsinghvi in https://github.com/fern-api/fern/pull/3208\r\
        \n* (internal): `seed` runs whenever `seed.yml` config changes by @dsinghvi\
        \ in https://github.com/fern-api/fern/pull/3209\r\n* fix: fullSlug implementation\
        \ uses the wrong filepath structure by @abvthecity in https://github.com/fern-api/fern/pull/3210\r\
        \n* (docs): remove $ sign from bash codeblocks content by @minaelee in https://github.com/fern-api/fern/pull/3194\r\
        \n* add background-image docs by @minaelee in https://github.com/fern-api/fern/pull/3211\r\
        \n* build(deps-dev): bump @ts-morph/common from 0.21.0 to 0.23.0 by @dependabot\
        \ in https://github.com/fern-api/fern/pull/3202\r\n* build(deps-dev): bump eslint-plugin-tailwindcss\
        \ from 3.14.2 to 3.15.1 by @dependabot in https://github.com/fern-api/fern/pull/3201\r\
        \n* build(deps): bump github.com/fern-api/generator-exec-go from 0.0.622 to\
        \ 0.0.679 in /generators/go by @dependabot in https://github.com/fern-api/fern/pull/3199\r\
        \n\r\n## New Contributors\r\n* @omarrida made their first contribution in https://github.com/fern-api/fern/pull/3206\r\
        \n\r\n**Full Changelog**: https://github.com/fern-api/fern/compare/0.19.13...0.19.14-rc0"
      type: chore
  createdAt: "2024-03-19"
  irVersion: 37
  version: 0.19.14-rc0
- changelogEntry:
    - summary: "## What's Changed\r\n* fix: tab slug override should be passed to FDR\
        \ by @abvthecity in https://github.com/fern-api/fern/pull/3198\r\n* fix: python\
        \ retry wrapper leverages the right types by @armandobelardo in https://github.com/fern-api/fern/pull/3204\r\
        \n\r\n\r\n**Full Changelog**: https://github.com/fern-api/fern/compare/0.19.12...0.19.13"
      type: chore
  createdAt: "2024-03-18"
  irVersion: 37
  version: 0.19.13
- changelogEntry:
    - summary: "## What's Changed\r\n* (fix): unit tests for python now run successfully\
        \ by @armandobelardo in https://github.com/fern-api/fern/pull/3187\r\n* (improvement):\
        \ allow x-fern-sdk-group-name to be a list by @mscolnick in https://github.com/fern-api/fern/pull/3196\r\
        \n\r\n\r\n**Full Changelog**: https://github.com/fern-api/fern/compare/0.19.11...0.19.12"
      type: chore
  createdAt: "2024-03-18"
  irVersion: 37
  version: 0.19.12
- changelogEntry:
    - summary: "## What's Changed\r\n* chore: bump versions of public python sdk to\
        \ produce unit tests by @armandobelardo in https://github.com/fern-api/fern/pull/3179\r\
        \n* fix: small fix for python sdk gen by @armandobelardo in https://github.com/fern-api/fern/pull/3181\r\
        \n* chore: remove webpack from ts generators by @mscolnick in https://github.com/fern-api/fern/pull/3180\r\
        \n* build(deps): bump follow-redirects from 1.15.5 to 1.15.6 by @dependabot\
        \ in https://github.com/fern-api/fern/pull/3178\r\n* fix: Fix code-samples deserialization\
        \ from openapi-overrides.yml by @mscolnick in https://github.com/fern-api/fern/pull/3170\r\
        \n\r\n\r\n**Full Changelog**: https://github.com/fern-api/fern/compare/0.19.10...0.19.11"
      type: chore
  createdAt: "2024-03-15"
  irVersion: 37
  version: 0.19.11
- changelogEntry:
    - summary: "## What's Changed\r\n* fix: add in envvar scanning for more than bearer\
        \ auth by @armandobelardo in https://github.com/fern-api/fern/pull/3176\r\n\
        * fixing unit tests by @armandobelardo in https://github.com/fern-api/fern/pull/3168\r\
        \n\r\n\r\n**Full Changelog**: https://github.com/fern-api/fern/compare/0.19.9...0.19.10"
      type: chore
  createdAt: "2024-03-15"
  irVersion: 37
  version: 0.19.10
- changelogEntry:
    - summary: "## What's Changed\r\n* (fix): make sure that deep object query params\
        \ are reverse migrated t\u2026 by @dsinghvi in https://github.com/fern-api/fern/pull/3172\r\
        \n\r\n\r\n**Full Changelog**: https://github.com/fern-api/fern/compare/0.19.8...0.19.9"
      type: chore
  createdAt: "2024-03-13"
  irVersion: 37
  version: 0.19.9
- changelogEntry:
    - summary: "## What's Changed\r\n* fix: run seed for ruby-seed by @armandobelardo\
        \ in https://github.com/fern-api/fern/pull/3167\r\n* (fix): getReferencedMarkdownFiles\
        \ should ignore http/https links by @abvthecity in https://github.com/fern-api/fern/pull/3169\r\
        \n\r\n\r\n**Full Changelog**: https://github.com/fern-api/fern/compare/0.19.7...0.19.8"
      type: chore
  createdAt: "2024-03-13"
  irVersion: 37
  version: 0.19.8
- changelogEntry:
    - summary: "## What's Changed\r\n* feat: init c# playground by @armandobelardo in\
        \ https://github.com/fern-api/fern/pull/3142\r\n* build(deps-dev): bump eslint-plugin-tailwindcss\
        \ from 3.13.0 to 3.13.1 by @dependabot in https://github.com/fern-api/fern/pull/2946\r\
        \n* (chore): consolidate configuration into single package by @dsinghvi in https://github.com/fern-api/fern/pull/3141\r\
        \n* (feature): fern check catches invalid mdx files in docs by @dsinghvi in\
        \ https://github.com/fern-api/fern/pull/3145\r\n* (feature): convert markdown\
        \ references to slug if possible by @dsinghvi in https://github.com/fern-api/fern/pull/3146\r\
        \n* fix: do not add auto-example if one exists by @armandobelardo in https://github.com/fern-api/fern/pull/3147\r\
        \n* (fix): migration depends on published coordinate by @dsinghvi in https://github.com/fern-api/fern/pull/3143\r\
        \n* import float as unknown from openapi spec by @buie in https://github.com/fern-api/fern/pull/3144\r\
        \n* chore: add polling to feature spec by @armandobelardo in https://github.com/fern-api/fern/pull/3068\r\
        \n* build(deps): bump golang.org/x/tools from 0.18.0 to 0.19.0 in /generators/go\
        \ by @dependabot in https://github.com/fern-api/fern/pull/3151\r\n* build(deps):\
        \ bump github.com/fern-api/generator-exec-go from 0.0.609 to 0.0.622 in /generators/go\
        \ by @dependabot in https://github.com/fern-api/fern/pull/3150\r\n* (feature):\
        \ implement fileUpload and bytes type conversion to FDR by @abvthecity in https://github.com/fern-api/fern/pull/3158\r\
        \n* feat, python: add snippet-based testing to Python SDKs by @armandobelardo\
        \ in https://github.com/fern-api/fern/pull/3102\r\n* (fix): enable SSO on preview\
        \ URLs by @abvthecity in https://github.com/fern-api/fern/pull/3160\r\n* (fix):\
        \ Go snippets handle unknown examples by @amckinney in https://github.com/fern-api/fern/pull/3163\r\
        \n* (fix): update IR migration gates for Python SDK by @dsinghvi in https://github.com/fern-api/fern/pull/3164\r\
        \n\r\n## New Contributors\r\n* @buie made their first contribution in https://github.com/fern-api/fern/pull/3144\r\
        \n\r\n**Full Changelog**: https://github.com/fern-api/fern/compare/0.19.6...0.19.7-rc0"
      type: chore
  createdAt: "2024-03-13"
  irVersion: 37
  version: 0.19.7
- changelogEntry:
    - summary: "## What's Changed\r\n* (fix): parse frontmatter before registering docs\
        \ by @dsinghvi in https://github.com/fern-api/fern/pull/3140\r\n\r\n\r\n**Full\
        \ Changelog**: https://github.com/fern-api/fern/compare/0.19.5...0.19.6"
      type: chore
  createdAt: "2024-03-10"
  irVersion: 37
  version: 0.19.6
- changelogEntry:
    - summary: "## What's Changed\r\n* (feat, cli): add autogenerated examples for the\
        \ fern definition by @armandobelardo in https://github.com/fern-api/fern/pull/3114\r\
        \n* (fix, cli): don't require a schema to exist under `application/octet-stream`\
        \ by @armandobelardo in https://github.com/fern-api/fern/pull/3137\r\n\r\n\r\
        \n**Full Changelog**: https://github.com/fern-api/fern/compare/0.19.4...0.19.5"
      type: chore
  createdAt: "2024-03-10"
  irVersion: 37
  version: 0.19.5
- changelogEntry:
    - summary: "## What's Changed\r\n* feat, python: allow extra fields not specified\
        \ in model to come through by @armandobelardo in https://github.com/fern-api/fern/pull/3131\r\
        \n* (fix): `x-fern-streaming` wont duplicate referenced requests causing collision\
        \ by @dsinghvi in https://github.com/fern-api/fern/pull/3136\r\n\r\n\r\n**Full\
        \ Changelog**: https://github.com/fern-api/fern/compare/0.19.3...0.19.4"
      type: chore
  createdAt: "2024-03-09"
  irVersion: 36
  version: 0.19.4
- changelogEntry:
    - summary: "## What's Changed\r\n* (fix, typescript): SDK generator appropriately\
        \ imports `node-fetch` by @dsinghvi in https://github.com/fern-api/fern/pull/3130\r\
        \n* fix: accent-primary regression (and move color validation to fern check)\
        \ by @abvthecity in https://github.com/fern-api/fern/pull/3132\r\n\r\n\r\n**Full\
        \ Changelog**: https://github.com/fern-api/fern/compare/0.19.2...0.19.3"
      type: chore
  createdAt: "2024-03-08"
  irVersion: 36
  version: 0.19.3
- changelogEntry:
    - summary: "## What's Changed\r\n* (fix): OpenAPI importer reads `deprecated: true`\
        \ on operation objects by @dsinghvi in https://github.com/fern-api/fern/pull/3129\r\
        \n\r\n\r\n**Full Changelog**: https://github.com/fern-api/fern/compare/0.19.1...0.19.2"
      type: chore
  createdAt: "2024-03-08"
  irVersion: 36
  version: 0.19.2
- changelogEntry:
    - summary: "## What's Changed\r\n* (fix): detect file object in OpenAPI and ignore\
        \ content type by @dsinghvi in https://github.com/fern-api/fern/pull/3128\r\n\
        \r\n\r\n**Full Changelog**: https://github.com/fern-api/fern/compare/0.19.0...0.19.1"
      type: chore
  createdAt: "2024-03-08"
  irVersion: 36
  version: 0.19.1
- changelogEntry:
    - summary: "## What's Changed\r\n* (fix, typescript): serialize optional deep object\
        \ query params correctly in the TypeScript SDK  by @dsinghvi in https://github.com/fern-api/fern/pull/3071\r\
        \n* fix, ruby: Ensure the name passed into the `X-Fern-SDK-Name` header is the\
        \ name of the gem, not the client class by @armandobelardo in https://github.com/fern-api/fern/pull/3073\r\
        \n* (fix, typescript): sdk code snippets dont render empty dicts for parameters\
        \ with default values by @dsinghvi in https://github.com/fern-api/fern/pull/3074\r\
        \n* (chore): Refactor Pagination IR to support offset by @amckinney in https://github.com/fern-api/fern/pull/3072\r\
        \n* (chore, internal): move `docs-config` to use local typescript sdk gen by\
        \ @abvthecity in https://github.com/fern-api/fern/pull/3047\r\n* (feature, beta):\
        \ support reading `changelog` dir from api directory by @dsinghvi in https://github.com/fern-api/fern/pull/3075\r\
        \n* docs: multiple site layout and page updates by @minaelee in https://github.com/fern-api/fern/pull/3052\r\
        \n* docs: overview diagram newer version by @dannysheridan in https://github.com/fern-api/fern/pull/3076\r\
        \n* docs: use new overview diagram image  by @dannysheridan in https://github.com/fern-api/fern/pull/3077\r\
        \n* docs: add info on new icon component by @minaelee in https://github.com/fern-api/fern/pull/3079\r\
        \n* docs: update availability documentation by @minaelee in https://github.com/fern-api/fern/pull/3078\r\
        \n* (feature): leverage OpenAPI extension `x-tags` for schemas by @dsinghvi\
        \ in https://github.com/fern-api/fern/pull/3081\r\n* fix: make express generator\
        \ respect it's version while publishing by @armandobelardo in https://github.com/fern-api/fern/pull/3084\r\
        \n* fix, nit: update the name of the GH workflow step to match by @armandobelardo\
        \ in https://github.com/fern-api/fern/pull/3085\r\n* fix: address recursive\
        \ loop in example gen with a max depth and lookback by @armandobelardo in https://github.com/fern-api/fern/pull/3086\r\
        \n* (internal): stop running eslint by @dsinghvi in https://github.com/fern-api/fern/pull/3087\r\
        \n* (chore): upgrade mrlint and reenable eslint by @dsinghvi in https://github.com/fern-api/fern/pull/3088\r\
        \n* fix: add missing ruby dependencies to ensure rubocop can install by @armandobelardo\
        \ in https://github.com/fern-api/fern/pull/3090\r\n* fix, ts: leverage the full\
        \ package path for `reference.md` by @armandobelardo in https://github.com/fern-api/fern/pull/3083\r\
        \n* (feature): Add option to disable OpenAPI example generation by @amckinney\
        \ in https://github.com/fern-api/fern/pull/3091\r\n* (ts, feature): introduce\
        \ custom config for `tolerateRepublish` to re publish npm versions by @dsinghvi\
        \ in https://github.com/fern-api/fern/pull/3093\r\n* improvement, python: swap\
        \ to literals instead of enums by @armandobelardo in https://github.com/fern-api/fern/pull/3082\r\
        \n* docs: add new sdks quickstarts and update docs.yml by @minaelee in https://github.com/fern-api/fern/pull/3095\r\
        \n* docs: update feb 2024 changelog by @minaelee in https://github.com/fern-api/fern/pull/3092\r\
        \n* (fix): republish python seed container by @dsinghvi in https://github.com/fern-api/fern/pull/3098\r\
        \n* (fix): support generating correct code snippets when extending base client\
        \ in python by @dsinghvi in https://github.com/fern-api/fern/pull/3097\r\n*\
        \ (fix): Importer handles adding imports from api.yml  by @dsinghvi in https://github.com/fern-api/fern/pull/3100\r\
        \n* fix: build seed docker multiplatform by @armandobelardo in https://github.com/fern-api/fern/pull/3099\r\
        \n* (feature): allow overriding type for global headers by @dsinghvi in https://github.com/fern-api/fern/pull/3101\r\
        \n* feat, python: add in max_retries with exponential backoff by @armandobelardo\
        \ in https://github.com/fern-api/fern/pull/3096\r\n* fix, python: use docstrings\
        \ instead of descriptions by @armandobelardo in https://github.com/fern-api/fern/pull/3108\r\
        \n* chore: cache docker builds in github actions by @mscolnick in https://github.com/fern-api/fern/pull/3104\r\
        \n* chore: migrate to Vitest by @mscolnick in https://github.com/fern-api/fern/pull/3103\r\
        \n* (feature): Go supports simpler unions by @amckinney in https://github.com/fern-api/fern/pull/3111\r\
        \n* fix: strip trailing slash from environments list by @abvthecity in https://github.com/fern-api/fern/pull/3109\r\
        \n* chore: stop checking equality when merging files by @armandobelardo in https://github.com/fern-api/fern/pull/3112\r\
        \n* improvement: add additional reserved words to python by @armandobelardo\
        \ in https://github.com/fern-api/fern/pull/3116\r\n* docs: add titles and descs\
        \ by @minaelee in https://github.com/fern-api/fern/pull/3113\r\n* Revert \"\
        chore: migrate to Vitest\" by @dsinghvi in https://github.com/fern-api/fern/pull/3118\r\
        \n* (chore): fix our tests by @dsinghvi in https://github.com/fern-api/fern/pull/3119\r\
        \n* (fix): `fern generate --docs` doesn't reupload duplicate files preventing\
        \ 503s by @dsinghvi in https://github.com/fern-api/fern/pull/3120\r\n* (feature):\
        \ introduce more layout options for docs configuration by @abvthecity in https://github.com/fern-api/fern/pull/3115\r\
        \n* docs: update components docs by @minaelee in https://github.com/fern-api/fern/pull/3117\r\
        \n* (beta): introduce new api configuration in generators.yml by @dsinghvi in\
        \ https://github.com/fern-api/fern/pull/3121\r\n* (fix): `mergeWith` actually\
        \ merges with incoming spec by @dsinghvi in https://github.com/fern-api/fern/pull/3124\r\
        \n* build(deps): bump jose from 4.11.2 to 4.15.5 by @dependabot in https://github.com/fern-api/fern/pull/3123\r\
        \n\r\n## New Contributors\r\n* @mscolnick made their first contribution in https://github.com/fern-api/fern/pull/3104\r\
        \n\r\n**Full Changelog**: https://github.com/fern-api/fern/compare/0.18.5...0.19.0"
      type: chore
  createdAt: "2024-03-07"
  irVersion: 36
  version: 0.19.0
- changelogEntry:
    - summary: "## What's Changed\r\n* (fix): `mergeWith` actually merges with incoming\
        \ spec by @dsinghvi in https://github.com/fern-api/fern/pull/3124\r\n\r\n\r\n\
        **Full Changelog**: https://github.com/fern-api/fern/compare/0.19.0-rc8...0.19.0-rc9"
      type: chore
  createdAt: "2024-03-07"
  irVersion: 36
  version: 0.19.0-rc9
- changelogEntry:
    - summary: "## What's Changed\r\n* (improvement, python): add additional reserved\
        \ words to python by @armandobelardo in https://github.com/fern-api/fern/pull/3116\r\
        \n* (chore): fix our tests by @dsinghvi in https://github.com/fern-api/fern/pull/3119\r\
        \n* (fix): `fern generate --docs` doesn't reupload duplicate files preventing\
        \ 503s by @dsinghvi in https://github.com/fern-api/fern/pull/3120\r\n* (feature):\
        \ introduce more layout options for docs configuration by @abvthecity in https://github.com/fern-api/fern/pull/3115\r\
        \n* (beta): introduce new api configuration in generators.yml by @dsinghvi in\
        \ https://github.com/fern-api/fern/pull/3121\r\n\r\n\r\n**Full Changelog**:\
        \ https://github.com/fern-api/fern/compare/0.19.0-rc7...0.19.0-rc8"
      type: chore
  createdAt: "2024-03-07"
  irVersion: 36
  version: 0.19.0-rc8
- changelogEntry:
    - summary: "## What's Changed\r\n* chore: stop checking equality when merging files\
        \ by @armandobelardo in https://github.com/fern-api/fern/pull/3112\r\n\r\n\r\
        \n**Full Changelog**: https://github.com/fern-api/fern/compare/0.19.0-rc6...0.19.0-rc7"
      type: chore
  createdAt: "2024-03-05"
  irVersion: 36
  version: 0.19.0-rc7
- changelogEntry:
    - summary: "## What's Changed\r\n* (fix, python): use docstrings instead of descriptions\
        \ by @armandobelardo in https://github.com/fern-api/fern/pull/3108\r\n* (feature,\
        \ go): Supports simpler unions by @amckinney in https://github.com/fern-api/fern/pull/3111\r\
        \n* (fix, cli): strip trailing slash from environments list by @abvthecity in\
        \ https://github.com/fern-api/fern/pull/3109\r\n* (feature): allow overriding\
        \ type for global headers by @dsinghvi in https://github.com/fern-api/fern/pull/3101\r\
        \n* (feat, python): add in max_retries with exponential backoff by @armandobelardo\
        \ in https://github.com/fern-api/fern/pull/3096\r\n* (ts, feature): introduce\
        \ custom config for `tolerateRepublish` to re publish npm versions by @dsinghvi\
        \ in https://github.com/fern-api/fern/pull/3093\r\n* (improvement, python):\
        \ swap to literals instead of enums by @armandobelardo in https://github.com/fern-api/fern/pull/3082\r\
        \n* (fix, python): support generating correct code snippets when extending base\
        \ client in python by @dsinghvi in https://github.com/fern-api/fern/pull/3097\r\
        \n* (fix): Importer handles adding imports from api.yml  by @dsinghvi in https://github.com/fern-api/fern/pull/3100\r\
        \n* (fix, ruby): add missing ruby dependencies to ensure rubocop can install\
        \ by @armandobelardo in https://github.com/fern-api/fern/pull/3090\r\n* (fix,\
        \ ts): leverage the full package path for `reference.md` by @armandobelardo\
        \ in https://github.com/fern-api/fern/pull/3083\r\n* (feature): Add option to\
        \ disable OpenAPI example generation by @amckinney in https://github.com/fern-api/fern/pull/3091\r\
        \n* (feature): leverage OpenAPI extension `x-tags` for schemas by @dsinghvi\
        \ in https://github.com/fern-api/fern/pull/3081\r\n* (fix, typescript): serialize\
        \ optional deep object query params correctly in the TypeScript SDK  by @dsinghvi\
        \ in https://github.com/fern-api/fern/pull/3071\r\n* (fix, ruby): Ensure the\
        \ name passed into the `X-Fern-SDK-Name` header is the name of the gem, not\
        \ the client class by @armandobelardo in https://github.com/fern-api/fern/pull/3073\r\
        \n* (fix, typescript): sdk code snippets dont render empty dicts for parameters\
        \ with default values by @dsinghvi in https://github.com/fern-api/fern/pull/3074\r\
        \n* (chore): Refactor Pagination IR to support offset by @amckinney in https://github.com/fern-api/fern/pull/3072\r\
        \n* (chore, internal): move `docs-config` to use local typescript sdk gen by\
        \ @abvthecity in https://github.com/fern-api/fern/pull/3047\r\n* (feature, beta):\
        \ support reading `changelog` dir from api directory by @dsinghvi in https://github.com/fern-api/fern/pull/3075\r\
        \n* (fix, express): make express generator respect it's version while publishing\
        \ by @armandobelardo in https://github.com/fern-api/fern/pull/3084\r\n* (fix):\
        \ address recursive loop in example gen with a max depth and lookback by @armandobelardo\
        \ in https://github.com/fern-api/fern/pull/3086\r\n\r\n\r\n**Full Changelog**:\
        \ https://github.com/fern-api/fern/compare/0.19.0-rc3...0.18.5\r\n\r\n\r\n**Full\
        \ Changelog**: https://github.com/fern-api/fern/compare/0.19.0-rc4...0.19.0-rc5\r\
        \n\r\n## New Contributors\r\n* @mscolnick made their first contribution in https://github.com/fern-api/fern/pull/3104\r\
        \n\r\n**Full Changelog**: https://github.com/fern-api/fern/compare/0.19.0-rc5...0.19.0-rc6"
      type: chore
  createdAt: "2024-03-05"
  irVersion: 36
  version: 0.19.0-rc6
- changelogEntry:
    - summary: "## What's Changed\r\n* (chore, go): Release fern-go-sdk 0.17.0 by @amckinney\
        \ in https://github.com/fern-api/fern/pull/3066\r\n* (feature, go): supports\
        \ multiple files in upload by @amckinney in https://github.com/fern-api/fern/pull/3070\r\
        \n* (feature, ts): deep object query parameter serialization  by @dsinghvi in\
        \ https://github.com/fern-api/fern/pull/3060\r\n* (chore): CLI supports providing\
        \ IR v33 to TypeScript generators  by @dsinghvi in https://github.com/fern-api/fern/pull/3060\r\
        \n\r\n\r\n**Full Changelog**: https://github.com/fern-api/fern/compare/0.18.4...0.18.5"
      type: chore
  createdAt: "2024-02-27"
  irVersion: 36
  version: 0.18.5
- changelogEntry:
    - summary: "## What's Changed\r\n* (fix): OpenAPI/AsyncAPI importer handles invalid\
        \ datetime examples by @dsinghvi in https://github.com/fern-api/fern/pull/3056\r\
        \n* (fix): ensure we apply audience-based filtering to examples as well by @armandobelardo\
        \ in https://github.com/fern-api/fern/pull/3043\r\n* (feat, fern): allow headers\
        \ to specify their envvar as well by @armandobelardo in https://github.com/fern-api/fern/pull/3061\r\
        \n* (feat, python): support envvar scanning for headers by @armandobelardo in\
        \ https://github.com/fern-api/fern/pull/3064\r\n\r\n## New Contributors\r\n\
        * @Danwakeem made their first contribution in https://github.com/fern-api/fern/pull/3057\r\
        \n\r\n**Full Changelog**: https://github.com/fern-api/fern/compare/0.18.3...0.18.4"
      type: chore
  createdAt: "2024-02-26"
  irVersion: 36
  version: 0.18.4
- changelogEntry:
    - summary: "## What's Changed\r\n*  (fix, java): leverage callTimeout instead of\
        \ readTimeout for RequestOptions timeout configuration by @armandobelardo in\
        \ https://github.com/fern-api/fern/pull/3031\r\n* (fix, java): Address NPE for\
        \ RequestOptions with new timeout feature by @armandobelardo in https://github.com/fern-api/fern/pull/3053\r\
        \n* (fix, go): Snippets for optional primitive aliases are accurate by @amckinney\
        \ in https://github.com/fern-api/fern/pull/3050\r\n* (fix, python): move from\
        \ lists to sequences when using lists in function signatures by @armandobelardo\
        \ in https://github.com/fern-api/fern/pull/3040\r\n* (fix, java) Use safe name\
        \ to generate discriminator wrapper class by @kikones34 in https://github.com/fern-api/fern/pull/2961\r\
        \n* (fix, python): just use jsonable_encoder and remove .value from enum references\
        \ by @armandobelardo in https://github.com/fern-api/fern/pull/3044\r\n* (fix,\
        \ python): fix envvars scanning by updating the ApiError usage by @armandobelardo\
        \ in https://github.com/fern-api/fern/pull/3046\r\n* (feature): OpenAPI importer\
        \ attempts to use tag order to render endpoints if possible by @dsinghvi in\
        \ https://github.com/fern-##\r\n* (improvement, python): make optional fields\
        \ not required by default by @armandobelardo in https://github.com/fern-api/fern/pull/3041\r\
        \n* (feature): Add pagination (IRv35) by @amckinney in https://github.com/fern-api/fern/pull/2985\r\
        \n* (feature): support asyncapi examples via `x-fern-examples` by @dsinghvi\
        \ in https://github.com/fern-api/fern/pull/3042\r\n* (feature): generate default\
        \ examples for WebSocket Sessions by @dsinghvi in https://github.com/fern-api/fern/pull/3039\r\
        \n* (fix): fern check no longer throws when an undiscriminated union is a list\
        \ of primitives by @dsinghvi in https://github.com/fern-api/fern/pull/3055\r\
        \n\r\n\r\n**Full Changelog**: https://github.com/fern-api/fern/compare/0.18.2...0.18.3-rc0\r\
        \n\r\n## New Contributors\r\n* @kikones34 made their first contribution in https://github.com/fern-api/fern/pull/2961\r\
        \n\r\n**Full Changelog**: https://github.com/fern-api/fern/compare/0.18.3-rc1...0.18.3-rc2"
      type: chore
  createdAt: "2024-02-26"
  irVersion: 35
  version: 0.18.3
- changelogEntry:
    - summary: "## What's Changed\r\n* (feature, python): introduce feature flag to\
        \ simplify imports in python and remove the nested `resources` directory by\
        \ @dsinghvi in https://github.com/fern-api/fern/pull/3029\r\n* (chore, internal):\
        \ move `openapi-ir` to use local typescript sdk codegen by @dsinghvi in https://github.com/fern-api/fern/pull/3033\r\
        \n* (docs): external sidebar links, filled navbar button, tab slug overrides\
        \ by @abvthecity in https://github.com/fern-api/fern/pull/3034\r\n* (feature):\
        \ Add Go snippet generation by @amckinney in https://github.com/fern-api/fern/pull/3035\r\
        \n* (feature): Importer brings in Websocket Channels from `AsyncAPI`  by @dsinghvi\
        \ in https://github.com/fern-api/fern/pull/3037\r\n\r\n\r\n**Full Changelog**:\
        \ https://github.com/fern-api/fern/compare/0.18.1...0.18.2"
      type: chore
  createdAt: "2024-02-22"
  irVersion: 34
  version: 0.18.2
- changelogEntry:
    - summary: "## What's Changed\r\n* docs: define fern as a toolkit by @dannysheridan\
        \ in https://github.com/fern-api/fern/pull/2974\r\n* (feature): introduce websocket\
        \ channel into fern definition by @dsinghvi in https://github.com/fern-api/fern/pull/2975\r\
        \n* (fix): `fern write-overrides` uses summary to generate method name if no\
        \ operation id and tag are present by @dsinghvi in https://github.com/fern-api/fern/pull/2976\r\
        \n* (python, feat): add in request options to python by @armandobelardo in https://github.com/fern-api/fern/pull/2926\r\
        \n* (fix):  postman collection is published appropriately by @dsinghvi in https://github.com/fern-api/fern/pull/2978\r\
        \n* (internal): add websocket to IR by @dsinghvi in https://github.com/fern-api/fern/pull/2981\r\
        \n* (internal): register websocket schemas with fdr by @dsinghvi in https://github.com/fern-api/fern/pull/2983\r\
        \n* python, fix: revert regressions in writing circular references by @armandobelardo\
        \ in https://github.com/fern-api/fern/pull/2988\r\n* (typescript): always use\
        \ `node-fetch` when in Node.js by @dsinghvi in https://github.com/fern-api/fern/pull/2989\r\
        \n* (typescript): Fetcher supports sending bytes in request body in `0.11.4`\
        \ by @dsinghvi in https://github.com/fern-api/fern/pull/2991\r\n* (feature):\
        \ make sure casing overrides take affect by @dsinghvi in https://github.com/fern-api/fern/pull/2992\r\
        \n* (fix): IR generation respects casing overrides by @dsinghvi in https://github.com/fern-api/fern/pull/2994\r\
        \n* chore, ruby: release the ruby generators to include IR compatibility fix\
        \ by @armandobelardo in https://github.com/fern-api/fern/pull/2995\r\n* (fix):\
        \ `x-fern-webhook` respects sdk method and group name by @dsinghvi in https://github.com/fern-api/fern/pull/2996\r\
        \n* (feat, openapi): add global header aliasing by @armandobelardo in https://github.com/fern-api/fern/pull/2990\r\
        \n* feat, ts: add in a reference generator class by @armandobelardo in https://github.com/fern-api/fern/pull/2998\r\
        \n* improvement: tweaks to how we write references by @armandobelardo in https://github.com/fern-api/fern/pull/3001\r\
        \n* (feat, java): add timeout to request options by @armandobelardo in https://github.com/fern-api/fern/pull/2973\r\
        \n* chore: nest Go changelog within ./go/sdk by @dannysheridan in https://github.com/fern-api/fern/pull/3004\r\
        \n* docs: delete unused pages by @minaelee in https://github.com/fern-api/fern/pull/3008\r\
        \n* docs: fix broken link  by @minaelee in https://github.com/fern-api/fern/pull/3007\r\
        \n* (chore, internal): speed up seed tests by using custom runner by @dsinghvi\
        \ in https://github.com/fern-api/fern/pull/3005\r\n* (chore, internal): introduce\
        \ telemetry for seed CLI by @dsinghvi in https://github.com/fern-api/fern/pull/3009\r\
        \n* (fix): optional enum body parameters now pass check by @dsinghvi in https://github.com/fern-api/fern/pull/2914\r\
        \n* (fix, python): literals are properly accepted as `query`, `path`, `header`,\
        \ inlined body and referenced body parameters by @dsinghvi in https://github.com/fern-api/fern/pull/3012\r\
        \n* improvement: allow files to be arrays within the IR by @armandobelardo in\
        \ https://github.com/fern-api/fern/pull/2993\r\n* (fix, typescript): core.Stream\
        \ is browser compatible by @dsinghvi in https://github.com/fern-api/fern/pull/3017\r\
        \n* (chore, internal): setup browser playground for ts generator by @dsinghvi\
        \ in https://github.com/fern-api/fern/pull/3019\r\n* build(deps): bump golang.org/x/tools\
        \ from 0.17.0 to 0.18.0 in /generators/go by @dependabot in https://github.com/fern-api/fern/pull/3015\r\
        \n* (typescript, release): release browser compatible streaming in `0.11.5`\
        \ by @dsinghvi in https://github.com/fern-api/fern/pull/3022\r\n* (internal)\
        \ rename Websocket to WebSocket and bump fdr by @abvthecity in https://github.com/fern-api/fern/pull/3018\r\
        \n* feats, ruby: add in idempotency headers and improve enum and union implementations\
        \ by @armandobelardo in https://github.com/fern-api/fern/pull/3020\r\n* improvement,\
        \ python: update python file type to be more reflective or HTTPX types and allow\
        \ lists of files by @armandobelardo in https://github.com/fern-api/fern/pull/3010\r\
        \n* build(deps): bump axios from 0.27.2 to 0.28.0 by @dependabot in https://github.com/fern-api/fern/pull/3024\r\
        \n* fix: websocket inline jsonExample and ir-to-fdr path by @abvthecity in https://github.com/fern-api/fern/pull/3026\r\
        \n* improvement, seed: reduce size of seed containers and speed up python and\
        \ java tests by @armandobelardo in https://github.com/fern-api/fern/pull/3011\r\
        \n* feature, python: allow for users to define custom exports from __init__.py\
        \ by @armandobelardo in https://github.com/fern-api/fern/pull/3025\r\n* build(deps):\
        \ bump github.com/fern-api/generator-exec-go from 0.0.574 to 0.0.600 in /generators/go\
        \ by @dependabot in https://github.com/fern-api/fern/pull/3021\r\n* (java, fix):\
        \ file upload endpoints compile when determining mime type by @dsinghvi in https://github.com/fern-api/fern/pull/3027\r\
        \n* (fix): a single enum with x-fern-enum is not turned into a literal by @dsinghvi\
        \ in https://github.com/fern-api/fern/pull/3028\r\n\r\n\r\n**Full Changelog**:\
        \ https://github.com/fern-api/fern/compare/0.18.0...0.18.1"
      type: chore
  createdAt: "2024-02-21"
  irVersion: 34
  version: 0.18.1
- changelogEntry:
    - summary: "## What's Changed\r\n* (chore, ruby): release the ruby generators to\
        \ include IR compatibility fix by @armandobelardo in https://github.com/fern-api/fern/pull/2995\r\
        \n* (cli, fix): `x-fern-webhook` respects sdk method and group name by @dsinghvi\
        \ in https://github.com/fern-api/fern/pull/2996\r\n* (cli, feature): IR generation\
        \ respects casing overrides by @dsinghvi in https://github.com/fern-api/fern/pull/2994\r\
        \n* (python, feat): add in request options to python by @armandobelardo in https://github.com/fern-api/fern/pull/2926\r\
        \n* (typescript): always use `node-fetch` when in Node.js by @dsinghvi in https://github.com/fern-api/fern/pull/2989\r\
        \n* (typescript): Fetcher supports sending bytes in request body in `0.11.4`\
        \ by @dsinghvi in https://github.com/fern-api/fern/pull/2991\r\n\r\n\r\n**Full\
        \ Changelog**: https://github.com/fern-api/fern/compare/0.18.0...0.18.0-rc0\r\
        \n\r\n\r\n**Full Changelog**: https://github.com/fern-api/fern/compare/0.18.1-rc1...0.18.1-rc2"
      type: chore
  createdAt: "2024-02-16"
  irVersion: 33
  version: 0.18.1-rc2
- changelogEntry:
    - summary: "## What's Changed\r\n* (fix): handle `optional` multipart file upload\
        \ parameters by @armandobelardo in https://github.com/fern-api/fern/pull/2964\r\
        \n* (break): sever base paths are no longer pre-pended to endpoint URLs in OpenAPI\
        \ Parser by @dsinghvi in https://github.com/fern-api/fern/pull/2972\r\n\r\n\r\
        \n**Full Changelog**: https://github.com/fern-api/fern/compare/0.17.10...0.18.0"
      type: chore
  createdAt: "2024-02-14"
  irVersion: 33
  version: 0.18.0
- changelogEntry:
    - summary: "## What's Changed\r\n* (typescript): typescript generator forwards runtime\
        \ information via `X-Fern-Runtime` header by @dsinghvi in https://github.com/fern-api/fern/pull/2962\r\
        \n* (python): Remove literals from the function signature by @armandobelardo\
        \ in https://github.com/fern-api/fern/pull/2952\r\n* (fix): TypeScript SDK generator\
        \ no longer enables `noUnusedParameters` in tsconfg.json by @dsinghvi in https://github.com/fern-api/fern/pull/2968\r\
        \n* (python): Remove support for Python 3.7  by @armandobelardo in https://github.com/fern-api/fern/pull/2967\r\
        \n* (fix): OpenAPI importer appropriately handles custom json content types\
        \ by @dsinghvi in https://github.com/fern-api/fern/pull/2971\r\n\r\n\r\n**Full\
        \ Changelog**: https://github.com/fern-api/fern/compare/0.17.9...0.17.10"
      type: chore
  createdAt: "2024-02-13"
  irVersion: 33
  version: 0.17.10
- changelogEntry:
    - summary: "## What's Changed\r\n* (internal): initialize csharp AST by @dsinghvi\
        \ in https://github.com/fern-api/fern/pull/2938\r\n* (feature): go generator\
        \ supports whitelabelling by @dsinghvi in https://github.com/fern-api/fern/pull/2953\r\
        \n* (feature): OpenAPI importer handles extending undiscriminated unions if\
        \ they are objects by @dsinghvi in https://github.com/fern-api/fern/pull/2956\r\
        \n\r\n\r\n**Full Changelog**: https://github.com/fern-api/fern/compare/0.17.8...0.17.9"
      type: chore
  createdAt: "2024-02-13"
  irVersion: 33
  version: 0.17.9
- changelogEntry:
    - summary: "## What's Changed\r\n* (feature): support whitelabeling SDKs  by @dsinghvi\
        \ in https://github.com/fern-api/fern/pull/2928\r\n* (feature): css + js + measure\
        \ img size by @abvthecity in https://github.com/fern-api/fern/pull/2872api/fern/pull/2937\r\
        \n\r\n\r\n**Full Changelog**: https://github.com/fern-api/fern/compare/0.17.7...0.17.8"
      type: chore
  createdAt: "2024-02-11"
  irVersion: 33
  version: 0.17.8
- changelogEntry:
    - summary: "## What's Changed\r\n* (fix): read nuget output mode\r\n\r\n\r\n**Full\
        \ Changelog**: https://github.com/fern-api/fern/compare/0.17.3...0.17.5"
      type: chore
  createdAt: "2024-02-09"
  irVersion: 33
  version: 0.17.7
- changelogEntry:
    - summary: "## What's Changed\r\n* (fix): only opt in go and ruby to capitalize\
        \ initialisms by @dsinghvi in https://github.com/fern-api/fern/pull/2925\r\n\
        \r\n\r\n**Full Changelog**: https://github.com/fern-api/fern/compare/0.17.3...0.17.4"
      type: chore
  createdAt: "2024-02-09"
  irVersion: 33
  version: 0.17.4
- changelogEntry:
    - summary: "## What's Changed\r\n* improvement: add better numbering support for\
        \ snakecasing when smartCasing is enabled by @armandobelardo in https://github.com/fern-api/fern/pull/2921\r\
        \n\r\n\r\n**Full Changelog**: https://github.com/fern-api/fern/compare/0.17.1...0.17.3"
      type: chore
  createdAt: "2024-02-09"
  irVersion: 33
  version: 0.17.3
- changelogEntry:
    - summary: "## What's Changed\r\n* (fix): misc improvements to OpenAPI example generation\
        \ by @dsinghvi in https://github.com/fern-api/fern/pull/2916\r\n\r\n\r\n**Full\
        \ Changelog**: https://github.com/fern-api/fern/compare/0.17.1...0.17.2"
      type: chore
  createdAt: "2024-02-08"
  irVersion: 33
  version: 0.17.2
- changelogEntry:
    - summary: "## What's Changed\r\n* (fix): OpenAPI overrides replaces list of primitives\
        \ but merges list of objects by @dsinghvi in https://github.com/fern-api/fern/pull/2910\r\
        \n* (fix): OpenAPI overrides replaces list of primitives but merges list of\
        \ objects by @dsinghvi in https://github.com/fern-api/fern/pull/2910\r\n* (fix):\
        \ use brightness not luminance to flip the color theme by @abvthecity in https://github.com/fern-api/fern/pull/2912\r\
        \napi/fern/pull/2915\r\n\r\n\r\n**Full Changelog**: https://github.com/fern-api/fern/compare/0.17.0...0.17.1"
      type: chore
  createdAt: "2024-02-07"
  irVersion: 33
  version: 0.17.1
- changelogEntry:
    - summary: "- **break**: The OpenAPI importer now considers the `title` field when\
        \ generating a schema name. It only considers this field if there is no whitespace\
        \ and only contains alphabetic characters. We're constantly trying to improve\
        \ Fern to generate as idiomatic code as possible and naming schemas correctly\
        \ is a huge part of that. \r\n \r\n   By upgrading the Fern CLI to a `0.17.x`\
        \ version, any SDKs with the following OpenAPI would receive compile breaks\
        \ b/c the object would be renamed as `Bar`.\r\n   ```yaml\r\n   Foo: \r\n  \
        \   title: Bar\r\n     type: object\r\n   ```\r\n"
      type: chore
  createdAt: "2024-02-07"
  irVersion: 33
  version: 0.17.0
- changelogEntry:
    - summary: "## What's Changed\r\n* (feature): additional layout options for docs\
        \ by @abvthecity in https://github.com/fern-api/fern/pull/2781\r\n* (feature):\
        \ `x-fern-examples` extension in OpenAPI operation by @abvthecity in https://github.com/fern-api/fern/pull/2856\r\
        \n**Full Changelog**: https://github.com/fern-api/fern/compare/0.16.43...0.16.44-rc0\r\
        \n* (java): java sdk, model and spring generators now support boolean literals\
        \ by @dsinghvi in https://github.com/fern-api/fern/pull/2887\r\n* fixes: \U0001F48E\
        \ Ruby: Fix typos, imports and several other papercuts within SDK generation\
        \ by @armandobelardo in https://github.com/fern-api/fern/pull/2868\r\n* fix:\
        \ Ruby: fix version header and file write location by @armandobelardo in https://github.com/fern-api/fern/pull/2889\r\
        \n* fix: ruby: support deeply nested objects correctly by @armandobelardo in\
        \ https://github.com/fern-api/fern/pull/2895\r\n* chore: allow releasing RCs\
        \ through Actions by @armandobelardo in https://github.com/fern-api/fern/pull/2896\r\
        \n* fix: update the dev release workflow to leverage full commit history by\
        \ @armandobelardo in https://github.com/fern-api/fern/pull/2897\r\n* additional\
        \ config options by @abvthecity in https://github.com/fern-api/fern/pull/2781\r\
        \n* improvement: update readme to expose fastapi configs by @armandobelardo\
        \ in https://github.com/fern-api/fern/pull/2901\r\n* fix: ruby: address potential\
        \ naming conflicts within SDK by @armandobelardo in https://github.com/fern-api/fern/pull/2902\r\
        \n* fix: Ruby: ensure services always have a name by @armandobelardo in https://github.com/fern-api/fern/pull/2903\r\
        \n* fix: improve handling color config for dark vs light themes by @abvthecity\
        \ in https://github.com/fern-api/fern/pull/2904\r\n\r\n\r\n**Full Changelog**:\
        \ https://github.com/fern-api/fern/compare/0.16.43...0.16.44-rc1"
      type: chore
  createdAt: "2024-02-06"
  irVersion: 32
  version: 0.16.44-rc1
- changelogEntry:
    - summary:
        "## What's Changed\r\n* (ruby): 0.0.1 Release by @armandobelardo in https://github.com/fern-api/fern/pull/2858\r\
        \n* (java): java sdk generator supports idempotency headers by @dsinghvi in\
        \ https://github.com/fern-api/fern/pull/2884\r\n* (cli): `x-fern-streaming`\
        \ respects extensions on stream property by @dsinghvi in https://github.com/fern-api/fern/pull/2853\r\
        \n* (cli): list overrides win over OpenAPI and do not get combined by @dsinghvi\
        \ in https://github.com/fern-api/fern/pull/2854\r\n\r\n**Full Changelog**: https://github.com/fern-api/fern/compare/0.16.43-rc0...0.16.43-rc1\r\
        \n\r\n\r\n**Full Changelog**: https://github.com/fern-api/fern/compare/0.16.43-rc1...0.16.43-rc2"
      type: chore
  createdAt: "2024-02-04"
  irVersion: 32
  version: 0.16.43
- changelogEntry:
    - summary: "## What's Changed\r\n* improvement: TypeScript SDK steps in quickstart\
        \ by @dannysheridan in https://github.com/fern-api/fern/pull/2829\r\n* fix:\
        \ increase python generator recursion depth to allow for deeply nested examples\
        \ by @armandobelardo  in https://github.com/fern-api/fern/pull/2825\r\n* fix:\
        \ OpenAPI importer respects `x-examples` key by @dsinghvi in https://github.com/fern-api/fern/pull/2845\r\
        \n* (fix): Add support for custom code samples by @abvthecity in https://github.com/fern-api/fern/pull/2842\r\
        \n* (fix): OpenAPI importer brings in example names by @dsinghvi in https://github.com/fern-api/fern/pull/2847\r\
        \n* (fix): `fern write-definition` does not remove markdown formatting by @dsinghvi\
        \ in https://github.com/fern-api/fern/pull/2849\r\n* (feature): introduce `x-fern-resolutions`\
        \ extension by @dsinghvi in https://github.com/fern-api/fern/pull/2844\r\n\r\
        \n## New Contributors\r\n* @abvthecity made their first contribution in https://github.com/fern-api/fern/pull/2842\r\
        \n\r\n**Full Changelog**: https://github.com/fern-api/fern/compare/0.16.41...0.16.42"
      type: chore
  createdAt: "2024-02-01"
  irVersion: 32
  version: 0.16.42
- changelogEntry:
    - summary: "## What's Changed\r\n* (feature): OpenAPI importer supports format `json-string`\
        \ by @dsinghvi in https://github.com/fern-api/fern/pull/2827\r\n  ```yaml\r\n\
        \  MySchema: \r\n    type: striing\r\n    format: json-string # <---- OpenAPI\
        \ importer handles this\r\n  ```\r\n\r\n\r\n**Full Changelog**: https://github.com/fern-api/fern/compare/0.16.40...0.16.41"
      type: chore
  createdAt: "2024-01-29"
  irVersion: 32
  version: 0.16.41
- changelogEntry:
    - summary: "## What's Changed\r\n* (fix): add a `disable-example` flag for generators\
        \ by @dsinghvi in https://github.com/fern-api/fern/pull/2826\r\n  ```yaml\r\n\
        \  generators: \r\n    - name: ...\r\n       version: ...\r\n       disable-examples:\
        \ true # A temporary workaround while we iron out example deserialization bugs\
        \ in python\r\n  ```\r\n\r\n\r\n**Full Changelog**: https://github.com/fern-api/fern/compare/0.16.39...0.16.40"
      type: chore
  createdAt: "2024-01-29"
  irVersion: 32
  version: 0.16.40
- changelogEntry:
    - summary: "## What's Changed\r\n* (release): support scanning env variable for\
        \ auth in python sdk generator 0.8.1  by @dsinghvi in https://github.com/fern-api/fern/pull/2811\r\
        \n* (feature): introduce nuget ouptut location by @dsinghvi in https://github.com/fern-api/fern/pull/2812\r\
        \n\r\n\r\n**Full Changelog**: https://github.com/fern-api/fern/compare/0.16.38...0.16.39"
      type: chore
  createdAt: "2024-01-26"
  irVersion: 32
  version: 0.16.39
- changelogEntry:
    - summary: "## What's Changed\r\n* (fix): OpenAPI importer uses the `value` field\
        \ when looking at `examples` by @dsinghvi in https://github.com/fern-api/fern/pull/2803\r\
        \n\r\n\r\n**Full Changelog**: https://github.com/fern-api/fern/compare/0.16.37...0.16.38"
      type: chore
  createdAt: "2024-01-26"
  irVersion: 32
  version: 0.16.38
- changelogEntry:
    - summary: "## What's Changed\r\n* (fix): Allow Ruby generator to work on IRv32\
        \ by @armandobelardo in https://github.com/fern-api/fern/pull/2668\r\n* (chore):\
        \ Go generators use IRv32 by @amckinney in https://github.com/fern-api/fern/pull/2672\r\
        \n* (fix): python sdk sends enum value for inlined requests by @dsinghvi in\
        \ https://github.com/fern-api/fern/pull/2793\r\n* (release): 0.8.0 of python-sdk\
        \ generator by @dsinghvi in https://github.com/fern-api/fern/pull/2795\r\n*\
        \ (fix): OpenAPI importer query parameters always generate valid names by @dsinghvi\
        \ in https://github.com/fern-api/fern/pull/2801\r\n* (fix): OpenAPI importer\
        \ example generation skips object query params by @dsinghvi in https://github.com/fern-api/fern/pull/2800\r\
        \n\r\n## New Contributors\r\n* @SK-Sam made their first contribution in https://github.com/fern-api/fern/pull/2687\r\
        \n\r\n**Full Changelog**: https://github.com/fern-api/fern/compare/0.16.36...0.16.37"
      type: chore
  createdAt: "2024-01-25"
  irVersion: 32
  version: 0.16.37
- changelogEntry:
    - summary: "## What's Changed\r\n* feature: CLI supports running Ruby sdk + model\
        \ generator by @armandobelardo in https://github.com/fern-api/fern/pull/2570\r\
        \n* fix: OpenAPI importer adds variables accordingly by @dsinghvi in https://github.com/fern-api/fern/pull/2667\r\
        \n\r\n\r\n**Full Changelog**: https://github.com/fern-api/fern/compare/0.16.35...0.16.36"
      type: chore
  createdAt: "2024-01-19"
  irVersion: 32
  version: 0.16.36
- changelogEntry:
    - summary: "## What's Changed\r\n* fix: OpenAPI importer supports union examples\
        \  by @dsinghvi in https://github.com/fern-api/fern/pull/2653\r\n\r\n\r\n**Full\
        \ Changelog**: https://github.com/fern-api/fern/compare/0.16.34...0.16.35"
      type: chore
  createdAt: "2024-01-18"
  irVersion: 32
  version: 0.16.35
- changelogEntry:
    - summary: "## What's Changed\r\n* fix: OpenAPI importer supports generating examples\
        \ for `unknown` by @dsinghvi in https://github.com/fern-api/fern/pull/2624\r\
        \n* fix: auto generation of primitive examples by @dsinghvi in https://github.com/fern-api/fern/pull/2625\r\
        \n* fix: misc fixes to OpenAPI example generation by @dsinghvi in https://github.com/fern-api/fern/pull/2630\r\
        \n* fix: `getAllProperties` visits references by @dsinghvi in https://github.com/fern-api/fern/pull/2631\r\
        \n* fix: OpenAPI importer uses generated names for aliases by @dsinghvi in https://github.com/fern-api/fern/pull/2632\r\
        \n* fix: inlined component schemas are added to __package__.yml by @dsinghvi\
        \ in https://github.com/fern-api/fern/pull/2633\r\n* fix: OpenAPI importer handles\
        \ property conflicts from grandparents by @dsinghvi in https://github.com/fern-api/fern/pull/2637\r\
        \n* fix: OpenAPI importer replaces schemas that start with numbers with alphabetic\
        \ notation by @dsinghvi in https://github.com/fern-api/fern/pull/2638\r\n* fix:\
        \ upgrade fiddle sdk to `0.0.386` so that license generation works by @dsinghvi\
        \ in https://github.com/fern-api/fern/pull/2643\r\n* fix: OpenAPI importer removes\
        \ redundant path from environment by @dsinghvi in https://github.com/fern-api/fern/pull/2650\r\
        \n* fix: OpenAPI importer doesn't extend aliased schemas that have a property\
        \ conflict by @dsinghvi in https://github.com/fern-api/fern/pull/2651\r\n* fix:\
        \ OpenAPI importer doesn't set name override for nested key value pair by @dsinghvi\
        \ in https://github.com/fern-api/fern/pull/2652\r\n\r\n\r\n**Full Changelog**:\
        \ https://github.com/fern-api/fern/compare/0.16.33...0.16.34"
      type: chore
  createdAt: "2024-01-17"
  irVersion: 32
  version: 0.16.34
- changelogEntry:
    - summary: "## What's Changed\r\n* feature: add `fern mock` command by @amckinney\
        \ in https://github.com/fern-api/fern/pull/2618\r\n* feature: OpenAPI importer\
        \ looks at `examples` property by @dsinghvi in https://github.com/fern-api/fern/pull/2621\r\
        \n\r\n\r\n**Full Changelog**: https://github.com/fern-api/fern/compare/0.16.32...0.16.33"
      type: chore
  createdAt: "2024-01-15"
  irVersion: 32
  version: 0.16.33
- changelogEntry:
    - summary: "## What's Changed\r\n* fix: OpenAPI importer handles converting boolean\
        \ enums  @dsinghvi in https://github.com/fern-api/fern/pull/2616\r\n\r\n\r\n\
        **Full Changelog**: https://github.com/fern-api/fern/compare/0.16.31...0.16.32"
      type: chore
  createdAt: "2024-01-13"
  irVersion: 32
  version: 0.16.32
- changelogEntry:
    - summary: "## What's Changed\r\n* fix: OpenAPI importer visits nested `allOf` when\
        \ inlined by @dsinghvi in https://github.com/fern-api/fern/pull/2615\r\n\r\n\
        \r\n**Full Changelog**: https://github.com/fern-api/fern/compare/0.16.30...0.16.31"
      type: chore
  createdAt: "2024-01-12"
  irVersion: 32
  version: 0.16.31
- changelogEntry:
    - summary: "## What's Changed\r\n* feature: allow specifying OpenAPI overrides in\
        \ generators.yml by @dsinghvi in https://github.com/fern-api/fern/pull/2613\r\
        \n  ```yaml\r\n  # generators.yml \r\n  openapi: <path to openapi> \r\n  openapi-overrides:\
        \ <path to openapi overrides> \r\n  ```\r\n\r\n\r\n**Full Changelog**: https://github.com/fern-api/fern/compare/0.16.29...0.16.30"
      type: chore
  createdAt: "2024-01-12"
  irVersion: 32
  version: 0.16.30
- changelogEntry:
    - summary: "## What's Changed\r\n* fix: OpenAPI importer supports reading `x-fern-sdk-return-value`\
        \ by @dsinghvi in https://github.com/fern-api/fern/pull/2610\r\n\r\n\r\n**Full\
        \ Changelog**: https://github.com/fern-api/fern/compare/0.16.28...0.16.29"
      type: chore
  createdAt: "2024-01-12"
  irVersion: 32
  version: 0.16.29
- changelogEntry:
    - summary: "## What's Changed\r\n* fix: OpenAPI importer adds common server path\
        \ to endpoint path by @dsinghvi in https://github.com/fern-api/fern/pull/2603\r\
        \n\r\n\r\n**Full Changelog**: https://github.com/fern-api/fern/compare/0.16.27...0.16.28"
      type: chore
  createdAt: "2024-01-11"
  irVersion: 32
  version: 0.16.28
- changelogEntry:
    - summary: "## What's Changed\r\n* test: Add test for file upload with query params\
        \ by @amckinney in https://github.com/fern-api/fern/pull/2441\r\n* test: Replace\
        \ /bin/bash with /bin/sh by @amckinney in https://github.com/fern-api/fern/pull/2595\r\
        \n* docs: update quickstart.mdx by @minaelee in https://github.com/fern-api/fern/pull/2596\r\
        \n* fix: send descriptions for union base properties when generating docs by\
        \ @dsinghvi in https://github.com/fern-api/fern/pull/2601\r\n\r\n\r\n**Full\
        \ Changelog**: https://github.com/fern-api/fern/compare/0.16.25...0.16.26"
      type: chore
  createdAt: "2024-01-11"
  irVersion: 32
  version: 0.16.27
- changelogEntry:
    - summary: "## What's Changed\r\n* fix: OpenAPI importer creates inline request\
        \ schemas for singular allOf by @dsinghvi in https://github.com/fern-api/fern/pull/2591\r\
        \n\r\n\r\n**Full Changelog**: https://github.com/fern-api/fern/compare/0.16.24...0.16.25"
      type: chore
  createdAt: "2024-01-10"
  irVersion: 32
  version: 0.16.25
- changelogEntry:
    - summary: "## What's Changed\r\n* fix: OpenAPI converter uses literals when anyOf\
        \ has inlined enums  by @dsinghvi in https://github.com/fern-api/fern/pull/2589\r\
        \n\r\n\r\n**Full Changelog**: https://github.com/fern-api/fern/compare/0.16.23...0.16.24"
      type: chore
  createdAt: "2024-01-10"
  irVersion: 32
  version: 0.16.24
- changelogEntry:
    - summary: "## What's Changed\r\n* fix: make `generators.yml` optional if no generators\
        \ by @dsinghvi in https://github.com/fern-api/fern/pull/2585\r\n\r\n## New Contributors\r\
        \n* @minaelee made their first contribution in https://github.com/fern-api/fern/pull/2567\r\
        \n\r\n**Full Changelog**: https://github.com/fern-api/fern/compare/0.16.22...0.16.23"
      type: chore
  createdAt: "2024-01-09"
  irVersion: 32
  version: 0.16.23
- changelogEntry:
    - summary: "## What's Changed\r\n* fix: handle error declaration conflicts in OpenAPI\
        \ importer by @dsinghvi in https://github.com/fern-api/fern/pull/2550\r\n\r\n\
        \r\n**Full Changelog**: https://github.com/fern-api/fern/compare/0.16.21...0.16.22"
      type: chore
  createdAt: "2024-01-01"
  irVersion: 32
  version: 0.16.22
- changelogEntry:
    - summary: "## What's Changed\r\n* fix: OpenAPI importer handles null `anyOf` with\
        \ more than 3 variants by @dsinghvi in https://github.com/fern-api/fern/pull/2549\r\
        \n\r\n\r\n**Full Changelog**: https://github.com/fern-api/fern/compare/0.16.20...0.16.21"
      type: chore
  createdAt: "2024-01-01"
  irVersion: 32
  version: 0.16.21
- changelogEntry:
    - summary: "## What's Changed\r\n* feature: `push` mode for GitHub repository by\
        \ @dsinghvi in https://github.com/fern-api/fern/pull/2546\r\n  ```yaml\r\n \
        \ # generators.yml\r\n  - name: fernapi/fern-python-sdk\r\n    ...\r\n    github:\
        \ \r\n      mode: push\r\n      repository: owner/repo\r\n      branch: # optional\
        \ branch, if omitted uses the default channel \r\n  ```\r\n\r\n\r\n**Full Changelog**:\
        \ https://github.com/fern-api/fern/compare/0.16.19...0.16.20"
      type: chore
  createdAt: "2023-12-29"
  irVersion: 32
  version: 0.16.20
- changelogEntry:
    - summary: "**Full Changelog**: https://github.com/fern-api/fern/compare/0.16.17...0.16.19"
      type: chore
  createdAt: "2023-12-23"
  irVersion: 32
  version: 0.16.19
- changelogEntry:
    - summary: "## What's Changed\r\n* feature: openapi importer generates oauth 2 scopes\
        \ enum by @dsinghvi in https://github.com/fern-api/fern/pull/2540\r\n\r\n\r\n\
        **Full Changelog**: https://github.com/fern-api/fern/compare/0.16.16...0.16.17"
      type: chore
  createdAt: "2023-12-23"
  irVersion: 32
  version: 0.16.17
- changelogEntry:
    - summary: "## What's Changed\r\n* fix: respect audiences on inlined request bodies\
        \ by @dsinghvi in https://github.com/fern-api/fern/pull/2535\r\n\r\n\r\n**Full\
        \ Changelog**: https://github.com/fern-api/fern/compare/0.16.15...0.16.16"
      type: chore
  createdAt: "2023-12-22"
  irVersion: 32
  version: 0.16.16
- changelogEntry:
    - summary: "## What's Changed\r\n* fix: unknown types should be treated as optional\
        \ when validating examples by @dsinghvi in https://github.com/fern-api/fern/pull/2532\r\
        \n* fix: `write-definition` writes to hidden folder by @dsinghvi in https://github.com/fern-api/fern/pull/2533\r\
        \n\r\n\r\n**Full Changelog**: https://github.com/fern-api/fern/compare/0.16.14...0.16.15"
      type: chore
  createdAt: "2023-12-22"
  irVersion: 32
  version: 0.16.15
- changelogEntry:
    - summary: "## What's Changed\r\n* feature: `fern write-definition` writes out api\
        \ dependencies by @dsinghvi in https://github.com/fern-api/fern/pull/2531\r\n\
        \r\n\r\n**Full Changelog**: https://github.com/fern-api/fern/compare/0.16.13...0.16.14"
      type: chore
  createdAt: "2023-12-22"
  irVersion: 32
  version: 0.16.14
- changelogEntry:
    - summary: "## What's Changed\r\n* feature: support property level audiences by\
        \ @dsinghvi in https://github.com/fern-api/fern/pull/2526\r\n* feature: openapi\
        \ importer supports importing property level audiences by @dsinghvi in https://github.com/fern-api/fern/pull/2528\r\
        \n\r\n\r\n**Full Changelog**: https://github.com/fern-api/fern/compare/0.16.12...0.16.13"
      type: chore
  createdAt: "2023-12-21"
  irVersion: 32
  version: 0.16.13
- changelogEntry:
    - summary: "## What's Changed\r\n* internal: seed accepts path to api directory\
        \ for custom fixture by @dsinghvi in https://github.com/fern-api/fern/pull/2516\r\
        \n* fix: fern python generators rely on ir v31 by @dsinghvi in https://github.com/fern-api/fern/pull/2517\r\
        \n* feature: run prettier on doc strings by @dsinghvi in https://github.com/fern-api/fern/pull/2508\r\
        \n* fix: use `JSON.stringify` when writing IR by @dsinghvi in https://github.com/fern-api/fern/pull/2511\r\
        \n* fix: OpenAPI importer handles self referencing schemas  by @dsinghvi in\
        \ https://github.com/fern-api/fern/pull/2512\r\n* fix: handle explicit `null`\
        \ strings in OpenAPI schemas by @dsinghvi in https://github.com/fern-api/fern/pull/2514\r\
        \n* fix: `ResourceList` in fhir is an undiscriminated union with literal properties\
        \ by @armandobelardo in https://github.com/fern-api/fern/pull/2513\r\n* fix:\
        \ add `int`, `float`, and `complex` to python reserved words by @armandobelardo\
        \ in https://github.com/fern-api/fern/pull/2523\r\n\r\n\r\n**Full Changelog**:\
        \ https://github.com/fern-api/fern/compare/0.16.11...0.16.12"
      type: chore
  createdAt: "2023-12-20"
  irVersion: 32
  version: 0.16.12
- changelogEntry:
    - summary: "## What's Changed\r\n* fix: OpenAPI importer properly escapes examples\
        \ that start with $ sign by @dsinghvi in https://github.com/fern-api/fern/pull/2509\r\
        \n\r\n\r\n**Full Changelog**: https://github.com/fern-api/fern/compare/0.16.10...0.16.11"
      type: chore
  createdAt: "2023-12-18"
  irVersion: 32
  version: 0.16.11
- changelogEntry:
    - summary: "## What's Changed\r\n* document: x-fern-server-name extension by @dannysheridan\
        \ in https://github.com/fern-api/fern/pull/2504\r\n* feature: add x-fern-parameter-name\
        \ extension by @amckinney in https://github.com/fern-api/fern/pull/2489\r\n\
        * chore: seed exits 1 if tests fail  by @dsinghvi in https://github.com/fern-api/fern/pull/2505\r\
        \n* fix: x-fern-streaming can be used with x-fern-group-name by @amckinney in\
        \ https://github.com/fern-api/fern/pull/2488\r\n\r\n\r\n**Full Changelog**:\
        \ https://github.com/fern-api/fern/compare/0.16.9...0.16.10"
      type: chore
  createdAt: "2023-12-18"
  irVersion: 32
  version: 0.16.10
- changelogEntry:
    - summary: "## What's Changed\r\n* fix: improve `fern check` only logging errors\
        \ by @dsinghvi in https://github.com/fern-api/fern/pull/2501\r\n\r\n\r\n**Full\
        \ Changelog**: https://github.com/fern-api/fern/compare/0.16.8...0.16.9"
      type: chore
  createdAt: "2023-12-17"
  irVersion: 32
  version: 0.16.9
- changelogEntry:
    - summary: "## What's Changed\r\n* chore: run ci on forked PRs for contributors\
        \ by @dsinghvi in https://github.com/fern-api/fern/pull/2494\r\n* internal:\
        \ seed only runs one container per script for all fixtures by @armandobelardo\
        \ in https://github.com/fern-api/fern/pull/2492\r\n* fix: typo in docs starter\
        \ example repo by @dannysheridan in https://github.com/fern-api/fern/pull/2496\r\
        \n* fix: header on quickstart page by @dannysheridan in https://github.com/fern-api/fern/pull/2497\r\
        \n* fix: `fern write-definition` doesn't throw on non-OpenAPI workspaces by\
        \ @dsinghvi in https://github.com/fern-api/fern/pull/2499\r\n* fix: `fern check`\
        \ logs `All checks passed` if no errors @dsinghvi in https://github.com/fern-api/fern/pull/2499\r\
        \n\r\n\r\n**Full Changelog**: https://github.com/fern-api/fern/compare/0.16.7...0.16.8"
      type: chore
  createdAt: "2023-12-17"
  irVersion: 32
  version: 0.16.8
- changelogEntry:
    - summary: "## What's Changed\r\n* fix: openapi importer correctly imports across\
        \ nested fern definition files by @dsinghvi in https://github.com/fern-api/fern/pull/2491\r\
        \n\r\n\r\n**Full Changelog**: https://github.com/fern-api/fern/compare/0.16.6...0.16.7"
      type: chore
  createdAt: "2023-12-14"
  irVersion: 32
  version: 0.16.7
- changelogEntry:
    - summary: "## What's Changed\r\n* fix: openapi importer properly detects json response\
        \ by @dsinghvi in https://github.com/fern-api/fern/pull/2487\r\n\r\n\r\n**Full\
        \ Changelog**: https://github.com/fern-api/fern/compare/0.16.5...0.16.6"
      type: chore
  createdAt: "2023-12-13"
  irVersion: 32
  version: 0.16.6
- changelogEntry:
    - summary: "## What's Changed\r\n* fix: OpenAPI importer detects all possible `application/json`\
        \ request and response content types by @dsinghvi in https://github.com/fern-api/fern/pull/2486\r\
        \n\r\n\r\n**Full Changelog**: https://github.com/fern-api/fern/compare/0.16.4...0.16.5"
      type: chore
  createdAt: "2023-12-13"
  irVersion: 32
  version: 0.16.5
- changelogEntry:
    - summary: "## What's Changed\r\n* internal: enable typescript code snippets in\
        \ fern docs by @dsinghvi in https://github.com/fern-api/fern/pull/2473\r\n*\
        \ internal: `generators.yml` in public-api by @dsinghvi in https://github.com/fern-api/fern/pull/2475\r\
        \n* document: API-wide global configs in api.yml by @dannysheridan in https://github.com/fern-api/fern/pull/2478\r\
        \n* fix: escape OpenAPI string examples that star with `$` by @dsinghvi in https://github.com/fern-api/fern/pull/2483\r\
        \n* fix: handle OpenAPI importer handles unions `type: [string, object]` by\
        \ @dsinghvi in https://github.com/fern-api/fern/pull/2483\r\n\r\n\r\n**Full\
        \ Changelog**: https://github.com/fern-api/fern/compare/0.16.3...0.16.4"
      type: chore
  createdAt: "2023-12-13"
  irVersion: 32
  version: 0.16.4
- changelogEntry:
    - summary: "## What's Changed\r\n* improvement: openapi importer enum name generator\
        \ for like `>`, `<` , `<=`, `>=` by @dsinghvi in https://github.com/fern-api/fern/pull/2471\r\
        \n\r\n\r\n**Full Changelog**: https://github.com/fern-api/fern/compare/0.16.2...0.16.3"
      type: chore
  createdAt: "2023-12-11"
  irVersion: 32
  version: 0.16.3
- changelogEntry:
    - summary: "## What's Changed\r\n* docs: show example of list by @dannysheridan\
        \ in https://github.com/fern-api/fern/pull/2464\r\n* docs: improve cli descriptions\
        \ by @dannysheridan in https://github.com/fern-api/fern/pull/2466\r\n* fix:\
        \ openapi importer enum generation is valid @dsinghvi in https://github.com/fern-api/fern/pull/2468\r\
        \n* fix: openapi importer request references generation is valid @dsinghvi in\
        \ https://github.com/fern-api/fern/pull/2468\r\n* fix: introduce `fern openapi-ir`\
        \ for debugging @dsinghvi in https://github.com/fern-api/fern/pull/2468\r\n\r\
        \n\r\n**Full Changelog**: https://github.com/fern-api/fern/compare/0.16.1...0.16.2"
      type: chore
  createdAt: "2023-12-10"
  irVersion: 32
  version: 0.16.2
- changelogEntry:
    - summary: "## What's Changed\r\n* test: introduce a test definition for optional\
        \ by @dsinghvi in https://github.com/fern-api/fern/pull/2460\r\n* fix: aliases\
        \ with `x-fern-sdk-group-name` are stored in the right file by @dsinghvi in\
        \ https://github.com/fern-api/fern/pull/2461\r\n\r\n\r\n**Full Changelog**:\
        \ https://github.com/fern-api/fern/compare/0.16.0...0.16.1"
      type: chore
  createdAt: "2023-12-08"
  irVersion: 32
  version: 0.16.1
- changelogEntry:
    - summary: "## What's Changed\r\n* docs: add docs quickstart by @dannysheridan in\
        \ https://github.com/fern-api/fern/pull/2456\r\n* docs: fix callout spacing\
        \ by @dannysheridan in https://github.com/fern-api/fern/pull/2457\r\n* docs:\
        \ example provided for path parameter by @dannysheridan in https://github.com/fern-api/fern/pull/2458\r\
        \n* *feature*: support `x-fern-sdk-group-name` on schemas by @dsinghvi in https://github.com/fern-api/fern/pull/2459\r\
        \n   **NOTE** The OpenAPI importer was drastically modified, so be careful upgrading\
        \ to `0.16.0` and report any issues!\r\n\r\n\r\n**Full Changelog**: https://github.com/fern-api/fern/compare/0.15.18...0.16.0"
      type: chore
  createdAt: "2023-12-08"
  irVersion: 32
  version: 0.16.0
- changelogEntry:
    - summary: "## What's Changed\r\n* fix: overrides from `x-fern-overrides-filepath`\
        \ file win on tie by @dsinghvi in https://github.com/fern-api/fern/pull/2455\r\
        \n\r\n\r\n**Full Changelog**: https://github.com/fern-api/fern/compare/0.15.17...0.15.18"
      type: chore
  createdAt: "2023-12-07"
  irVersion: 32
  version: 0.15.18
- changelogEntry:
    - summary: "## What's Changed\r\n* feature: support overlaying extensions using\
        \ `x-fern-overrides-filepath` by @dsinghvi in https://github.com/fern-api/fern/pull/2452\r\
        \n\r\n\r\n**Full Changelog**: https://github.com/fern-api/fern/compare/0.15.16...0.15.17"
      type: chore
  createdAt: "2023-12-07"
  irVersion: 32
  version: 0.15.17
- changelogEntry:
    - summary: "## What's Changed\r\n* docs: Add screenshots to availability page by\
        \ @dannysheridan in https://github.com/fern-api/fern/pull/2448\r\n* feature:\
        \ OpenAPI supports `application/pdf` content-type by @amckinney in https://github.com/fern-api/fern/pull/2450\r\
        \n\r\n\r\n**Full Changelog**: https://github.com/fern-api/fern/compare/0.15.15...0.15.16"
      type: chore
  createdAt: "2023-12-06"
  irVersion: 32
  version: 0.15.16
- changelogEntry:
    - summary: "## What's Changed\r\n* fix: validate responses that are imported correctly\
        \ by @dsinghvi in https://github.com/fern-api/fern/pull/2447\r\n\r\n\r\n**Full\
        \ Changelog**: https://github.com/fern-api/fern/compare/0.15.14...0.15.15"
      type: chore
  createdAt: "2023-12-06"
  irVersion: 32
  version: 0.15.15
- changelogEntry:
    - summary: "**Full Changelog**: https://github.com/fern-api/fern/compare/0.15.13...0.15.14"
      type: chore
  createdAt: "2023-12-06"
  irVersion: 32
  version: 0.15.14
- changelogEntry:
    - summary: "## What's Changed\r\n* feature: OpenAPI importer supports `audio/mpeg`\
        \ content type by @dsinghvi in https://github.com/fern-api/fern/pull/2446\r\n\
        \r\n\r\n**Full Changelog**: https://github.com/fern-api/fern/compare/0.15.12...0.15.13"
      type: chore
  createdAt: "2023-12-06"
  irVersion: 32
  version: 0.15.13
- changelogEntry:
    - summary: "## What's Changed\r\n* internal: seed supports configurable ouptut mode\
        \ by @dsinghvi in https://github.com/fern-api/fern/pull/2430\r\n* internal:\
        \ add examples to literal-headers test definition by @amckinney in https://github.com/fern-api/fern/pull/2437\r\
        \n* internal: seed fixtures are dynamic by @amckinney in https://github.com/fern-api/fern/pull/2440\r\
        \n* documentation: broken links in quickstart by @dannysheridan in https://github.com/fern-api/fern/pull/2444\r\
        \n* feature: use tag order to set `navigation` in fern definition by @dsinghvi\
        \ in https://github.com/fern-api/fern/pull/2445\r\n\r\n\r\n**Full Changelog**:\
        \ https://github.com/fern-api/fern/compare/0.15.11...0.15.12"
      type: chore
  createdAt: "2023-12-06"
  irVersion: 32
  version: 0.15.12
- changelogEntry:
    - summary: "## What's Changed\r\n* feature: use terminal link to render clickable\
        \ docs URL by @dannysheridan in https://github.com/fern-api/fern/pull/2391\r\
        \n* docs: Explain how SDKs and Docs use audiences by @dannysheridan in https://github.com/fern-api/fern/pull/2411\r\
        \n* feature: send property level availability information to docs by @dsinghvi\
        \ in https://github.com/fern-api/fern/pull/2420\r\n* feature: support undiscriminated\
        \ union examples in ir by @dsinghvi in https://github.com/fern-api/fern/pull/2425\r\
        \n* feature: support x-fern-ignore at the schema level by @dsinghvi in https://github.com/fern-api/fern/pull/2428\r\
        \n* fix: correctly validate referenced examples that are being imported by @dsinghvi\
        \ in https://github.com/fern-api/fern/pull/2429\r\n\r\n\r\n**Full Changelog**:\
        \ https://github.com/fern-api/fern/compare/0.15.10...0.15.11"
      type: chore
  createdAt: "2023-12-04"
  irVersion: 32
  version: 0.15.11
- changelogEntry:
    - summary: "## What's Changed\r\n* seed: generators can be tested with different\
        \ output versions by @amckinney in https://github.com/fern-api/fern/pull/2401\r\
        \n* seed: support optional compile commands by @amckinney in https://github.com/fern-api/fern/pull/2409\r\
        \n* fix: example properties for imported types are properly serialized by @dsinghvi\
        \ in https://github.com/fern-api/fern/pull/2407\r\n\r\n\r\n**Full Changelog**:\
        \ https://github.com/fern-api/fern/compare/0.15.9...0.15.10"
      type: chore
  createdAt: "2023-11-30"
  irVersion: 31
  version: 0.15.10
- changelogEntry:
    - summary: "## What's Changed\r\n* fix: properly convert examples of imported types\
        \  by @dsinghvi in https://github.com/fern-api/fern/pull/2404\r\n\r\n\r\n**Full\
        \ Changelog**: https://github.com/fern-api/fern/compare/0.15.8...0.15.9"
      type: chore
  createdAt: "2023-11-30"
  irVersion: 31
  version: 0.15.9
- changelogEntry:
    - summary: "## What's Changed\r\n* fix: see docker logs when running `fern generate\
        \ --local` by @dsinghvi in https://github.com/fern-api/fern/pull/2400\r\n\r\n\
        \r\n**Full Changelog**: https://github.com/fern-api/fern/compare/0.15.7...0.15.8"
      type: chore
  createdAt: "2023-11-30"
  irVersion: 31
  version: 0.15.8
- changelogEntry:
    - summary: "## What's Changed\r\n* fix: compress fhir definition by having types\
        \ extend `BaseResource`  by @dsinghvi in https://github.com/fern-api/fern/pull/2387\r\
        \n* docs: availability in Fern Definition by @dannysheridan in https://github.com/fern-api/fern/pull/2395\r\
        \n* fix: OpenAPI importer generates non-conflicting names for multipart file\
        \ upload endpoints by @dsinghvi in https://github.com/fern-api/fern/pull/2399\r\
        \n\r\n\r\n**Full Changelog**: https://github.com/fern-api/fern/compare/0.15.6...0.15.7"
      type: chore
  createdAt: "2023-11-30"
  irVersion: 31
  version: 0.15.7
- changelogEntry:
    - summary: "## What's Changed\r\n* docs: how to control display order of your API\
        \ reference by @dsinghvi in https://github.com/fern-api/fern/pull/2366\r\n*\
        \ docs: .NET server code generator for C# by @dannysheridan in https://github.com/fern-api/fern/pull/2354\r\
        \n* docs: improve fern's readme.md by @dannysheridan in https://github.com/fern-api/fern/pull/2370\r\
        \n* docs: improve images in readme by @dannysheridan in https://github.com/fern-api/fern/pull/2371\r\
        \n* docs: improve readme image by @dannysheridan in https://github.com/fern-api/fern/pull/2372\r\
        \n* docs: add getting started to readme by @dannysheridan in https://github.com/fern-api/fern/pull/2380\r\
        \n* docs: update bug-report.md by @dannysheridan in https://github.com/fern-api/fern/pull/2375\r\
        \n* docs: file structure upon fern init by @dannysheridan in https://github.com/fern-api/fern/pull/2381\r\
        \n* fix: fern no longer fails to parse nested maps (`map<string, map<string,\
        \ int>>`)by @mmolash in https://github.com/fern-api/fern/pull/2369\r\n\r\n##\
        \ New Contributors\r\n* @mmolash made their first contribution in https://github.com/fern-api/fern/pull/2369\r\
        \n\r\n**Full Changelog**: https://github.com/fern-api/fern/compare/0.15.5...0.15.6"
      type: chore
  createdAt: "2023-11-28"
  irVersion: 31
  version: 0.15.6
- changelogEntry:
    - summary: "## What's Changed\r\n* fix: forward along global headers when registering\
        \ docs by @dsinghvi in https://github.com/fern-api/fern/pull/2358\r\n\r\n\r\n\
        **Full Changelog**: https://github.com/fern-api/fern/compare/0.15.4...0.15.5"
      type: chore
  createdAt: "2023-11-27"
  irVersion: 31
  version: 0.15.5
- changelogEntry:
    - summary: "## What's Changed\r\n* chore: use correct URL for preview server by\
        \ @dsinghvi in https://github.com/fern-api/fern/pull/2322\r\n* fix: docs preview\
        \ server no longer has cors requirement by @dsinghvi in https://github.com/fern-api/fern/pull/2323\r\
        \n* Add test def for optional enum query param by @davidkonigsberg in https://github.com/fern-api/fern/pull/2317\r\
        \n* chore: migrate to github workflows by @dsinghvi in https://github.com/fern-api/fern/pull/2327\r\
        \n* chore: migrate documentation to core repo by @dsinghvi in https://github.com/fern-api/fern/pull/2328\r\
        \n* feature: add example docs by @dsinghvi in https://github.com/fern-api/fern/pull/2342\r\
        \n* Change 'let us know' link from email to issue by @zachkirsch in https://github.com/fern-api/fern/pull/2344\r\
        \n* fix: links to generators by making them exact urls by @dannysheridan in\
        \ https://github.com/fern-api/fern/pull/2346\r\n* feature: seed CLI runs compile\
        \ commands for verification by @dsinghvi in https://github.com/fern-api/fern/pull/2351\r\
        \n* Improvement: document using an enum name and value by @dannysheridan in\
        \ https://github.com/fern-api/fern/pull/2349\r\n* chore: test definition for\
        \ bearer auth with environment variable by @dsinghvi in https://github.com/fern-api/fern/pull/2353\r\
        \n* fix: resolve referenced examples for path parameters by @dsinghvi in https://github.com/fern-api/fern/pull/2356\r\
        \n\r\n## New Contributors\r\n* @davidkonigsberg made their first contribution\
        \ in https://github.com/fern-api/fern/pull/2317\r\n\r\n**Full Changelog**: https://github.com/fern-api/fern/compare/0.15.3...0.15.4"
      type: chore
  createdAt: "2023-11-27"
  irVersion: 31
  version: 0.15.4
- changelogEntry:
    - summary: "## What's Changed\r\n* fix: migrate from registry-node to fdr-sdk by\
        \ @dsinghvi in https://github.com/fern-api/fern/pull/2313\r\n* build(deps):\
        \ bump @redocly/openapi-core from 1.4.0 to 1.4.1 by @dependabot in https://github.com/fern-api/fern/pull/2312\r\
        \n* build(deps): bump @fern-api/venus-api-sdk from 0.0.20-7-g6ea8dc4 to 0.0.36\
        \ by @dependabot in https://github.com/fern-api/fern/pull/2311\r\n* fix: docs\
        \ preview server returns the proper load docs by url response by @dsinghvi in\
        \ https://github.com/fern-api/fern/pull/2315\r\n* build(deps-dev): bump @types/swagger2openapi\
        \ from 7.0.0 to 7.0.4 by @dependabot in https://github.com/fern-api/fern/pull/2309\r\
        \n* feature: introduce `idempotency` configuration by @dsinghvi in https://github.com/fern-api/fern/pull/2302\r\
        \n* chore: add `idempotency-headers` to fern  by @dsinghvi in https://github.com/fern-api/fern/pull/2318\r\
        \n* chore: typescript generators depend on ir v31 by @dsinghvi in https://github.com/fern-api/fern/pull/2320\r\
        \n\r\n\r\n**Full Changelog**: https://github.com/fern-api/fern/compare/0.15.2...0.15.3"
      type: chore
  createdAt: "2023-11-21"
  irVersion: 31
  version: 0.15.3
- changelogEntry:
    - summary: "- **fix**: running `fern generate --local` with a `.fernignore` works
        in Github Actions (@dsinghvi)"
      type: chore
  createdAt: "2023-11-20"
  irVersion: 30
  version: 0.15.2
- changelogEntry:
    - summary: "**Full Changelog**: https://github.com/fern-api/fern/compare/0.15.2-rc1...0.15.2-rc3"
      type: chore
  createdAt: "2023-11-20"
  irVersion: 30
  version: 0.15.2-rc3
- changelogEntry:
    - summary: "**Full Changelog**: https://github.com/fern-api/fern/compare/0.15.2-rc1...0.15.2-rc2"
      type: chore
  createdAt: "2023-11-20"
  irVersion: 30
  version: 0.15.2-rc2
- changelogEntry:
    - summary: "**Full Changelog**: https://github.com/fern-api/fern/compare/0.15.2-rc0...0.15.2-rc1"
      type: chore
  createdAt: "2023-11-20"
  irVersion: 30
  version: 0.15.2-rc1
- changelogEntry:
    - summary:
        "## What's Changed\r\n* upgrade json5 to `2.2.2` by @dsinghvi in https://github.com/fern-api/fern/pull/2304\r\
        \n* chore: remove wire verification by @dsinghvi in https://github.com/fern-api/fern/pull/2305\r\
        \n* chore: upgrade yaml to 2.3.3 by @dsinghvi in https://github.com/fern-api/fern/pull/2306\r\
        \n* fix: `fern generate --local` with `.fernignore` fails in Github Workflow\
        \ by @dsinghvi in https://github.com/fern-api/fern/pull/2307\r\n\r\n\r\n**Full\
        \ Changelog**: https://github.com/fern-api/fern/compare/0.15.1...0.15.2-rc0"
      type: chore
  createdAt: "2023-11-20"
  irVersion: 30
  version: 0.15.2-rc0
- changelogEntry:
    - summary: "_It's been forever since we released a non release candidate!_\r\n\r\
        \n**Break**\r\n- The file structure of the Fern folder has now changed. If you\
        \ have a single API, your definition can live directly at the top-level. If\
        \ you have multiple, they will need to live in an apis folder. When you run\
        \ `fern upgrade` the directory structure will automatically be updated. "
      type: chore
  createdAt: "2023-11-20"
  irVersion: 30
  version: 0.15.1
- changelogEntry:
    - summary: "## What's Changed\r\n* feature: introduce `fern token` command to generate\
        \ `FERN_TOKEN` by @dsinghvi in https://github.com/fern-api/fern/pull/2295\r\n\
        \r\n\r\n**Full Changelog**: https://github.com/fern-api/fern/compare/0.15.0-rc87...0.15.0-rc88"
      type: chore
  createdAt: "2023-11-17"
  irVersion: 30
  version: 0.15.0-rc88
- changelogEntry:
    - summary: "## What's Changed\r\n* fix: non .fernignored files are deleted on successive\
        \ regeneration by @dsinghvi in https://github.com/fern-api/fern/pull/2294\r\n\
        \r\n\r\n**Full Changelog**: https://github.com/fern-api/fern/compare/0.15.0-rc84...0.15.0-rc85"
      type: chore
  createdAt: "2023-11-17"
  irVersion: 30
  version: 0.15.0-rc87
- changelogEntry:
    - summary: "## What's Changed\r\n* fix: `fern generate --local` no longer fails\
        \ if `.fernignore` is present and there are no new changes by @dsinghvi in https://github.com/fern-api/fern/pull/2291\r\
        \n\r\n\r\n**Full Changelog**: https://github.com/fern-api/fern/compare/0.15.0-rc83...0.15.0-rc84"
      type: chore
  createdAt: "2023-11-16"
  irVersion: 30
  version: 0.15.0-rc84
- changelogEntry:
    - summary: "## What's Changed\r\n* fix: default to service availability if endpoint\
        \ availability is not present by @dsinghvi in https://github.com/fern-api/fern/pull/2290\r\
        \n\r\n\r\n**Full Changelog**: https://github.com/fern-api/fern/compare/0.15.0-rc82...0.15.0-rc83"
      type: chore
  createdAt: "2023-11-16"
  irVersion: 30
  version: 0.15.0-rc83
- changelogEntry:
    - summary: "## What's Changed\r\n* feature: introduce `x-fern-type` extension to\
        \ the OpenAPI spec by @dsinghvi in https://github.com/fern-api/fern/pull/2289\r\
        \n\r\n\r\n**Full Changelog**: https://github.com/fern-api/fern/compare/0.15.0-rc81...0.15.0-rc82"
      type: chore
  createdAt: "2023-11-16"
  irVersion: 30
  version: 0.15.0-rc82
- changelogEntry:
    - summary: "## What's Changed\r\n* **Internal**: Add fern-python generator versions\
        \ for IRv30 by @amckinney in https://github.com/fern-api/fern/pull/2283\r\n\
        * **Internal**: Fix fern-java-model maven coordinates by @amckinney in https://github.com/fern-api/fern/pull/2284\r\
        \n* **Internal**: Generate fern-api/ir-go repository by @amckinney in https://github.com/fern-api/fern/pull/2285\r\
        \n* **Internal**: Set IRv29 version for TS and Java by @amckinney in https://github.com/fern-api/fern/pull/2286\r\
        \n\r\n\r\n**Full Changelog**: https://github.com/fern-api/fern/compare/0.15.0-rc80...0.15.0-rc81"
      type: chore
  createdAt: "2023-11-15"
  irVersion: 30
  version: 0.15.0-rc81
- changelogEntry:
    - summary: "## What's Changed\r\n* fix: dont compare root api files if dependency\
        \ has no endpoints by @dsinghvi in https://github.com/fern-api/fern/pull/2282\r\
        \n\r\n\r\n**Full Changelog**: https://github.com/fern-api/fern/compare/0.15.0-rc79...0.15.0-rc80"
      type: chore
  createdAt: "2023-11-15"
  irVersion: 30
  version: 0.15.0-rc80
- changelogEntry:
    - summary: "## What's Changed\r\n* internal: Add more granular test definitions\
        \ by @amckinney in https://github.com/fern-api/fern/pull/2277\r\n* feature:\
        \ update fhir.yml and setup workflow for registration by @dsinghvi in https://github.com/fern-api/fern/pull/2280\r\
        \n* fix: register union base properties in docs by @dsinghvi in https://github.com/fern-api/fern/pull/2281\r\
        \n\r\n\r\n**Full Changelog**: https://github.com/fern-api/fern/compare/0.15.0-rc77...0.15.0-rc78"
      type: chore
  createdAt: "2023-11-15"
  irVersion: 30
  version: 0.15.0-rc79
- changelogEntry:
    - summary: "- **feature**: mark `in-development` endpoints as `beta` in the generated
        docs"
      type: chore
  createdAt: "2023-11-14"
  irVersion: 29
  version: 0.15.0-rc75
- changelogEntry:
    - summary: "## What's Changed\r\n* **internal** Introduce IR version 30 for example\
        \ @amckinney in https://github.com/fern-api/fern/pull/2273\r\n\r\n\r\n**Full\
        \ Changelog**: https://github.com/fern-api/fern/compare/0.15.0-rc76...0.15.0-rc77"
      type: chore
  createdAt: "2023-11-14"
  irVersion: 30
  version: 0.15.0-rc77
- changelogEntry:
    - summary: "## What's Changed\r\n* fix: OpenAPI importer handles parsing server\
        \ variables by @dsinghvi in https://github.com/fern-api/fern/pull/2275\r\n\r\
        \n\r\n**Full Changelog**: https://github.com/fern-api/fern/compare/0.15.0-rc75...0.15.0-rc76"
      type: chore
  createdAt: "2023-11-14"
  irVersion: 29
  version: 0.15.0-rc76
- changelogEntry:
    - summary: Release 0.15.0-rc74
      type: chore
  createdAt: "2023-11-09"
  irVersion: 29
  version: 0.15.0-rc74
- changelogEntry:
    - summary: "- unblock ir-v28 generation"
      type: chore
  createdAt: "2023-11-09"
  irVersion: 29
  version: 0.15.0-rc73
- changelogEntry:
    - summary: Release 0.15.0-rc72
      type: chore
  createdAt: "2023-11-09"
  irVersion: 29
  version: 0.15.0-rc72
- changelogEntry:
    - summary: "- CLI supports running typescript generators 0.8.1+ (@dsinghvi)"
      type: chore
  createdAt: "2023-11-09"
  irVersion: 29
  version: 0.15.0-rc71
- changelogEntry:
    - summary: "- Support a `x-fern-streaming` extension in the OpenAPI importer (@amckinney)"
      type: chore
  createdAt: "2023-11-08"
  irVersion: 28
  version: 0.15.0-rc70
- changelogEntry:
    - summary: _No user facing changes_
      type: chore
  createdAt: "2023-11-03"
  irVersion: 27
  version: 0.15.0-rc68
- changelogEntry:
    - summary: _No user facing changes_
      type: chore
  createdAt: "2023-11-03"
  irVersion: 27
  version: 0.15.0-rc67
- changelogEntry:
    - summary: "- **fix**: OpenAPI importer always uses tags to organize endpoints if
        present (@dsinghvi)"
      type: chore
  createdAt: "2023-11-03"
  irVersion: 27
  version: 0.15.0-rc66
- changelogEntry:
    - summary: _No user facing changes_
      type: chore
  createdAt: "2023-11-02"
  irVersion: 27
  version: 0.15.0-rc65
- changelogEntry:
    - summary: _No user facing changes_
      type: chore
  createdAt: "2023-11-02"
  irVersion: 27
  version: 0.15.0-rc64
- changelogEntry:
    - summary: _No user facing changes_
      type: chore
  createdAt: "2023-11-01"
  irVersion: 27
  version: 0.15.0-rc63
- changelogEntry:
    - summary: "- OpenAPI importer skips example generation if `allOf` examples are
        undefined (@dsinghvi)"
      type: chore
  createdAt: "2023-11-01"
  irVersion: 27
  version: 0.15.0-rc61
- changelogEntry:
    - summary: "- Filter out undefined schemas when reading AsyncAPI (@dsinghvi)"
      type: chore
  createdAt: "2023-11-01"
  irVersion: 27
  version: 0.15.0-rc60
- changelogEntry:
    - summary: "fix: OpenAPI importer handles resolving property schema references (@dsinghvi)"
      type: chore
  createdAt: "2023-11-01"
  irVersion: 27
  version: 0.15.0-rc59
- changelogEntry:
    - summary: "- Retrigger latest release (@dsinghvi)"
      type: chore
  createdAt: "2023-10-30"
  irVersion: 27
  version: 0.15.0-rc57
- changelogEntry:
    - summary: "**fix**: AsyncAPI importer reads inlined message payloads (@dsinghvi)"
      type: chore
  createdAt: "2023-10-30"
  irVersion: 27
  version: 0.15.0-rc56
- changelogEntry:
    - summary: "- **fix**: OpenAPI parser handles converting discriminated unions that
        contain`allOf` references with the discriminant (@dsinghvi)"
      type: chore
  createdAt: "2023-10-30"
  irVersion: 27
  version: 0.15.0-rc55
- changelogEntry:
    - summary: "- **feature**: OpenAPI importer supports resolving multi-file references
        (@dsinghvi)"
      type: chore
  createdAt: "2023-10-30"
  irVersion: 27
  version: 0.15.0-rc54
- changelogEntry:
    - summary: "- **feature**: OpenAPI importer supports `x-fern-header-variable-name`
        to customize the header name in the SDK"
      type: chore
  createdAt: "2023-10-28"
  irVersion: 27
  version: 0.15.0-rc53
- changelogEntry:
    - summary: "- **fix**: OpenAPI importer handles multiple header security schemes"
      type: chore
  createdAt: "2023-10-27"
  irVersion: 27
  version: 0.15.0-rc52
- changelogEntry:
    - summary: "- **No user facing changes** - Seed testing CLI doesn't require generator
        languages to support testing OpenAPI/Postman generators"
      type: chore
  createdAt: "2023-10-27"
  irVersion: 27
  version: 0.15.0-rc51
- changelogEntry:
    - summary: "- Not a user facing change: IR for `property-response` uses correct
        typeId (@dsinghvi)"
      type: chore
  createdAt: "2023-10-26"
  irVersion: 27
  version: 0.15.0-rc50
- changelogEntry:
    - summary: "- Improve logging when `.fernignore` is present in directory (@dsinghvi) "
      type: chore
  createdAt: "2023-10-25"
  irVersion: 27
  version: 0.15.0-rc49
- changelogEntry:
    - summary: "- Upgrade Go generator IR version (@amckinney) \r\n- `response-property`\
        \ validation rules now handle aliases (@amckinney) "
      type: chore
  createdAt: "2023-10-25"
  irVersion: 27
  version: 0.15.0-rc48
- changelogEntry:
    - summary: "- Support `--custom fixture` in seed CLI for snapshot tests (@dsinghvi) "
      type: chore
  createdAt: "2023-10-24"
  irVersion: 27
  version: 0.15.0-rc47
- changelogEntry:
    - summary: "- Support literal examples (@dsinghvi) "
      type: chore
  createdAt: "2023-10-20"
  irVersion: 27
  version: 0.15.0-rc46
- changelogEntry:
    - summary: "- **fix**: OpenAPI importer removes global headers from example generation
        (@dsinghvi) "
      type: chore
  createdAt: "2023-10-20"
  irVersion: 27
  version: 0.15.0-rc45
- changelogEntry:
    - summary: "- OpenAPI example parser handles query params that are arrays (@dsinghvi) "
      type: chore
  createdAt: "2023-10-20"
  irVersion: 27
  version: 0.15.0-rc44
- changelogEntry:
    - summary: "- Support reading examples from OpenAPI spec (@dsinghvi) "
      type: chore
  createdAt: "2023-10-20"
  irVersion: 27
  version: 0.15.0-rc43
- changelogEntry:
    - summary: "- Support generating preview url when generating docs (@dsinghvi) "
      type: chore
  createdAt: "2023-10-15"
  irVersion: 26
  version: 0.15.0-rc42
- changelogEntry:
    - summary: Release 0.15.0-rc40
      type: chore
  createdAt: "2023-10-13"
  irVersion: 26
  version: 0.15.0-rc40
- changelogEntry:
    - summary: "- Rerelease SDKs (@dsinghvi) "
      type: chore
  createdAt: "2023-10-13"
  irVersion: 26
  version: 0.15.0-rc41
- changelogEntry:
    - summary: "- Support generating python snippets for documentation"
      type: chore
  createdAt: "2023-10-11"
  irVersion: 26
  version: 0.15.0-rc39
- changelogEntry:
    - summary: "- Additional seed test definitions (@dsinghvi) "
      type: chore
  createdAt: "2023-10-10"
  irVersion: 26
  version: 0.15.0-rc38
- changelogEntry:
    - summary: "- **fix**: delete existing output on local generation (@dsinghvi) "
      type: chore
  createdAt: "2023-10-08"
  irVersion: 26
  version: 0.15.0-rc37
- changelogEntry:
    - summary: "- **fix**:  seed CLI builds docker image (@dsinghvi) "
      type: chore
  createdAt: "2023-10-08"
  irVersion: 26
  version: 0.15.0-rc36
- changelogEntry:
    - summary: "- fix seed examples to contain datetime with UTC timezone (@dsinghvi) "
      type: chore
  createdAt: "2023-10-08"
  irVersion: 26
  version: 0.15.0-rc35
- changelogEntry:
    - summary: "- Fix: OpenAPI importer scans const fields when detecting discriminated
        unions (@dsinghvi) "
      type: chore
  createdAt: "2023-10-06"
  irVersion: 26
  version: 0.15.0-rc34
- changelogEntry:
    - summary: "- Read `const` values from OpenAPI spec (@dsinghvi) "
      type: chore
  createdAt: "2023-10-06"
  irVersion: 26
  version: 0.15.0-rc33
- changelogEntry:
    - summary: "- Fix discriminated union parsing in AsyncAPI import (@dsinghvi) "
      type: chore
  createdAt: "2023-10-05"
  irVersion: 26
  version: 0.15.0-rc32
- changelogEntry:
    - summary: "- Server side generators are tested with output mode local files (@dsinghvi) "
      type: chore
  createdAt: "2023-10-01"
  irVersion: 26
  version: 0.15.0-rc31
- changelogEntry:
    - summary: "- Generator snapshot tester supports custom configs (@dsinghvi) "
      type: chore
  createdAt: "2023-10-01"
  irVersion: 26
  version: 0.15.0-rc30
- changelogEntry:
    - summary: "- `--local` mode of the Fern CLI now correctly copies over generated
        typescript code (@dsinghvi) "
      type: chore
  createdAt: "2023-09-30"
  irVersion: 26
  version: 0.15.0-rc29
- changelogEntry:
    - summary: "- Bump generator versions to the latest (@amckinney) \r\n- Send undiscriminated\
        \ union type names to docs generation (@dsinghvi) "
      type: chore
  createdAt: "2023-09-29"
  irVersion: 26
  version: 0.15.0-rc28
- changelogEntry:
    - summary: "- Support `go-fiber` generator (@connormahon34) "
      type: chore
  createdAt: "2023-09-26"
  irVersion: 26
  version: 0.15.0-rc27
- changelogEntry:
    - summary: "- `fern generate --docs` will no longer fail because of network timeout
        issues (@dsinghvi)"
      type: chore
  createdAt: "2023-09-25"
  irVersion: 26
  version: 0.15.0-rc26
- changelogEntry:
    - summary: "- Add test fern definitions with endpoint examples(@amckinney) "
      type: chore
  createdAt: "2023-09-20"
  irVersion: 26
  version: 0.15.0-rc25
- changelogEntry:
    - summary: "- `fern generate --docs` runs validation on the the docs configuration
        (@dsinghvi) "
      type: chore
  createdAt: "2023-09-20"
  irVersion: 26
  version: 0.15.0-rc24
- changelogEntry:
    - summary: "- Support reading AsyncAPI Schemas (@dsinghvi) "
      type: chore
  createdAt: "2023-09-19"
  irVersion: 26
  version: 0.15.0-rc23
- changelogEntry:
    - summary: "- Add test definitions that contain examples(@amckinney) "
      type: chore
  createdAt: "2023-09-18"
  irVersion: 26
  version: 0.15.0-rc22
- changelogEntry:
    - summary: "- Only set GA availablity if explicitly defined in the API Definition
        (@dsinghvi) "
      type: chore
  createdAt: "2023-09-17"
  irVersion: 26
  version: 0.15.0-rc21
- changelogEntry:
    - summary: "- Set version slug override (@dsinghvi) "
      type: chore
  createdAt: "2023-09-16"
  irVersion: 26
  version: 0.15.0-rc20
- changelogEntry:
    - summary: "- docs.yml now supports showing API errors opt-in (@dsinghvi) "
      type: chore
  createdAt: "2023-09-13"
  irVersion: 26
  version: 0.15.0-rc19
- changelogEntry:
    - summary: "- CLI now requires that versioned navbars live in new files (@dsinghvi)\
        \ \r\n- CLI supports sending availability (@dsinghvi) \r\n- CLI has new validation\
        \ rules for mdx + filepaths (@dsinghvi) "
      type: chore
  createdAt: "2023-09-13"
  irVersion: 26
  version: 0.15.0-rc18
- changelogEntry:
    - summary: "- Docs support tabs (@dsinghvi) "
      type: chore
  createdAt: "2023-09-10"
  irVersion: 25
  version: 0.15.0-rc17
- changelogEntry:
    - summary: "- Fix and make sure CLI adheres to `--api` flag when filtering API workspaces
        (@dsinghvi) "
      type: chore
  createdAt: "2023-09-09"
  irVersion: 25
  version: 0.15.0-rc16
- changelogEntry:
    - summary: "- Validate markdown for documentation (@dsinghvi) "
      type: chore
  createdAt: "2023-09-06"
  irVersion: 25
  version: 0.15.0-rc15
- changelogEntry:
    - summary: "- Support specifying instance when running docs generation `fern generate
        --docs --instance <url>`"
      type: chore
  createdAt: "2023-09-06"
  irVersion: 25
  version: 0.15.0-rc14
- changelogEntry:
    - summary: "- Support reading `description` on `$ref` fields in OpenAPI (@dsinghvi) "
      type: chore
  createdAt: "2023-09-05"
  irVersion: 25
  version: 0.15.0-rc13
- changelogEntry:
    - summary: Release 0.15.0-rc12
      type: chore
  createdAt: "2023-09-05"
  irVersion: 25
  version: 0.15.0-rc12
- changelogEntry:
    - summary: "- Latest java generators depend on IR v25 to support text/plain responses
        (@dsinghvi) "
      type: chore
  createdAt: "2023-09-05"
  irVersion: 25
  version: 0.15.0-rc11
- changelogEntry:
    - summary: "- Add test definitions for `response: text` "
      type: chore
  createdAt: "2023-09-04"
  irVersion: 25
  version: 0.15.0-rc9
- changelogEntry:
    - summary: "- Support text responses (@dsinghvi) "
      type: chore
  createdAt: "2023-09-04"
  irVersion: 25
  version: 0.15.0-rc8
- changelogEntry:
    - summary: "- OpenAPI importer supports reading `application/octet-stream` requests
        (@dsinghvi) "
      type: chore
  createdAt: "2023-09-04"
  irVersion: 25
  version: 0.15.0-rc10
- changelogEntry:
    - summary: "- OpenAPI Importer handles deduping undiscriminated union types (@dsinghvi) "
      type: chore
  createdAt: "2023-08-31"
  irVersion: 24
  version: 0.15.0-rc7
- changelogEntry:
    - summary: "- Respect audiences for service type graph (@amckinney) "
      type: chore
  createdAt: "2023-08-31"
  irVersion: 24
  version: 0.15.0-rc6
- changelogEntry:
    - summary: "- Support reading `default` key in OpenAPI to account for headers with
        literal value (@dsinghvi) "
      type: chore
  createdAt: "2023-08-30"
  irVersion: 24
  version: 0.15.0-rc5
- changelogEntry:
    - summary: "- fern.config.json version is set to `*` which allows easier integration\
        \ with pnpm (@zachkirsch) \r\n- OpenAPI importer properly reads discriminated\
        \ unions so that discriminants are stripped from subtypes (@dsinghvi) "
      type: chore
  createdAt: "2023-08-30"
  irVersion: 24
  version: 0.15.0-rc4
- changelogEntry:
    - summary: "- Support reading webhooks from OpenAPI specs (@dsinghvi) "
      type: chore
  createdAt: "2023-08-25"
  irVersion: 24
  version: 0.15.0-rc3
- changelogEntry:
    - summary: "- Support uploading images with custom content types such as SVGs (@dsinghvi) "
      type: chore
  createdAt: "2023-08-23"
  irVersion: 24
  version: 0.15.0-rc2
- changelogEntry:
    - summary: "- Update discriminated union detection to handle referenced schemas
        (@dsinghvi) "
      type: chore
  createdAt: "2023-08-18"
  irVersion: 23
  version: 0.15.0-rc1
- changelogEntry:
    - summary: "- **Break**: The fern directory now has a top-level `apis` directory
        to handle apis and docs no longer live within an api definition"
      type: chore
  createdAt: "2023-08-16"
  irVersion: 23
  version: 0.15.0-rc0
- changelogEntry:
    - summary: Release 0.14.4-rc2
      type: chore
  createdAt: "2023-08-14"
  irVersion: 23
  version: 0.14.4-rc2
- changelogEntry:
    - summary: Release 0.14.4-rc1
      type: chore
  createdAt: "2023-08-14"
  irVersion: 23
  version: 0.14.4-rc1
- changelogEntry:
    - summary: CLI handles property names that start with numbers for code generation
        (@dsinghvi)
      type: chore
  createdAt: "2023-08-11"
  irVersion: 23
  version: 0.14.4-rc0
- changelogEntry:
    - summary: "- When `docs` is missing, the CLI should nudge the user to run `fern
        add docs` (@dannysheridan) "
      type: chore
  createdAt: "2023-08-08"
  irVersion: 23
  version: 0.14.3
- changelogEntry:
    - summary: "- When running `fern init --openapi <openapi>` the OpenAPI generator
        wont be included (@dannysheridan) "
      type: chore
  createdAt: "2023-08-08"
  irVersion: 23
  version: 0.14.2
- changelogEntry:
    - summary: "- Rerelease `0.14.0`"
      type: chore
  createdAt: "2023-08-07"
  irVersion: 22
  version: 0.14.1
- changelogEntry:
    - summary: "- The latest Go SDK Generator depends on IR V22 (@amckinney) "
      type: chore
  createdAt: "2023-08-07"
  irVersion: 22
  version: 0.14.0
- changelogEntry:
    - summary: '- Handle `type: "null"` when importing OpenAPI oneOf (@dsinghvi) '
      type: chore
  createdAt: "2023-08-05"
  irVersion: 22
  version: 0.13.0
- changelogEntry:
    - summary: "- No changes"
      type: chore
  createdAt: "2023-08-05"
  irVersion: 22
  version: 0.13.0-rc3
- changelogEntry:
    - summary: "- Java generators now require IR V20 (@dsinghvi) "
      type: chore
  createdAt: "2023-08-03"
  irVersion: 22
  version: 0.13.0-rc2
- changelogEntry:
    - summary: "- OpenAPI generator only includes current package as part of generated
        name (@dsinghvi) "
      type: chore
  createdAt: "2023-08-02"
  irVersion: 22
  version: 0.13.0-rc1
- changelogEntry:
    - summary: "- OpenAPI oneOf subtypes have generated names based on unique properties
        (@dsinghvi) "
      type: chore
  createdAt: "2023-08-02"
  irVersion: 22
  version: 0.13.0-rc0
- changelogEntry:
    - summary: "- OpenAPI importer converts `date-times` appropriately. Before this
        release, datetimes would be converted as strings. (@dsinghvi)"
      type: chore
  createdAt: "2023-08-02"
  irVersion: 22
  version: 0.12.0
- changelogEntry:
    - summary: "- Special case importing oneOf types that are all enums (@dsinghvi) "
      type: chore
  createdAt: "2023-08-02"
  irVersion: 22
  version: 0.11.12
- changelogEntry:
    - summary: "* Add `ServiceTypeReferenceInfo` to IR so that generators can recognize\
        \ what types are referenced from exactly one service (@amckinney).\r\n```yaml\r\
        \n  ServiceTypeReferenceInfo:\r\n    properties:\r\n      typesReferencedOnlyByService:\r\
        \n        docs: \"Types referenced by exactly one service.\"\r\n        type:\
        \ map<commons.ServiceId, list<commons.TypeId>>\r\n      sharedTypes:\r\n   \
        \     docs: \"Types referenced by either zero or multiple services.\"\r\n  \
        \      type: list<commons.TypeId>\r\n```"
      type: chore
  createdAt: "2023-08-01"
  irVersion: 22
  version: 0.11.12-rc2
- changelogEntry:
    - summary: "- Specify license in generators.yml (@amckinney) \r\n```yaml\r\ngroups:\
        \ \r\n  publish: \r\n    - name: fernapi/fern-go-sdk\r\n      version: 0.0.1\r\
        \n      github: \r\n        repository: my-org/my-repo\r\n        license: MIT\
        \ # <------- or Apache-2.0\r\n```"
      type: chore
  createdAt: "2023-07-29"
  irVersion: 22
  version: 0.11.12-rc0
- changelogEntry:
    - summary: "- Support `x-fern-ignore` OpenAPI extension. This extensions configures\
        \ fern to ignore certain endpoints when generating SDKs. (@dsinghvi) \r\n  ```yaml\r\
        \n  paths: \r\n    my/endpoint/path: \r\n      get: \r\n        x-fern-ignore:\
        \ true # <------- fern will skip this endpoint\r\n  ```"
      type: chore
  createdAt: "2023-07-29"
  irVersion: 22
  version: 0.11.12-rc1
- changelogEntry:
    - summary: "- OpenAPI importer handles converting numbers formatted as time-delta
        (@dsinghvi)"
      type: chore
  createdAt: "2023-07-28"
  irVersion: 22
  version: 0.11.11
- changelogEntry:
    - summary: "- OpenAPI importer handles converting servers with `staging` and `production`\
        \ descriptions (@dsinghvi) \r\n- Generators are upgraded in fern init (@dannysheridan)\
        \ \r\n- Documentation markdown paths are validated (@zachkirsch)"
      type: chore
  createdAt: "2023-07-26"
  irVersion: 22
  version: 0.11.10
- changelogEntry:
    - summary: "- handles `x-ndjson` content-type in OpenAPI responses"
      type: chore
  createdAt: "2023-07-24"
  irVersion: 22
  version: 0.11.9
- changelogEntry:
    - summary: Release 0.11.9-rc0
      type: chore
  createdAt: "2023-07-23"
  irVersion: 22
  version: 0.11.9-rc0
- changelogEntry:
    - summary: "- Register custom content types when reading from OpenAPI spec"
      type: chore
  createdAt: "2023-07-23"
  irVersion: 22
  version: 0.11.8
- changelogEntry:
    - summary: "- Register content-types when registering docs (i.e. such as `application/x-ndjson`)"
      type: chore
  createdAt: "2023-07-23"
  irVersion: 22
  version: 0.11.8-rc0
- changelogEntry:
    - summary: Release 0.11.7
      type: chore
  createdAt: "2023-07-23"
  irVersion: 22
  version: 0.11.7
- changelogEntry:
    - summary: Release 0.11.7-rc9
      type: chore
  createdAt: "2023-07-23"
  irVersion: 22
  version: 0.11.7-rc9
- changelogEntry:
    - summary: Release 0.11.7-rc8
      type: chore
  createdAt: "2023-07-23"
  irVersion: 22
  version: 0.11.7-rc8
- changelogEntry:
    - summary: Release 0.11.7-rc7
      type: chore
  createdAt: "2023-07-22"
  irVersion: 22
  version: 0.11.7-rc7
- changelogEntry:
    - summary: Release 0.11.7-rc6
      type: chore
  createdAt: "2023-07-22"
  irVersion: 22
  version: 0.11.7-rc6
- changelogEntry:
    - summary: Release 0.11.7-rc5
      type: chore
  createdAt: "2023-07-22"
  irVersion: 22
  version: 0.11.7-rc5
- changelogEntry:
    - summary: "- Hacky release with sleep 5s before running docker"
      type: chore
  createdAt: "2023-07-21"
  irVersion: 22
  version: 0.11.7-rc4
- changelogEntry:
    - summary: Release 0.11.7-rc3
      type: chore
  createdAt: "2023-07-20"
  irVersion: 22
  version: 0.11.7-rc3
- changelogEntry:
    - summary: "- Pypi token is correctly read in for publishing"
      type: chore
  createdAt: "2023-07-18"
  irVersion: 22
  version: 0.11.7-rc2
- changelogEntry:
    - summary: Release 0.11.7-rc1
      type: chore
  createdAt: "2023-07-14"
  irVersion: 22
  version: 0.11.7-rc1
- changelogEntry:
    - summary: Release 0.11.7-rc0
      type: chore
  createdAt: "2023-07-13"
  irVersion: 22
  version: 0.11.7-rc0
- changelogEntry:
    - summary: Release 0.11.6
      type: chore
  createdAt: "2023-07-11"
  irVersion: 22
  version: 0.11.6
- changelogEntry:
    - summary: Release 0.11.6-rc1
      type: chore
  createdAt: "2023-07-11"
  irVersion: 22
  version: 0.11.6-rc1
- changelogEntry:
    - summary: Release 0.11.6-rc0
      type: chore
  createdAt: "2023-07-11"
  irVersion: 22
  version: 0.11.6-rc0
- changelogEntry:
    - summary: "- Fixes https://github.com/fern-api/fern/issues/1880 (no longer forced
        to define auth if endpoints don't require auth)"
      type: chore
  createdAt: "2023-07-10"
  irVersion: 22
  version: 0.11.5
- changelogEntry:
    - summary: Release 0.11.4
      type: chore
  createdAt: "2023-07-06"
  irVersion: 22
  version: 0.11.4
- changelogEntry:
    - summary: Release 0.11.4-rc0
      type: chore
  createdAt: "2023-07-06"
  irVersion: 22
  version: 0.11.4-rc0
- changelogEntry:
    - summary: Release 0.11.3
      type: chore
  createdAt: "2023-07-06"
  irVersion: 22
  version: 0.11.3
- changelogEntry:
    - summary: Release 0.11.3-rc9
      type: chore
  createdAt: "2023-07-06"
  irVersion: 22
  version: 0.11.3-rc9
- changelogEntry:
    - summary: Release 0.11.3-rc8
      type: chore
  createdAt: "2023-07-06"
  irVersion: 22
  version: 0.11.3-rc8
- changelogEntry:
    - summary: Release 0.11.3-rc7
      type: chore
  createdAt: "2023-07-06"
  irVersion: 22
  version: 0.11.3-rc7
- changelogEntry:
    - summary: Release 0.11.3-rc6
      type: chore
  createdAt: "2023-07-06"
  irVersion: 22
  version: 0.11.3-rc6
- changelogEntry:
    - summary: Release 0.11.3-rc5
      type: chore
  createdAt: "2023-07-06"
  irVersion: 22
  version: 0.11.3-rc5
- changelogEntry:
    - summary: Release 0.11.3-rc10
      type: chore
  createdAt: "2023-07-06"
  irVersion: 22
  version: 0.11.3-rc10
- changelogEntry:
    - summary: Release 0.11.3-rc4
      type: chore
  createdAt: "2023-07-05"
  irVersion: 20
  version: 0.11.3-rc4
- changelogEntry:
    - summary: Release 0.11.3-rc3
      type: chore
  createdAt: "2023-06-28"
  irVersion: 20
  version: 0.11.3-rc3
- changelogEntry:
    - summary: Release 0.11.3-rc2
      type: chore
  createdAt: "2023-06-28"
  irVersion: 20
  version: 0.11.3-rc2
- changelogEntry:
    - summary: "- Support reading `x-fern-audiences` extension so that OpenAPI spec
        users can leverage fern audiences"
      type: chore
  createdAt: "2023-06-28"
  irVersion: 20
  version: 0.11.3-rc1
- changelogEntry:
    - summary: Release 0.11.3-rc0
      type: chore
  createdAt: "2023-06-24"
  irVersion: 20
  version: 0.11.3-rc0
- changelogEntry:
    - summary: Release 0.11.2
      type: chore
  createdAt: "2023-06-23"
  irVersion: 20
  version: 0.11.2
- changelogEntry:
    - summary: Release 0.11.1-rc0
      type: chore
  createdAt: "2023-06-22"
  irVersion: 20
  version: 0.11.1-rc0
- changelogEntry:
    - summary: "- Update OpenAPI Importer logic to handle FastAPI operation ids"
      type: chore
  createdAt: "2023-06-22"
  irVersion: 20
  version: 0.11.0
- changelogEntry:
    - summary: Release 0.10.28
      type: chore
  createdAt: "2023-06-20"
  irVersion: 20
  version: 0.10.28
- changelogEntry:
    - summary: Release 0.10.27
      type: chore
  createdAt: "2023-06-20"
  irVersion: 20
  version: 0.10.27
- changelogEntry:
    - summary: Release 0.10.27-rc0
      type: chore
  createdAt: "2023-06-15"
  irVersion: 20
  version: 0.10.27-rc0
- changelogEntry:
    - summary: Release 0.10.26
      type: chore
  createdAt: "2023-06-15"
  irVersion: 20
  version: 0.10.26
- changelogEntry:
    - summary: Release 0.10.25
      type: chore
  createdAt: "2023-06-15"
  irVersion: 20
  version: 0.10.25
- changelogEntry:
    - summary: Release 0.10.25-rc1
      type: chore
  createdAt: "2023-06-14"
  irVersion: 20
  version: 0.10.25-rc1
- changelogEntry:
    - summary: Release 0.10.25-rc0
      type: chore
  createdAt: "2023-06-13"
  irVersion: 20
  version: 0.10.25-rc0
- changelogEntry:
    - summary: "- Fixes https://github.com/fern-api/fern/issues/1765 so OpenAPI specs
        are not required to have `operationId` or `x-fern-sdk-method-name` "
      type: chore
  createdAt: "2023-06-13"
  irVersion: 20
  version: 0.10.24
- changelogEntry:
    - summary: Release 0.10.23
      type: chore
  createdAt: "2023-06-13"
  irVersion: 20
  version: 0.10.23
- changelogEntry:
    - summary: Release 0.10.23-rc0
      type: chore
  createdAt: "2023-06-12"
  irVersion: 20
  version: 0.10.23-rc0
- changelogEntry:
    - summary: Release 0.10.22
      type: chore
  createdAt: "2023-06-12"
  irVersion: 20
  version: 0.10.22
- changelogEntry:
    - summary: Release 0.10.21
      type: chore
  createdAt: "2023-06-12"
  irVersion: 20
  version: 0.10.21
- changelogEntry:
    - summary: Release 0.10.20
      type: chore
  createdAt: "2023-06-12"
  irVersion: 20
  version: 0.10.20
- changelogEntry:
    - summary: Release 0.10.20-rc0
      type: chore
  createdAt: "2023-06-12"
  irVersion: 20
  version: 0.10.20-rc0
- changelogEntry:
    - summary: Release 0.10.19
      type: chore
  createdAt: "2023-06-12"
  irVersion: 20
  version: 0.10.19
- changelogEntry:
    - summary: Release 0.10.18
      type: chore
  createdAt: "2023-06-11"
  irVersion: 20
  version: 0.10.18
- changelogEntry:
    - summary: Release 0.10.17
      type: chore
  createdAt: "2023-06-11"
  irVersion: 20
  version: 0.10.17
- changelogEntry:
    - summary: Release 0.10.16
      type: chore
  createdAt: "2023-06-11"
  irVersion: 20
  version: 0.10.16
- changelogEntry:
    - summary: Release 0.10.15
      type: chore
  createdAt: "2023-06-10"
  irVersion: 20
  version: 0.10.15
- changelogEntry:
    - summary: Release 0.10.14
      type: chore
  createdAt: "2023-06-10"
  irVersion: 20
  version: 0.10.14
- changelogEntry:
    - summary: Release 0.10.14-rc0
      type: chore
  createdAt: "2023-06-10"
  irVersion: 20
  version: 0.10.14-rc0
- changelogEntry:
    - summary: Release 0.10.13
      type: chore
  createdAt: "2023-06-09"
  irVersion: 20
  version: 0.10.13
- changelogEntry:
    - summary: Release 0.10.13-rc2
      type: chore
  createdAt: "2023-06-09"
  irVersion: 20
  version: 0.10.13-rc2
- changelogEntry:
    - summary: Release 0.10.13-rc1
      type: chore
  createdAt: "2023-06-09"
  irVersion: 20
  version: 0.10.13-rc1
- changelogEntry:
    - summary: Release 0.10.13-rc0
      type: chore
  createdAt: "2023-06-09"
  irVersion: 20
  version: 0.10.13-rc0
- changelogEntry:
    - summary: Release 0.10.12
      type: chore
  createdAt: "2023-06-09"
  irVersion: 20
  version: 0.10.12
- changelogEntry:
    - summary: Release 0.10.11
      type: chore
  createdAt: "2023-06-09"
  irVersion: 20
  version: 0.10.11
- changelogEntry:
    - summary: Release 0.10.11-rc0
      type: chore
  createdAt: "2023-06-08"
  irVersion: 20
  version: 0.10.11-rc0
- changelogEntry:
    - summary: Release 0.10.10
      type: chore
  createdAt: "2023-06-08"
  irVersion: 20
  version: 0.10.10
- changelogEntry:
    - summary: Release 0.10.10-rc2
      type: chore
  createdAt: "2023-06-08"
  irVersion: 20
  version: 0.10.10-rc2
- changelogEntry:
    - summary: Release 0.10.10-rc1
      type: chore
  createdAt: "2023-06-08"
  irVersion: 20
  version: 0.10.10-rc1
- changelogEntry:
    - summary: Release 0.10.10-rc0
      type: chore
  createdAt: "2023-06-08"
  irVersion: 20
  version: 0.10.10-rc0
- changelogEntry:
    - summary: Release 0.10.9
      type: chore
  createdAt: "2023-06-07"
  irVersion: 20
  version: 0.10.9
- changelogEntry:
    - summary: Release 0.10.8
      type: chore
  createdAt: "2023-06-07"
  irVersion: 20
  version: 0.10.8
- changelogEntry:
    - summary: Release 0.10.8-rc0
      type: chore
  createdAt: "2023-06-07"
  irVersion: 20
  version: 0.10.8-rc0
- changelogEntry:
    - summary: Release 0.10.7
      type: chore
  createdAt: "2023-06-06"
  irVersion: 20
  version: 0.10.7
- changelogEntry:
    - summary: Release 0.10.6
      type: chore
  createdAt: "2023-06-06"
  irVersion: 20
  version: 0.10.6
- changelogEntry:
    - summary: Release 0.10.5
      type: chore
  createdAt: "2023-06-06"
  irVersion: 20
  version: 0.10.5
- changelogEntry:
    - summary: Release 0.10.4
      type: chore
  createdAt: "2023-06-06"
  irVersion: 20
  version: 0.10.4
- changelogEntry:
    - summary: Release 0.10.3
      type: chore
  createdAt: "2023-06-06"
  irVersion: 20
  version: 0.10.3
- changelogEntry:
    - summary: Release 0.10.2
      type: chore
  createdAt: "2023-06-05"
  irVersion: 20
  version: 0.10.2
- changelogEntry:
    - summary: Release 0.10.1
      type: chore
  createdAt: "2023-06-05"
  irVersion: 20
  version: 0.10.1
- changelogEntry:
    - summary: "- The docs `domain` must be a full domain ending in `docs.buildwithfern.com`\r\
        \n- `docs.yml` now supports custom-domains so that docs can redirect from a\
        \ custom url"
      type: chore
  createdAt: "2023-06-05"
  irVersion: 20
  version: 0.10.0
- changelogEntry:
    - summary: Release 0.9.10
      type: chore
  createdAt: "2023-06-02"
  irVersion: 20
  version: 0.9.10
- changelogEntry:
    - summary: Release 0.9.10-rc0
      type: chore
  createdAt: "2023-05-31"
  irVersion: 20
  version: 0.9.10-rc0
- changelogEntry:
    - summary: Release 0.9.9
      type: chore
  createdAt: "2023-05-31"
  irVersion: 20
  version: 0.9.9
- changelogEntry:
    - summary: Release 0.9.9-rc4
      type: chore
  createdAt: "2023-05-31"
  irVersion: 20
  version: 0.9.9-rc4
- changelogEntry:
    - summary: Release 0.9.9-rc3
      type: chore
  createdAt: "2023-05-31"
  irVersion: 20
  version: 0.9.9-rc3
- changelogEntry:
    - summary: Release 0.9.9-rc2
      type: chore
  createdAt: "2023-05-31"
  irVersion: 20
  version: 0.9.9-rc2
- changelogEntry:
    - summary: Release 0.9.9-rc1
      type: chore
  createdAt: "2023-05-31"
  irVersion: 20
  version: 0.9.9-rc1
- changelogEntry:
    - summary: Release 0.9.9-rc0
      type: chore
  createdAt: "2023-05-31"
  irVersion: 20
  version: 0.9.9-rc0
- changelogEntry:
    - summary: Release 0.9.8
      type: chore
  createdAt: "2023-05-30"
  irVersion: 20
  version: 0.9.8
- changelogEntry:
    - summary: Release 0.9.8-rc0
      type: chore
  createdAt: "2023-05-30"
  irVersion: 20
  version: 0.9.8-rc0
- changelogEntry:
    - summary: Release 0.9.7
      type: chore
  createdAt: "2023-05-30"
  irVersion: 20
  version: 0.9.7
- changelogEntry:
    - summary: Release 0.9.7-rc2
      type: chore
  createdAt: "2023-05-30"
  irVersion: 20
  version: 0.9.7-rc2
- changelogEntry:
    - summary: Release 0.9.7-rc1
      type: chore
  createdAt: "2023-05-29"
  irVersion: 20
  version: 0.9.7-rc1
- changelogEntry:
    - summary: Release 0.9.7-rc0
      type: chore
  createdAt: "2023-05-29"
  irVersion: 20
  version: 0.9.7-rc0
- changelogEntry:
    - summary: Release 0.9.6
      type: chore
  createdAt: "2023-05-29"
  irVersion: 20
  version: 0.9.6
- changelogEntry:
    - summary: Release 0.9.6-rc1
      type: chore
  createdAt: "2023-05-28"
  irVersion: 20
  version: 0.9.6-rc1
- changelogEntry:
    - summary: Release 0.9.6-rc0
      type: chore
  createdAt: "2023-05-28"
  irVersion: 20
  version: 0.9.6-rc0
- changelogEntry:
    - summary: Release 0.9.5
      type: chore
  createdAt: "2023-05-27"
  irVersion: 20
  version: 0.9.5
- changelogEntry:
    - summary: "- `fern init` reads `FERN_TOKEN` if the user token is not available"
      type: chore
  createdAt: "2023-05-27"
  irVersion: 20
  version: 0.9.4
- changelogEntry:
    - summary: Release 0.9.4-rc3
      type: chore
  createdAt: "2023-05-25"
  irVersion: 20
  version: 0.9.4-rc3
- changelogEntry:
    - summary: Release 0.9.4-rc2
      type: chore
  createdAt: "2023-05-25"
  irVersion: 20
  version: 0.9.4-rc2
- changelogEntry:
    - summary: Release 0.9.4-rc1
      type: chore
  createdAt: "2023-05-25"
  irVersion: 20
  version: 0.9.4-rc1
- changelogEntry:
    - summary: Release 0.9.4-rc0
      type: chore
  createdAt: "2023-05-25"
  irVersion: 20
  version: 0.9.4-rc0
- changelogEntry:
    - summary: Release 0.9.3
      type: chore
  createdAt: "2023-05-24"
  irVersion: 20
  version: 0.9.3
- changelogEntry:
    - summary: Release 0.9.2
      type: chore
  createdAt: "2023-05-24"
  irVersion: 20
  version: 0.9.2
- changelogEntry:
    - summary: Release 0.9.2-rc5
      type: chore
  createdAt: "2023-05-24"
  irVersion: 20
  version: 0.9.2-rc5
- changelogEntry:
    - summary: Release 0.9.2-rc4
      type: chore
  createdAt: "2023-05-24"
  irVersion: 20
  version: 0.9.2-rc4
- changelogEntry:
    - summary: Release 0.9.2-rc3
      type: chore
  createdAt: "2023-05-24"
  irVersion: 20
  version: 0.9.2-rc3
- changelogEntry:
    - summary: Release 0.9.2-rc2
      type: chore
  createdAt: "2023-05-23"
  irVersion: 20
  version: 0.9.2-rc2
- changelogEntry:
    - summary: Release 0.9.2-rc1
      type: chore
  createdAt: "2023-05-23"
  irVersion: 20
  version: 0.9.2-rc1
- changelogEntry:
    - summary: Release 0.9.2-rc0
      type: chore
  createdAt: "2023-05-21"
  irVersion: 20
  version: 0.9.2-rc0
- changelogEntry:
    - summary: Release 0.9.1
      type: chore
  createdAt: "2023-05-20"
  irVersion: 20
  version: 0.9.1
- changelogEntry:
    - summary: Release 0.9.1-rc3
      type: chore
  createdAt: "2023-05-20"
  irVersion: 20
  version: 0.9.1-rc3
- changelogEntry:
    - summary: Release 0.9.1-rc2
      type: chore
  createdAt: "2023-05-19"
  irVersion: 20
  version: 0.9.1-rc2
- changelogEntry:
    - summary: Release 0.9.1-rc1
      type: chore
  createdAt: "2023-05-18"
  irVersion: 20
  version: 0.9.1-rc1
- changelogEntry:
    - summary: Release 0.9.1-rc0
      type: chore
  createdAt: "2023-05-18"
  irVersion: 20
  version: 0.9.1-rc0
- changelogEntry:
    - summary: Running `fern init --openapi <path to openapi>` creates an OpenAPI workspace
      type: chore
  createdAt: "2023-05-17"
  irVersion: 20
  version: 0.9.0
- changelogEntry:
    - summary: Release 0.9.0-rc0
      type: chore
  createdAt: "2023-05-17"
  irVersion: 20
  version: 0.9.0-rc0
- changelogEntry:
    - summary: Add `fern-go-model` generator identifier.
      type: chore
  createdAt: "2023-05-16"
  irVersion: 20
  version: 0.8.25-rc0
- changelogEntry:
    - summary: Release 0.8.24
      type: chore
  createdAt: "2023-05-16"
  irVersion: 20
  version: 0.8.24
- changelogEntry:
    - summary: Release 0.8.23
      type: chore
  createdAt: "2023-05-13"
  irVersion: 20
  version: 0.8.23
- changelogEntry:
    - summary: Release 0.8.22
      type: chore
  createdAt: "2023-05-13"
  irVersion: 20
  version: 0.8.22
- changelogEntry:
    - summary: Release 0.8.21
      type: chore
  createdAt: "2023-05-13"
  irVersion: 20
  version: 0.8.21
- changelogEntry:
    - summary: Release 0.8.20
      type: chore
  createdAt: "2023-05-12"
  irVersion: 20
  version: 0.8.20
- changelogEntry:
    - summary: Release 0.8.20-rc4
      type: chore
  createdAt: "2023-05-12"
  irVersion: 20
  version: 0.8.20-rc4
- changelogEntry:
    - summary: Release 0.8.20-rc3
      type: chore
  createdAt: "2023-05-12"
  irVersion: 20
  version: 0.8.20-rc3
- changelogEntry:
    - summary: Release 0.8.20-rc2
      type: chore
  createdAt: "2023-05-11"
  irVersion: 20
  version: 0.8.20-rc2
- changelogEntry:
    - summary: Release 0.8.20-rc1
      type: chore
  createdAt: "2023-05-11"
  irVersion: 20
  version: 0.8.20-rc1
- changelogEntry:
    - summary: Release 0.8.20-rc0
      type: chore
  createdAt: "2023-05-11"
  irVersion: 20
  version: 0.8.20-rc0
- changelogEntry:
    - summary: Release 0.8.19
      type: chore
  createdAt: "2023-05-11"
  irVersion: 20
  version: 0.8.19
- changelogEntry:
    - summary: Release 0.8.19-rc9
      type: chore
  createdAt: "2023-05-11"
  irVersion: 20
  version: 0.8.19-rc9
- changelogEntry:
    - summary: Release 0.8.19-rc8
      type: chore
  createdAt: "2023-05-11"
  irVersion: 20
  version: 0.8.19-rc8
- changelogEntry:
    - summary: Release 0.8.19-rc7
      type: chore
  createdAt: "2023-05-10"
  irVersion: 20
  version: 0.8.19-rc7
- changelogEntry:
    - summary: Release 0.8.19-rc6
      type: chore
  createdAt: "2023-05-10"
  irVersion: 20
  version: 0.8.19-rc6
- changelogEntry:
    - summary: Release 0.8.19-rc5
      type: chore
  createdAt: "2023-05-10"
  irVersion: 20
  version: 0.8.19-rc5
- changelogEntry:
    - summary: Release 0.8.19-rc4
      type: chore
  createdAt: "2023-05-10"
  irVersion: 20
  version: 0.8.19-rc4
- changelogEntry:
    - summary: Release 0.8.19-rc3
      type: chore
  createdAt: "2023-05-10"
  irVersion: 20
  version: 0.8.19-rc3
- changelogEntry:
    - summary: Release 0.8.19-rc2
      type: chore
  createdAt: "2023-05-10"
  irVersion: 20
  version: 0.8.19-rc2
- changelogEntry:
    - summary: Release 0.8.19-rc1
      type: chore
  createdAt: "2023-05-10"
  irVersion: 20
  version: 0.8.19-rc1
- changelogEntry:
    - summary: Release 0.8.19-rc0
      type: chore
  createdAt: "2023-05-10"
  irVersion: 20
  version: 0.8.19-rc0
- changelogEntry:
    - summary: Release 0.8.18
      type: chore
  createdAt: "2023-05-08"
  irVersion: 20
  version: 0.8.18
- changelogEntry:
    - summary: Release 0.8.17
      type: chore
  createdAt: "2023-05-08"
  irVersion: 20
  version: 0.8.17
- changelogEntry:
    - summary: Release 0.8.17-rc3
      type: chore
  createdAt: "2023-05-08"
  irVersion: 20
  version: 0.8.17-rc3
- changelogEntry:
    - summary: Release 0.8.17-rc2
      type: chore
  createdAt: "2023-05-08"
  irVersion: 20
  version: 0.8.17-rc2
- changelogEntry:
    - summary: Release 0.8.17-rc1
      type: chore
  createdAt: "2023-05-08"
  irVersion: 20
  version: 0.8.17-rc1
- changelogEntry:
    - summary: Release 0.8.17-rc0
      type: chore
  createdAt: "2023-05-08"
  irVersion: 20
  version: 0.8.17-rc0
- changelogEntry:
    - summary: Release 0.8.16-rc9
      type: chore
  createdAt: "2023-05-08"
  irVersion: 20
  version: 0.8.16-rc9
- changelogEntry:
    - summary: Release 0.8.16-rc8
      type: chore
  createdAt: "2023-05-08"
  irVersion: 19
  version: 0.8.16-rc8
- changelogEntry:
    - summary: Release 0.8.16-rc7
      type: chore
  createdAt: "2023-05-08"
  irVersion: 19
  version: 0.8.16-rc7
- changelogEntry:
    - summary: Release 0.8.16-rc6
      type: chore
  createdAt: "2023-05-08"
  irVersion: 19
  version: 0.8.16-rc6
- changelogEntry:
    - summary: Release 0.8.16-rc5
      type: chore
  createdAt: "2023-05-08"
  irVersion: 19
  version: 0.8.16-rc5
- changelogEntry:
    - summary: Release 0.8.16-rc11
      type: chore
  createdAt: "2023-05-08"
  irVersion: 20
  version: 0.8.16-rc11
- changelogEntry:
    - summary: Release 0.8.16-rc10
      type: chore
  createdAt: "2023-05-08"
  irVersion: 20
  version: 0.8.16-rc10
- changelogEntry:
    - summary: Release 0.8.16-rc4
      type: chore
  createdAt: "2023-05-07"
  irVersion: 19
  version: 0.8.16-rc4
- changelogEntry:
    - summary: Release 0.8.16-rc3
      type: chore
  createdAt: "2023-05-07"
  irVersion: 19
  version: 0.8.16-rc3
- changelogEntry:
    - summary: Release 0.8.16-rc2
      type: chore
  createdAt: "2023-05-07"
  irVersion: 19
  version: 0.8.16-rc2
- changelogEntry:
    - summary: Release 0.8.16-rc1
      type: chore
  createdAt: "2023-05-07"
  irVersion: 19
  version: 0.8.16-rc1
- changelogEntry:
    - summary: Release 0.8.16-rc0
      type: chore
  createdAt: "2023-05-07"
  irVersion: 19
  version: 0.8.16-rc0
- changelogEntry:
    - summary: Release 0.8.15
      type: chore
  createdAt: "2023-05-07"
  irVersion: 19
  version: 0.8.15
- changelogEntry:
    - summary: Release 0.8.14
      type: chore
  createdAt: "2023-05-07"
  irVersion: 19
  version: 0.8.14
- changelogEntry:
    - summary: Release 0.8.13
      type: chore
  createdAt: "2023-05-07"
  irVersion: 19
  version: 0.8.13
- changelogEntry:
    - summary: Release 0.8.13-rc2
      type: chore
  createdAt: "2023-05-07"
  irVersion: 19
  version: 0.8.13-rc2
- changelogEntry:
    - summary: Release 0.8.13-rc1
      type: chore
  createdAt: "2023-05-07"
  irVersion: 19
  version: 0.8.13-rc1
- changelogEntry:
    - summary: Release 0.8.13-rc0
      type: chore
  createdAt: "2023-05-06"
  irVersion: 19
  version: 0.8.13-rc0
- changelogEntry:
    - summary: Release 0.8.12
      type: chore
  createdAt: "2023-05-05"
  irVersion: 19
  version: 0.8.12
- changelogEntry:
    - summary: Release 0.8.11
      type: chore
  createdAt: "2023-05-05"
  irVersion: 19
  version: 0.8.11
- changelogEntry:
    - summary: Release 0.8.10
      type: chore
  createdAt: "2023-05-05"
  irVersion: 19
  version: 0.8.10
- changelogEntry:
    - summary: Release 0.8.9
      type: chore
  createdAt: "2023-05-04"
  irVersion: 19
  version: 0.8.9
- changelogEntry:
    - summary: Release 0.8.8
      type: chore
  createdAt: "2023-05-04"
  irVersion: 19
  version: 0.8.8
- changelogEntry:
    - summary: Release 0.8.7
      type: chore
  createdAt: "2023-05-04"
  irVersion: 19
  version: 0.8.7
- changelogEntry:
    - summary: Release 0.8.6
      type: chore
  createdAt: "2023-05-03"
  irVersion: 19
  version: 0.8.6
- changelogEntry:
    - summary: Release 0.8.6-rc2
      type: chore
  createdAt: "2023-05-03"
  irVersion: 19
  version: 0.8.6-rc2
- changelogEntry:
    - summary: Release 0.8.6-rc1
      type: chore
  createdAt: "2023-05-03"
  irVersion: 19
  version: 0.8.6-rc1
- changelogEntry:
    - summary: Release 0.8.6-rc0
      type: chore
  createdAt: "2023-05-03"
  irVersion: 19
  version: 0.8.6-rc0
- changelogEntry:
    - summary: Release 0.8.5
      type: chore
  createdAt: "2023-05-03"
  irVersion: 19
  version: 0.8.5
- changelogEntry:
    - summary: Release 0.8.4
      type: chore
  createdAt: "2023-05-03"
  irVersion: 19
  version: 0.8.4
- changelogEntry:
    - summary: Release 0.8.3
      type: chore
  createdAt: "2023-05-03"
  irVersion: 19
  version: 0.8.3
- changelogEntry:
    - summary: Release 0.8.2
      type: chore
  createdAt: "2023-05-03"
  irVersion: 19
  version: 0.8.2
- changelogEntry:
    - summary: Release 0.8.1
      type: chore
  createdAt: "2023-05-02"
  irVersion: 19
  version: 0.8.1
- changelogEntry:
    - summary: Release 0.8.0
      type: chore
  createdAt: "2023-05-02"
  irVersion: 19
  version: 0.8.0
- changelogEntry:
    - summary: Release 0.8.0-rc9
      type: chore
  createdAt: "2023-05-02"
  irVersion: 19
  version: 0.8.0-rc9
- changelogEntry:
    - summary: Release 0.8.0-rc8
      type: chore
  createdAt: "2023-05-02"
  irVersion: 19
  version: 0.8.0-rc8
- changelogEntry:
    - summary: Release 0.8.0-rc7
      type: chore
  createdAt: "2023-05-02"
  irVersion: 19
  version: 0.8.0-rc7
- changelogEntry:
    - summary: Release 0.8.0-rc6
      type: chore
  createdAt: "2023-05-02"
  irVersion: 19
  version: 0.8.0-rc6
- changelogEntry:
    - summary: Release 0.8.0-rc5
      type: chore
  createdAt: "2023-05-02"
  irVersion: 19
  version: 0.8.0-rc5
- changelogEntry:
    - summary: Release 0.8.0-rc4
      type: chore
  createdAt: "2023-05-02"
  irVersion: 19
  version: 0.8.0-rc4
- changelogEntry:
    - summary: Release 0.8.0-rc3
      type: chore
  createdAt: "2023-05-02"
  irVersion: 19
  version: 0.8.0-rc3
- changelogEntry:
    - summary: Release 0.8.0-rc2
      type: chore
  createdAt: "2023-05-02"
  irVersion: 19
  version: 0.8.0-rc2
- changelogEntry:
    - summary: Release 0.8.0-rc1
      type: chore
  createdAt: "2023-05-02"
  irVersion: 19
  version: 0.8.0-rc1
- changelogEntry:
    - summary: Release 0.8.0-rc0
      type: chore
  createdAt: "2023-05-02"
  irVersion: 19
  version: 0.8.0-rc0
- changelogEntry:
    - summary: Release 0.7.5-rc17
      type: chore
  createdAt: "2023-05-02"
  irVersion: 19
  version: 0.7.5-rc17
- changelogEntry:
    - summary: Release 0.7.5-rc9
      type: chore
  createdAt: "2023-05-01"
  irVersion: 19
  version: 0.7.5-rc9
- changelogEntry:
    - summary: Release 0.7.5-rc8
      type: chore
  createdAt: "2023-05-01"
  irVersion: 19
  version: 0.7.5-rc8
- changelogEntry:
    - summary: Release 0.7.5-rc7
      type: chore
  createdAt: "2023-05-01"
  irVersion: 19
  version: 0.7.5-rc7
- changelogEntry:
    - summary: Release 0.7.5-rc16
      type: chore
  createdAt: "2023-05-01"
  irVersion: 19
  version: 0.7.5-rc16
- changelogEntry:
    - summary: Release 0.7.5-rc15
      type: chore
  createdAt: "2023-05-01"
  irVersion: 19
  version: 0.7.5-rc15
- changelogEntry:
    - summary: Release 0.7.5-rc14
      type: chore
  createdAt: "2023-05-01"
  irVersion: 19
  version: 0.7.5-rc14
- changelogEntry:
    - summary: Release 0.7.5-rc13
      type: chore
  createdAt: "2023-05-01"
  irVersion: 19
  version: 0.7.5-rc13
- changelogEntry:
    - summary: Release 0.7.5-rc12
      type: chore
  createdAt: "2023-05-01"
  irVersion: 19
  version: 0.7.5-rc12
- changelogEntry:
    - summary: Release 0.7.5-rc11
      type: chore
  createdAt: "2023-05-01"
  irVersion: 19
  version: 0.7.5-rc11
- changelogEntry:
    - summary: Release 0.7.5-rc10
      type: chore
  createdAt: "2023-05-01"
  irVersion: 19
  version: 0.7.5-rc10
- changelogEntry:
    - summary: Release 0.7.5-rc6
      type: chore
  createdAt: "2023-04-30"
  irVersion: 19
  version: 0.7.5-rc6
- changelogEntry:
    - summary: Release 0.7.5-rc5
      type: chore
  createdAt: "2023-04-30"
  irVersion: 19
  version: 0.7.5-rc5
- changelogEntry:
    - summary: Release 0.7.5-rc4
      type: chore
  createdAt: "2023-04-30"
  irVersion: 19
  version: 0.7.5-rc4
- changelogEntry:
    - summary: Release 0.7.5-rc3
      type: chore
  createdAt: "2023-04-30"
  irVersion: 19
  version: 0.7.5-rc3
- changelogEntry:
    - summary: Release 0.7.5-rc2
      type: chore
  createdAt: "2023-04-30"
  irVersion: 19
  version: 0.7.5-rc2
- changelogEntry:
    - summary: Release 0.7.5-rc1
      type: chore
  createdAt: "2023-04-30"
  irVersion: 18
  version: 0.7.5-rc1
- changelogEntry:
    - summary: Release 0.7.5-rc0
      type: chore
  createdAt: "2023-04-28"
  irVersion: 18
  version: 0.7.5-rc0
- changelogEntry:
    - summary: Release 0.7.4
      type: chore
  createdAt: "2023-04-23"
  irVersion: 18
  version: 0.7.4
- changelogEntry:
    - summary: Release 0.7.4-rc1
      type: chore
  createdAt: "2023-04-23"
  irVersion: 18
  version: 0.7.4-rc1
- changelogEntry:
    - summary: Release 0.7.4-rc0
      type: chore
  createdAt: "2023-04-23"
  irVersion: 18
  version: 0.7.4-rc0
- changelogEntry:
    - summary: Release 0.7.3
      type: chore
  createdAt: "2023-04-23"
  irVersion: 18
  version: 0.7.3
- changelogEntry:
    - summary: Release 0.7.3-rc0
      type: chore
  createdAt: "2023-04-23"
  irVersion: 18
  version: 0.7.3-rc0
- changelogEntry:
    - summary: Release 0.7.2
      type: chore
  createdAt: "2023-04-23"
  irVersion: 18
  version: 0.7.2
- changelogEntry:
    - summary: Release 0.7.1
      type: chore
  createdAt: "2023-04-23"
  irVersion: 18
  version: 0.7.1
- changelogEntry:
    - summary: Release 0.7.1-rc1
      type: chore
  createdAt: "2023-04-23"
  irVersion: 18
  version: 0.7.1-rc1
- changelogEntry:
    - summary: Release 0.7.1-rc0
      type: chore
  createdAt: "2023-04-23"
  irVersion: 18
  version: 0.7.1-rc0
- changelogEntry:
    - summary: Release 0.7.0
      type: chore
  createdAt: "2023-04-21"
  irVersion: 18
  version: 0.7.0
- changelogEntry:
    - summary: Release 0.7.0-rc1
      type: chore
  createdAt: "2023-04-21"
  irVersion: 18
  version: 0.7.0-rc1
- changelogEntry:
    - summary: Release 0.7.0-rc0
      type: chore
  createdAt: "2023-04-21"
  irVersion: 18
  version: 0.7.0-rc0
- changelogEntry:
    - summary: Release 0.6.12
      type: chore
  createdAt: "2023-04-19"
  irVersion: 18
  version: 0.6.12
- changelogEntry:
    - summary: Release 0.6.11
      type: chore
  createdAt: "2023-04-19"
  irVersion: 18
  version: 0.6.11
- changelogEntry:
    - summary: Release 0.6.11-rc2
      type: chore
  createdAt: "2023-04-17"
  irVersion: 18
  version: 0.6.11-rc2
- changelogEntry:
    - summary: Release 0.6.11-rc1
      type: chore
  createdAt: "2023-04-17"
  irVersion: 18
  version: 0.6.11-rc1
- changelogEntry:
    - summary: Release 0.6.11-rc0
      type: chore
  createdAt: "2023-04-17"
  irVersion: 18
  version: 0.6.11-rc0
- changelogEntry:
    - summary: Release 0.6.10
      type: chore
  createdAt: "2023-04-04"
  irVersion: 16
  version: 0.6.10
- changelogEntry:
    - summary: Release 0.6.10-rc4
      type: chore
  createdAt: "2023-04-03"
  irVersion: 16
  version: 0.6.10-rc4
- changelogEntry:
    - summary: Release 0.6.10-rc3
      type: chore
  createdAt: "2023-04-03"
  irVersion: 16
  version: 0.6.10-rc3
- changelogEntry:
    - summary: Release 0.6.10-rc2
      type: chore
  createdAt: "2023-04-03"
  irVersion: 16
  version: 0.6.10-rc2
- changelogEntry:
    - summary: Release 0.6.10-rc1
      type: chore
  createdAt: "2023-04-02"
  irVersion: 16
  version: 0.6.10-rc1
- changelogEntry:
    - summary: Release 0.6.10-rc0
      type: chore
  createdAt: "2023-04-02"
  irVersion: 16
  version: 0.6.10-rc0
- changelogEntry:
    - summary: Release 0.6.9
      type: chore
  createdAt: "2023-04-02"
  irVersion: 16
  version: 0.6.9
- changelogEntry:
    - summary: Release 0.6.8
      type: chore
  createdAt: "2023-04-02"
  irVersion: 16
  version: 0.6.8
- changelogEntry:
    - summary: Release 0.6.7
      type: chore
  createdAt: "2023-04-01"
  irVersion: 16
  version: 0.6.7
- changelogEntry:
    - summary: Release 0.6.7-rc0
      type: chore
  createdAt: "2023-04-01"
  irVersion: 16
  version: 0.6.7-rc0
- changelogEntry:
    - summary: Release 0.6.6
      type: chore
  createdAt: "2023-03-31"
  irVersion: 16
  version: 0.6.6
- changelogEntry:
    - summary: Release 0.6.5
      type: chore
  createdAt: "2023-03-31"
  irVersion: 16
  version: 0.6.5
- changelogEntry:
    - summary: Release 0.6.5-rc1
      type: chore
  createdAt: "2023-03-31"
  irVersion: 16
  version: 0.6.5-rc1
- changelogEntry:
    - summary: Release 0.6.5-rc0
      type: chore
  createdAt: "2023-03-30"
  irVersion: 16
  version: 0.6.5-rc0
- changelogEntry:
    - summary: Release 0.6.4
      type: chore
  createdAt: "2023-03-30"
  irVersion: 16
  version: 0.6.4
- changelogEntry:
    - summary: Release 0.6.3
      type: chore
  createdAt: "2023-03-30"
  irVersion: 16
  version: 0.6.3
- changelogEntry:
    - summary: Release 0.6.3-rc1
      type: chore
  createdAt: "2023-03-30"
  irVersion: 16
  version: 0.6.3-rc1
- changelogEntry:
    - summary: Release 0.6.3-rc0
      type: chore
  createdAt: "2023-03-30"
  irVersion: 16
  version: 0.6.3-rc0
- changelogEntry:
    - summary: Release 0.6.2
      type: chore
  createdAt: "2023-03-29"
  irVersion: 16
  version: 0.6.2
- changelogEntry:
    - summary: Release 0.6.2-rc2
      type: chore
  createdAt: "2023-03-29"
  irVersion: 16
  version: 0.6.2-rc2
- changelogEntry:
    - summary: Release 0.6.2-rc1
      type: chore
  createdAt: "2023-03-29"
  irVersion: 16
  version: 0.6.2-rc1
- changelogEntry:
    - summary: Release 0.6.2-rc0
      type: chore
  createdAt: "2023-03-28"
  irVersion: 16
  version: 0.6.2-rc0
- changelogEntry:
    - summary: Release 0.6.1
      type: chore
  createdAt: "2023-03-28"
  irVersion: 15
  version: 0.6.1
- changelogEntry:
    - summary: Release 0.6.0
      type: chore
  createdAt: "2023-03-28"
  irVersion: 15
  version: 0.6.0
- changelogEntry:
    - summary: Release 0.5.4
      type: chore
  createdAt: "2023-03-28"
  irVersion: 15
  version: 0.5.4
- changelogEntry:
    - summary: Release 0.5.4-rc4
      type: chore
  createdAt: "2023-03-28"
  irVersion: 15
  version: 0.5.4-rc4
- changelogEntry:
    - summary: Release 0.5.4-rc3
      type: chore
  createdAt: "2023-03-26"
  irVersion: 15
  version: 0.5.4-rc3
- changelogEntry:
    - summary: Release 0.5.4-rc2
      type: chore
  createdAt: "2023-03-24"
  irVersion: 15
  version: 0.5.4-rc2
- changelogEntry:
    - summary: Release 0.5.4-rc1
      type: chore
  createdAt: "2023-03-24"
  irVersion: 15
  version: 0.5.4-rc1
- changelogEntry:
    - summary: Release 0.5.4-rc0
      type: chore
  createdAt: "2023-03-24"
  irVersion: 15
  version: 0.5.4-rc0
- changelogEntry:
    - summary: Release 0.5.3
      type: chore
  createdAt: "2023-03-20"
  irVersion: 14
  version: 0.5.3
- changelogEntry:
    - summary: Release 0.5.3-rc6
      type: chore
  createdAt: "2023-03-20"
  irVersion: 14
  version: 0.5.3-rc6
- changelogEntry:
    - summary: Release 0.5.3-rc5
      type: chore
  createdAt: "2023-03-19"
  irVersion: 14
  version: 0.5.3-rc5
- changelogEntry:
    - summary: Release 0.5.3-rc4
      type: chore
  createdAt: "2023-03-19"
  irVersion: 14
  version: 0.5.3-rc4
- changelogEntry:
    - summary: Release 0.5.3-rc3
      type: chore
  createdAt: "2023-03-13"
  irVersion: 13
  version: 0.5.3-rc3
- changelogEntry:
    - summary: Release 0.5.3-rc2
      type: chore
  createdAt: "2023-03-13"
  irVersion: 13
  version: 0.5.3-rc2
- changelogEntry:
    - summary: Release 0.5.3-rc1
      type: chore
  createdAt: "2023-03-11"
  irVersion: 13
  version: 0.5.3-rc1
- changelogEntry:
    - summary: Release 0.5.3-rc0
      type: chore
  createdAt: "2023-03-11"
  irVersion: 13
  version: 0.5.3-rc0
- changelogEntry:
    - summary: Release 0.5.2
      type: chore
  createdAt: "2023-03-10"
  irVersion: 12
  version: 0.5.2
- changelogEntry:
    - summary: Release 0.5.1
      type: chore
  createdAt: "2023-03-09"
  irVersion: 12
  version: 0.5.1
- changelogEntry:
    - summary: "## What's Changed\r\n* Support http streams in responses by @zachkirsch\
        \ in https://github.com/fern-api/fern/pull/1365\r\n* fix: introduce undiscrminated\
        \ unions by @dsinghvi in https://github.com/fern-api/fern/pull/1367\r\n* Add\
        \ release blocker for undiscriminated unions by @zachkirsch in https://github.com/fern-api/fern/pull/1369\r\
        \n* Fix undiscriminated union rule by @zachkirsch in https://github.com/fern-api/fern/pull/1370\r\
        \n* Add file upload by @zachkirsch in https://github.com/fern-api/fern/pull/1366\r\
        \n* Rename property key to bodyProperty by @zachkirsch in https://github.com/fern-api/fern/pull/1371\r\
        \n* Add optional files by @zachkirsch in https://github.com/fern-api/fern/pull/1372\r\
        \n* ts generator versions above `0.5.0-rc0-6` use IR V12 by @dsinghvi in https://github.com/fern-api/fern/pull/1373\r\
        \n* Make File a reserved keyword in TS by @zachkirsch in https://github.com/fern-api/fern/pull/1374\r\
        \n* Add query-param stream condition by @zachkirsch in https://github.com/fern-api/fern/pull/1375\r\
        \n* fix: audiences works with subpackages and packages by @dsinghvi in https://github.com/fern-api/fern/pull/1376\r\
        \n* Fix docs in file properties by @zachkirsch in https://github.com/fern-api/fern/pull/1378\r\
        \n* Update import reference in OpenAPIMigrator by @TeisJayaswal in https://github.com/fern-api/fern/pull/1380\r\
        \n* fix: add missing `MovieId` type by @codebender828 in https://github.com/fern-api/fern/pull/1381\r\
        \n* Only disallow 'body' wrapper properties when there's a referenced request\
        \ body by @zachkirsch in https://github.com/fern-api/fern/pull/1382\r\n\r\n\
        ## New Contributors\r\n* @codebender828 made their first contribution in https://github.com/fern-api/fern/pull/1381\r\
        \n\r\n**Full Changelog**: https://github.com/fern-api/fern/compare/0.4.32...0.5.0"
      type: chore
  createdAt: "2023-03-09"
  irVersion: 12
  version: 0.5.0
- changelogEntry:
    - summary: Release 0.4.33-rc7
      type: chore
  createdAt: "2023-03-09"
  irVersion: 12
  version: 0.4.33-rc7
- changelogEntry:
    - summary: Release 0.4.33-rc6
      type: chore
  createdAt: "2023-03-09"
  irVersion: 12
  version: 0.4.33-rc6
- changelogEntry:
    - summary: Release 0.4.33-rc5
      type: chore
  createdAt: "2023-03-08"
  irVersion: 12
  version: 0.4.33-rc5
- changelogEntry:
    - summary: Release 0.4.33-rc4
      type: chore
  createdAt: "2023-03-08"
  irVersion: 12
  version: 0.4.33-rc4
- changelogEntry:
    - summary: Release 0.4.33-rc3
      type: chore
  createdAt: "2023-03-08"
  irVersion: 12
  version: 0.4.33-rc3
- changelogEntry:
    - summary: Release 0.4.33-rc2
      type: chore
  createdAt: "2023-03-08"
  irVersion: 12
  version: 0.4.33-rc2
- changelogEntry:
    - summary: Release 0.4.33-rc1
      type: chore
  createdAt: "2023-03-08"
  irVersion: 12
  version: 0.4.33-rc1
- changelogEntry:
    - summary: Release 0.4.33-rc0
      type: chore
  createdAt: "2023-03-07"
  irVersion: 12
  version: 0.4.33-rc0
- changelogEntry:
    - summary: Release 0.4.32-rc5
      type: chore
  createdAt: "2023-03-07"
  irVersion: 12
  version: 0.4.32-rc5
- changelogEntry:
    - summary: Release 0.4.32
      type: chore
  createdAt: "2023-03-06"
  irVersion: 11
  version: 0.4.32
- changelogEntry:
    - summary: Release 0.4.32-rc4
      type: chore
  createdAt: "2023-03-06"
  irVersion: 11
  version: 0.4.32-rc4
- changelogEntry:
    - summary: Release 0.4.32-rc3
      type: chore
  createdAt: "2023-03-06"
  irVersion: 11
  version: 0.4.32-rc3
- changelogEntry:
    - summary: Release 0.4.32-rc2
      type: chore
  createdAt: "2023-03-06"
  irVersion: 11
  version: 0.4.32-rc2
- changelogEntry:
    - summary: Release 0.4.32-rc1
      type: chore
  createdAt: "2023-03-06"
  irVersion: 11
  version: 0.4.32-rc1
- changelogEntry:
    - summary: Release 0.4.32-rc0
      type: chore
  createdAt: "2023-03-05"
  irVersion: 9
  version: 0.4.32-rc0
- changelogEntry:
    - summary: Release 0.4.31-rc3
      type: chore
  createdAt: "2023-03-04"
  irVersion: 9
  version: 0.4.31-rc3
- changelogEntry:
    - summary: Release 0.4.31
      type: chore
  createdAt: "2023-03-04"
  irVersion: 9
  version: 0.4.31
- changelogEntry:
    - summary: Release 0.4.31-rc4
      type: chore
  createdAt: "2023-03-04"
  irVersion: 9
  version: 0.4.31-rc4
- changelogEntry:
    - summary: Release 0.4.31-rc2
      type: chore
  createdAt: "2023-03-04"
  irVersion: 9
  version: 0.4.31-rc2
- changelogEntry:
    - summary: Release 0.4.31-rc1
      type: chore
  createdAt: "2023-03-04"
  irVersion: 9
  version: 0.4.31-rc1
- changelogEntry:
    - summary: Release 0.4.30
      type: chore
  createdAt: "2023-03-03"
  irVersion: 9
  version: 0.4.30
- changelogEntry:
    - summary: Release 0.4.29
      type: chore
  createdAt: "2023-03-03"
  irVersion: 9
  version: 0.4.29
- changelogEntry:
    - summary: Release 0.4.28-rc4
      type: chore
  createdAt: "2023-03-03"
  irVersion: 9
  version: 0.4.28-rc4
- changelogEntry:
    - summary: Release 0.4.28-rc3
      type: chore
  createdAt: "2023-03-03"
  irVersion: 9
  version: 0.4.28-rc3
- changelogEntry:
    - summary: Release 0.4.28-rc2
      type: chore
  createdAt: "2023-03-02"
  irVersion: 9
  version: 0.4.28-rc2
- changelogEntry:
    - summary: Release 0.4.28-rc1
      type: chore
  createdAt: "2023-03-02"
  irVersion: 9
  version: 0.4.28-rc1
- changelogEntry:
    - summary: Release 0.4.28-rc0
      type: chore
  createdAt: "2023-03-02"
  irVersion: 9
  version: 0.4.28-rc0
- changelogEntry:
    - summary: Release 0.4.27-rc2
      type: chore
  createdAt: "2023-03-02"
  irVersion: 9
  version: 0.4.27-rc2
- changelogEntry:
    - summary: Release 0.4.27
      type: chore
  createdAt: "2023-03-02"
  irVersion: 9
  version: 0.4.27
- changelogEntry:
    - summary: Release 0.4.27-rc1
      type: chore
  createdAt: "2023-03-02"
  irVersion: 9
  version: 0.4.27-rc1
- changelogEntry:
    - summary: Release 0.4.27-rc0
      type: chore
  createdAt: "2023-03-01"
  irVersion: 9
  version: 0.4.27-rc0
- changelogEntry:
    - summary: Release 0.4.26
      type: chore
  createdAt: "2023-02-25"
  irVersion: 9
  version: 0.4.26
- changelogEntry:
    - summary: Release 0.4.25
      type: chore
  createdAt: "2023-02-25"
  irVersion: 9
  version: 0.4.25
- changelogEntry:
    - summary: Release 0.4.24
      type: chore
  createdAt: "2023-02-23"
  irVersion: 9
  version: 0.4.24
- changelogEntry:
    - summary: Release 0.4.24-rc1
      type: chore
  createdAt: "2023-02-21"
  irVersion: 9
  version: 0.4.24-rc1
- changelogEntry:
    - summary: Release 0.4.24-rc0
      type: chore
  createdAt: "2023-02-20"
  irVersion: 9
  version: 0.4.24-rc0
- changelogEntry:
    - summary: Release 0.4.23
      type: chore
  createdAt: "2023-02-16"
  irVersion: 8
  version: 0.4.23
- changelogEntry:
    - summary: Release 0.4.23-rc0
      type: chore
  createdAt: "2023-02-16"
  irVersion: 8
  version: 0.4.23-rc0
- changelogEntry:
    - summary: Release 0.4.22
      type: chore
  createdAt: "2023-02-12"
  irVersion: 8
  version: 0.4.22
- changelogEntry:
    - summary: Release 0.4.21
      type: chore
  createdAt: "2023-02-12"
  irVersion: 8
  version: 0.4.21
- changelogEntry:
    - summary: Release 0.4.20
      type: chore
  createdAt: "2023-02-12"
  irVersion: 8
  version: 0.4.20
- changelogEntry:
    - summary: Release 0.4.20-rc1
      type: chore
  createdAt: "2023-02-09"
  irVersion: 8
  version: 0.4.20-rc1
- changelogEntry:
    - summary: Release 0.4.20-rc0
      type: chore
  createdAt: "2023-02-09"
  irVersion: 8
  version: 0.4.20-rc0
- changelogEntry:
    - summary: Release 0.4.19-rc1
      type: chore
  createdAt: "2023-02-09"
  irVersion: 8
  version: 0.4.19-rc1
- changelogEntry:
    - summary: Release 0.4.19
      type: chore
  createdAt: "2023-02-09"
  irVersion: 8
  version: 0.4.19
- changelogEntry:
    - summary: Release 0.4.19-rc2
      type: chore
  createdAt: "2023-02-09"
  irVersion: 8
  version: 0.4.19-rc2
- changelogEntry:
    - summary: Release 0.4.19-rc0
      type: chore
  createdAt: "2023-02-09"
  irVersion: 8
  version: 0.4.19-rc0
- changelogEntry:
    - summary: Release 0.4.18
      type: chore
  createdAt: "2023-02-07"
  irVersion: 8
  version: 0.4.18
- changelogEntry:
    - summary: Release 0.4.17
      type: chore
  createdAt: "2023-02-06"
  irVersion: 8
  version: 0.4.17
- changelogEntry:
    - summary: Release 0.4.17-rc0
      type: chore
  createdAt: "2023-02-06"
  irVersion: 8
  version: 0.4.17-rc0
- changelogEntry:
    - summary: Release 0.4.16
      type: chore
  createdAt: "2023-02-06"
  irVersion: 8
  version: 0.4.16
- changelogEntry:
    - summary: Release 0.4.15
      type: chore
  createdAt: "2023-02-06"
  irVersion: 8
  version: 0.4.15
- changelogEntry:
    - summary: Release 0.4.15-rc0
      type: chore
  createdAt: "2023-02-06"
  irVersion: 8
  version: 0.4.15-rc0
- changelogEntry:
    - summary: Release 0.4.14
      type: chore
  createdAt: "2023-02-05"
  irVersion: 8
  version: 0.4.14
- changelogEntry:
    - summary: Release 0.4.13
      type: chore
  createdAt: "2023-02-04"
  irVersion: 8
  version: 0.4.13
- changelogEntry:
    - summary: Release 0.4.12
      type: chore
  createdAt: "2023-02-02"
  irVersion: 8
  version: 0.4.12
- changelogEntry:
    - summary: Release 0.4.12-rc0
      type: chore
  createdAt: "2023-02-02"
  irVersion: 8
  version: 0.4.12-rc0
- changelogEntry:
    - summary: Release 0.4.11
      type: chore
  createdAt: "2023-02-02"
  irVersion: 8
  version: 0.4.11
- changelogEntry:
    - summary: Release 0.4.11-rc1
      type: chore
  createdAt: "2023-02-02"
  irVersion: 8
  version: 0.4.11-rc1
- changelogEntry:
    - summary: Release 0.4.11-rc0
      type: chore
  createdAt: "2023-02-02"
  irVersion: 8
  version: 0.4.11-rc0
- changelogEntry:
    - summary: Release 0.4.10
      type: chore
  createdAt: "2023-02-02"
  irVersion: 8
  version: 0.4.10
- changelogEntry:
    - summary: Release 0.4.9
      type: chore
  createdAt: "2023-02-01"
  irVersion: 7
  version: 0.4.9
- changelogEntry:
    - summary: Release 0.4.8
      type: chore
  createdAt: "2023-02-01"
  irVersion: 7
  version: 0.4.8
- changelogEntry:
    - summary: Release 0.4.7
      type: chore
  createdAt: "2023-02-01"
  irVersion: 7
  version: 0.4.7
- changelogEntry:
    - summary: Release 0.4.6
      type: chore
  createdAt: "2023-02-01"
  irVersion: 7
  version: 0.4.6
- changelogEntry:
    - summary: Release 0.4.5
      type: chore
  createdAt: "2023-02-01"
  irVersion: 7
  version: 0.4.5
- changelogEntry:
    - summary: Release 0.4.5-rc4
      type: chore
  createdAt: "2023-01-31"
  irVersion: 7
  version: 0.4.5-rc4
- changelogEntry:
    - summary: Release 0.4.5-rc3
      type: chore
  createdAt: "2023-01-31"
  irVersion: 7
  version: 0.4.5-rc3
- changelogEntry:
    - summary: Release 0.4.5-rc5
      type: chore
  createdAt: "2023-01-31"
  irVersion: 7
  version: 0.4.5-rc5
- changelogEntry:
    - summary: Release 0.4.5-rc2
      type: chore
  createdAt: "2023-01-30"
  irVersion: 7
  version: 0.4.5-rc2
- changelogEntry:
    - summary: Release 0.4.5-rc1
      type: chore
  createdAt: "2023-01-30"
  irVersion: 7
  version: 0.4.5-rc1
- changelogEntry:
    - summary: Release 0.4.5-rc0
      type: chore
  createdAt: "2023-01-30"
  irVersion: 7
  version: 0.4.5-rc0
- changelogEntry:
    - summary: Release 0.4.4
      type: chore
  createdAt: "2023-01-30"
  irVersion: 7
  version: 0.4.4
- changelogEntry:
    - summary: Release 0.4.3
      type: chore
  createdAt: "2023-01-30"
  irVersion: 7
  version: 0.4.3
- changelogEntry:
    - summary: Release 0.4.2
      type: chore
  createdAt: "2023-01-30"
  irVersion: 7
  version: 0.4.2
- changelogEntry:
    - summary: Release 0.4.1
      type: chore
  createdAt: "2023-01-29"
  irVersion: 7
  version: 0.4.1
- changelogEntry:
    - summary: Release 0.4.0-rc1
      type: chore
  createdAt: "2023-01-29"
  irVersion: 7
  version: 0.4.0-rc1
- changelogEntry:
    - summary: Release 0.4.0
      type: chore
  createdAt: "2023-01-29"
  irVersion: 7
  version: 0.4.0
- changelogEntry:
    - summary: Release 0.4.0-rc0
      type: chore
  createdAt: "2023-01-29"
  irVersion: 7
  version: 0.4.0-rc0
- changelogEntry:
    - summary: Release 0.3.23
      type: chore
  createdAt: "2023-01-28"
  irVersion: 6
  version: 0.3.23
- changelogEntry:
    - summary: Release 0.3.22
      type: chore
  createdAt: "2023-01-28"
  irVersion: 6
  version: 0.3.22
- changelogEntry:
    - summary: Release 0.3.21
      type: chore
  createdAt: "2023-01-28"
  irVersion: 6
  version: 0.3.21
- changelogEntry:
    - summary: Release 0.3.20
      type: chore
  createdAt: "2023-01-27"
  irVersion: 6
  version: 0.3.20
- changelogEntry:
    - summary: Release 0.3.19
      type: chore
  createdAt: "2023-01-24"
  irVersion: 6
  version: 0.3.19
- changelogEntry:
    - summary: Release 0.3.18
      type: chore
  createdAt: "2023-01-23"
  irVersion: 6
  version: 0.3.18
- changelogEntry:
    - summary: Release 0.3.17
      type: chore
  createdAt: "2023-01-23"
  irVersion: 6
  version: 0.3.17
- changelogEntry:
    - summary: Release 0.3.17-rc8
      type: chore
  createdAt: "2023-01-23"
  irVersion: 6
  version: 0.3.17-rc8
- changelogEntry:
    - summary: Release 0.3.17-rc7
      type: chore
  createdAt: "2023-01-23"
  irVersion: 6
  version: 0.3.17-rc7
- changelogEntry:
    - summary: Release 0.3.17-rc6
      type: chore
  createdAt: "2023-01-23"
  irVersion: 6
  version: 0.3.17-rc6
- changelogEntry:
    - summary: Release 0.3.17-rc5
      type: chore
  createdAt: "2023-01-23"
  irVersion: 6
  version: 0.3.17-rc5
- changelogEntry:
    - summary: Release 0.3.17-rc4
      type: chore
  createdAt: "2023-01-23"
  irVersion: 6
  version: 0.3.17-rc4
- changelogEntry:
    - summary: Release 0.3.17-rc3
      type: chore
  createdAt: "2023-01-23"
  irVersion: 6
  version: 0.3.17-rc3
- changelogEntry:
    - summary: Release 0.3.17-rc2
      type: chore
  createdAt: "2023-01-22"
  irVersion: 6
  version: 0.3.17-rc2
- changelogEntry:
    - summary: Release 0.3.17-rc1
      type: chore
  createdAt: "2023-01-21"
  irVersion: 6
  version: 0.3.17-rc1
- changelogEntry:
    - summary: Release 0.3.17-rc0
      type: chore
  createdAt: "2023-01-21"
  irVersion: 6
  version: 0.3.17-rc0
- changelogEntry:
    - summary: Release 0.3.16
      type: chore
  createdAt: "2023-01-20"
  irVersion: 6
  version: 0.3.16
- changelogEntry:
    - summary: Release 0.3.16-rc2
      type: chore
  createdAt: "2023-01-19"
  irVersion: 6
  version: 0.3.16-rc2
- changelogEntry:
    - summary: Release 0.3.16-rc1
      type: chore
  createdAt: "2023-01-18"
  irVersion: 6
  version: 0.3.16-rc1
- changelogEntry:
    - summary: Release 0.3.16-rc0
      type: chore
  createdAt: "2023-01-18"
  irVersion: 6
  version: 0.3.16-rc0
- changelogEntry:
    - summary: Release 0.3.15
      type: chore
  createdAt: "2023-01-18"
  irVersion: 6
  version: 0.3.15
- changelogEntry:
    - summary: Release 0.3.15-rc0
      type: chore
  createdAt: "2023-01-18"
  irVersion: 6
  version: 0.3.15-rc0
- changelogEntry:
    - summary: Release 0.3.14
      type: chore
  createdAt: "2023-01-18"
  irVersion: 6
  version: 0.3.14
- changelogEntry:
    - summary: Release 0.3.13
      type: chore
  createdAt: "2023-01-18"
  irVersion: 6
  version: 0.3.13
- changelogEntry:
    - summary: Release 0.3.12
      type: chore
  createdAt: "2023-01-18"
  irVersion: 6
  version: 0.3.12
- changelogEntry:
    - summary: Release 0.3.12-rc13
      type: chore
  createdAt: "2023-01-18"
  irVersion: 6
  version: 0.3.12-rc13
- changelogEntry:
    - summary: Release 0.3.12-rc12
      type: chore
  createdAt: "2023-01-18"
  irVersion: 6
  version: 0.3.12-rc12
- changelogEntry:
    - summary: Release 0.3.12-rc9
      type: chore
  createdAt: "2023-01-17"
  irVersion: 6
  version: 0.3.12-rc9
- changelogEntry:
    - summary: Release 0.3.12-rc8
      type: chore
  createdAt: "2023-01-17"
  irVersion: 6
  version: 0.3.12-rc8
- changelogEntry:
    - summary: Release 0.3.12-rc11
      type: chore
  createdAt: "2023-01-17"
  irVersion: 6
  version: 0.3.12-rc11
- changelogEntry:
    - summary: Release 0.3.12-rc10
      type: chore
  createdAt: "2023-01-17"
  irVersion: 6
  version: 0.3.12-rc10
- changelogEntry:
    - summary: Release 0.3.12-rc7
      type: chore
  createdAt: "2023-01-15"
  irVersion: 6
  version: 0.3.12-rc7
- changelogEntry:
    - summary: Release 0.3.12-rc6
      type: chore
  createdAt: "2023-01-15"
  irVersion: 6
  version: 0.3.12-rc6
- changelogEntry:
    - summary: Release 0.3.12-rc5
      type: chore
  createdAt: "2023-01-15"
  irVersion: 6
  version: 0.3.12-rc5
- changelogEntry:
    - summary: Release 0.3.12-rc4
      type: chore
  createdAt: "2023-01-15"
  irVersion: 6
  version: 0.3.12-rc4
- changelogEntry:
    - summary: Release 0.3.12-rc3
      type: chore
  createdAt: "2023-01-13"
  irVersion: 5
  version: 0.3.12-rc3
- changelogEntry:
    - summary: Release 0.3.12-rc2
      type: chore
  createdAt: "2023-01-13"
  irVersion: 5
  version: 0.3.12-rc2
- changelogEntry:
    - summary: Release 0.3.12-rc1
      type: chore
  createdAt: "2023-01-13"
  irVersion: 5
  version: 0.3.12-rc1
- changelogEntry:
    - summary: Release 0.3.12-rc0
      type: chore
  createdAt: "2023-01-12"
  irVersion: 5
  version: 0.3.12-rc0
- changelogEntry:
    - summary: Release 0.3.11
      type: chore
  createdAt: "2023-01-12"
  irVersion: 5
  version: 0.3.11
- changelogEntry:
    - summary: Release 0.3.10
      type: chore
  createdAt: "2023-01-11"
  irVersion: 5
  version: 0.3.10
- changelogEntry:
    - summary: Release 0.3.9
      type: chore
  createdAt: "2023-01-11"
  irVersion: 5
  version: 0.3.9
- changelogEntry:
    - summary: Release 0.3.8-rc1
      type: chore
  createdAt: "2023-01-11"
  irVersion: 5
  version: 0.3.8-rc1
- changelogEntry:
    - summary: Release 0.3.8-rc0
      type: chore
  createdAt: "2023-01-11"
  irVersion: 5
  version: 0.3.8-rc0
- changelogEntry:
    - summary: Release 0.3.8
      type: chore
  createdAt: "2023-01-09"
  irVersion: 5
  version: 0.3.8
- changelogEntry:
    - summary: Release 0.3.7
      type: chore
  createdAt: "2023-01-08"
  irVersion: 5
  version: 0.3.7
- changelogEntry:
    - summary: Release 0.3.7-rc0
      type: chore
  createdAt: "2023-01-08"
  irVersion: 5
  version: 0.3.7-rc0
- changelogEntry:
    - summary: Release 0.3.6
      type: chore
  createdAt: "2023-01-08"
  irVersion: 5
  version: 0.3.6
- changelogEntry:
    - summary: Release 0.3.6-rc1
      type: chore
  createdAt: "2023-01-06"
  irVersion: 4
  version: 0.3.6-rc1
- changelogEntry:
    - summary: Release 0.3.6-rc0
      type: chore
  createdAt: "2023-01-06"
  irVersion: 4
  version: 0.3.6-rc0
- changelogEntry:
    - summary: Release 0.3.5
      type: chore
  createdAt: "2022-12-28"
  irVersion: 4
  version: 0.3.5
- changelogEntry:
    - summary: Release 0.3.4
      type: chore
  createdAt: "2022-12-28"
  irVersion: 4
  version: 0.3.4
- changelogEntry:
    - summary: Release 0.3.3
      type: chore
  createdAt: "2022-12-28"
  irVersion: 4
  version: 0.3.3
- changelogEntry:
    - summary: Release 0.3.2
      type: chore
  createdAt: "2022-12-28"
  irVersion: 4
  version: 0.3.2
- changelogEntry:
    - summary: Release 0.3.1
      type: chore
  createdAt: "2022-12-28"
  irVersion: 4
  version: 0.3.1
- changelogEntry:
    - summary: Release 0.3.0-rc14
      type: chore
  createdAt: "2022-12-28"
  irVersion: 4
  version: 0.3.0-rc14
- changelogEntry:
    - summary: Release 0.3.0-rc13
      type: chore
  createdAt: "2022-12-28"
  irVersion: 4
  version: 0.3.0-rc13
- changelogEntry:
    - summary: Release 0.3.0
      type: chore
  createdAt: "2022-12-28"
  irVersion: 4
  version: 0.3.0
- changelogEntry:
    - summary: Release 0.3.0-rc12
      type: chore
  createdAt: "2022-12-24"
  irVersion: 4
  version: 0.3.0-rc12
- changelogEntry:
    - summary: Release 0.3.0-rc11
      type: chore
  createdAt: "2022-12-23"
  irVersion: 4
  version: 0.3.0-rc11
- changelogEntry:
    - summary: Release 0.3.0-rc9
      type: chore
  createdAt: "2022-12-16"
  irVersion: 4
  version: 0.3.0-rc9
- changelogEntry:
    - summary: Release 0.3.0-rc8
      type: chore
  createdAt: "2022-12-16"
  irVersion: 4
  version: 0.3.0-rc8
- changelogEntry:
    - summary: Release 0.3.0-rc7
      type: chore
  createdAt: "2022-12-16"
  irVersion: 4
  version: 0.3.0-rc7
- changelogEntry:
    - summary: Release 0.3.0-rc10
      type: chore
  createdAt: "2022-12-16"
  irVersion: 4
  version: 0.3.0-rc10
- changelogEntry:
    - summary: Release 0.3.0-rc6
      type: chore
  createdAt: "2022-12-16"
  irVersion: 4
  version: 0.3.0-rc6
- changelogEntry:
    - summary: Release 0.3.0-rc5
      type: chore
  createdAt: "2022-12-16"
  irVersion: 4
  version: 0.3.0-rc5
- changelogEntry:
    - summary: Release 0.3.0-rc4
      type: chore
  createdAt: "2022-12-16"
  irVersion: 4
  version: 0.3.0-rc4
- changelogEntry:
    - summary: Release 0.3.0-rc3
      type: chore
  createdAt: "2022-12-16"
  irVersion: 4
  version: 0.3.0-rc3
- changelogEntry:
    - summary: Release 0.3.0-rc2
      type: chore
  createdAt: "2022-12-16"
  irVersion: 4
  version: 0.3.0-rc2
- changelogEntry:
    - summary: Release 0.3.0-rc1
      type: chore
  createdAt: "2022-12-16"
  irVersion: 4
  version: 0.3.0-rc1
- changelogEntry:
    - summary: Release 0.3.0-rc0
      type: chore
  createdAt: "2022-12-15"
  irVersion: 3
  version: 0.3.0-rc0
- changelogEntry:
    - summary: Release 0.2.1
      type: chore
  createdAt: "2022-12-15"
  irVersion: 3
  version: 0.2.1
- changelogEntry:
    - summary: Release 0.2.0
      type: chore
  createdAt: "2022-12-14"
  irVersion: 3
  version: 0.2.0
- changelogEntry:
    - summary: Release 0.1.3-rc9
      type: chore
  createdAt: "2022-12-14"
  irVersion: 3
  version: 0.1.3-rc9
- changelogEntry:
    - summary: Release 0.1.3-rc8
      type: chore
  createdAt: "2022-12-14"
  irVersion: 3
  version: 0.1.3-rc8
- changelogEntry:
    - summary: Release 0.1.3-rc7
      type: chore
  createdAt: "2022-12-13"
  irVersion: 3
  version: 0.1.3-rc7
- changelogEntry:
    - summary: Release 0.1.3-rc6
      type: chore
  createdAt: "2022-12-13"
  irVersion: 3
  version: 0.1.3-rc6
- changelogEntry:
    - summary: Release 0.1.3-rc5
      type: chore
  createdAt: "2022-12-13"
  irVersion: 3
  version: 0.1.3-rc5
- changelogEntry:
    - summary: Release 0.1.3-rc4
      type: chore
  createdAt: "2022-12-13"
  irVersion: 3
  version: 0.1.3-rc4
- changelogEntry:
    - summary: Release 0.1.3-rc3
      type: chore
  createdAt: "2022-12-13"
  irVersion: 3
  version: 0.1.3-rc3
- changelogEntry:
    - summary: Release 0.1.3-rc2
      type: chore
  createdAt: "2022-12-13"
  irVersion: 3
  version: 0.1.3-rc2
- changelogEntry:
    - summary: Release 0.1.3-rc1
      type: chore
  createdAt: "2022-12-13"
  irVersion: 3
  version: 0.1.3-rc1
- changelogEntry:
    - summary: Release 0.1.3-rc0
      type: chore
  createdAt: "2022-12-13"
  irVersion: 3
  version: 0.1.3-rc0<|MERGE_RESOLUTION|>--- conflicted
+++ resolved
@@ -1,14 +1,19 @@
+- changelogEntry:
+    - summary: |
+        The CLI now supports running OpenAPI generator 0.1.0 with IR version 53.
+      type: fix
+  irVersion: 53
+  version: 0.43.4
+
+
 - changelogEntry:
     - summary: The CLI no longer errors when a generators.yml file is not present when running `fern generator upgrade`
       type: chore
   irVersion: 53
-  version: 0.43.2
+  version: 0.43.3
 
 - changelogEntry:
     - summary: |
-<<<<<<< HEAD
-        The CLI now supports running OpenAPI generator 0.1.0 with IR version 53.
-=======
         The CLI now prints which API cannot be registered if `fern generate --docs` fails. 
       type: fix
   irVersion: 53
@@ -17,7 +22,6 @@
 - changelogEntry:
     - summary: |
         The CLI now supports running OpenAPI generator 0.1.0 with IR version 53. 
->>>>>>> 2c5bf842
       type: feat
   irVersion: 53
   version: 0.43.1
