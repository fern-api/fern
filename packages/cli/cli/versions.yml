--- conflicted
+++ resolved
@@ -1,17 +1,10 @@
 # yaml-language-server: $schema=../../../fern-versions-yml.schema.json
 - changelogEntry:
     - summary: |  
-<<<<<<< HEAD
-        Support for gRPC docs generation.
-      type: feat
-  irVersion: 58
-  createdAt: "2025-06-27"
-=======
         Fixes the OpenAPI parser to correctly include query parameters in `Content-Type: application/octet-stream` requests.
       type: fix
   irVersion: 58
   createdAt: "2025-06-28"
->>>>>>> 82bbbaa6
   version: 0.64.26
 
 - changelogEntry:
