--- conflicted
+++ resolved
@@ -1,21 +1,21 @@
 - changelogEntry:
     - summary: |
-<<<<<<< HEAD
         * Set `inline: true` for inline enums imported from OpenAPI.
         * Set `inline: true` for maps generated from OpenAPI additionalProperties.
-=======
+      type: fix
+  irVersion: 53
+  version: 0.45.5
+  
+- changelogEntry:
+    - summary: |
         Defaults are no longer set on datetimes when converting to docs shapes.
->>>>>>> 7687e8b1
       type: fix
   irVersion: 53
   version: 0.45.4
-
-- changelogEntry:
-    - summary: |
-<<<<<<< HEAD
+  
+- changelogEntry:
+    - summary: |
         Unknown schemas are no longer incorrectly marked as `additionalProperties: true`.
-=======
-        Bumped Java IR to latest (v53)
       type: chore
   irVersion: 53
   version: 0.45.4-rc1
@@ -29,8 +29,7 @@
 
 - changelogEntry:
     - summary: |
-        Unknown schemas are no longer incorrectly marked as `additionalProperties: true`. 
->>>>>>> 7687e8b1
+        Unknown schemas are no longer incorrectly marked as `additionalProperties: true`.
       type: fix
   irVersion: 53
   version: 0.45.3
