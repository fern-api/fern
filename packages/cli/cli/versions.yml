--- conflicted
+++ resolved
@@ -1,8 +1,12 @@
 - changelogEntry:
-<<<<<<< HEAD
     - summary: |
         Implement V3 parser support for streamCondition endpoints.
-=======
+      type: fix
+  irVersion: 58
+  createdAt: "2025-05-29"
+  version: 0.63.18
+
+- changelogEntry:
     - summary: Encode path parameters appropriately when constructing URLs.
       type: fix
   irVersion: 58
@@ -28,7 +32,6 @@
         ```
 
         This will be converted to a Fern type that combines the base properties with the union type options.
->>>>>>> e6fe8b05
       type: fix
   irVersion: 58
   createdAt: "2025-05-28"
