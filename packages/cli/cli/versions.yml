# yaml-language-server: $schema=../../../fern-versions-yml.schema.json
- changelogEntry:
    - summary: |
<<<<<<< HEAD
        Pin Windows to legacy preview mode.
      type: feat
  irVersion: 58
  createdAt: "2025-06-24"
  version: 0.64.17

- changelogEntry:
    - summary: |
        Upload locally hosted icons to CDN
=======
      type: fix
  irVersion: 58
  createdAt: "2025-06-24"
  version: 0.64.18

- changelogEntry:
    - summary: |
>>>>>>> 4cd6fa92
      type: feat
  irVersion: 58
  createdAt: "2025-06-23"
  version: 0.64.17-rc0

- changelogEntry:
    - summary: |
        Add `fern export` command to export API to an OpenAPI spec.
      type: feat
  irVersion: 58
  createdAt: "2025-06-23"
  version: 0.64.16

- changelogEntry:
    - summary: |
        Fixed ExampleTypeFactory to ignore generating parameters in example when that parameter is both optional and deprecated
      type: fix
  irVersion: 58
  createdAt: "2025-06-21"
  version: 0.64.15

- changelogEntry:
    - summary: |
        Separate nullable and optional property handling in IR conversion.
      type: fix
  irVersion: 58
  createdAt: "2025-06-19"
  version: 0.64.14

- changelogEntry:
    - summary: |
        Respect additional properties in docs example generation by preserving them in generated examples instead of 
        stripping unknown properties.
      type: fix
  irVersion: 58
  createdAt: "2025-06-19"
  version: 0.64.13

- changelogEntry:
    - summary: |
        Add configuration option to preserve oneOfs with a single schema.
      type: feat
  irVersion: 58
  createdAt: "2025-06-18"
  version: 0.64.12

- changelogEntry:
    - summary: |
        Fix handling of legacy webhook examples snippets.
      type: fix
  irVersion: 58
  createdAt: "2025-06-17"
  version: 0.64.11

- changelogEntry:
    - summary: |
        Add configuration option to disable snippets in docs generation, speeding up generation time.
      type: feat
  irVersion: 58
  createdAt: "2025-06-16"
  version: 0.64.10

- changelogEntry:
    - summary: |
        Update CLI for sites pinned to the legacy deployment.
      type: fix
  irVersion: 58
  createdAt: "2025-06-16"
  version: 0.64.9

- changelogEntry:
    - summary: |
        Support hot-reloading for changes to OpenRPC specs in local development mode.
      type: fix
  irVersion: 58
  createdAt: "2025-06-14"
  version: 0.64.8

- changelogEntry:
    - summary: |
        Further support for docs with multiple custom subpaths
      type: fix
  irVersion: 58
  createdAt: "2025-06-12"
  version: 0.64.7

- changelogEntry:
    - summary: |
        The Readme importer now downloads MDX files from the source documentation. 
        This allows for better handling of React components and dynamic content in the imported documentation. 
        The importer will preserve the MDX syntax and structure while converting the content to a format compatible with Fern's documentation system.
      type: fix
  irVersion: 58
  createdAt: "2025-06-12"
  version: 0.64.6

- changelogEntry:
    - summary: |
        Relative links between markdown files now works for docs using custom subpaths. 
      type: fix
  irVersion: 58
  createdAt: "2025-06-12"
  version: 0.64.5

- changelogEntry:
    - summary: |
        Don't use posthog when CLI is running from self-hosted container.
      type: fix
  irVersion: 58
  createdAt: "2025-06-11"
  version: 0.64.4

- changelogEntry:
    - summary: |
        The OpenAPI v3 Parser now uniquely stores schemas across endpoint parameters to prevent overwriting. Previously, 
        schemas with the same name across different parameters would overwrite each other, leading to potential data loss 
        and incorrect type definitions. This fix ensures that each parameter's schema is properly preserved and referenced 
        throughout the API specification.
      type: fix
  irVersion: 58
  createdAt: "2025-06-11"
  version: 0.64.3

- changelogEntry:
    - summary: |
        The AsyncAPI v3 importer now properly detects query parameters by analyzing the channel address specification. 
        When a channel address contains a parameter reference in the format `={paramName}`, the importer will automatically 
        identify it as a query parameter. This allows for more accurate parameter type detection and better handling of 
        WebSocket channel parameters in AsyncAPI v3 specifications.
      type: fix
  irVersion: 58
  createdAt: "2025-06-11"
  version: 0.64.2

- changelogEntry:
    - summary: |
        The AsyncAPI importer now supports parameter references and computing location of the parameter based on the address. 
        This allows for more flexible parameter definitions in AsyncAPI specifications, where parameters can be referenced from other 
        parts of the specification and their location can be dynamically determined based on the channel address.
      type: fix
  irVersion: 58
  createdAt: "2025-06-11"
  version: 0.64.1

- changelogEntry:
    - summary: |
        The OpenAPI v3 Parser will now be used on default for all docs generation codepaths.
      type: feat
  irVersion: 58
  createdAt: "2025-06-10"
  version: 0.64.0

- changelogEntry:
    - summary: |
        Generate parameter examples for idempotency and global headers.
        Generate v2Examples for headers specified by the `x-fern-global-headers` extension.
      type: fix
  irVersion: 58
  createdAt: "2025-06-09"
  version: 0.63.41

- changelogEntry:
    - summary: |
        The V3 parser will only specify example names for endpoints that have more than one example.
      type: fix
  irVersion: 58
  createdAt: "2025-06-09"
  version: 0.63.40

- changelogEntry:
    - summary: |
        The V3 parser will use the underlying tag displayName, if available.
      type: fix
  irVersion: 58
  createdAt: "2025-06-09"
  version: 0.63.39

- changelogEntry:
    - summary: |
        Don't hard fail on non-string $ref values.
        Limit ExampleConverter depth to prevent heap exhaustion.
      type: feat
  irVersion: 58
  createdAt: "2025-06-06"
  version: 0.63.38

- changelogEntry:
    - summary: |
        Correctly filter audience-specific websocket channels when constructing the filtered IR.
      type: fix
  irVersion: 58
  createdAt: "2025-06-06"
  version: 0.63.37

- changelogEntry:
    - summary: |
        Add `openapi-parser-v3` to the docs config upon initialization.
      type: feat
  irVersion: 58
  createdAt: "2025-06-05"
  version: 0.63.36

- changelogEntry:
    - summary: |
        Also add referenced parameter types to the audience-filtered IR.
      type: fix
  irVersion: 58
  createdAt: "2025-06-05"
  version: 0.63.35

- changelogEntry:
    - summary: |
        Bump CLI version.
      type: internal
  irVersion: 58
  createdAt: "2025-06-05"
  version: 0.63.34

- changelogEntry:
    - summary: |
        Add support for Anthropic Claude Sonnet 4.0.
      type: feat
  irVersion: 58
  createdAt: "2025-06-05"
  version: 0.63.33

- changelogEntry:
    - summary: | 
        Disable v1 example generation for v3 docs IR generation.
        Correctly handle `x-fern-availability` extension in v3 parsing.
      type: fix
  irVersion: 58
  createdAt: "2025-06-05"
  version: 0.63.32

- changelogEntry:
    - summary: | 
        Manual redeployment to release changes from 0.63.29 and 0.63.30
      type: chore
  irVersion: 58
  createdAt: "2025-06-05"
  version: 0.63.31
  
- changelogEntry:
    - summary: | 
        Support endpoint-level servers in OpenRPC.
      type: feat
  irVersion: 58
  createdAt: "2025-06-04"
  version: 0.63.30

- changelogEntry:
    - summary: | 
        The v3 OpenAPI parser now appropriately creates inlined types for references to 
        inlined schemas like `$ref: /components/schemas/MySchema/properties/foo`
      type: fix
    - summary: Bump all generators to IR v58.
      type: internal
  irVersion: 58
  createdAt: "2025-06-03"
  version: 0.63.29

- changelogEntry:
    - summary: |
        Add support for overriding FDR server origin via OVERRIDE_FDR_ORIGIN environment variable.
      type: feat
  irVersion: 58
  createdAt: "2025-06-03"
  version: 0.63.28

- changelogEntry:
    - summary: |
        Improvements to development server download and shutdown logic.
      type: fix
  irVersion: 58
  createdAt: "2025-06-03"
  version: 0.63.27

- changelogEntry:
    - summary: Implicitly interpert a request body as a multipart-form if it contains a property with a file, list of files, and optional file.
      type: fix
    - summary: |
        Multiple auth schemes in the same API from difference spec files will be merged and deduplicated.
      type: fix
  irVersion: 58
  createdAt: "2025-06-02"
  version: 0.63.26

- changelogEntry:
    - summary: |
        Remove trailing slashes from base environment URLs if they are not empty.
      type: fix
  irVersion: 58
  createdAt: "2025-05-30"
  version: 0.63.25

- changelogEntry:
    - summary: |
        This fixes an error where the IR would be serialized to a string first and throw the following error: `Cannot create a string longer than 0x1fffffe8 characters`.
        Now the IR is streamed to the file.
      type: fix
  irVersion: 58
  createdAt: "2025-05-30"
  version: 0.63.24

- changelogEntry:
    - summary: |
        Aggregate all code samples from user-specified examples when populating v2 examples.
      type: fix
  irVersion: 58
  createdAt: "2025-05-30"
  version: 0.63.23

- changelogEntry:
    - summary: |
        Support v2Examples in parsed webhooks.
      type: fix
  irVersion: 58
  createdAt: "2025-05-30"
  version: 0.63.22

- changelogEntry:
    - summary: |
        `allOf` schemas that share properties with the parent schema's required properties will now be parsed as an inline `allOf` schema.
      type: fix
  irVersion: 58
  createdAt: "2025-05-29"
  version: 0.63.21

- changelogEntry:
    - summary: |
        Implement V3 parser support for streamCondition endpoints.
      type: fix
  irVersion: 58
  createdAt: "2025-05-29"
  version: 0.63.20

- changelogEntry:
    - summary: |
        Added automatic display names for undiscriminated union members based on their type names for the original OpenAPI parser.
      type: fix
  irVersion: 58
  createdAt: "2025-05-29"
  version: 0.63.19

- changelogEntry:
    - summary: |
        Parse the `x-fern-global-headers` extension to add global headers to the IR.
      type: fix
  irVersion: 58
  createdAt: "2025-05-29"
  version: 0.63.18

- changelogEntry:
    - summary: Encode path parameters appropriately when constructing URLs.
      type: fix
  irVersion: 58
  createdAt: "2025-05-29"
  version: 0.63.17

- changelogEntry:
    - summary: | 
        Added support for `oneOf` within `allOf` schemas in OpenAPI conversion. When an `allOf` schema contains a `oneOf` schema, we now properly merge the properties while preserving the union type structure. For example:

        ```yaml
        allOf:
          - type: object
            properties:
              name: string
          - oneOf:
              - type: object
                properties:
                  type: string
              - type: object
                properties:
                  kind: number
        ```

        This will be converted to a Fern type that combines the base properties with the union type options.
      type: fix
  irVersion: 58
  createdAt: "2025-05-28"
  version: 0.63.16

- changelogEntry:
    - summary: | 
        The `<Code>` component now supports more flexible prop ordering and additional properties. You can now specify `maxLines` and `focus` props in any order relative to the `src` prop. For example:

        ```mdx
        <Code src="../snippets/example.ts" maxLines={20} focus={1-18} />
        <Code maxLines={20} focus={1-18} src="../snippets/example.ts" />
        ```

        Both formats will work the same way, preserving the specified properties in the generated markdown. The component will automatically detect and include any additional props in the code block's metastring.
      type: fix
  irVersion: 58
  createdAt: "2025-05-28"
  version: 0.63.15

- changelogEntry:
    - summary: Fix duplicate properties in example IR generation.
      type: fix
  irVersion: 58
  createdAt: "2025-05-28"
  version: 0.63.14

- changelogEntry:
    - summary: Make nullable properties optional in examples in the Fern Definition.
      type: fix
  irVersion: 58
  createdAt: "2025-05-28"
  version: 0.63.13

- changelogEntry:
    - summary: Fix parameter name collisions for enums
      type: fix
  irVersion: 58
  createdAt: "2025-05-28"
  version: 0.63.12
  
- changelogEntry:
    - summary: |
        Mark readonly fields as optional in the IR.
      type: fix
  irVersion: 58
  createdAt: "2025-05-28"
  version: 0.63.11-rc0

- changelogEntry:
    - summary: Fix missing properties from base schemas in example generation.
      type: fix
  irVersion: 58
  createdAt: "2025-05-27"
  version: 0.63.10

- changelogEntry:
    - summary: Rerelease CLI at 0.63.8-rc1
      type: internal
  irVersion: 58
  createdAt: "2025-05-27"
  version: 0.63.9

- changelogEntry:
    - summary: |
        Fix a bug where `additionalProperties: false` would lead to objects still being converted as maps.
      type: fix
  irVersion: 58
  createdAt: "2025-05-27"
  version: 0.63.8-rc3

- changelogEntry:
    - summary: |
        Rerelease CLI at 0.63.8-rc1
      type: internal
  irVersion: 58
  createdAt: "2025-05-27"
  version: 0.63.8-rc2

- changelogEntry:
    - summary: |
        Support retrieving subpackages in the ApiDefinitionHolder by both the id locator and tag locator.
      type: fix
  irVersion: 58
  createdAt: "2025-05-27"
  version: 0.63.8-rc1

- changelogEntry:
    - summary: |
        Beta support for custom React components in local development mode.
      type: feat
  irVersion: 58
  createdAt: "2025-05-27"
  version: 0.63.8-rc0

- changelogEntry:
    - summary: |
        Support running python generators with v58 of IR.
      type: fix
  irVersion: 58
  createdAt: "2025-05-27"
  version: 0.63.7

- changelogEntry:
    - summary: |
        Union variant names use 'display-name' for Fern definitions, and fallback to the type name for all others
      type: fix
  irVersion: 58
  createdAt: "2025-05-23"
  version: 0.63.6

- changelogEntry:
    - summary: |
        Fix a bug where stream endpoint response types would not be stored in the IR.
      type: fix
  irVersion: 58
  createdAt: "2025-05-22"
  version: 0.63.5

- changelogEntry:
    - summary: |
        Fix a bug where array property examples would not be used in favor of item examples.
        Correctly process `additionalProperties: true` case for empty object schemas.
      type: fix
  irVersion: 58
  createdAt: "2025-05-22"
  version: 0.63.4

- changelogEntry:
    - summary: |
        Re-release `0.63.2`
      type: internal
  irVersion: 58
  createdAt: "2025-05-22"
  version: 0.63.3

- changelogEntry:
    - summary: |
        The CLI now recognizes that Go `1.1.0` requires IRv58.
      type: fix
  irVersion: 58
  createdAt: "2025-05-22"
  version: 0.63.2

- changelogEntry:
    - summary: |
        Add support for rendering and parsing multiple endpoint baseUrls in the v3 parser.
      type: feat
  irVersion: 58
  createdAt: "2025-05-22"
  version: 0.63.1

- changelogEntry:
    - summary: |
        Add support for `HEAD` HTTP methods and validate that they define no response body.
      type: feat
  irVersion: 58
  createdAt: "2025-05-22"
  version: 0.63.0

- changelogEntry:
    - summary: |
        Add support for overriding auth in generators.yml. You can now specify auth for a specific generator by adding an `api` field with an `auth` property. For example:

        ```yaml
        - name: fernapi/fern-typescript-node-sdk
          version: 0.48.5
          api: 
            auth: bearer
        ```

        This will override the auth configuration for that specific generator while keeping the original auth configuration for other generators.
      type: internal
  irVersion: 57
  createdAt: "2025-05-21"
  version: 0.62.10

- changelogEntry:
    - summary: |
        Re-release `0.62.7`
      type: internal
  irVersion: 57
  createdAt: "2025-05-21"
  version: 0.62.9

- changelogEntry:
    - summary: |
        Re-release `0.62.7`
      type: internal
  irVersion: 57
  createdAt: "2025-05-21"
  version: 0.62.8

- changelogEntry:
    - summary: |
        Remove `respect-readonly-schemas` for the legacy OpenAPI parser since it can block docs 
        generation. Anyone who wants to enable this can turn it on in `generators.yml` or upgrade
        to the latest OpenAPI parser.
      type: fix
  irVersion: 57
  createdAt: "2025-05-21"
  version: 0.62.7

- changelogEntry:
    - summary: |
        Code samples provided via `x-fern-examples` will now be joined with autogenerated examples.
      type: fix
  irVersion: 57
  createdAt: "2025-05-21"
  version: 0.62.6

- changelogEntry:
    - summary: |
        Parse `number` types as `double` instead of `integer`.
        Empty objects are now interpreted as unnamed primitives in union schemas.
        Update `x-fern-examples` to extract codeSamples in isolation from example request & responses.
        Propagate `x-fern-examples` name to generated code samples.
      type: fix
  irVersion: 57
  createdAt: "2025-05-21"
  version: 0.62.5

- changelogEntry:
    - summary: |
        Improve naming for discriminated unions based on title/discriminator key.
      type: fix
  irVersion: 57
  createdAt: "2025-05-21"
  version: 0.62.4

- changelogEntry:
    - summary: |
        Support optional parameters in OpenRPC imports by properly handling the `required` field in parameter definitions.
      type: fix
  irVersion: 57
  createdAt: "2025-05-20"
  version: 0.62.3

- changelogEntry:
    - summary: |
        Correctly merge services when parsing multiple specs; standardize namespaced service naming.
      type: fix
  irVersion: 57
  createdAt: "2025-05-20"
  version: 0.62.2

- changelogEntry:
    - summary: |
        No changes.
      type: internal
  irVersion: 57
  createdAt: "2025-05-20"
  version: 0.62.1

- changelogEntry:
    - summary: |
        Add `--quiet` (-q) flag to `fern diff` command to suppress output written to stderr.
      type: feat
    - summary: |
        Add `--disable-examples` flag to `fern ir` command to disable automatic example generation.
      type: feat
    - summary: |
        Fix an issue where the `fern diff` command mistakenly reported breaking changes
        for API types that defined multiple errors with the same status code.
      type: fix
    - summary: |
        Fix an issue where the `fern diff` command mistakenly reported breaking changes
        for APIs that contain literal type references.
      type: fix
  irVersion: 57
  version: 0.62.0

- changelogEntry:
    - summary: |
        Standardize package, service, and endpoint naming in the v3 parser.
      type: fix
  irVersion: 57
  version: 0.61.24

- changelogEntry:
    - summary: |
        Remove warning for unrecognized PHP SDK generator name.
      type: fix
  irVersion: 57
  version: 0.61.23

- changelogEntry:
    - summary: |
        Fix an issue where multiple auth schemes would not be converted during IR -> FDR conversion.
      type: fix
  irVersion: 57
  version: 0.61.22

- changelogEntry:
    - summary: |
        Fix AsyncAPI parser to properly handle reference objects in headers and query parameters.
      type: fix
  irVersion: 57
  version: 0.61.21

- changelogEntry:
    - summary: |
        Add logging of filepaths when markdown parsing fails to help with debugging. This includes logging the 
        absolute filepath of the markdown file being parsed and any associated image paths that were 
        being processed when the error occurred.
      type: fix
  irVersion: 57
  version: 0.61.20

- changelogEntry:
    - summary: |
        Correctly build paths for `x-fern-examples` when compiling v2 examples.
        AsyncAPI endpoints now have the correct associated path parameters.
      type: fix
  irVersion: 57
  version: 0.61.19

- changelogEntry:
    - summary: |
        Fix OpenRPC converter to use proper breadcrumbs when generating request and response schemas. 
        This ensures that schemas with the same name but different contexts (such as parameters and results) 
        don't overwrite each other during conversion, maintaining the integrity of the API definition.
      type: fix
  irVersion: 57
  version: 0.61.18

- changelogEntry:
    - summary: |
        Add support for preserving `maxLines` and `focus` attributes when using `<Code src="..." />` components in docs. 
        These attributes are now properly carried over to the generated code blocks, allowing you to control 
        the display of referenced code snippets with features like line limits and syntax highlighting focus.
      type: fix
  irVersion: 57
  version: 0.61.17

- changelogEntry:
    - summary: |
        Fix docs preview server by properly killing the Next.js process on exit and setting 
        a memory limit (--max-old-space-size=2048) to prevent out-of-memory errors during development.
      type: fix
  irVersion: 57
  version: 0.61.16

- changelogEntry:
    - summary: |
        Example pairing operates on example summary fields.
      type: fix
  irVersion: 57
  version: 0.61.15

- changelogEntry:
    - summary: |
        Exclude deprecated fields from examples.
      type: fix
  irVersion: 57
  version: 0.61.14

- changelogEntry:
    - summary: |
        Introduce `fern check --from-openapi` which prints out validation errors directly from OpenAPI
        as well as the corresponding line numbers originating the errors.
      type: fix
  irVersion: 57
  version: 0.61.13

- changelogEntry:
    - summary: |
        When you set `type-dates-as-strings` to `false` in the OpenAPI `settings` in _generators.yml_,
        schemas of type `string` with format `date` will be converted to a Fern `date` type, instead of a `string` type.
      type: feat
  irVersion: 57
  version: 0.61.12

- changelogEntry:
    - summary: |
        Fix an issue where a singular allOf circular reference would lead to an infinite loop in the v3 parser.
      type: fix
  irVersion: 57
  version: 0.61.11

- changelogEntry:
    - summary: |
        Fix a bug where the docs resolver would throw an error when encountering missing or duplicate endpoints.
      type: fix
  irVersion: 57
  version: 0.61.10

- changelogEntry:
    - summary: |
        String parameter examples will use the parameter name as the example value if no example is provided.
      type: fix
  irVersion: 57
  version: 0.61.9

- changelogEntry:
    - summary: |
        Fix a bug where the broken link checker would incorrectly flag links to llms.txt and llms-full.txt files as broken. 
        The checker now properly recognizes these file paths as valid.
      type: fix
  irVersion: 57
  version: 0.61.8

- changelogEntry:
    - summary: |
        Support text/plain content type response examples in the v3 parser.
        Skip certain headers from being added to the IR.
      type: fix
  irVersion: 57
  version: 0.61.7

- changelogEntry:
    - summary: |
        Support text/plain content type responses in the v3 parser.
      type: fix
  irVersion: 57
  version: 0.61.6

- changelogEntry:
    - summary: |
        Fix a bug where the CLI upgrade message was written to stdout. This made it difficult to write shell
        scripts that act upon the output of the CLI. The upgrade message is now written to stderr.
      type: fix
  irVersion: 57
  version: 0.61.5

- changelogEntry:
    - summary: |
        Support application/octet-stream content type requests in the OpenAPI parser.
      type: fix
  irVersion: 57
  version: 0.61.4

- changelogEntry:
    - summary: |
        Fix a bug where streaming response examples would not be rendered correctly in the API Reference.
      type: fix
  irVersion: 57
  version: 0.61.3

- changelogEntry:
    - summary: |
        Improve the naming for nested primitive types in union schemas.
      type: fix
  irVersion: 57
  version: 0.61.2

- changelogEntry:
    - summary: |
        Fix a bug where unknown identifiers in the API Reference layout would not be resolved correctly.
      type: fix
  irVersion: 57
  version: 0.61.1

- changelogEntry:
    - summary: |
        Implement the first iteration of the `fern diff` command, which can be used
        to verify backwards compatibility between API changes.
      type: feat
  irVersion: 57
  version: 0.61.0

- changelogEntry:
    - summary: |
        Various bugfixes and improvements to the v3 parser.
      type: fix
  irVersion: 57
  version: 0.60.31

- changelogEntry:
    - summary: |
        Add support for products and versioned products in the docs config file.
      type: feat
  irVersion: 57
  version: 0.60.30

- changelogEntry:
    - summary: |
        Add support for `propertyAccess` in the IR -> FDR SDK conversion.
      type: feat
  irVersion: 57
  version: 0.60.29

- changelogEntry:
    - summary: |
        Fixed an issue where local generation could produce invalid build files (like pyproject.toml) when 
        GitHub configuration was missing a repository URL. The CLI now ensures a repository URL is always set when possible.
      type: fix
  irVersion: 57
  version: 0.60.28

- changelogEntry:
    - summary: |
        Added support for using Podman as a container runner with `fern generate --runner podman`. 
        This allows users to run generators locally using Podman instead of Docker.
      type: fix
  irVersion: 57
  version: 0.60.27

- changelogEntry:
    - summary: |
        The v3 parser now supports filtering endpoints by audiences.
      type: fix
  irVersion: 57
  version: 0.60.26

- changelogEntry:
    - summary: |
        Endpoints that are referenced for oauth can now have special characters (previously the CLI would throw on this).
      type: fix
  irVersion: 57
  version: 0.60.25

- changelogEntry:
    - summary: |
        Endpoints that are referenced for oauth can now have special characters (previously the CLI would throw on this).
      type: fix
  irVersion: 57
  version: 0.60.24

- changelogEntry:
    - summary: |
        Auto-detect the `expires_in` property if it exists in the OAuth response.
      type: chore
  irVersion: 57
  version: 0.60.23

- changelogEntry:
    - summary: |
        Parse and render errors in the OpenAPI V3 parser.
      type: chore
  irVersion: 57
  version: 0.60.22

- changelogEntry:
    - summary: |
        OpenAPI V3 parser handles converting converting schemas that have a singular non-object `allOf`.
      type: chore
  irVersion: 57
  version: 0.60.21

- changelogEntry:
    - summary: |
        Move subset of customers off of legacy docs development pin and onto latest.
      type: chore
  irVersion: 57
  version: 0.60.20

- changelogEntry:
    - summary: |
        Update subpackage naming to achieve parity with the v1 parser; update docs resolver to support both camelcased and lower-cased subpackage names.
      type: feat
  irVersion: 57
  version: 0.60.19

- changelogEntry:
    - summary: |
        If a local directory is not specified, generate the SDK in the workspace path.
      type: feat
  irVersion: 57
  version: 0.60.18

- changelogEntry:
    - summary: |
        Add `--local` flag to `fern check` command to reduce RPC calls when validating workspaces locally.
      type: feat
  irVersion: 57
  version: 0.60.17

- changelogEntry:
    - summary: |
        Support environment variable substitution in self-hosted mode for GitHub configurations.
      type: feat
  irVersion: 57
  version: 0.60.16

- changelogEntry:
    - summary: |
        Correctly support `readOnly` and `writeOnly` object properties during request and response example generation.
      type: feat
  irVersion: 57
  version: 0.60.15

- changelogEntry:
    - summary: |
        Dont clear tmp dir with generated code in self hosted mode.
      type: fix
  irVersion: 57
  version: 0.60.14

- changelogEntry:
    - summary: |
        Set snippet output filepath in generated SDKs.
      type: fix
  irVersion: 57
  version: 0.60.13

- changelogEntry:
    - summary: |
        Rerelease the Fern CLI.
      type: fix
  irVersion: 57
  version: 0.60.12

- changelogEntry:
    - summary: |
        Fix `fern generate --local` to ask for `FERN_TOKEN` if trying to output to GitHub Enterprise.
      type: fix
  irVersion: 57
  version: 0.60.11

- changelogEntry:
    - summary: |
        Local development mode no longer depends on `pnpm` being pre-installed.
      type: fix
  irVersion: 57
  version: 0.60.10

- changelogEntry:
    - summary: |
        Bump Java generator to use v57 of IR.
      type: feat
  irVersion: 57
  version: 0.60.10-rc1

- changelogEntry:
    - summary: |
        Adding alpha support for SDK generation to GitHub Enterprise (self hosted).
      type: feat
  irVersion: 57
  version: 0.60.10-rc0

- changelogEntry:
    - summary: |
        Prettify `ir` output in the `fern ir` command; correctly extract error schemas from converted error responses.
      type: feat
  irVersion: 57
  version: 0.60.9

- changelogEntry:
    - summary: |
        Add support for environment and auth overrides from generators.yml in the OpenAPI parser. When importing OpenAPI specifications, 
        the parser now checks for environment and auth configurations in the generators.yml file and uses these settings to override 
        the environments and authentication schemes defined in the OpenAPI document. This enhancement provides more flexibility in 
        customizing imported APIs without modifying the original OpenAPI specification, allowing for environment-specific configurations 
        and standardized authentication schemes across different API versions.
      type: feat
  irVersion: 57
  version: 0.60.8

- changelogEntry:
    - summary: |
        Add support for auth descriptions in generated documentation. Auth schemes can now include descriptive text that explains authentication requirements, 
        which is properly displayed in the generated documentation. This enhancement improves API usability by providing clearer guidance on authentication 
        methods directly within the documentation.
      type: feat
  irVersion: 57
  version: 0.60.7

- changelogEntry:
    - summary: |
        Enable v2 example injection for multipart form upload endpoints.
      type: feat
  irVersion: 57
  version: 0.60.6

- changelogEntry:
    - summary: |
        Several improvements to AsyncAPI package and channel generation. Add support for 2.x specific extensions.
      type: feat
  irVersion: 57
  version: 0.60.5

- changelogEntry:
    - summary: |
        Add support for custom parameters in OpenRPC through the `x-fern-parameters` extension. This extension allows OpenRPC 
        definitions to specify path parameters, query parameters, and headers that aren't natively supported in the OpenRPC 
        specification. Parameters defined with this extension are properly converted to the Fern IR format and included in 
        endpoint definitions, enabling more complete API representations when importing from OpenRPC sources.
      type: feat
  irVersion: 57
  version: 0.60.4

- changelogEntry:
    - summary: |
        Query parameter and path parameter generation in the new OpenAPI parser now respects the skipOptionalProperties flag. This ensures that optional
        parameters are properly handled during example generation, resulting in cleaner and more accurate examples that better reflect real-world API usage.
      type: feat
  irVersion: 57
  version: 0.60.3

- changelogEntry:
    - summary: |
        Fix OpenAPI parser to avoid recreating endpoint headers that clash with auth headers. Previously, the parser would 
        generate duplicate header definitions when an endpoint used the same header that was already defined as an auth header. 
        This could lead to conflicts in the generated SDKs. The parser now properly checks for existing auth headers and 
        avoids creating duplicates, resulting in cleaner and more consistent API definitions.
      type: feat
  irVersion: 57
  version: 0.60.2

- changelogEntry:
    - summary: |
        Fix a bug where the v3 parser would throw an error upon receiving an object property schema that is not an object.
      type: fix
  irVersion: 57
  version: 0.60.2

- changelogEntry:
    - summary: |
        Fix an issue where example generation would not correctly merge allOf schemas with parent object schemas.
      type: fix
  irVersion: 57
  version: 0.60.1

- changelogEntry:
    - summary: |
        Promotes `fern docs dev --beta` to `fern docs dev`; local development now better reflects the production version of docs. To use the legacy version, use the `--legacy` flag.
      type: feat
  irVersion: 57
  version: 0.60.0

- changelogEntry:
    - summary: |
        Add support for local SDK generation with a Fern token. When a valid Fern token is provided, 
        users can now generate complete SDKs locally using Docker, without requiring remote generation. 
        This enhancement improves the development workflow by allowing for faster iteration and testing 
        of SDK changes in local environments.
      type: fix
  irVersion: 57
  version: 0.59.6

- changelogEntry:
    - summary: |
        Enhance OpenAPI -> IR conversion to properly handle default values in schemas. The converter now correctly extracts 
        and preserves default values from OpenAPI schemas, ensuring they are properly represented in the generated SDKs. 
        This improvement allows API providers to specify meaningful defaults that will be respected in client implementations.
      type: fix
  irVersion: 57
  version: 0.59.4

- changelogEntry:
    - summary: |
        Improve OpenRPC importer to generate more unique schema IDs for request parameters by combining method name, 
        "Param" keyword, and parameter name. This prevents naming conflicts when different methods have parameters 
        with the same name, resulting in more reliable and consistent type generation in the SDKs.
      type: fix
  irVersion: 57
  version: 0.59.3

- changelogEntry:
    - summary: |
        Add ping/pong to keep websocket connection alive in local development mode.
      type: fix
  irVersion: 57
  version: 0.59.2

- changelogEntry:
    - summary: |
        Enhance OpenAPI -> IR parser to better handle inlined oneOf schemas. The parser now uses the schema ID when 
        generating names for oneOf variants, resulting in more predictable and consistent type names in the generated SDKs.
      type: feat
  irVersion: 57
  version: 0.59.1

- changelogEntry:
    - summary: |
        Add the `fern sdk version` command to generate the next semantic version based on your API changes.
        This command is in-development; changes are expected.
      type: feat
  irVersion: 57
  version: 0.59.0

- changelogEntry:
    - summary: |
        Add support for schema conversion in OpenRPC importer. The importer now properly converts schemas defined in the 
        OpenRPC document's components section into Fern types, enabling full type definitions for request and response 
        objects. This enhancement allows for more complete and accurate SDK generation from OpenRPC specifications.
      type: feat
  irVersion: 57
  version: 0.58.6

- changelogEntry:
    - summary: |
        Local development is now available in beta for all machines.
      type: feat
  irVersion: 57
  version: 0.58.5

- changelogEntry:
    - summary: |
        Add support for external $ref's to OpenAPI converter. Publicly-available external references hosted over HTTP(S)
        can now be used to define request/response bodies, headers, parameters, schemas, and more.
      type: feat
  irVersion: 57
  version: 0.58.4

- changelogEntry:
    - summary: |
        Enhance OpenAPI security scheme handling in the parser to support both global and endpoint-level security requirements. 
        The parser now properly converts security schemes from OpenAPI's `securitySchemes` component into appropriate authentication 
        headers, supporting bearer tokens, basic auth, and custom API key headers. Global security requirements defined at the 
        document level are applied to all endpoints, while endpoint-specific security requirements override or supplement the 
        global configuration, ensuring accurate authentication representation in generated SDKs.
      type: feat
  irVersion: 57
  version: 0.58.3

- changelogEntry:
    - summary: |
        Enhance example generation to consider default values when generating examples for primitive types. 
        When a string primitive type has a default value specified, the example generator now uses this 
        default value instead of a generic example. This produces more realistic and contextually 
        appropriate examples in generated SDKs and documentation.
      type: feat
  irVersion: 57
  version: 0.58.2

- changelogEntry:
    - summary: |
        Local development now supports adjusting the backend server to use open ports.
      type: feat
  irVersion: 57
  version: 0.58.4

- changelogEntry:
    - summary: |
        Local development is now available for all machines using `fern-dev`.
      type: feat
  irVersion: 57
  version: 0.58.4-rc0

- changelogEntry:
    - summary: |
        Add support for OpenRPC example parsing and rendering realistic requests and responses.
      type: fix
  irVersion: 57
  version: 0.58.1

- changelogEntry:
    - summary: |
        Add support for the `x-fern-sdk-namespace` extension, which allows users to define schemas
        with the same name across different namespaces. This is particularly relevant if you have
        multiple API Definitions that have overlapping schema names or operation names.
      type: feat
    - summary: |
        Fix an issue where custom Content-Type headers were not respected for file upload endpoints.
      type: fix
  irVersion: 57
  version: 0.58.0

- changelogEntry:
    - summary: |
        Improve OpenRPC request example generation by not wrapping request payloads in JSON-RPC 2.0 format. 
        This ensures generated request examples match the expected format for the API's method parameters 
        without the additional JSON-RPC envelope.
      type: feat
  irVersion: 57
  version: 0.57.37

- changelogEntry:
    - summary: |
        Improve OpenAPI response handling for 204 status codes by respecting schema definitions. 
        When a 204 (No Content) response includes a schema, the importer now properly processes 
        and preserves this schema information, ensuring accurate API documentation and SDK generation 
        even for endpoints that don't return content in successful responses.
      type: feat
  irVersion: 57
  version: 0.57.35

- changelogEntry:
    - summary: |
        Objects use property schema examples when generating examples; request and response examples are generated with
        optional properties included.

        Single element type arrays will resolve to the single element in the example.
      type: feat
  irVersion: 57
  version: 0.57.34

- changelogEntry:
    - summary: |
        Improve OpenRPC response example generation by wrapping example payloads in JSON-RPC 2.0 format with metadata 
        (jsonrpc version and request id). This ensures generated examples match the actual JSON-RPC response format.
      type: feat
  irVersion: 57
  version: 0.57.33

- changelogEntry:
    - summary: |
        Improve server handling in OpenAPI imports by exploding servers with enum variables into multiple servers, 
        one for each enum value. For example, a server with URL "https://{region}.example.com" where region 
        is an enum ["us", "eu"] will be exploded into two servers: "https://us.example.com" and "https://eu.example.com".
      type: feat
  irVersion: 57
  version: 0.57.32

- changelogEntry:
    - summary: |
        Enable the `--from-openapi` flag for `fdr generate` to generate a FDR API definition from an OpenAPI spec.
      type: feat
  irVersion: 57
  version: 0.57.31

- changelogEntry:
    - summary: |
        Attempt to treat non-array examples as single-element arrays in the v3 ExampleConverter.
      type: feat
  irVersion: 57
  version: 0.57.30

- changelogEntry:
    - summary: |
        The V3 OpenAPI parser now supports rendering user specified and autogenerated examples in Docs.
      type: feat
  irVersion: 57
  version: 0.57.29

- changelogEntry:
    - summary: |
        Support OpenRPC specs as first class APIs in generators.yml and in the `apis` folder.
      type: fix
  irVersion: 57
  version: 0.57.28

- changelogEntry:
    - summary: |
        Fix an issue where deeply wrapped file request properties were not being parsed correctly.
      type: fix
  irVersion: 57
  version: 0.57.27

- changelogEntry:
    - summary: |
        Correctly parse non-string enum values; remove dependency on Fern Definition for v3 Parser.
      type: fix
  irVersion: 57
  version: 0.57.26

- changelogEntry:
    - summary: |
        Local development mode for app router is available in alpha for `fern`.
      type: feat
  irVersion: 57
  version: 0.58.0-rc1

- changelogEntry:
    - summary: |
        Local development mode for app router is available in alpha for `fern-dev`.
      type: feat
  irVersion: 57
  version: 0.58.0-rc0

- changelogEntry:
    - summary: |
        Parse schema-level examples in the v3 OpenAPI parser.
      type: fix
  irVersion: 57
  version: 0.57.25

- changelogEntry:
    - summary: |
        Fix an issue in the OpenAPI importer where discriminated unions with literal discriminant values in the variants would render the discriminant property twice. 
        The importer now correctly checks if union variants contain the discriminant property as a literal value and handles them appropriately.
      type: fix
  irVersion: 57
  version: 0.57.24

- changelogEntry:
    - summary: |
        Correctly package webhooks in the `webhooks` section into IR groups.
      type: fix
  irVersion: 57
  version: 0.57.23

- changelogEntry:
    - summary: |
        Parse `anyOf` and `oneOf` schemas with "null" in a first class manner in the v3 OpenAPI parser.
      type: fix
  irVersion: 57
  version: 0.57.22

- changelogEntry:
    - summary: |
        Correctly parse schema-valued additionalProperties in the v3 OpenAPI parser.
      type: fix
  irVersion: 57
  version: 0.57.21

- changelogEntry:
    - summary: |
        Correctly parse primitive type arrays in the v3 OpenAPI parser.
      type: fix
  irVersion: 57
  version: 0.57.20

- changelogEntry:
    - summary: |
        Fix an issue in the OpenAPI parser where array references were not being properly resolved. The parser now correctly resolves references 
        within array schemas, ensuring that arrays of referenced types are properly handled throughout the API definition.
      type: fix
  irVersion: 57
  version: 0.57.19

- changelogEntry:
    - summary: |
        Improve the ReadMe migrator to respect the original navigation structure when creating the file hierarchy. Previously, nested navigation groups were 
        flattened, but now the file structure will mirror the navigation hierarchy, preserving the original organization of documentation.
      type: fix
  irVersion: 57

  version: 0.57.18

- changelogEntry:
    - summary: |
        Prevent combinatorial explosion of oneOf types when provided a nullable type array in the OpenAPI parser.
      type: fix
  irVersion: 57
  version: 0.57.17

- changelogEntry:
    - summary: |
        Fix an issue where environment URLs would be incorrectly remapped during the merge IR step.
      type: fix
  irVersion: 57
  version: 0.57.16

- changelogEntry:
    - summary: |
        Add support for handling nullable and optional references in the OpenAPI parser. When a reference is marked with `nullable: true` or is not included in the required properties list, the parser now correctly wraps the referenced type in a nullable or optional container. This ensures that references respect the same nullability and optionality rules as inline schemas.
      type: fix
  irVersion: 57
  version: 0.57.15

- changelogEntry:
    - summary: |
        Adds support for the `command-a` model in AI chat, while removing support for the `command-r-plus` model.
      type: chore
  irVersion: 57
  version: 0.57.14

- changelogEntry:
    - summary: |
        Updates parameter parsing in asyncapi-to-ir to correctly handle enum parameters, along with native support for the x-fern-optional and x-fern-type extensions
      type: chore
  irVersion: 57
  version: 0.57.13

- changelogEntry:
    - summary: |
        Add `additional-properties-defaults-to` setting for OpenAPI specs in generators.yml.
        This setting lets you change the default value for the `additionalProperties` field in the generated IR.
      type: feat
  irVersion: 57
  version: 0.57.12

- changelogEntry:
    - summary: |
        Improve parameter parsing in v3 AsyncAPI specs to enable broader support for OpenAPI extensions.
      type: fix
  irVersion: 57
  version: 0.57.11

- changelogEntry:
    - summary: |
        Add support for `respect-forward-compatible-enums` configuration option to specify whether to respect forward compatible enums in OpenAPI specifications.
      type: fix
  irVersion: 57
  version: 0.57.11

- changelogEntry:
    - summary: |
        Add support for handling integer types without a specified format in the new OpenAPI parser. When a schema defines a property with `type: integer` but doesn't specify a format (like int32, int64, etc.), the parser now defaults to treating it as a standard integer type. This ensures consistent behavior for integer fields regardless of whether a format is explicitly provided.
      type: fix
  irVersion: 57
  version: 0.57.10

- changelogEntry:
    - summary: |
        Add support for reading common properties across all oneOf variants in the new OpenAPI parser. When a schema uses `oneOf` with a discriminator, the parser now correctly extracts and includes properties defined at the root level of the schema as base properties of the discriminated union. This ensures that common fields shared by all variants are properly represented in the generated IR.
      type: fix
  irVersion: 57
  version: 0.57.9

- changelogEntry:
    - summary: |
        Bump undici timeouts to make sure docs sites get published. This addresses an issue where large documentation sites were timing out during the publishing process. By increasing the timeout values for the undici HTTP client, we ensure that even complex documentation sites have enough time to complete the publishing process.

      type: fix
  irVersion: 57
  version: 0.57.8

- changelogEntry:
    - summary: |
        Add support for `anyOf` in the new OpenAPI parser. This allows for undiscriminated unions in the OpenAPI schema, where a type can be one of several possible types without a discriminator field. The parser now handles both `oneOf` and `anyOf` schemas in the same way, converting them to undiscriminated unions in the IR.

      type: fix
  irVersion: 57
  version: 0.57.7

- changelogEntry:
    - summary: |
        Reduce CLI output from the legacy OpenAPI parser when using the experimental `openapiParserV3` option. This makes the logs cleaner and more focused on relevant information when using the newer parser.

      type: fix
  irVersion: 57
  version: 0.57.6

- changelogEntry:
    - summary: |
        Fix an issue where endpoint ids were not globally unique because they didn't take into account namespaces. This only affects
        the new OpenAPI -> IR parser.

      type: fix
  irVersion: 57
  version: 0.57.5

- changelogEntry:
    - summary: |
        Add support for namespaces in OpenAPI imports. This allows for organizing multiple OpenAPI specs into different namespaces within a single API definition. Example:

        ```yml
        api:
          specs:
            - namespace: petsV1
              openapi: ./openapi-v1.json
            - namespace: petsV2
              openapi: ./openapi-v2.json
        ```

        Each namespace creates a separate package in the generated IR, allowing for clear separation between different versions or components of your API.

      type: feat
  irVersion: 57
  version: 0.57.4

- changelogEntry:
    - summary: |
        Add support for Cohere's Command R+ model in AI chat - model ID: command-r-plus
      type: feat
  irVersion: 57
  version: 0.57.3

- changelogEntry:
    - summary: |
        Add support for parsing `type: enum` in OpenAPI schemas. This allows for proper conversion of enum types that use the
        non-standard `type: enum` format instead of the standard `type: string` with `enum` values.

      type: feat
  irVersion: 57
  version: 0.57.2

- changelogEntry:
    - summary: |
        Add AI chat config block to docs.yml for model/system prompt customization. Example:

        ai-chat:
          model: Claude 3.5
          system prompt: |
          You are an AI assistant.
          Only respond to questions using information from the documents.
          Include markdown footnotes to the sources of your information.

      type: feat
  irVersion: 57
  version: 0.57.1

- changelogEntry:
    - summary: |
        Add `use-bytes-for-binary-response` configuration option to specify whether to use the `bytes` type for binary responses.
      type: feat
  irVersion: 57
  version: 0.57.0

- changelogEntry:
    - summary: |
        Parse inlined websocket message properties during Fern Definition -> IR.
      type: fix
  irVersion: 57
  version: 0.56.35

- changelogEntry:
    - summary: |
        Fix websocket session example generation for 3.x specs.
      type: fix
  irVersion: 57
  version: 0.56.34

- changelogEntry:
    - summary: |
        Refactor out schema converter nodes into the `v2-importer-commons` package.
      type: fix
  irVersion: 57
  version: 0.56.33

- changelogEntry:
    - summary: |
        Improvements to channel parsing for v3 AsyncAPI specs.
      type: feat
  irVersion: 57
  version: 0.56.32

- changelogEntry:
    - summary: |
        Added support for default values in example generation to prevent SDK generation failures due to corrupted OpenAPI examples.
      type: feat
  irVersion: 57
  version: 0.56.31

- changelogEntry:
    - summary: |
        The default behavior of `fern generate` now excludes broken link checking by default.
        This can be overridden by passing `--broken-links` or `--strict-broken-links`.
      type: feat
  irVersion: 57
  version: 0.56.30

- changelogEntry:
    - summary: |
        Fix an edge case in the OpenAPI converter where unused types were being incorrectly added to the Fern definition.
      type: fix
  irVersion: 57
  version: 0.56.29

- changelogEntry:
    - summary: |
        Remove Fern definition generation warnings when openapi-parser-v3 is enabled for docs dev.
      type: fix
  irVersion: 57
  version: 0.56.28

- changelogEntry:
    - summary: |
        This update includes minor improvements and bugfixes to the v2 AsyncAPI parser.
      type: feat
  irVersion: 57
  version: 0.56.27

- changelogEntry:
    - summary: |
        The V2 Parser now handles environment merging across multiple OpenAPI specs.
      type: feat
  irVersion: 57
  version: 0.56.26

- changelogEntry:
    - summary: |
        The CLI now recognizes that the latest Python SDK uses IRv57.
      type: internal
  irVersion: 57
  version: 0.56.25

- changelogEntry:
    - summary: |
        Minor cleanup to simple type schema constructions.
      type: chore
  irVersion: 57
  version: 0.56.24

- changelogEntry:
    - summary: |
        CLI now passes validation from OpenAPI to Fern Definition.
      type: fix
  irVersion: 57
  version: 0.56.23

- changelogEntry:
    - summary: |
        The `fern init --openapi` command now references the OpenAPI file in
        place using the new `specs` syntax in generators.yml instead of copying the file into the
        Fern directory. This makes it easier to maintain the source OpenAPI file separately from the Fern configuration.
      type: fix
  irVersion: 57
  version: 0.56.22

- changelogEntry:
    - summary: |
        Correctly evaluate SDK groupName for AsyncAPI channels.
      type: fix
  irVersion: 57
  version: 0.56.21

- changelogEntry:
    - summary: |
        Include examples by default for dynamic IR generation (replace dynamic-ir --include-examples option with --disable-examples).
      type: internal
  irVersion: 57
  version: 0.56.20

- changelogEntry:
    - summary: |
        The CLI now recognizes that the latest Go SDK uses IRv57.
      type: internal
  irVersion: 57
  version: 0.56.19

- changelogEntry:
    - summary: |
        Minor v3 parser bugfixes pertaining to document importing and message parsing.
      type: fix
  irVersion: 57
  version: 0.56.18

- changelogEntry:
    - summary: |
        The v3 parser now supports parsing and merging AsyncAPI specs.
      type: feat
  irVersion: 57
  version: 0.56.17

- changelogEntry:
    - summary: |
        Revert only construct an enum when all parameter subtypes are literal string values.
      type: fix
  irVersion: 57
  version: 0.56.16

- changelogEntry:
    - summary: |
        Only construct an enum when all parameter subtypes are literal string values.
      type: fix
  irVersion: 57
  version: 0.56.15

- changelogEntry:
    - summary: |
        Correctly assign a versioned slug to the landing page when applicable.
      type: fix
  irVersion: 57
  version: 0.56.14

- changelogEntry:
    - summary: |
        Correctly parse channel descriptions in AsyncAPI v2 and v3 specs.
      type: fix
  irVersion: 57
  version: 0.56.13

- changelogEntry:
    - summary: |
        Updated the OpenAPI parser to:
        - Support parsing references that point to external files (e.g. https://github.com/...)
        - Enable merging Intermediate Representations (IRs) when APIs have multiple OpenAPI specs
        - Skip legacy parsers when openapi-parser-v3 is enabled for cleaner CLI logging
      type: fix
  irVersion: 57
  version: 0.56.12

- changelogEntry:
    - summary: |
        Add `x-fern-address` extension for AsyncAPI v2.x.x specs to specify the channel address.
      type: fix
  irVersion: 57
  version: 0.56.11

- changelogEntry:
    - summary: |
        Enable correct environment generation when only provided an AsyncAPI spec.
      type: fix
  irVersion: 57
  version: 0.56.10

- changelogEntry:
    - summary: |
        Fix an issue where default values for query parameters would occasionally be omitted during parsing.
      type: fix
  irVersion: 57
  version: 0.56.9

- changelogEntry:
    - summary: |
        OpenAPI file properties can now support descriptions.
      type: feat
  irVersion: 57
  version: 0.56.8

- changelogEntry:
    - summary: |
        The CLI now recognizes that the latest C# SDK uses IRv57.
      type: internal
  irVersion: 57
  version: 0.56.7

- changelogEntry:
    - summary: |
        The CLI now recognizes that the latest PHP SDK uses IRv57.
      type: internal
  irVersion: 57
  version: 0.56.6

- changelogEntry:
    - summary: |
        Updated the CLI to gracefully handle unsupported security schemes (e.g. cookie-based auth) by skipping them
        instead of throwing an error. This allows the CLI to continue processing the rest of the API definition even when
        it encounters security schemes it cannot convert.
      type: fix
  irVersion: 56
  version: 0.56.5

- changelogEntry:
    - summary: |
        Re-releasing the Fern CLI to fix an issue with the published package.
      type: fix
  irVersion: 56
  version: 0.56.4

- changelogEntry:
    - summary: |
        Make the latest C# SDK generator consume IR v56.
      type: internal
  irVersion: 56
  version: 0.56.3

- changelogEntry:
    - summary: |
        Re-releasing the Fern CLI to fix an issue with the published package.
      type: fix
  irVersion: 56
  version: 0.56.2

- changelogEntry:
    - summary: |
        Re-releasing the Fern CLI to fix an issue with the published package.
      type: fix
  irVersion: 56
  version: 0.56.1

- changelogEntry:
    - summary: |
        Fixed several issues with broken link detection in docs:
        - Fixed handling of redirects to ensure broken links aren't reported when valid redirects exist
        - Added proper handling of relative paths from different slugs
        - Improved URL validation and error messages

        Running `fern docs broken-links` will now scan your docs site and log any broken internal links.
      type: fix
  irVersion: 56
  version: 0.56.0

- changelogEntry:
    - summary: |
        Hidden sections are now removed from the docs sitemap.
      type: fix
  irVersion: 56
  version: 0.56.0-rc6

- changelogEntry:
    - summary: |
        Fixed duplicate validation messages in docs validation by deduplicating violations
        that have the same message, node path, file path, and severity.

        This prevents showing the same broken link error multiple times.
      type: fix
  irVersion: 56
  version: 0.56.0-rc5

- changelogEntry:
    - summary: |
        If experimental.openapi-parser-v3 is enabled in docs.yml, OpenAPI documents will now be
        converted directly to IR, bypassing the intermediate Fern Definition step.

        This makes sure that the old code path is completely ignored if the flag is enabled.
      type: feat
  irVersion: 56
  version: 0.56.0-rc4

- changelogEntry:
    - summary: |
        The new OpenAPI parser now shares example generation with the Fern Definition -> IR pipeline,
        ensuring consistent example generation across both input formats. This reuse of example
        generation logic helps maintain parity between OpenAPI and Fern Definition inputs.
      type: feat
  irVersion: 56
  version: 0.56.0-rc3

- changelogEntry:
    - summary: |
        You can now specify custom pagination on your API and endpoints.
        This lets you implement your own pagination strategy in the generated SDKs.
      type: feat
  irVersion: 56
  version: 0.56.0-rc3

- changelogEntry:
    - summary: |
        Fix an issue where channel binding parameters with complex schemas were generated with conflicting names.
      type: fix
  irVersion: 55
  version: 0.56.0-rc2

- changelogEntry:
    - summary: |
        Add support for a new option `--from-openapi` to the `fern ir` command. This command
        will allow you to test early versions of the new OpenAPI parser which goes directly from
        OpenAPI to IR.

        ```bash
        fern ir ir.json --from-openapi
        ```
      type: internal
  irVersion: 55
  version: 0.56.0-rc1

- changelogEntry:
    - summary: |
        Improve the `fern docs broken-links` output to make it easier to
        understand. Logged violations now include clickable links to the
        affected source files (in supported terminals).

        Added a `--broken-links` flag to the `fern check` and `fern docs dev`
        commands. If set, broken links will be logged.
      type: feat
  irVersion: 55
  version: 0.56.0-rc0

- changelogEntry:
    - summary: The Conjure Importer now correctly handles the `auth` property in endpoint definitions.
      type: fix
  irVersion: 55
  version: 0.55.1

- changelogEntry:
    - summary: The Fern definition now supports specifying object properties as `read-only` or `write-only`.
      type: feat
  irVersion: 55
  version: 0.55.0

- changelogEntry:
    - summary: Add support for the `x-fern-enum` extension in the AsyncAPI v3 parser.
      type: feat
  irVersion: 55
  version: 0.54.1

- changelogEntry:
    - summary: Add support for specifying C# snippets in the `generators.yml` file.
      type: feat
  irVersion: 55
  version: 0.54.0-rc12

- changelogEntry:
    - summary: Improve error logging in AsyncAPI v3 parser when parsing location headers.
      type: fix
  irVersion: 55
  version: 0.54.0-rc11

- changelogEntry:
    - summary: Migrate generators.yml without any specs.
      type: chore
  irVersion: 55
  version: 0.54.0-rc10

- changelogEntry:
    - summary: Detect swagger as OpenAPI files when migrating to specs configuration in generators.yml.
      type: chore
  irVersion: 55
  version: 0.54.0-rc9

- changelogEntry:
    - summary: Migration to specs configuration handles yaml/json files and checks for file existence.
      type: chore
  irVersion: 55
  version: 0.54.0-rc8

- changelogEntry:
    - summary: Add Java generator versions to migrations file from v55 to v54
      type: chore
  irVersion: 55
  version: 0.54.0-rc7

- changelogEntry:
    - summary: Improve generators.yml migration to `api.specs` syntax.
      type: fix
  irVersion: 55
  version: 0.54.0-rc6

- changelogEntry:
    - summary: |
        Bump `docs-resolvers` to `0.0.64` to fix an issue with endpoint-level server parsing.
      type: feat
  irVersion: 55
  version: 0.54.0-rc5

- changelogEntry:
    - summary: |
        Handle comments that include '*/' literal values. This previously caused any generator that uses c-style comments to fail.
      type: fix
  irVersion: 55
  version: 0.54.0-rc4

- changelogEntry:
    - summary: |
        Modify the `x-fern-examples` extension to support Websocket session examples for AsyncAPI v3 specs.
      type: feat
  irVersion: 55
  version: 0.54.0-rc3

- changelogEntry:
    - summary: |
        Add the `x-fern-optional` extension to the AsyncAPI v3 parser to allow for optional channel parameters.
      type: feat
    - summary: |
        Improve the violations summary displayed by `fern check` and include elapsed time when available.
      type: chore
  irVersion: 55
  version: 0.54.0-rc2

- changelogEntry:
    - summary: |
        Update CLI-side markdown parsing to detect more hrefs and src's (where src files are automatically uploaded),
        enabling the `<Download src="./path/to/file.pdf">Download me</Download>` pattern to work.
      type: fix
    - summary: |
        Update `fern docs broken-links` to handle links within the current directory.
      type: fix
  irVersion: 55
  version: 0.54.0-rc1

- changelogEntry:
    - summary: |
        Fix issue where the CLI would not parse asyncapi specs within the `api.specs` array in generators.yml.
      type: fix
    - summary: |
        Migrate old spec configuration in generators.yml to the `api.specs[]` format.
      type: feat
    - summary: |
        Log warnings when old generators.yml syntax is used during parsing.
      type: feat
  irVersion: 55
  version: 0.54.0-rc0

- changelogEntry:
    - summary: |
        Fix an issue where de-conflicting message names in AsyncAPI v3 parser would only update subsequent message names,
        but not the first occurrence.
      type: fix
  irVersion: 55
  version: 0.53.18

- changelogEntry:
    - summary: |
        Fix an issue with the OpenAPI v2 parser where recursive subpackage slugs would not generate correctly.
      type: fix
  irVersion: 55
  version: 0.53.17

- changelogEntry:
    - summary: |
        Enable `x-fern-sdk-group-name` extension in AsyncAPI v3 parser.
      type: fix
  irVersion: 55
  version: 0.53.16

- changelogEntry:
    - summary: |
        Disable broken link checker until it is ready to release.
      type: fix
  irVersion: 55
  version: 0.53.15

- changelogEntry:
    - summary: |
        Fixes an issue with the OpenAPI v2 parser where docs configs with no navigation structure would generate incorrect slugs.
      type: fix
  irVersion: 55
  version: 0.53.14

- changelogEntry:
    - summary: |
        Resolve error where `fern docs dev` failed in Windows environments.
      type: fix
  irVersion: 55
  version: 0.53.13

- changelogEntry:
    - summary: |
        Dynamically deconflict AsyncAPI message names when generating Fern Definition Types to preserve original naming
        wherever possible.
      type: fix
  irVersion: 55
  version: 0.53.12

- changelogEntry:
    - summary: |
        Fix an issue with the OpenAPI v2 parser where schemas with single value arrays were being incorrectly parsed.
      type: fix
  irVersion: 55
  version: 0.53.11

- changelogEntry:
    - summary: |
        Support differentiated server URLs in WebSocket channels and correctly generate multi-url environments.
      type: fix
  irVersion: 55
  version: 0.53.10

- changelogEntry:
    - summary: |
        Fix an issue with the OpenAPI v2 parser where incorrect slugs were being generated.
      type: fix
  irVersion: 55
  version: 0.53.9

- changelogEntry:
    - summary: |
        Fix noindex behavior for section overview pages.
      type: fix
  irVersion: 55
  version: 0.53.8

- changelogEntry:
    - summary: |
        Regenerate changelog.
      type: fix
  irVersion: 55
  version: 0.53.7

- changelogEntry:
    - summary: |
        Correctly parse out channel address for v3 AsyncAPI specs.
      type: fix
  irVersion: 55
  version: 0.53.6

- changelogEntry:
    - summary: |
        Support validation schemas in detailed Union types.
      type: fix
  irVersion: 55
  version: 0.53.5

- changelogEntry:
    - summary: |
        Improve error logging on `downloadLocalDocsBundle` failure.
      type: fix
  irVersion: 55
  version: 0.53.4

- changelogEntry:
    - summary: |
        `noindex` property in the frontmatter of a page is now implemented for site navigation + `llms.txt`.
      type: fix
  irVersion: 55
  version: 0.53.3

- changelogEntry:
    - summary: |
        The OpenAPI parser now prefers the `source` extension set in the OpenAPI spec, and only writes
        it if it is not already set.
      type: fix
  irVersion: 55
  version: 0.53.2

- changelogEntry:
    - summary: |
        The OpenAPI v2 parser now parses Server specifications with variables.
      type: fix
  irVersion: 55
  version: 0.53.1

- changelogEntry:
    - summary: |
        Users can now specify the `idiomatic-request-names` option in the `generators.yml` to adapt the behavior of the
        autogenerated request names. The verb is now in front of the noun (e.g. `UsersListRequest` becomes `ListUsersRequest`).

        This is disabled by default (for backwards compatibility), and can be enabled with the following:

        ```yaml
        # generators.yml
        api:
          specs:
            - openapi: ./openapi/openapi.json
              settings:
                idiomatic-request-names: true
        ```
      type: feat
  irVersion: 55
  version: 0.53.0

- changelogEntry:
    - summary: |
        Introduce the AsyncAPI 3.0.0 parser, which enables conditional parsing of both 2.x and 3.x AsyncAPI specs.
      type: fix
  irVersion: 55
  version: 0.52.0

- changelogEntry:
    - summary: |
        The OpenAPI v2 parser now respects object properties as optional, generates display names for undiscriminated union object
        types, and fixes minor issues with docs dev when using specific navigation locators in docs.yml specification.
      type: fix
  irVersion: 55
  version: 0.51.39

- changelogEntry:
    - summary: |
        The OpenAPI v2 parser now ignores optional parameters when generating requests. It also improves upon generation with
        better fallback logic for sparse requests.
      type: fix
  irVersion: 55
  version: 0.51.38

- changelogEntry:
    - summary: |
        Fixed handling of Windows filepaths in the docs generator by ensuring consistent path separators and proper absolute path handling.
      type: fix
  irVersion: 55
  version: 0.51.37

- changelogEntry:
    - summary: |
        Type reference example generation now handles extends and base properties correctly, as well as in-lined Alias types.
      type: fix
  irVersion: 55
  version: 0.51.36

- changelogEntry:
    - summary: |
        The cli will now respect examples with `null` values in OpenAPI specs. This will allow for null properties to show up when using
        OpenAPI parser v2.
      type: fix
  irVersion: 55
  version: 0.51.35

- changelogEntry:
    - summary: |
        The IR generator now correctly handles exploded form parameters in the docs, ensuring that curl code snippets
        accurately reflect the expected request format. Previously, exploded parameters were not properly formatted in the documentation, which
        could lead to incorrect API usage. This fix ensures that array parameters marked as "exploded" are properly expanded in the generated curl examples.
      type: fix
  irVersion: 55
  version: 0.51.34

- changelogEntry:
    - summary: |
        The OpenAPI parser v2 now handles `null` values in examples, parses request and response bodies as unions if multiple, handles required
        properties for global headers and improves upon example generation for APIs.
      type: fix
  irVersion: 55
  version: 0.51.33

- changelogEntry:
    - summary: |
        The Conjure Importer now handles replacing 'rid' types more safely by checking if an import alias starts with 'rid'.
        Previously, it would replace any 'rid' text with 'string', which could incorrectly modify import aliases that happened to start with 'rid'.
        Now it only replaces 'rid' when it appears as a standalone type or generic parameter.
      type: fix
  irVersion: 55
  version: 0.51.32

- changelogEntry:
    - summary: |
        The IR migrator now recognizes that the PHP SDK generator requires IR version 55.
      type: internal
  irVersion: 55
  version: 0.51.31

- changelogEntry:
    - summary: |
        The OpenAPI v2 parser now provides better naming and more robust payloads for examples.
      type: fix
  irVersion: 55
  version: 0.51.30

- changelogEntry:
    - summary: |
        The images will be rendered to browser in the format of image ID that matches FileV2.
        It ensure images will be displayed properly in dev environment.
      type: fix
  irVersion: 55
  version: 0.51.29

- changelogEntry:
    - summary: |
        The IR generator now optimizes SDK generation by skipping automatic example generation when manual examples are provided.
        Previously, it would generate additional examples even when manual examples were specified for an operation.
        This change improves generation performance by avoiding unnecessary example generation work.
      type: fix
  irVersion: 55
  version: 0.51.28

- changelogEntry:
    - summary: |
        The OpenAPI parser now optimizes discriminated union example generation by using the first successful variant.
        Previously, it would continue trying other variants even after finding a valid one. Now it stops after finding
        the first valid variant, making example generation more efficient.
      type: fix
  irVersion: 55
  version: 0.51.27

- changelogEntry:
    - summary: |
        The OpenAPI parser now correctly generates examples for discriminated unions where a variant may itself be a union.
        Previously, if a discriminated union variant was itself a union (e.g. `{ type: "foo", value: { type: "bar" } }`),
        the example generation would skip. Now it recursively handles nested unions to generate valid examples.
      type: fix
  irVersion: 55
  version: 0.51.26

- changelogEntry:
    - summary: |
        Literal property values are now accepted as deep object query parameters. Previously, if a query parameter was a deep object
        with a literal property value (e.g. `{ type: "foo" }`), the CLI would reject it as too complex. Now literal values are
        allowed since they can be safely serialized.
      type: fix
  irVersion: 55
  version: 0.51.25

- changelogEntry:
    - summary: |
        The OpenAPI parser now parses path parameters that are present in the URL but not explicitly declared in the OpenAPI spec.
        Previously, if a path parameter was used in the URL (e.g. `/users/{userId}`) but not declared in the `parameters` section,
        the parser would fail. Now it automatically adds these path parameters as required string parameters.
      type: fix
  irVersion: 55
  version: 0.51.24

- changelogEntry:
    - summary: |
        The CLI now considers `false` and `true` as keywords for the Java generators.
      type: fix
  irVersion: 55
  version: 0.51.23

- changelogEntry:
    - summary: |
        The OpenAPI parser now ignores request bodies on `GET` requests since Fern does not support that.
        This is not a breaking change, since previously the `fern check` would just fail.
      type: fix
  irVersion: 55
  version: 0.51.22

- changelogEntry:
    - summary: |
        The `fern init` command now respects JSON formatting when parsing from an external URL.
      type: fix
  irVersion: 55
  version: 0.51.21

- changelogEntry:
    - summary: |
        The OpenRPC parser now supports generating code snippets in the API Explorer.
      type: fix
  irVersion: 55
  version: 0.51.20

- changelogEntry:
    - summary: |
        The OpenRPC parser now supports generating code snippets in the API Explorer.
      type: fix
  irVersion: 55
  version: 0.51.19

- changelogEntry:
    - summary: |
        The docs will now display errors by default. Previously, errors were hidden by default and needed to be explicitly
        enabled with `displayErrors: true`.
      type: fix
  irVersion: 55
  version: 0.51.18

- changelogEntry:
    - summary: |
        The OpenRPC parser now handles displaying parameters as object examples.
      type: fix
  irVersion: 55
  version: 0.51.17

- changelogEntry:
    - summary: |
        The OpenRPC parser now handles displaying optional parameters in the request.
      type: fix
  irVersion: 55
  version: 0.51.15

- changelogEntry:
    - summary: |
        Updates `whatwg` so that users eliminate punycode deprecation warning.
      type: fix
  irVersion: 55
  version: 0.51.14

- changelogEntry:
    - summary: |
        OpenAPI overrides now support resolving file references from the location of the
        OpenAPI overrides file itself. Previously, relative paths were only resolved from
        the OpenAPI source file.

        Most users will experience no change, but this will enable a wider set of file
        directory layouts depending on the user's preference.
      type: fix
  irVersion: 55
  version: 0.51.13

- changelogEntry:
    - summary: |
        The Fern Definition now allows you to declare status codes for the response without having a type.
        This is useful for `204` response status codes.

        ```yml users.yml
        service:
          auth: false
          base-path: /users
          endpoints:
            update:
              path: ""
              response:
                status-code: 204
        ```
      type: fix
  irVersion: 55
  version: 0.51.12

- changelogEntry:
    - summary: |
        The OpenAPI parser generates response examples that are `{}` for 204 response types.
      type: fix
  irVersion: 55
  version: 0.51.11

- changelogEntry:
    - summary: |
        The OpenAPI parser generates response examples that are `{}` for 204 response types.
      type: fix
  irVersion: 55
  version: 0.51.10

- changelogEntry:
    - summary: |
        Fixed OpenAPI importer to properly handle response status codes in documentation by propagating
        the status code from the OpenAPI spec through the IR and FDR layers.
      type: fix
  irVersion: 55
  version: 0.51.9

- changelogEntry:
    - summary: |
        Fixed OpenAPI importer to properly handle response status codes in documentation by propagating
        the status code from the OpenAPI spec through the IR and FDR layers.
      type: fix
  irVersion: 55
  version: 0.51.8

- changelogEntry:
    - summary: |
        Added better error messages when markdown files reference non-existent MDX files, showing the relative path
        to the missing file rather than just indicating an invalid reference.
      type: fix
  irVersion: 55
  version: 0.51.7

- changelogEntry:
    - summary: |
        Fixed OpenAPI importer to properly handle string enums that are specified as integers by coercing them to strings.
      type: fix
  irVersion: 55
  version: 0.51.6

- changelogEntry:
    - summary: |
        Added a new rule to validate frontmatter parsing across markdown files, ensuring frontmatter
        is properly formatted and can be parsed without errors.
      type: fix
  irVersion: 55
  version: 0.51.5

- changelogEntry:
    - summary: |
        Various improvements to the Mintlify and Readme importers, including better default styling
        and spec imports for Mintlify migrations.
      type: fix
  irVersion: 55
  version: 0.51.4

- changelogEntry:
    - summary: |
        The OpenAPI parser now prefers the JSON Content-Type variant over
        others (e.g. application/x-www-form-urlencoded).
      type: fix
  irVersion: 55
  version: 0.51.3

- changelogEntry:
    - summary: |
        Improved error messages when docs.yml doesn't match schema by showing more specific
        validation errors and including the path where the error occurred.
      type: fix
  irVersion: 55
  version: 0.51.2

- changelogEntry:
    - summary: |
        Fixed x-fern-resolutions to properly handle escaped forward slashes ("~1") in schema references,
        correctly converting them to "/" when resolving references.
      type: fix
  irVersion: 55
  version: 0.51.1

- changelogEntry:
    - summary: |
        The CLI now supports a --readme flag pointing to the URL of a Readme generated docs site and
        migrates existing documentation to a fern-compatible repository.

        To use this feature:
        ```bash
        fern init --readme https://url-to-readme-docs.com
        ```
      type: feat
  irVersion: 55
  version: 0.51.0

- changelogEntry:
    - summary: |
        Improve performance of `fern docs dev` by only reloading the markdown content when
        only markdown files are changed, avoiding unnecessary recompilation of the full docs.

      type: fix
  irVersion: 55
  version: 0.50.17

- changelogEntry:
    - summary: |
        Improve performance of `fern docs dev` by debouncing across edits to multiple files,
        reducing unnecessary recomputation.
      type: fix
  irVersion: 55
  version: 0.50.16

- changelogEntry:
    - summary: |
        This PR improves the performance of `fern docs dev`:
          - Fern does not generate examples if the user has provided them to us
          - Temporarily comment out broken link checker until we make it faster
      type: fix
  irVersion: 55
  version: 0.50.16

- changelogEntry:
    - summary: |
        Move example generation failure logs to trace level since they are not relevant
        for users and add noise to debug logs.
      type: fix
  irVersion: 55
  version: 0.50.15

- changelogEntry:
    - summary: |
        Fixes a bug where duplicate types in undiscriminated unions (`oneOf` in OpenAPI)
        were not being deduped, which could lead to invalid generated code.
      type: fix
  irVersion: 55
  version: 0.50.14

- changelogEntry:
    - summary: |
        Fixes a bug where `--log-level debug` does not include trace logs.
      type: fix
  irVersion: 55
  version: 0.50.13

- changelogEntry:
    - summary: |
        Increase undici timeouts to make sure that `fern generate --docs` completes.
      type: fix
  irVersion: 55
  version: 0.50.12

- changelogEntry:
    - summary: |
        The CLI now supports a `--log-level trace` option to filter out noise from the
        debug log level.
      type: fix
  irVersion: 55
  version: 0.50.11

- changelogEntry:
    - summary: An addition to the broken link checker to further reduce false positives.
      type: fix
  irVersion: 55
  version: 0.50.10

- changelogEntry:
    - summary: |
        The Fern CLI no longer logs the full API request when finishing docs registration,
        reducing unnecessary log output.
      type: fix
  irVersion: 55
  version: 0.50.9

- changelogEntry:
    - summary: |
        An additional fix to the OpenRPC parser for respecting tags when
        organizing methods in the API Reference.
      type: fix
  irVersion: 55
  version: 0.50.8

- changelogEntry:
    - summary: |
        The OpenRPC parser now respects method names as well as tags for
        organization the navigation.
      type: fix
  irVersion: 55
  version: 0.50.7

- changelogEntry:
    - summary: |
        The broken link checker is updated to reduce false positives.
      type: fix
  irVersion: 55
  version: 0.50.6

- changelogEntry:
    - summary: |
        The Fern CLI is updated to create the organization if it doesn't exist when `fern token` is called.
      type: fix
  irVersion: 55
  version: 0.50.5

- changelogEntry:
    - summary: |
        The preview server is updated such that local previews of both OpenRPC and OpenAPI (legacy parser)
        are now possible.
      type: fix
  irVersion: 55
  version: 0.50.4

- changelogEntry:
    - summary: |
        The docs.yml now supports a separate configuration for `feature-flags` which allows Fern to render
        pieces of content depending on whether or not certain feature flags are enabled for particular user.

        This feature is in alpha stage; please contact support@buildwithfern.com to learn more!

        ```yml docs.yml
        navigation:
          - page: Page 1
            feature-flag: my-feature-flag-a # single boolean flag
          - page: Page 2
            feature: # multiple boolean flags
              - flag: my-feature-flag-a
              - flag: my-feature-flag-b
          - section: Section Title
            viewers: role-a
            feature-flag: # configurable match
              flag: my-feature-flag-a
              fallback-value: "ga"
              match: "beta"
            layout: []
        ```
      type: internal
  irVersion: 55
  version: 0.50.4

- changelogEntry:
    - summary: |
        Fixes an issue where optional, nullable properties resulted in a double optional in the
        IRv55 -> IRv54 migration.
      type: internal
  irVersion: 55
  version: 0.50.3

- changelogEntry:
    - summary: |
        The docs now includes alpha support for parsing openrpc specs. To leverage this feature,
        simply define an API section in your docs.yml and point at an openrpc spec.

        ```yml docs.yml
        navigation:
          - api: API Reference
            openrpc: <path to openrpc file>
        ```
      type: fix
  irVersion: 55
  version: 0.50.2

- changelogEntry:
    - summary: |
        Fixes an issue where nullable schemas were not coerced into optional values.
      type: fix
    - summary: |
        Fixes an issue where `fern check` would fail for optional, nullable properties.
      type: fix
  irVersion: 55
  version: 0.50.1

- changelogEntry:
    - summary: |
        The CLI is capable of migrating the latest TypeScript generator to IRv55.
      type: internal
  irVersion: 55
  version: 0.50.0

- changelogEntry:
    - summary: |
        The OpenAPI v2 parser now supports `x-fern-global-headers` and fixes an issue with generating webhook content.
      type: fix
  irVersion: 55
  version: 0.49.1

- changelogEntry:
    - summary: |
        The OpenAPI importer now supports respecting nullable properties in schemas. When enabled, nullable properties will
        be preserved in the generated SDK. By default (without this setting), nullable properties are treated as `optional`.
        To enable this, configure the setting in your `generators.yml`:

        ```yml
        api:
         specs:
           - openapi: ./path/to/openapi.yml
             settings:
               respect-nullable-schemas: true
        ```
      type: feat
  irVersion: 55
  version: 0.49.0

- changelogEntry:
    - summary: |
        The Mintlify docs importer now correctly generates the proper display-name key in the docs.yml file.
      type: fix
  irVersion: 54
  version: 0.48.1

- changelogEntry:
    - summary: |
        Adds support for nullable types in the Fern definition, such as the following:

        ```yaml
        types:
          User:
            properties:
              name: string
              email: nullable<string>
        ```
      type: feat
  irVersion: 55
  version: 0.48.0

- changelogEntry:
    - summary: |
        The IR now pulls in additional request properties from the OAuth getToken endpoint to support custom OAuth schemas.
      type: feat
  irVersion: 54
  version: 0.47.6

- changelogEntry:
    - summary: |
        Fixes an issue with broken link checking in the OpenAPI v2 parser.
      type: feat
  irVersion: 53
  version: 0.47.5

- changelogEntry:
    - summary: |
        Allows for creating nullable types and pass formats on strings using the OpenAPI v2 parser.
      type: feat
  irVersion: 53
  version: 0.47.4

- changelogEntry:
    - summary: |
        Add the JSON schema to the generators.yml file for validation and autocomplete.
      type: feat
  irVersion: 53
  version: 0.47.3

- changelogEntry:
    - summary: |
        The CLI now supports checking for broken links in your docs. You will see warnings in `fern check` if your docs link to any
        page that can't be resolved, and the `--strict-broken-links` option will cause the command to fail (exit with a non-zero exit code) if
        any broken links are found. You can also run the new command `fern docs broken-links` to only check for broken links (ignoring
        other possible errors), with the `--strict` option to cause the command to fail if any broken links are found.
      type: feat
  irVersion: 53
  version: 0.47.2

- changelogEntry:
    - summary: |
        Fixes a bug where the OpenAPI parser stopped respecting the =`unions: v1` setting in your `generators.yml` which configures the parser to generate more
        idiomatic discriminated unions.
        ```yml
        api:
          specs:
            - openapi: ./path/to/openapi.yml
              settings:
                unions: v1
        ```
      type: feat
  irVersion: 53
  version: 0.47.1

- changelogEntry:
    - summary: |
        The CLI now supports publishing docs using the improved OpenAPI v2 parser. You can set `openapi-parser-v2: true`
        in your `docs.yml` to use the new parser.
      type: feat
  irVersion: 53
  version: 0.47.0

- changelogEntry:
    - summary: |
        The CLI now validates that method and group name overrides in OpenAPI settings are not duplicated.
      type: feat
  irVersion: 53
  version: 0.46.23

- changelogEntry:
    - summary: |
        Support configuration of Google Analytics and Google Tag Manager in API Docs.
      type: feat
  irVersion: 53
  version: 0.46.22

- changelogEntry:
    - summary: |
        The CLI now supports the `prefer-undiscriminated-unions-with-literals` setting in OpenAPI settings.
      type: fix
  irVersion: 53
  version: 0.46.21

- changelogEntry:
    - summary: |
        The `fern init` command now supports a `--mintlify` option. You can pass in
        the path to your `mint.json` and the Fern CLI will generate a fern documentation
        website.
      type: feat
  irVersion: 53
  version: 0.46.20

- changelogEntry:
    - summary: |
        If a schema in OpenAPI or AsyncAPI has `additionalProperties: true` then the Fern CLI will now respect bringing in
        example properties that are not defined in the schema. Previously, the CLI would skip them.
      type: fix
  irVersion: 53
  version: 0.46.19

- changelogEntry:
    - summary: |
        If an object or request is annotated with `extra-properties: true` then the user can provide an example that includes
        extra properties that are no longer in the schema.

        For example, check out this fern definition

        ```yml service.yml
        types:
          Item:
            extra-properties: true
            properties:
              id: string


        service:
          auth: false
          base-path: ""
          endpoints:
            create:
              method: POST
              path: /item
              request:
                name: CreateItemRequest
                body:
                  extra-properties: true
                  properties:
                    id: string
              response:
                type: Item
              examples:
                - name: "Item"
                  request:
                    id: "123"
                    foo: "bar" # extra property in the example
                  response:
                    body:
                      id: "123"
                      foo: "bar" # extra property in the example
        ```
      type: fix
  irVersion: 53
  version: 0.46.18

- changelogEntry:
    - summary: |
        Support parsing string values for boolean defaults in OpenAPI schemas.
        * String values like "true" and "false" are now correctly parsed as boolean defaults.
      type: fix
  irVersion: 53
  version: 0.46.17

- changelogEntry:
    - summary: |
        Improve parsing of OpenAPI schemas with an array in the `type` property.
        * If the array contains `"null"`, it is interpreted as nullable, and removed from the array.
        * If there is only a single item in the array (after removing "null"), it previously defaulted to `unknown`, but now the specified type is used.
      type: fix
  irVersion: 53
  version: 0.46.16

- changelogEntry:
    - summary: |
        Fixed issue where user specified examples would be omitted in favor of autogenerated examples.
      type: fix
  irVersion: 53
  version: 0.46.15

- changelogEntry:
    - summary: |
        Boolean default values are now propagated from the Fern Definition through to docs generation.
      type: fix
  irVersion: 53
  version: 0.46.14

- changelogEntry:
    - summary: |
        The CLI now supports both `generators.yml` and `generators.yaml` file extensions for generator configuration.
      type: fix
  irVersion: 53
  version: 0.46.13

- changelogEntry:
    - summary: |
        Correctly omits readOnly query parameters during openapi to fern definition generation.
      type: fix
  irVersion: 53
  version: 0.46.13

- changelogEntry:
    - summary: |
        The CLI now handles parsing service level path parameters with descriptions.
        This fixes a regression introduced in the CLI since versions 0.45.x.
      type: fix
  irVersion: 53
  version: 0.46.12

- changelogEntry:
    - summary: |
        Allow for configuring the depth of example generation in API Docs. For example,
        if you want to generate optional properties that are 5 levels deep, you can add
        the following configuration in your `generators.yml`

        ```yml generators.yml
        api:
          specs:
            - openapi: ./openapi.json
              settings:
                example-generation:
                  response:
                    max-depth: 10
        ```
      type: fix
  irVersion: 53
  version: 0.46.11

- changelogEntry:
    - summary: |
        Correctly support AdditionalProperties on object schemas.
      type: fix
  irVersion: 53
  version: 0.46.10

- changelogEntry:
    - summary: |
        SDK generation no longer hard-fails on single example generation errors.
      type: fix
  irVersion: 53
  version: 0.46.9

- changelogEntry:
    - summary: |
        The CLI now auto generates SSE and JSON Streaming examples even if those are
        not provided in the OpenAPI Spec or Fern Definition.
      type: fix
  irVersion: 53
  version: 0.46.8

- changelogEntry:
    - summary: |
        The generated Fern Definition now properly supports default values for query parameters.
      type: fix
  irVersion: 53
  version: 0.46.7

- changelogEntry:
    - summary: |
        The audiences property on WebSocket channels is now respected when filtering
        the IR graph based on configured audiences.
      type: fix
  irVersion: 53
  version: 0.46.6

- changelogEntry:
    - summary: |
        Previously, when the CLI failed to validate the fern definition yaml file against a JSON Schema,
        we would log `Failed to parse` without a schema path. Now we grab a relevant schema path.
      type: fix
  irVersion: 53
  version: 0.46.5

- changelogEntry:
    - summary: |
        The OpenAPI parser now deduplicates headers that appear in both security schemes and
        operation-level headers to avoid duplicate header declarations.
      type: fix
  irVersion: 53
  version: 0.46.5

- changelogEntry:
    - summary: |
        The generated SSE examples always have `data` and `event` keys so that they are correct.
      type: fix
  irVersion: 53
  version: 0.46.4

- changelogEntry:
    - summary: |
        The Fern CLI now supports generating examples for streaming SSE (server-sent-event)
        endpoints.
      type: fix
  irVersion: 53
  version: 0.46.3

- changelogEntry:
    - summary: |
        The Fern CLI now supports parsing a `logo` option from your frontmatter. If
        you would like to override logo on a specific page you can do so by adding
        the following:

        ```markdown intro.mdx
        ---
        logo: /path/to/my/logo
        ---
        ```

        or

        ```markdown intro.mdx
        ---
        logo:
          light: /path/to/my/light/logo
          dark: /path/to/my/dark/logo
        ---
        ```

      type: feat
  irVersion: 53
  version: 0.46.2

- changelogEntry:
    - summary: |
        Add support for setting the `User-Agent` header value for Go generators.
      type: fix
  irVersion: 53
  version: 0.46.1

- changelogEntry:
    - summary: |
        No changes; promote `0.46.0-rc1` release candidate to minor version.
      type: internal
  irVersion: 53
  version: 0.46.0

- changelogEntry:
    - summary: |
        * Set `inline: true` for inline enums imported from OpenAPI.
        * Set `inline: true` for maps generated from OpenAPI additionalProperties.
      type: fix
  irVersion: 53
  version: 0.46.0-rc1

- changelogEntry:
    - summary: |
        The Fern Definition now supports `bytes` as a response type.

        ```yml service.yml
          endpoints:
            download:
              response: bytes
        ```
      type: feat
  irVersion: 53
  version: 0.46.0-rc0

- changelogEntry:
    - summary: |
        Defaults are no longer set on datetimes when converting to docs shapes.
      type: fix
  irVersion: 53
  version: 0.45.4

- changelogEntry:
    - summary: |
        Unknown schemas are no longer incorrectly marked as `additionalProperties: true`.
      type: chore
  irVersion: 53
  version: 0.45.4-rc1

- changelogEntry:
    - summary: |
        The CLI prompts the user to confirm output directory overwrites on fern generate.
      type: fix
  irVersion: 53
  version: 0.45.4-rc0

- changelogEntry:
    - summary: |
        Unknown schemas are no longer incorrectly marked as `additionalProperties: true`.
      type: fix
  irVersion: 53
  version: 0.45.3

- changelogEntry:
    - summary: |
        Example generation now respects read-only schemas when generating request examples.
      type: fix
  irVersion: 53
  version: 0.45.2

- changelogEntry:
    - summary: |
        Generate valid examples using spec validation information; respect `null` entries during example generation.
      type: fix
  irVersion: 53
  version: 0.45.1-rc0

- changelogEntry:
    - summary: |
        Add `inline` field to type declarations in the Fern definition and IR.
        Add support for importing inline types from OpenAPI into Fern definition and IR.
      type: internal
  irVersion: 53
  version: 0.45.1

- changelogEntry:
    - summary: |
        Several improvements to docs, conjure importer, and the cli.
      type: internal
  irVersion: 53
  version: 0.45.0

- changelogEntry:
    - summary: |
        Docs generation now preserves original model schema names.
      type: internal
  irVersion: 53
  version: 0.45.0-rc55

- changelogEntry:
    - summary: |
        Removes errant minimum and maximums for 'float' types for docs.
      type: internal
  irVersion: 53
  version: 0.45.0-rc54

- changelogEntry:
    - summary: |
        Add support for the `smart-casing` flags in the IR commands.
      type: internal
  irVersion: 53
  version: 0.45.0-rc53

- changelogEntry:
    - summary: |
        Fix bug where max length validation for strings were incorrectly plumbed.
      type: fix
  irVersion: 53
  version: 0.45.0-rc52

- changelogEntry:
    - summary: |
        Add support for the `inline-path-parameters` setting in the OpenAPI
        importer.
      type: feat
  irVersion: 53
  version: 0.45.0-rc51

- changelogEntry:
    - summary: |
        Increase max recursive depth allowed for example validation.
      type: fix
  irVersion: 53
  version: 0.45.0-rc50

- changelogEntry:
    - summary: |
        Add 'list' to reserved keywords for use in PHP generator.
      type: fix
  irVersion: 53
  version: 0.45.0-rc49

- changelogEntry:
    - summary: |
        OAuth Client Credential Auth Scheme now supports the ability to optionally
        set token header and prefix fields for use with docs playground.

        ```yml api.yml
        auth-schemes:
          OAuth:
            scheme: oauth
            type: client-credentials
            token-header: Fern-Authorization
            token-prefix: Fern-Bearer
            ...
        ```
      type: feat
  irVersion: 53
  version: 0.45.0-rc48

- changelogEntry:
    - summary: |
        Support SDK generation provided comma-delineated content-type values in OpenAPI specs.
      type: fix
  irVersion: 53
  version: 0.45.0-rc47

- changelogEntry:
    - summary: |
        The IR handles converting example unions that are aliases.
      type: fix
  irVersion: 53
  version: 0.45.0-rc46

- changelogEntry:
    - summary: |
        Update the IR's `ServiceTypeReferenceInfo` to include all transitive types
        referenced by a service.
      type: fix
  irVersion: 53
  version: 0.45.0-rc44

- changelogEntry:
    - summary: |
        Support non-standard HTTP code 498; Validate `x-fern-examples` during schema parsing.
      type: fix
  irVersion: 53
  version: 0.45.0-rc43

- changelogEntry:
    - summary: |
        Log error message logging when encountering doc errors during preview server initiation.
      type: fix
  irVersion: 53
  version: 0.45.0-rc42

- changelogEntry:
    - summary: Fixes bug introduced in 0.45.0-rc33 where version slugs were not being generated correctly.
      type: fix
  irVersion: 53
  version: 0.45.0-rc41

- changelogEntry:
    - summary: |
        Fixed bug in the Conjure importer where query parameters were overwritten during endpoint parameter parsing.
      type: fix
  irVersion: 53
  version: 0.45.0-rc40

- changelogEntry:
    - summary: |
        The OpenAPI importer now supports correlating request and response examples by name. When an example name is shared
        between a request body and response, they will be paired together in the generated Fern definition.
      type: fix
  irVersion: 53
  version: 0.45.0-rc39

- changelogEntry:
    - summary: |
        The OpenAPI importer now supports respecting readonly properties in schemas. When enabled, readonly properties will be excluded from request bodies for
        POST/PUT/PATCH endpoints. To enable this, configure the setting in your `generators.yml`:

        ```yml
        api:
         specs:
           - openapi: ./path/to/openapi.yml
             settings:
               respect-readonly-schemas: true
        ```
      type: fix
  irVersion: 53
  version: 0.45.0-rc38

- changelogEntry:
    - summary: Support parsing alpha and beta version numbers of Fern generators
      type: internal
  irVersion: 53
  version: 0.45.0-rc37

- changelogEntry:
    - summary: |
        The OpenAPI importer now supports importing deep object query parameters. To do this, you will
        need to configure a setting in your `generators.yml`

        ```yml
        api:
         specs:
           - openapi: ./path/to/openapi.yml
             settings:
               object-query-paramaters: true
        ```
      type: fix
  irVersion: 53
  version: 0.45.0-rc36

- changelogEntry:
    - summary: |
        The CLI now recognizes the versions of the Go generator that require IRv53.
      type: internal
  irVersion: 53
  version: 0.45.0-rc34

- changelogEntry:
    - summary: |
        The Fern CLI now supports roles and viewers in your docs configuration, if you are on the enterprise plan for docs:

        ```yml docs.ym
        roles:
          - internal
          - beta-users
          - enterprise-users

        navigation:
          - section: Internal Section
            viewers:
              - internal
            contents:
              - page: Internal Page
                path: ./internal/page.mdx
        ```
      type: feat
  irVersion: 53
  version: 0.45.0-rc33

- changelogEntry:
    - summary: |
        The OpenAPI importer now supports reading endpoints that have application/x-www-form-urlencoded requests
      type: fix
  irVersion: 53
  version: 0.45.0-rc32

- changelogEntry:
    - summary: |
        The OpenAPI importer now parses webhook examples and generates examples for webhooks when none are provided.
      type: fix
  irVersion: 53
  version: 0.45.0-rc31

- changelogEntry:
    - summary: |
        The OpenAPI importer now parses the `examples` field for primitive schema types like `string`, `number`, `array` and `boolean`.
      type: fix
  irVersion: 53
  version: 0.45.0-rc30

- changelogEntry:
    - summary: |
        The OpenAPI importer now parses the `examples` field that may be present on OpenAPI 3.1 schemas.
      type: feat
  irVersion: 53
  version: 0.45.0-rc29

- changelogEntry:
    - summary: |
        The OpenAPI importer now skips headers in a case-insensitive way (e.g. both "Content-Type" and "content-type" are skipped).
      type: feat
  irVersion: 53
  version: 0.45.0-rc28

- changelogEntry:
    - summary: |
        The Conjure importer now brings in endpoint level descriptions.
      type: feat
  irVersion: 53
  version: 0.45.0-rc27

- changelogEntry:
    - summary: |
        `fern check` handles validating unions that contain base properties.
      type: feat
  irVersion: 53
  version: 0.45.0-rc26

- changelogEntry:
    - summary: |
        The Fern CLI temporarily does not support RBAC/Audiences (they will be added in again shortly).
      type: internal
  irVersion: 53
  version: 0.45.0-rc25

- changelogEntry:
    - summary: |
        `fern docs dev` now runs in Node 16 - Node 22 environments.
      type: fix
  irVersion: 53
  version: 0.45.0-rc24

- changelogEntry:
    - summary: |
        The docs dev server now correctly handles base paths.
      type: fix
  irVersion: 53
  version: 0.45.0-rc23

- changelogEntry:
    - summary: |
        Fixes bug introduced in 0.45.0-rc20 where section children were dropped from the docs definition.
      type: fix
  irVersion: 53
  version: 0.45.0-rc22

- changelogEntry:
    - summary: |
        The Fern CLI now supports orphaned pages in your docs configuration.
      type: feat
    - summary: |
        The RBAC config model is now renamed to `roles` and `viewers`:

        ```yml docs.yml
        roles:
          - internal

        navigation:
          - section: Internal Section
            viewers:
              - internal
            contents:
              - page: Internal Page
                path: ./internal/page.mdx
        ```

      type: fix
  irVersion: 53
  version: 0.45.0-rc21

- changelogEntry:
    - summary: |
        The Fern CLI now supports audiences in your docs configuration:

        ```yml docs.yml
        # all audiences must be declared at the top level
        audiences:
          - internal

        navigation:
          - section: Internal Section
            audience: internal # audience is optional
            contents:
              - page: Internal Page
                path: ./internal/page.mdx
        ```
      type: feat
  irVersion: 53
  version: 0.45.0-rc20

- changelogEntry:
    - summary: |
        - Respect `x-fern-ignore` extension in OpenAPI parameters.
      type: fix
  irVersion: 53
  version: 0.45.0-rc19

- changelogEntry:
    - summary: |
        - Add additional debug logging to the CLI when downloading docs preview bundle
      type: fix
  irVersion: 53
  version: 0.45.0-rc18

- changelogEntry:
    - summary: |
        - Improved union example generation by increasing depth for better handling of recursive structures.
        - Updated Conjure importer to represent binary types as bytes for requests and file for responses in Fern.
        - Added detailed error messages when 'fern docs dev' fails, accessible with --log-level debug.
      type: fix
  irVersion: 53
  version: 0.45.0-rc17

- changelogEntry:
    - summary: |
        The Conjure importer now correctly keys the union subvariant by the property of the discriminant.

        ```conjure
        union:
          discriminant: type
          union:
            square: Square
            circle: Circle
        ```

        is equal to the following Fern Definition:

        ```yml fern
        union:
          discriminant: type
          types:
            square:
              type: Square
              key: square
            circle:
              type: Circle
              key: circle
        ```

      type: fix
  irVersion: 53
  version: 0.45.0-rc16

- changelogEntry:
    - summary: |
        The Conjure importer now correctly imports base-path and docs from your conjure definition.
      type: fix
  irVersion: 53
  version: 0.45.0-rc15

- changelogEntry:
    - summary: |
        The Fern CLI now uses a longer timeout to make HTTP requests, which should fix some flakyness with the docs registration process.
      type: fix
  irVersion: 53
  version: 0.45.0-rc14

- changelogEntry:
    - summary: |
        The Fern CLI now uses a longer timeout to make HTTP requests, which should fix some flakyness with the docs registration process.
      type: fix
  irVersion: 53
  version: 0.45.0-rc13

- changelogEntry:
    - summary: |
        Undiscriminated unions are now represented using `anyOf` in the generated JSON Schema
        Nullable properties are now correctly propagated to the JSON Schema
      type: fix
  irVersion: 53
  version: 0.45.0-rc12

- changelogEntry:
    - summary: |
        Improved JSON Schema generation for object inheritance:
        - Removed the use of `allOf` for representing object extensions
        - Properties from parent objects are now directly added to the child object in the JSON Schema
      type: fix
  irVersion: 53
  version: 0.45.0-rc11

- changelogEntry:
    - summary: |
        Added support for `additionalProperties` on export to JSON Schema.
      type: fix
  irVersion: 53
  version: 0.45.0-rc10

- changelogEntry:
    - summary: |
        Improved JSON Schema generation for object extensions and const values:
        - Object extensions are now properly represented using `allOf` in the JSON Schema
        - Literal values (string and boolean) are now correctly represented using `const` in the JSON Schema
      type: fix
  irVersion: 53
  version: 0.45.0-rc9

- changelogEntry:
    - summary: |
        Add `#!/usr/bin/env node` to the CLI to prevent runtime errors.
      type: internal
  irVersion: 53
  version: 0.45.0-rc8

- changelogEntry:
    - summary: |
        Stop minifying the CLI to prevent javascript runtime errors.
      type: internal
  irVersion: 53
  version: 0.45.0-rc7

- changelogEntry:
    - summary: |
        Update the CLI package.json to include the correct files.
      type: fix
  irVersion: 53
  version: 0.45.0-rc6

- changelogEntry:
    - summary: |
        Introduce a new command `fern jsonschema <output-file> --type <type-name>`
        that outputs the JSON Schema for a given type in your Fern Definition.

        ```sh
        fern jsonschema ./schema.json --type MyType
        ```
      type: feat
  irVersion: 53
  version: 0.45.0-rc5

- changelogEntry:
    - summary: |
        SCIM has been added as a common initialism.
      type: chore
  irVersion: 53
  version: 0.45.0-rc4

- changelogEntry:
    - summary: |
        Numerous fixes to the Conjure API Importer such as reading in request bodies and query parameters.
      type: fix
  irVersion: 53
  version: 0.45.0-rc3

- changelogEntry:
    - summary: |
        The CLI now generates endpoint examples for undiscriminated unions that are recursive.
      type: fix
  irVersion: 53
  version: 0.45.0-rc2

- changelogEntry:
    - summary: |
        The OpenAPI importer now generates streaming examples based on OpenAPI examples.
      type: fix
  irVersion: 53
  version: 0.45.0-rc1

- changelogEntry:
    - summary: |
        The Docs now support rendering `additionalProperties` in the API Playground so that users can send out arbitrary key,value pairs.
      type: fix
  irVersion: 53
  version: 0.45.0-rc0

- changelogEntry:
    - summary: Several improvements to the conjure importer.
      type: fix
  irVersion: 53
  version: 0.44.11

- changelogEntry:
    - summary: |
        API update now supports consuming the API origin from spec V2 configurations.
      type: fix
  irVersion: 53
  version: 0.44.10

- changelogEntry:
    - summary: |
        The fern definition now supports descriptions supplied on request and response bodies.
        You can enable this by simply supplying `docs` in your fern definition, or `description`
        in your OpenAPI spec.
      type: feat
  irVersion: 53
  version: 0.44.9

- changelogEntry:
    - summary: |
        API Configuration V2 schema now takes in `origin` as well, allowing `fern api update` to function as expected in the new config.
      type: fix
  irVersion: 53
  version: 0.44.8

- changelogEntry:
    - summary: |
        The Fern CLI command `fern generator list` now accepts filters for the output mode, for example, you may now specify `fern generator list --excluded-modes local-file-system`
        in order to filter any generators from the list that are outputting locally.
      type: internal
  irVersion: 53
  version: 0.44.7

- changelogEntry:
    - summary: |
        The Fern Definition respects endpoint level base-path overrides when validating examples.
      type: fix
  irVersion: 53
  version: 0.44.6

- changelogEntry:
    - summary: |
        The Fern Definition now supports overriding `base-path` at the endpoint level.
        This is useful if you have subset of endpoints that do not live at the
        configured base-path.

        ```yml imdb.yml
        service:
          endpoints:
            getMovie:
              method: POST
              base-path: "latest/" # overrides the base-path configured in api.yml
              path: "movies/{movieId}"
        ```
      type: feat
  irVersion: 53
  version: 0.44.5

- changelogEntry:
    - summary: |
        Fern's OpenAPI importer will now handle generating examples for declared
        errors so that they show up in the generated documentation.
      type: fix
  irVersion: 53
  version: 0.44.4

- changelogEntry:
    - summary: |
        Fern's OpenAPI importer can now handle `readOnly` properties in the top level
        request schema. Note that Fern does not handle nested `readOnly` properties
        just yet; please file a GitHub issue if this is important!
      type: feat
  irVersion: 53
  version: 0.44.3

- changelogEntry:
    - summary: |
        Fern's OpenAPI importer can now handle multiple error schemas for the
        same status code.
      type: fix
  irVersion: 53
  version: 0.44.2

- changelogEntry:
    - summary: |
        The OpenAPI importer used to try and coerce all enums into a literals.
        In some cases this is not desirable, so we now expose an option called
        `coerce-enums-to-literals` in your generators.yml.

        ```yml generators.yml
        api:
          specs:
            - openapi: ../openapi.json
              overrides: ../openapi-overrides.yml
              settings:
                title-as-schema-name: false
                coerce-enums-to-literals: false
        ```
      type: feat
  irVersion: 53
  version: 0.44.1

- changelogEntry:
    - summary: |
        The Fern CLI now supports parsing [Conjure](https://github.com/palantir/conjure), Palantir's
        home-grown API Definition format.

        If you know a company that is using Conjure that wants API Docs + SDKs, send them our way!
      type: feat
  irVersion: 53
  version: 0.44.0-rc0

- changelogEntry:
    - summary: |
        Any markdown files that have custom components are also pushed up to the Fern Docs
        platform.
      type: fix
  irVersion: 53
  version: 0.43.8

- changelogEntry:
    - summary: |
        The `valid-markdown` rule has been updated to try and parse the markdown file into a
        valid AST. If the file fails to parse, `fern check` will log an error as well
        as the path to the markdown.
      type: fix
  irVersion: 53
  version: 0.43.7

- changelogEntry:
    - summary: |
        The OpenAPI importer now appropriately brings in responses that are under the `text/event-stream`
        Content-Type if your endpoint is annotated with `x-fern-streaming`.
        If your endpoint is not annotated with `x-fern-streaming`, then the response will be ignored.
      type: fix
  irVersion: 53
  version: 0.43.6

- changelogEntry:
    - summary: |
        If you use the `x-fern-streaming` extension and want to provide different descriptions
        for the streaming endpoint, then you can now specify `streaming-description`.

        ```yml openapi.yml
        x-fern-streaming:
          stream-condition: $request.stream
          stream-description: The streaming version of this endpoint returns a series of chunks ...
          response:
            $ref: #/components/schemas/Response
          stream-response:
            $ref: #/components/schemas/ResponseChunk
        ```
      type: fix
  irVersion: 53
  version: 0.43.5

- changelogEntry:
    - summary: |
        The OpenAPI parser now respects the content type in your OpenAPI spec, instead of always sending
        `application/json`. With this upgrade, your SDKs will also start to send the correct content type.
      type: fix
  irVersion: 53
  version: 0.43.4

- changelogEntry:
    - summary: |
        The CLI now passes in the API definition ID once again, this is necessary so that generated snippet templates
        may reference schemas within the API. This was a regression that was recently introduced.
      type: chore
  irVersion: 53
  version: 0.43.3

- changelogEntry:
    - summary: |
        The CLI now prints which API cannot be registered if `fern generate --docs` fails.
      type: fix
  irVersion: 53
  version: 0.43.2

- changelogEntry:
    - summary: |
        The CLI now supports running OpenAPI generator 0.1.0 with IR version 53.
      type: feat
  irVersion: 53
  version: 0.43.1

- changelogEntry:
    - summary: |
        The CLI now recognizes the fern-php-sdk generator.
      type: feat
  irVersion: 53
  version: 0.43.0

- changelogEntry:
    - summary: |
        The documentation resolver now appropriately creates a unique identifier for changelog sections. Previously, if you had multiple
        changelogs within the same section, despite their title and slug being different, they would be treated as the same section since the ID
        only took into account the parents' slug, appended the word "changelog" and that was all.

        As a result previously all changelogs within the same section would get highlighted when one was selected, now only the selected changelog
        is highlighted.
      type: internal
  irVersion: 53
  version: 0.42.15

- changelogEntry:
    - summary: |
        The OpenAPI importer now correctly propagates the title field on `oneof` schemas.
      type: fix
  irVersion: 53
  version: 0.42.14

- changelogEntry:
    - summary: |
        Example generation now intelligently truncates container examples, for example if the depth limit will be reached on a list of objects,
        the list will be returned as an empty list, as opposed the previous behavior where an unknown object would be created.
      type: fix
  irVersion: 53
  version: 0.42.13

- changelogEntry:
    - summary: |
        Previously, deploying docs from Windows machines led to bad asset paths.
        Now, the CLI respects Windows paths during run and web paths for retrieving
        assets.
      type: fix
  irVersion: 53
  version: 0.42.12

- changelogEntry:
    - summary: |
        The API V2 configuration now supports disabling using titles as schema
        names. You may want to disable this flag if your OpenAPI adds the same
        title to multiple schemas.

        ```
        api:
          specs:
            - openapi: /path/to/openapi
              settings:
                use-title-as-schema-name: false
        ```
      type: fix
  irVersion: 53
  version: 0.42.11

- changelogEntry:
    - summary: |
        Previously, the OpenAPI converter would bring over `title` on every
        single property. This field is extraneous, so now we ignore it.
      type: fix
  irVersion: 53
  version: 0.42.10

- changelogEntry:
    - summary: |
        Previously, the OpenAPI importer would ignore skip parsing arbitrary
        content types "*/*". Now it treats this content type as application/json.

        ```json openapi.json
        "responses": {
          "200": {
            "description": "Success reply",
            "content": {
              "*/*": {
        ```
      type: fix
  irVersion: 53
  version: 0.42.9

- changelogEntry:
    - summary: |
        The API V2 configuration (in beta) now supports global header overrides.
        This fixes a bug where those header overrides were getting dropped in
        certain cases.

        ```yml generators.yml
        api:
          headers:
            X-API-VERSION: string
          specs:
            - openapi: /path/to/openapi
              overrides: /path/to/overrides
        ```
      type: fix
  irVersion: 53
  version: 0.42.8

- changelogEntry:
    - summary: |
        The API V2 configuration (in beta) now supports global header
        overrides. To specify global headers that are not in your
        OpenAPI spec, simply add the following block in your `generators.yml`:

        ```yml generators.yml
        api:
          headers:
            X-API-VERSION: string
          specs:
            - openapi: /path/to/openapi
              overrides: /path/to/overrides
        ```
      type: feat
  irVersion: 53
  version: 0.42.7

- changelogEntry:
    - summary: Removes extraneous conditional error within namespacing configuration
      type: fix
  irVersion: 53
  version: 0.42.6

- changelogEntry:
    - summary: Adds additional metadata retrievable by `fern generator get` so you can now get the language and the target repo.
      type: feat
  irVersion: 53
  version: 0.42.5

- changelogEntry:
    - summary: |
        Namespaced APIs now:
          - No longer contain duplicative nesting of some endpoint within another package of the same name as the namespace
          - Respect the `x-fern-sdk-group-name` annotation for endpoints
      type: fix
  irVersion: 53
  version: 0.42.4

- changelogEntry:
    - summary: |
        The OpenAPI importer now supports handling encoding on multipart requests.
        Previously, the generators would not respect the `contentType` field for
        each form input. But, now they do.
        ```yml
        requestBody:
          content:
            multipart/form-data:
              schema:
                type: object
                properties:
                  file:
                    type: string
                    format: binary
                    description: The file to upload
              encoding:
                file:
                  contentType: "application/octet-stream"
        ```
      type: fix
    - summary: |
        The OpenAPI importer now correctly parses descriptions of multipart
        form requests. Previously these descriptions would be ignored.

        For example, previously the description `The file to upload` would be
        ignored in the example below.
        ```yml
        requestBody:
          content:
            multipart/form-data:
              schema:
                type: object
                properties:
                  file:
                    type: string
                    format: binary
                    description: The file to upload
        ```
      type: fix

  irVersion: 53
  version: 0.42.3

- changelogEntry:
    - summary: Error bodies are now appropriately namespaced as well!
      type: fix
  irVersion: 53
  version: 0.42.2

- changelogEntry:
    - summary: |
        Make sure to check for optionality when parsing stdout and stderr in CLI. This
        removes the error: `Cannot read properties of undefined (reading 'includes')`.
      type: fix
  irVersion: 53
  version: 0.42.1

- changelogEntry:
    - summary: |
        If you merge multiple OpenAPI specs with namespaces, `fern check` will no longer
        complain about duplicate schema names across namespaces.
        In the example below, both OpenAPI specs can have duplicative schema names and
        that is okay.
        ```yml
        api:
          specs:
            - openapi: openapi-bar.yml
              namespace: bar
            - openapi: openapi-foo.yml
              namespace: foo
        ```
      type: fix
  irVersion: 53
  version: 0.42.0

- changelogEntry:
    - summary: |
        Previously the OpenAPI converter would incorrectly mark
        the values of `additionalProperties` as optional. Now, we have
        introduced a feature flag to turn this behavior off.

        The feature flag can be configured in generators.yml:
        ```yml
        api:
          specs:
            - openapi: /path/to/openapi
              settings:
                optional-additional-properties: false
        ```
      type: fix
  irVersion: 53
  version: 0.41.16

- changelogEntry:
    - summary: |
        Performance improvements for stringifiying large Intermediate Representations. If
        you have a large OpenAPI spec or Fern Definition, this can potentially shave off
        minutes from `fern generate`.
      type: internal
  irVersion: 53
  version: 0.41.15

- changelogEntry:
    - summary: |
        The Fern Definition now supports `conten-type` on multipart request properties.
        For example, to specify an `application/octet-stream` and `application/json`
        contnet types, use the snippet below:

        ```ts
        service:
          endpoints:
            upload:
              request:
                body:
                  properties:
                    file:
                      type: file
                      content-type: application/octet-stream
                    metadata:
                      type: unknown
                      content-type: application/json
        ```
      type: feat
  irVersion: 53
  version: 0.42.0-rc0

- changelogEntry:
    - summary: Remove bang operator and fix eslint warning in `compatible-ir-versions.ts`.
      type: internal
  irVersion: 53
  version: 0.41.14-rc2

- changelogEntry:
    - summary: |
        Running `fern check` will now check to confirm that the generator versions you are running are compatible with your Fern CLI version.

        Each version of SDK generators depends on a version of a library that is exported by the Fern CLI, and as a result, each generator has a minimum
        compatible version of the Fern CLI. As an example, if you were to run `fern check` while leveraging `fernapi/fern-python-sdk` version `2.0.0`, on CLI version `0.1.3`, you'd receive the following error:

        `The generator fernapi/fern-python-sdk requires CLI version 0.23.0-rc4 or later (current version: 0.1.3-rc0).`

        Indicating that you must upgrade your CLI in order to leverage the current generator.
      added:
        - Running `fern check` will now check to confirm that the generator versions you are running are compatible with your Fern CLI version.
        - Fern commands now print out generator upgrades, in addition to CLI upgrades.
      type: feat
  irVersion: 53
  version: 0.41.14-rc1

- changelogEntry:
    - summary: |
        The Fern CLI now safely handles a npx file exists error by retrying the command on failure.
        This error typically happens when two or more instances of the Fern CLI are running `npx`
        at the same time.
      type: fix
  irVersion: 53
  version: 0.41.14-rc0

- changelogEntry:
    - summary: |
        `fern generate --local` no longer crashes on large API Definitions because we
        stream the JSON to file instead of calling `JSON.stringify`. See [PR 4640](https://github.com/fern-api/fern/pull/4640).
      type: fix
  irVersion: 53
  version: 0.41.13

- changelogEntry:
    - summary: |
        Adds availability to inlined properties for HTTP Requests, Webhooks, and WebSockets for Fern Definition and OpenAPI.
        You can add availability like so:

        Fern Definition:

        ```yml
        Request:
          name: InlineRequest
          properties:
            random:
              type: string
              availability: pre-release
        ```

        OpenAPI:

        ```yml
        requestBody:
        content:
          application/json:
            schema:
              type: object
              properties:
                random:
                  type: string
                  x-fern-availability: beta
        ```
      type: feat
  irVersion: 53
  version: 0.41.12

- changelogEntry:
    - summary: |
        Adds availability and display-names to discriminated union values. Now, in your docs, you can mark your union values
        with custom names and show their availability. You can do so by adding the following to your API definition:
        ```yml
        MyUnionType:
          union:
            UnionValue1:
              docs: The first union value
              type: string
              display-name: Union Value One
              availability: beta
            UnionValue2:
              docs: The second union value
              type: integer
              display-name: Union Value Two
              availability: deprecated
        ```
      type: feat
  irVersion: 53
  version: 0.41.11

- changelogEntry:
    - summary: |
        Adds availability and display-names to discriminated union values. Now, in your docs, you can mark your union values
        with custom names and show their availability. You can do so by adding the following to your API definition:
        ```yml
        MyUnionType:
          union:
            UnionValue1:
              docs: The first union value
              type: string
              display-name: Union Value One
              availability: beta
            UnionValue2:
              docs: The second union value
              type: integer
              display-name: Union Value Two
              availability: deprecated
        ```
      type: feat
  irVersion: 53
  version: 0.41.10

- changelogEntry:
    - summary: |
        Adds a `bundle-path` hidden parameter for `fern docs dev` for use with `fern-platform` testing. You can pass the
        path on the command line as an optional parameter.
      type: internal
  irVersion: 53
  version: 0.41.9

- changelogEntry:
    - summary: |
        The Fern generators.yml configuration now supports a new format for namespacing APIs for additional flexibility:

        ```yml
        api:
          specs:
            - openapi: path/to/v1/openapi
              overrides: path/to/v1/overrides
              namespace: v1
            - openapi: path/to/v2/openapi
              overrides: path/to/v2/overrides
              namespace: v2
        ```

        Through namespacing your API, you can have multiple objects and endpoints with the same name across different namespaces. You can think of them
        as the equivalent to Python modules or TypeScript packages.
      type: feat
  irVersion: 53
  version: 0.41.8

- changelogEntry:
    - summary: |
        Previously we weren't always awaiting PostHog API calls directly. Now the CLI
        awaits these calls so that we can ensure that events are sent.
      type: fix
  createdAt: "2024-09-08"
  irVersion: 53
  version: 0.41.7

- changelogEntry:
    - summary: |
        The Fern Docs CLI now supports OAuth 2.0 Client Credentials injection in API playgrounds.
        To enable this feature, you can define the OAuth Authorization Scheme in your API configuration,
        and enable the feature in your docs configuration.

        API configuration:
        ```yml
        api:
          auth-schemes:
            OAuth:
              scheme: oauth
              type: client-credentials
              get-token:
                endpoint: endpoint.authorization
        ```
        [More Information](https://buildwithfern.com/learn/api-definition/fern/authentication#oauth-client-credentials)

        Docs configuration:
        ```yml
        navigation:
          section: API Reference
            playground:
              oauth: true
        ```
        [More Information](https://buildwithfern.com/learn/docs/api-references/api-explorer)
      type: feat
  createdAt: "2024-09-07"
  irVersion: 53
  version: 0.41.6

- changelogEntry:
    - summary: |
        Fix an issue with non-deterministic file ordering when OpenAPI is used as input.
      type: fix
  createdAt: "2024-09-06"
  irVersion: 53
  version: 0.41.5

- changelogEntry:
    - summary: |
        The Fern OpenAPI importer now handles importing an array for the `type` key.

        ```
        User:
          properties:
            name:
              type: ["string"]
            id:
              type: ["string", "number"]
        ```
      type: feat
  createdAt: "2024-09-06"
  irVersion: 53
  version: 0.41.4

- changelogEntry:
    - summary: |
        Allow referencing by method and path. For example, when configuring an
        oauth scheme you can now do:

        ```oauth.yml
        auth-schemes:
          OAuth:
            scheme: oauth
            type: client-credentials
            get-token:
              endpoint: POST /oauth/token
        api:
          auth: OAuth
        ```
      type: feat
  createdAt: "2024-09-06"
  irVersion: 53
  version: 0.41.3

- changelogEntry:
    - summary: |
        Fixes an issue introduced in `0.41.1` that ignored server urls for docs generation.
      type: fix
    - summary: |
        Adds a `auth-schemes` and `auth` block where you can override auth for an existing spec.
        See below:

        ```generators.yml
        auth-schemes:
          Oauth:
            scheme: oauth
            type: client-credentials
            get-token:
              endpoint: auth.get-token
        api:
          auth: Oauth # overrides auth scheme
          specs:
            - openapi: path/to/openapi
        ```
      type: feat
  createdAt: "2024-09-05"
  irVersion: 53
  version: 0.41.2

- changelogEntry:
    - summary: |
        Adds a V2 configuration for the `api` block that is more flexible and allows
        OpenAPI users to consume Fern Definition features.

        For example, now you can override environments directly in the api configuration:
        ```yml
        api:
          environments:
            Production: https://prod.com
            Staging: https://staging.com
          specs:
            - openapi: path/to/openapi
              overrides: path/to/overrides
        ```

        If you want to define, multi-url environments, those can be done by configuring the following generators.yml:
        ```yml
        api:
          environments:
            Production:
              urls:
                api: https://api.com
                auth: https://auth.com
            Staging:
                api: https://stagingapi.com
                auth: https://stagingauth.com
          specs:
            - openapi: path/to/openapi
              overrides: path/to/overrides
        ```

        Note that you will need to use the `x-fern-server-name` annotation on each endpoint to assign it to a relevant server. For example,

        ```yml
        paths:
          /api/users/:
            get:
              x-fern-server-name: api
          /token:
            post:
              x-fern-server-name: auth
        ```
      type: feat
  createdAt: "2024-09-04"
  irVersion: 53
  version: 0.41.1

- changelogEntry:
    - summary: |
        Adds generic object declarations to the fern definition. Now we can define generics and
        use them in alias declarations to minimize code duplication:

        ```yml
        types:
          GenericTest<T>:
            properties:
              value: T
              other-value: string

          GenericApplication:
            type: GenericTest<string>
        ```

        More information can be found here: https://buildwithfern.com/learn/api-definition/fern/types#generics.
      type: feat
  createdAt: "2024-09-04"
  irVersion: 53
  version: 0.41.0

- changelogEntry:
    - summary: |
        Fix an issue where some postman environment variables (e.g. API key) were not substituted
        when running fern generate.
      type: fix
  createdAt: "2024-09-03"
  irVersion: 53
  version: 0.41.0-rc1

- changelogEntry:
    - summary: |
        Every fern folder that is using OpenAPI must configure an explicit location to the
        OpenAPI spec. The location can be configured in your `generators.yml`:

        ```yml
        api:
          path: path/to/openapi.yml
        ```

        If you run **fern upgrade**, the CLI will automatically run a migration for you to
        ensure that you are compliant!
      type: break
  createdAt: "2024-09-02"
  irVersion: 53
  version: 0.41.0-rc0

- changelogEntry:
    - summary: |
        `fern check` allows the service base-path to be a slash. For example, the following
        would be valid:

        ```yml
        service:
          base-path: "/"
        ```
      type: fix
  createdAt: "2024-09-02"
  irVersion: 53
  version: 0.40.4

- changelogEntry:
    - summary: Now `fern generator upgrade` respects  the `--group` flag and only upgrades generators within a particular group.
      type: fix
  createdAt: "2024-09-02"
  irVersion: 53
  version: 0.40.3

- changelogEntry:
    - summary: Release IR v53.9.0 which includes a publishing configuration.
      type: internal
  createdAt: "2024-08-28"
  irVersion: 53
  version: 0.40.2

- changelogEntry:
    - summary: Enable specifying whether redirect in docs.yml is permanent or temporary.
      type: feat
  createdAt: "2024-08-28"
  irVersion: 53
  version: 0.40.1

- changelogEntry:
    - summary: Update the `fern generator upgrade` command to leverage the Generator registry API as opposed to Docker and dockerode.
      type: feat
  createdAt: "2024-08-28"
  irVersion: 53
  version: 0.40.0

- changelogEntry:
    - summary: The OpenAPI importer now appropriately generates examples for circular `oneOf` schemas.
      type: fix
      fixed:
        - The OpenAPI importer now handles generating examples for referenced `oneOf` schemas. Previously, examples generation would fail.
        - |
          The OpenAPI importer now handles generating examples for circular `oneOf` schemas. Previously, the
          the converter would only default to generating examples for the first `oneOf` schema. If the first variant,
          circularly referenced itself, this would make terminating the example impossible.
          Now, the example generator tries every schema in order, guaranteeing that a termination condition will be
          reached.
  createdAt: "2024-08-25"
  irVersion: 53
  version: 0.39.19

- changelogEntry:
    - summary: Produce IR v53.8.0 with raw datetime examples.
      type: fix
      fixed:
        - Produce IR v53.8.0 with raw datetime examples. The raw datetime examples help  when generating test fixtures to assert conditions about the original datetime.
  createdAt: "2024-08-23"
  irVersion: 53
  version: 0.39.18

- changelogEntry:
    - summary: object declarations with extends and no properties now has examples propagating in the Docs and SDKs
      type: fix
      fixed:
        - |
          Previously, object declarations with extends and no properties did not have examples
          propagating in the Docs and SDKs. The core issue was in IR generation which has now
          been resolved.

          The following will now work as expected:

          ```yaml
          types:

            ObjectWithNoProperties:
              extends:
                - ParentA
                - ParentB
              examples:
                - name: Default
                  value:
                    propertyFromParentA: foo
                    propertyFromParentB: bar
          ```
  createdAt: "2024-08-23"
  irVersion: 53
  version: 0.39.17

- changelogEntry:
    - summary: Support running 0.2.x versions of the Postman Generator with IR V53 or above.
      type: chore
  createdAt: "2024-08-22"
  irVersion: 53
  version: 0.39.16

- changelogEntry:
    - summary: Introduce `generator list` and `organization` commands to facilitate actions taken by `fern-bot`
      type: internal
  createdAt: "2024-08-21"
  irVersion: 53
  version: 0.39.15

- changelogEntry:
    - summary: Format validation is enforced on `date` fields that are specified in examples specified in an api defintion.
      type: fix
  createdAt: "2024-08-21"
  irVersion: 53
  version: 0.39.14

- changelogEntry:
    - summary: Generated examples in the Intermediate Representation not respect root level path parameter examples.
      type: fix
      fixed:
        - Generated examples in the Intermediate Representation not respect root level path parameter examples. Previously, when ignored, this would result in invalid cURL examples in documentation.
  createdAt: "2024-08-21"
  irVersion: 53
  version: 0.39.13

- changelogEntry:
    - summary: The mock folder now includes source files, and the CLI no longer hard fails if it cannot resolve source files that are of OpenAPI type.
      type: fix
  createdAt: "2024-08-20"
  irVersion: 53
  version: 0.39.12

- changelogEntry:
    - summary: The Fern CLI now handles parsing `x-fern-parameter-name` on path parameters in an OpenAPI spec.
      type: fix
      fixed:
        - |
          Fix: The Fern CLI now handles parsing `x-fern-parameter-name` on path parameters in an OpenAPI spec. For example,
          if you want to rename a path parameter in the generated SDK, you can now do:

          ```yml
          paths:
            "/user":
                get:
                operationId: list_user
                parameters:
                    - in: header
                    name: X-API-Version
                    x-fern-parameter-name: version
                    schema:
                        type: string
                    required: true
          ```

          For more information, please check out the [docs](https://buildwithfern.com/learn/api-definition/openapi/extensions/parameter-names).
  createdAt: "2024-08-20"
  irVersion: 53
  version: 0.39.11

- changelogEntry:
    - summary: Release 0.39.10
      type: chore
  createdAt: "2024-08-19"
  irVersion: 53
  version: 0.39.10
- changelogEntry:
    - summary: Release 0.39.9
      type: chore
  createdAt: "2024-08-19"
  irVersion: 53
  version: 0.39.9
- changelogEntry:
    - summary: "## What's Changed\r\n* (feature, csharp): Generate well-known types\
        \ by @amckinney in https://github.com/fern-api/fern/pull/4319\r\n* fix: fix\
        \ seed, move unit test to right CoreUtility by @RohinBhargava in https://github.com/fern-api/fern/pull/4324\r\
        \n* fix(openapi): generate examples with latest schemas by @dsinghvi in https://github.com/fern-api/fern/pull/4329\r\
        \n\r\n\r\n**Full Changelog**: https://github.com/fern-api/fern/compare/0.39.6...0.39.7"
      type: chore
  createdAt: "2024-08-18"
  irVersion: 53
  version: 0.39.7
- changelogEntry:
    - summary: "## What's Changed\r\n* fix (ir): upgrade pydantic generator by @dsinghvi\
        \ in https://github.com/fern-api/fern/pull/4320\r\n* fix(ir): autogenerate ir\
        \ sdks on version bump by @dsinghvi in https://github.com/fern-api/fern/pull/4321\r\
        \n* fix(python): upgrade ir sdk to handle null unknown types by @dsinghvi in\
        \ https://github.com/fern-api/fern/pull/4322\r\n* fix: add names to form data\
        \ files by @RohinBhargava in https://github.com/fern-api/fern/pull/4323\r\n\
        * fix(docs): global path parameter examples are respected by @dsinghvi in https://github.com/fern-api/fern/pull/4325\r\
        \n\r\n\r\n**Full Changelog**: https://github.com/fern-api/fern/compare/0.39.5...0.39.6"
      type: chore
  createdAt: "2024-08-16"
  irVersion: 53
  version: 0.39.6
- changelogEntry:
    - summary: "## What's Changed\r\n* (fix): add docs for webhook inlining by @dsinghvi\
        \ in https://github.com/fern-api/fern/pull/4314\r\n* (chore): add any-auth test\
        \ definition by @dsinghvi in https://github.com/fern-api/fern/pull/4297\r\n\
        * (docs): hide a page from sidebar nav and search by @dannysheridan in https://github.com/fern-api/fern/pull/4312\r\
        \n* (fix): fdr test update snapshots by @dsinghvi in https://github.com/fern-api/fern/pull/4318\r\
        \n* feat: add schema definitions for popular analytics providers to the docs\
        \ generator config by @pujitm in https://github.com/fern-api/fern/pull/4291\r\
        \n\r\n\r\n**Full Changelog**: https://github.com/fern-api/fern/compare/0.39.4...0.39.5"
      type: chore
  createdAt: "2024-08-15"
  irVersion: 53
  version: 0.39.5
- changelogEntry:
    - summary: "## What's Changed\r\n* (fix): update ete test snapshots by @dsinghvi\
        \ in https://github.com/fern-api/fern/pull/4311\r\n* bump Python generator versions\
        \ by @armandobelardo in https://github.com/fern-api/fern/pull/4308\r\n* fix:\
        \ add in asyncapi tagging with namespaces by @armandobelardo in https://github.com/fern-api/fern/pull/4313\r\
        \n\r\n\r\n**Full Changelog**: https://github.com/fern-api/fern/compare/0.39.3...0.39.4"
      type: chore
  createdAt: "2024-08-15"
  irVersion: 53
  version: 0.39.4
- changelogEntry:
    - summary: "## What's Changed\r\n* (fix, docs): docs now respect ir base path by\
        \ @dsinghvi in https://github.com/fern-api/fern/pull/4310\r\n\r\n\r\n**Full\
        \ Changelog**: https://github.com/fern-api/fern/compare/0.39.2...0.39.3"
      type: chore
  createdAt: "2024-08-14"
  irVersion: 53
  version: 0.39.3
- changelogEntry:
    - summary: "## What's Changed\r\n* feat: allow namespacing an API from generators.yml\
        \ by @armandobelardo in https://github.com/fern-api/fern/pull/4290\r\n* fix:\
        \ unions with utils re-force update refs by @armandobelardo in https://github.com/fern-api/fern/pull/4296\r\
        \n* (feature, csharp): Generate gRPC core utilities by @amckinney in https://github.com/fern-api/fern/pull/4298\r\
        \n* Update publish-docs command post-migration by @armandobelardo in https://github.com/fern-api/fern/pull/4300\r\
        \n* Run publish-docs.yml if it's updated by @armandobelardo in https://github.com/fern-api/fern/pull/4301\r\
        \n* document redirects by @chdeskur in https://github.com/fern-api/fern/pull/4299\r\
        \n* (docs): add to our Welcome page that this docs site is built with Fern by\
        \ @dannysheridan in https://github.com/fern-api/fern/pull/4307\r\n* add information\
        \ on regex redirects by @chdeskur in https://github.com/fern-api/fern/pull/4306\r\
        \n* fix: read templated env vars in the docs generator config by @pujitm in\
        \ https://github.com/fern-api/fern/pull/4287\r\n* improvement: improve `.dict`\
        \ speed by limiting dict calls by @armandobelardo in https://github.com/fern-api/fern/pull/4302\r\
        \n* improvement: python handles arrays of deep object query parameters by @armandobelardo\
        \ in https://github.com/fern-api/fern/pull/4304\r\n* (fix): docs take into account\
        \ global path params and now we add tests by @dsinghvi in https://github.com/fern-api/fern/pull/4309\r\
        \n\r\n## New Contributors\r\n* @pujitm made their first contribution in https://github.com/fern-api/fern/pull/4287\r\
        \n\r\n**Full Changelog**: https://github.com/fern-api/fern/compare/0.39.1...0.39.2"
      type: chore
  createdAt: "2024-08-14"
  irVersion: 53
  version: 0.39.2
- changelogEntry:
    - summary: "## What's Changed\r\n* chore: update fern logo by @dannysheridan in\
        \ https://github.com/fern-api/fern/pull/4295\r\n* fix (mock server): make date\
        \ comparison against true dates as opposed to string comp by @armandobelardo\
        \ in https://github.com/fern-api/fern/pull/4278\r\n\r\n\r\n**Full Changelog**:\
        \ https://github.com/fern-api/fern/compare/0.38.1...0.39.1"
      type: chore
  createdAt: "2024-08-13"
  irVersion: 53
  version: 0.39.1
- changelogEntry:
    - summary: "## What's Changed\r\n* (feat, docs): add docs on `api.yml` and environment\
        \ audiences by @dsinghvi in https://github.com/fern-api/fern/pull/4292\r\n*\
        \ (fix): ir generation respects disable examples by @dsinghvi in https://github.com/fern-api/fern/pull/4293\r\
        \n* (fix, python): check autogenerated examples before indexing by @dsinghvi\
        \ in https://github.com/fern-api/fern/pull/4294\r\n\r\n\r\n**Full Changelog**:\
        \ https://github.com/fern-api/fern/compare/0.38.0...0.38.1"
      type: chore
  createdAt: "2024-08-13"
  irVersion: 53
  version: 0.38.1
- changelogEntry:
    - summary: "## What's Changed\r\n* (fix): retrigger typescript sdk publishing by\
        \ @dsinghvi in https://github.com/fern-api/fern/pull/4289\r\n\r\n\r\n**Full\
        \ Changelog**: https://github.com/fern-api/fern/compare/0.38.0-rc1...0.38.0"
      type: chore
  createdAt: "2024-08-12"
  irVersion: 53
  version: 0.38.0
- changelogEntry:
    - summary: "## What's Changed\r\n* (feat, typescript): support `hasNextPage`  property\
        \ for offset pagination by @dsinghvi in https://github.com/fern-api/fern/pull/4288\r\
        \n* (feature, cli): Upload source files to S3 by @amckinney in https://github.com/fern-api/fern/pull/4286\r\
        \n\r\n\r\n**Full Changelog**: https://github.com/fern-api/fern/compare/0.38.0-rc0...0.38.0-rc1"
      type: chore
  createdAt: "2024-08-12"
  irVersion: 53
  version: 0.38.0-rc1
- changelogEntry:
    - summary: "## What's Changed\r\n* (feat, python): move to ruff for formatting by\
        \ @dsinghvi in https://github.com/fern-api/fern/pull/4219\r\n* improvement:\
        \ improve discriminated union object naming by @armandobelardo in https://github.com/fern-api/fern/pull/4243\r\
        \n* (feature): Add encoding and source nodes by @amckinney in https://github.com/fern-api/fern/pull/4240\r\
        \n* (feat, cli): add `has-next-page` property to IR by @dsinghvi in https://github.com/fern-api/fern/pull/4241\r\
        \n* feat (wip): add playground settings for API playground by @RohinBhargava\
        \ in https://github.com/fern-api/fern/pull/4245\r\n* fix: remove wraps from\
        \ fastapi validators by @armandobelardo in https://github.com/fern-api/fern/pull/4246\r\
        \n* fix: make model_validator take kwargs by @armandobelardo in https://github.com/fern-api/fern/pull/4247\r\
        \n* (feat): refactor how pagination properties are checked in `fern check` by\
        \ @dsinghvi in https://github.com/fern-api/fern/pull/4250\r\n* (feature): Add\
        \ support for x-fern-encoding by @amckinney in https://github.com/fern-api/fern/pull/4249\r\
        \n* (chore): Remove fhir.json by @amckinney in https://github.com/fern-api/fern/pull/4253\r\
        \n* c#, improvements: small improvements including marking files `internal`\
        \ + client classes `partial` by @dcb6 in https://github.com/fern-api/fern/pull/4248\r\
        \n* c#, improvement: Use `FluentAssertions` in unit tests by @dcb6 in https://github.com/fern-api/fern/pull/4254\r\
        \n* (feat): wire through api workspaces to docs validator by @dsinghvi in https://github.com/fern-api/fern/pull/4255\r\
        \n* (feat): upgrade to yarn v4 by @dsinghvi in https://github.com/fern-api/fern/pull/4257\r\
        \n* c#, improvements: breaking change with several small improvements by @dcb6\
        \ in https://github.com/fern-api/fern/pull/4260\r\n* feat, python: add in true\
        \ forward compat enums by @armandobelardo in https://github.com/fern-api/fern/pull/4262\r\
        \n* (feature): Copy source files in seed tests by @amckinney in https://github.com/fern-api/fern/pull/4258\r\
        \n* c#, improvement: use string response directly in generic exception by @dcb6\
        \ in https://github.com/fern-api/fern/pull/4264\r\n* (internal): `pnpm` migration\
        \ by @dsinghvi in https://github.com/fern-api/fern/pull/4261\r\n* Remove old\
        \ documentation references from README by @armandobelardo in https://github.com/fern-api/fern/pull/4265\r\
        \n* Fix typo in pr-preview.mdx by @zachkirsch in https://github.com/fern-api/fern/pull/4235\r\
        \n* (chore): Update pnpm-lock.yaml by @amckinney in https://github.com/fern-api/fern/pull/4266\r\
        \n* (fix): run compile on every PR by @dsinghvi in https://github.com/fern-api/fern/pull/4267\r\
        \n* (fix): live tests continue to work in the pnpm era by @dsinghvi in https://github.com/fern-api/fern/pull/4268\r\
        \n* (chore): Remove all yarn files by @amckinney in https://github.com/fern-api/fern/pull/4269\r\
        \n* (chore, ir): Use latest TypeScript generator by @amckinney in https://github.com/fern-api/fern/pull/4271\r\
        \n* (chore, ruby): Remove ir-sdk from generator-commons by @amckinney in https://github.com/fern-api/fern/pull/4272\r\
        \n* (fix): bump to 53.6.x by @dsinghvi in https://github.com/fern-api/fern/pull/4273\r\
        \n* (fix): get seed working by deleting yarn ref by @dsinghvi in https://github.com/fern-api/fern/pull/4274\r\
        \n* (feature, csharp): Write Protobuf dependencies in .csproj by @amckinney\
        \ in https://github.com/fern-api/fern/pull/4270\r\n* c#, fix: fix type conflicts\
        \ by @dcb6 in https://github.com/fern-api/fern/pull/4244\r\n* (fix): ir generation\
        \ for examples is stable so that ete tests work by @dsinghvi in https://github.com/fern-api/fern/pull/4276\r\
        \n* fix: add validation around selectable environments for playground settings\
        \ by @RohinBhargava in https://github.com/fern-api/fern/pull/4252\r\n* (chore,\
        \ csharp): Release 1.2.1 by @amckinney in https://github.com/fern-api/fern/pull/4284\r\
        \n* (followup): add tests for playground validation messages by @dsinghvi in\
        \ https://github.com/fern-api/fern/pull/4283\r\n* ir: add `shape` to `ExampleQueryParameter`\
        \ by @dcb6 in https://github.com/fern-api/fern/pull/4222\r\n* (fix): eslint\
        \ is now a required check and will pass by @dsinghvi in https://github.com/fern-api/fern/pull/4285\r\
        \n\r\n\r\n**Full Changelog**: https://github.com/fern-api/fern/compare/0.37.16...0.38.0-rc0"
      type: chore
  createdAt: "2024-08-12"
  irVersion: 53
  version: 0.38.0-rc0
- changelogEntry:
    - summary: "## What's Changed\r\n* fix, python: make circular references more robust\
        \ by @armandobelardo in https://github.com/fern-api/fern/pull/4216\r\n* improvement:\
        \ allow naming for asyncapi messages to pull message name by @armandobelardo\
        \ in https://github.com/fern-api/fern/pull/4228\r\n* c#, fix: class names +\
        \ namespace conflicts by @dcb6 in https://github.com/fern-api/fern/pull/4229\r\
        \n* Add support for anonymous usage of the generate CLI by @antoniomdk in https://github.com/fern-api/fern/pull/4239\r\
        \n* (fix, docs): filter referenced subpackages appropriately by @dsinghvi in\
        \ https://github.com/fern-api/fern/pull/4242\r\n\r\n## New Contributors\r\n\
        * @antoniomdk made their first contribution in https://github.com/fern-api/fern/pull/4239\r\
        \n\r\n**Full Changelog**: https://github.com/fern-api/fern/compare/0.37.15...0.37.16"
      type: chore
  createdAt: "2024-08-09"
  irVersion: 53
  version: 0.37.16
- changelogEntry:
    - summary: "## What's Changed\r\n* improvement: respect returning nested properties\
        \ in python by @armandobelardo in https://github.com/fern-api/fern/pull/4236\r\
        \n* (feature): Add support for `.proto` inputs by @amckinney in https://github.com/fern-api/fern/pull/4223\r\
        \n* custom segment write key by @abarrell in https://github.com/fern-api/fern/pull/4238\r\
        \n\r\n\r\n**Full Changelog**: https://github.com/fern-api/fern/compare/0.37.14...0.37.15"
      type: chore
  createdAt: "2024-08-08"
  irVersion: 53
  version: 0.37.15
- changelogEntry:
    - summary: "## What's Changed\r\n* fix: address TS UT fetcher flakiness by @RohinBhargava\
        \ in https://github.com/fern-api/fern/pull/4226\r\n* chore: bump ir sdk to new\
        \ Python generator by @armandobelardo in https://github.com/fern-api/fern/pull/4214\r\
        \n* feat: hide TOC on docs home page by @zachkirsch in https://github.com/fern-api/fern/pull/4230\r\
        \n* (fix, go): Required properties don't specify omitempty by @amckinney in\
        \ https://github.com/fern-api/fern/pull/4231\r\n* (feat, in progress): ir supports\
        \ user agent headers by @dsinghvi in https://github.com/fern-api/fern/pull/4232\r\
        \n* (fix): LaTeX by @abvthecity in https://github.com/fern-api/fern/pull/4233\r\
        \n* (feat, typescript): send user agent header `<package>/<version>` by @dsinghvi\
        \ in https://github.com/fern-api/fern/pull/4234\r\n\r\n\r\n**Full Changelog**:\
        \ https://github.com/fern-api/fern/compare/0.37.13...0.37.14"
      type: chore
  createdAt: "2024-08-08"
  irVersion: 53
  version: 0.37.14
- changelogEntry:
    - summary: "## What's Changed\r\n* fix: address TS UT fetcher flakiness by @RohinBhargava\
        \ in https://github.com/fern-api/fern/pull/4226\r\n* chore: bump ir sdk to new\
        \ Python generator by @armandobelardo in https://github.com/fern-api/fern/pull/4214\r\
        \n* feat: hide TOC on docs home page by @zachkirsch in https://github.com/fern-api/fern/pull/4230\r\
        \n* (fix, go): Required properties don't specify omitempty by @amckinney in\
        \ https://github.com/fern-api/fern/pull/4231\r\n* (feat, in progress): ir supports\
        \ user agent headers by @dsinghvi in https://github.com/fern-api/fern/pull/4232\r\
        \n* (fix): LaTeX by @abvthecity in https://github.com/fern-api/fern/pull/4233\r\
        \n\r\n\r\n**Full Changelog**: https://github.com/fern-api/fern/compare/0.37.13...0.37.14-rc0"
      type: chore
  createdAt: "2024-08-08"
  irVersion: 53
  version: 0.37.14-rc0
- changelogEntry:
    - summary: "## What's Changed\r\n* (fix): reload docs preview server on specs outside\
        \ of the fern folder by @dsinghvi in https://github.com/fern-api/fern/pull/4227\r\
        \n\r\n\r\n**Full Changelog**: https://github.com/fern-api/fern/compare/0.37.12...0.37.13"
      type: chore
  createdAt: "2024-08-07"
  irVersion: 53
  version: 0.37.13
- changelogEntry:
    - summary: "## What's Changed\r\n* update cli to use default language by @abarrell\
        \ in https://github.com/fern-api/fern/pull/4218\r\n* (fix, openapi parser):\
        \ generated fern definitions respect OpenAPI tag casing by @dsinghvi in https://github.com/fern-api/fern/pull/4225\r\
        \n\r\n\r\n**Full Changelog**: https://github.com/fern-api/fern/compare/0.37.11...0.37.12"
      type: chore
  createdAt: "2024-08-07"
  irVersion: 53
  version: 0.37.12
- changelogEntry:
    - summary: "## What's Changed\r\n* Fix issue where misconfigured directory could\
        \ cause unhelpful error message by @abarrell in https://github.com/fern-api/fern/pull/4206\r\
        \n\r\n## New Contributors\r\n* @abarrell made their first contribution in https://github.com/fern-api/fern/pull/4206\r\
        \n\r\n**Full Changelog**: https://github.com/fern-api/fern/compare/0.37.10...0.37.11"
      type: chore
  createdAt: "2024-08-07"
  irVersion: 53
  version: 0.37.11
- changelogEntry:
    - summary: "## What's Changed\r\n* fix: if audience is filtering and no audiences\
        \ exist on environments, add all environments by @RohinBhargava in https://github.com/fern-api/fern/pull/4220\r\
        \n\r\n\r\n**Full Changelog**: https://github.com/fern-api/fern/compare/0.37.9...0.37.10"
      type: chore
  createdAt: "2024-08-06"
  irVersion: 53
  version: 0.37.10
- changelogEntry:
    - summary: "## What's Changed\r\n* (fix): support base properties when filtering\
        \ for audiences by @dsinghvi in https://github.com/fern-api/fern/pull/4221\r\
        \n\r\n\r\n**Full Changelog**: https://github.com/fern-api/fern/compare/0.37.8...0.37.9"
      type: chore
  createdAt: "2024-08-06"
  irVersion: 53
  version: 0.37.9
- changelogEntry:
    - summary: "## What's Changed\r\n* (feat): cli caches api dependencies by @dsinghvi\
        \ in https://github.com/fern-api/fern/pull/4201\r\n\r\n\r\n**Full Changelog**:\
        \ https://github.com/fern-api/fern/compare/0.37.7...0.37.8"
      type: chore
  createdAt: "2024-08-06"
  irVersion: 53
  version: 0.37.8
- changelogEntry:
    - summary: "## What's Changed\r\n* fix: python readme generation regression by @armandobelardo\
        \ in https://github.com/fern-api/fern/pull/4193\r\n* fix, python: allow extending\
        \ alias types by @armandobelardo in https://github.com/fern-api/fern/pull/4190\r\
        \n* (internal): setup flamegraph generation for python generator by @dsinghvi\
        \ in https://github.com/fern-api/fern/pull/4196\r\n* fix, python: Optional and\
        \ aliased literals are populated in snippets by @armandobelardo in https://github.com/fern-api/fern/pull/4184\r\
        \n* (feat, python): upgrade python generator to pydantic v2 by @dsinghvi in\
        \ https://github.com/fern-api/fern/pull/4197\r\n* fix: add async iterable symbol\
        \ to Stream Wrapper implementations by @RohinBhargava in https://github.com/fern-api/fern/pull/4195\r\
        \n* feat: environment filter by audience by @RohinBhargava in https://github.com/fern-api/fern/pull/4187\r\
        \n* (feat, python): use ruff for formatting by @dsinghvi in https://github.com/fern-api/fern/pull/4199\r\
        \n* Revert \"(feat, python): use ruff for formatting\" by @dsinghvi in https://github.com/fern-api/fern/pull/4200\r\
        \n* fix, python + ts: additional template bugs by @armandobelardo in https://github.com/fern-api/fern/pull/4198\r\
        \n* fix: remove reserved properties from function signatures by @armandobelardo\
        \ in https://github.com/fern-api/fern/pull/4205\r\n* fix, ir-generation: put\
        \ fully substituted path in `url` field of auto-generated `EndpointExampleCall`s\
        \ by @dcb6 in https://github.com/fern-api/fern/pull/4211\r\n* fix, python: allow\
        \ typing any to be wrapped in optional to match Pydantic v2 by @armandobelardo\
        \ in https://github.com/fern-api/fern/pull/4203\r\n* improvement: bring back\
        \ wrapped aliases and custom root validators in\u2026 by @armandobelardo in\
        \ https://github.com/fern-api/fern/pull/4204\r\n* fix: typehinting on unions\
        \ with visitors has been corrected by @armandobelardo in https://github.com/fern-api/fern/pull/4213\r\
        \n* Update speakeasy.mdx by @dannysheridan in https://github.com/fern-api/fern/pull/4215\r\
        \n* improvement: allow pydantic generator to specify package name by @armandobelardo\
        \ in https://github.com/fern-api/fern/pull/4217\r\n* (feature): Add Protobuf\
        \ mapper types by @amckinney in https://github.com/fern-api/fern/pull/4210\r\
        \n\r\n\r\n**Full Changelog**: https://github.com/fern-api/fern/compare/0.37.6...0.37.7"
      type: chore
  createdAt: "2024-08-06"
  irVersion: 53
  version: 0.37.7
- changelogEntry:
    - summary: "## What's Changed\r\n* fix: add literal properties back to typeddict\
        \ snippets by @armandobelardo in https://github.com/fern-api/fern/pull/4173\r\
        \n* (fix, typescript): wire `noScripts` into a PersistedProject and introduce\
        \ a test by @dsinghvi in https://github.com/fern-api/fern/pull/4185\r\n* (feat,\
        \ fastapi): introduce endpoint specific async handlers in fastapi by @dsinghvi\
        \ in https://github.com/fern-api/fern/pull/4188\r\n* fix: python readme references\
        \ request options correctly by @armandobelardo in https://github.com/fern-api/fern/pull/4189\r\
        \n* fix: replace referenced markdown by @abvthecity in https://github.com/fern-api/fern/pull/4191\r\
        \n\r\n\r\n**Full Changelog**: https://github.com/fern-api/fern/compare/0.37.5...0.37.6"
      type: chore
  createdAt: "2024-08-02"
  irVersion: 53
  version: 0.37.6
- changelogEntry:
    - summary: "## What's Changed\r\n* chore, ts: generate union v2 templates by @armandobelardo\
        \ in https://github.com/fern-api/fern/pull/4169\r\n* (feature, csharp): Add\
        \ customizable exception class names by @amckinney in https://github.com/fern-api/fern/pull/4181\r\
        \n* (fix, typescript): introduce no scripts option by @dsinghvi in https://github.com/fern-api/fern/pull/4179\r\
        \n\r\n\r\n**Full Changelog**: https://github.com/fern-api/fern/compare/0.37.4...0.37.5"
      type: chore
  createdAt: "2024-08-01"
  irVersion: 53
  version: 0.37.5
- changelogEntry:
    - summary: "## What's Changed\r\n* (fix, docs): validate api workspaces as in addition\
        \ to docs workspaces by @dsinghvi in https://github.com/fern-api/fern/pull/4178\r\
        \n\r\n\r\n**Full Changelog**: https://github.com/fern-api/fern/compare/0.37.3...0.37.4"
      type: chore
  createdAt: "2024-08-01"
  irVersion: 53
  version: 0.37.4
- changelogEntry:
    - summary: "## What's Changed\r\n* (fix): handle loggable fern cli error by @dsinghvi\
        \ in https://github.com/fern-api/fern/pull/4175\r\n* (fix): add tests for alias\
        \ extends by @dsinghvi in https://github.com/fern-api/fern/pull/4176\r\n* (fix):\
        \ docs preview server falls back to previous bundle by @dsinghvi in https://github.com/fern-api/fern/pull/4177\r\
        \n\r\n\r\n**Full Changelog**: https://github.com/fern-api/fern/compare/0.37.2...0.37.3"
      type: chore
  createdAt: "2024-08-01"
  irVersion: 53
  version: 0.37.3
- changelogEntry:
    - summary: "## What's Changed\r\n* (feature, csharp): Add RequestOptions by @amckinney\
        \ in https://github.com/fern-api/fern/pull/4166\r\n* c#, improvement: error\
        \ parsing  by @dcb6 in https://github.com/fern-api/fern/pull/4168\r\n* (fix):\
        \ introduce extended properties into the IR by @dsinghvi in https://github.com/fern-api/fern/pull/4171\r\
        \n* fix: OSS workspace settings propogate to APIs with dependencies by @armandobelardo\
        \ in https://github.com/fern-api/fern/pull/4147\r\n* chore, python: generate\
        \ union v2 templates by @armandobelardo in https://github.com/fern-api/fern/pull/4167\r\
        \n* c# improvement: text responses + inlined request body inheritance by @dcb6\
        \ in https://github.com/fern-api/fern/pull/4172\r\n\r\n\r\n**Full Changelog**:\
        \ https://github.com/fern-api/fern/compare/0.37.1...0.37.2"
      type: chore
  createdAt: "2024-08-01"
  irVersion: 53
  version: 0.37.2
- changelogEntry:
    - summary: "## What's Changed\r\n* make @dcb6 codeowner for java + csharp by @dcb6\
        \ in https://github.com/fern-api/fern/pull/4163\r\n* (beta, typescript): feature\
        \ flag test generation that actually works by @dsinghvi in https://github.com/fern-api/fern/pull/4164\r\
        \n* fix: add images from frontmatter as well by @RohinBhargava in https://github.com/fern-api/fern/pull/4156\r\
        \n* (fix, docs): ir to fdr converter sends global headers by @dsinghvi in https://github.com/fern-api/fern/pull/4170\r\
        \n\r\n\r\n**Full Changelog**: https://github.com/fern-api/fern/compare/0.37.0...0.37.1"
      type: chore
  createdAt: "2024-07-31"
  irVersion: 53
  version: 0.37.1
- changelogEntry:
    - summary: "## What's Changed\r\n* chore: bump typescript version and changelog\
        \ by @RohinBhargava in https://github.com/fern-api/fern/pull/4143\r\n* feat:\
        \ introduce typeddicts for request objects by @armandobelardo in https://github.com/fern-api/fern/pull/4113\r\
        \n* fix, python: get api error through external import by @armandobelardo in\
        \ https://github.com/fern-api/fern/pull/4145\r\n* fix: Fix unit test path and\
        \ add CI check for this by @RohinBhargava in https://github.com/fern-api/fern/pull/4148\r\
        \n* [c#, improvement]: add explicit namespaces to custom config by @dcb6 in\
        \ https://github.com/fern-api/fern/pull/4144\r\n* c#, improvement: `set` instead\
        \ of `init` field accessors in types by @dcb6 in https://github.com/fern-api/fern/pull/4151\r\
        \n* (feature): Add IRv53; float type by @amckinney in https://github.com/fern-api/fern/pull/4146\r\
        \n* c#, improvement: make datetime deserialization more lenient + include millis\
        \ in datetime serialization by @dcb6 in https://github.com/fern-api/fern/pull/4149\r\
        \n* chore: ci workflow gating on ts-sdk changes by @RohinBhargava in https://github.com/fern-api/fern/pull/4152\r\
        \n* (fix, csharp): `map<string, unknown>` values are nullable by @amckinney in\
        \ https://github.com/fern-api/fern/pull/4153\r\n* fix: incorrect code block\
        \ indentation in api-yml.mdx by @abvthecity in https://github.com/fern-api/fern/pull/4158\r\
        \n* (feature, csharp): Add support for allow-multiple query params by @amckinney\
        \ in https://github.com/fern-api/fern/pull/4157\r\n* internal: update IR to\
        \ have the FDR API definition ID by @armandobelardo in https://github.com/fern-api/fern/pull/4161\r\
        \n* (feature, csharp): Support uint, ulong, and float by @amckinney in https://github.com/fern-api/fern/pull/4160\r\
        \n\r\n**Full Changelog**: https://github.com/fern-api/fern/compare/0.36.0...0.37.0"
      type: chore
  createdAt: "2024-07-31"
  irVersion: 53
  version: 0.37.0
- changelogEntry:
    - summary: "## What's Changed\r\n* improvement, python: export the root client from\
        \ the root init file by @armandobelardo in https://github.com/fern-api/fern/pull/4111\r\
        \n* (feat): support multi url environments in C# by @dsinghvi in https://github.com/fern-api/fern/pull/4120\r\
        \n* (fix, csharp): MultiUrl environments now compile by @dsinghvi in https://github.com/fern-api/fern/pull/4121\r\
        \n* c#, improvement: Add header suppliers to `RawClient` constructor parameters\
        \ by @dcb6 in https://github.com/fern-api/fern/pull/4119\r\n* (fix, csharp):\
        \ uuids are now generated as strings by @dsinghvi in https://github.com/fern-api/fern/pull/4122\r\
        \n* (fix): regenerate c# model snapshots by @dsinghvi in https://github.com/fern-api/fern/pull/4123\r\
        \n* feat: header tabs by @abvthecity in https://github.com/fern-api/fern/pull/4124\r\
        \n* java, fix: match java local config to publish config by @dcb6 in https://github.com/fern-api/fern/pull/4127\r\
        \n* follow up: release java sdk 1.0.5 by @dcb6 in https://github.com/fern-api/fern/pull/4129\r\
        \n* fix: Add Stream Wrappers for use with various environments by @RohinBhargava\
        \ in https://github.com/fern-api/fern/pull/4118\r\n* chore: add changelog and\
        \ version for stream wrapper polyfill by @RohinBhargava in https://github.com/fern-api/fern/pull/4130\r\
        \n* feat: enable arbitrary code snippets in docs by @abvthecity in https://github.com/fern-api/fern/pull/4131\r\
        \n* fix: add start stream on pipe by @RohinBhargava in https://github.com/fern-api/fern/pull/4132\r\
        \n* GH Workflow for Checking Generator Version Consistency by @dcb6 in https://github.com/fern-api/fern/pull/4133\r\
        \n* fix: updated stream wrapper test paths by @RohinBhargava in https://github.com/fern-api/fern/pull/4134\r\
        \n* fix: SSE Streaming Bifurcation by @RohinBhargava in https://github.com/fern-api/fern/pull/4136\r\
        \n* (fix): global headers case insensitive comparison by @dsinghvi in https://github.com/fern-api/fern/pull/4137\r\
        \n\r\n\r\n**Full Changelog**: https://github.com/fern-api/fern/compare/0.35.0...0.36.0"
      type: chore
  createdAt: "2024-07-29"
  irVersion: 52
  version: 0.36.0
- changelogEntry:
    - summary: "## What's Changed\r\n* java, fix: match java local config to publish\
        \ config by @dcb6 in https://github.com/fern-api/fern/pull/4127\r\n* follow\
        \ up: release java sdk 1.0.5 by @dcb6 in https://github.com/fern-api/fern/pull/4129\r\
        \n* fix: Add Stream Wrappers for use with various environments by @RohinBhargava\
        \ in https://github.com/fern-api/fern/pull/4118\r\n* chore: add changelog and\
        \ version for stream wrapper polyfill by @RohinBhargava in https://github.com/fern-api/fern/pull/4130\r\
        \n* feat: enable arbitrary code snippets in docs by @abvthecity in https://github.com/fern-api/fern/pull/4131\r\
        \n* fix: add start stream on pipe by @RohinBhargava in https://github.com/fern-api/fern/pull/4132\r\
        \n\r\n\r\n**Full Changelog**: https://github.com/fern-api/fern/compare/0.36.0-rc0...0.36.0-rc1"
      type: chore
  createdAt: "2024-07-26"
  irVersion: 52
  version: 0.36.0-rc1
- changelogEntry:
    - summary: "## What's Changed\r\n* improvement, python: export the root client from\
        \ the root init file by @armandobelardo in https://github.com/fern-api/fern/pull/4111\r\
        \n* (feat): support multi url environments in C# by @dsinghvi in https://github.com/fern-api/fern/pull/4120\r\
        \n* (fix, csharp): MultiUrl environments now compile by @dsinghvi in https://github.com/fern-api/fern/pull/4121\r\
        \n* c#, improvement: Add header suppliers to `RawClient` constructor parameters\
        \ by @dcb6 in https://github.com/fern-api/fern/pull/4119\r\n* (fix, csharp):\
        \ uuids are now generated as strings by @dsinghvi in https://github.com/fern-api/fern/pull/4122\r\
        \n* (fix): regenerate c# model snapshots by @dsinghvi in https://github.com/fern-api/fern/pull/4123\r\
        \n* feat: header tabs by @abvthecity in https://github.com/fern-api/fern/pull/4124\r\
        \n\r\n\r\n**Full Changelog**: https://github.com/fern-api/fern/compare/0.35.0...0.36.0-rc0"
      type: chore
  createdAt: "2024-07-26"
  irVersion: 52
  version: 0.36.0-rc0
- changelogEntry:
    - summary: "## What's Changed\r\n* (feat): support `default-url`  and  url override\
        \ on imports by @dsinghvi in https://github.com/fern-api/fern/pull/4116\r\n\
        * (fix, openapi): set unauthed appropriately in openapi parser by @dsinghvi\
        \ in https://github.com/fern-api/fern/pull/4117\r\n\r\n\r\n**Full Changelog**:\
        \ https://github.com/fern-api/fern/compare/0.34.0...0.35.0"
      type: chore
  createdAt: "2024-07-25"
  irVersion: 52
  version: 0.35.0
- changelogEntry:
    - summary: "## What's Changed\r\n* (feat): support `default-url`  and  url override\
        \ on imports by @dsinghvi in https://github.com/fern-api/fern/pull/4116\r\n\r\
        \n\r\n**Full Changelog**: https://github.com/fern-api/fern/compare/0.34.0...0.35.0-rc0"
      type: chore
  createdAt: "2024-07-24"
  irVersion: 52
  version: 0.35.0-rc0
- changelogEntry:
    - summary: "## What's Changed\r\n* (chore): add SEO frontmatter section by @chdeskur\
        \ in https://github.com/fern-api/fern/pull/4101\r\n* fix: update typing of `expected_types`\
        \ to tuple to satisfy mypy by @armandobelardo in https://github.com/fern-api/fern/pull/4100\r\
        \n* (chore): document nuget api key by @chdeskur in https://github.com/fern-api/fern/pull/4103\r\
        \n* (chore): pypi styling update by @chdeskur in https://github.com/fern-api/fern/pull/4105\r\
        \n* c#, improvement: datetime serialization by @dcb6 in https://github.com/fern-api/fern/pull/4106\r\
        \n* feat: disable batch/stream toggle by @abvthecity in https://github.com/fern-api/fern/pull/4108\r\
        \n* fix: update forward refs continues to be silent by @armandobelardo in https://github.com/fern-api/fern/pull/4110\r\
        \n* java, improvement: allow builder methods for optional fields to accept null\
        \ by @dcb6 in https://github.com/fern-api/fern/pull/4107\r\n* [FER-2381] CLI\
        \ Forbidden Error Message Improvement by @RohinBhargava in https://github.com/fern-api/fern/pull/4109\r\
        \n* (feat, typescript): copy over `zurg` unit tests to the generated SDK  by\
        \ @williamluer in https://github.com/fern-api/fern/pull/4045\r\n* java, fix:\
        \ don't prematurely close okhttp response by @dcb6 in https://github.com/fern-api/fern/pull/4112\r\
        \n* (feat, typescript): generate tests for `auth` and `fetcher` utilities  by\
        \ @dsinghvi in https://github.com/fern-api/fern/pull/4115\r\n* (feature): Add\
        \ IRv52: uint and enum default values by @amckinney in https://github.com/fern-api/fern/pull/4102\r\
        \n\r\n\r\n**Full Changelog**: https://github.com/fern-api/fern/compare/0.33.5...0.34.0"
      type: chore
  createdAt: "2024-07-24"
  irVersion: 52
  version: 0.34.0
- changelogEntry:
    - summary: "## What's Changed\r\n* (chore): add SEO frontmatter section by @chdeskur\
        \ in https://github.com/fern-api/fern/pull/4101\r\n* fix: update typing of `expected_types`\
        \ to tuple to satisfy mypy by @armandobelardo in https://github.com/fern-api/fern/pull/4100\r\
        \n* (chore): document nuget api key by @chdeskur in https://github.com/fern-api/fern/pull/4103\r\
        \n* (chore): pypi styling update by @chdeskur in https://github.com/fern-api/fern/pull/4105\r\
        \n* c#, improvement: datetime serialization by @dcb6 in https://github.com/fern-api/fern/pull/4106\r\
        \n* feat: disable batch/stream toggle by @abvthecity in https://github.com/fern-api/fern/pull/4108\r\
        \n\r\n\r\n**Full Changelog**: https://github.com/fern-api/fern/compare/0.33.5...0.33.6-rc0"
      type: chore
  createdAt: "2024-07-24"
  irVersion: 51
  version: 0.33.6-rc0
- changelogEntry:
    - summary: "## What's Changed\r\n* (fix, go): Fix error handling for property-name\
        \ error discrimination by @amckinney in https://github.com/fern-api/fern/pull/4098\r\
        \n* improvement: support pydantic v2 outright by @armandobelardo in https://github.com/fern-api/fern/pull/3805\r\
        \n* fix: int64 format is correctly parsed to long by @armandobelardo in https://github.com/fern-api/fern/pull/4099\r\
        \n* c#, fix: fix datetime serialization, stop generating empty serialization\
        \ unit tests by @dcb6 in https://github.com/fern-api/fern/pull/4097\r\n* [FER-2339]\
        \ Pass OpenAPI request parameter examples through Fern IR Schema examples by\
        \ @RohinBhargava in https://github.com/fern-api/fern/pull/4095\r\n\r\n\r\n**Full\
        \ Changelog**: https://github.com/fern-api/fern/compare/0.33.4...0.33.5"
      type: chore
  createdAt: "2024-07-23"
  irVersion: 51
  version: 0.33.5
- changelogEntry:
    - summary: "## What's Changed\r\n* adding readme alternative page by @chdeskur in\
        \ https://github.com/fern-api/fern/pull/4091\r\n* fix: the ruby SDK now returns\
        \ the parsed json instead of openstruct if no JSON serializer is specified by\
        \ @armandobelardo in https://github.com/fern-api/fern/pull/4092\r\n* (fix):\
        \ OpenAPI parser handles generating examples when no request or response required\
        \ by @dsinghvi in https://github.com/fern-api/fern/pull/4096\r\n\r\n\r\n**Full\
        \ Changelog**: https://github.com/fern-api/fern/compare/0.33.3...0.33.4"
      type: chore
  createdAt: "2024-07-22"
  irVersion: 51
  version: 0.33.4
- changelogEntry:
    - summary: "## What's Changed\r\n* feat, csharp: Unit Test Generation + IR Bump\
        \  by @dcb6 in https://github.com/fern-api/fern/pull/4047\r\n* (fix): remove\
        \ `jest-specific-snapshot` by @dsinghvi in https://github.com/fern-api/fern/pull/4088\r\
        \n\r\n\r\n**Full Changelog**: https://github.com/fern-api/fern/compare/0.33.2...0.33.3"
      type: chore
  createdAt: "2024-07-21"
  irVersion: 51
  version: 0.33.3
- changelogEntry:
    - summary: "## What's Changed\r\n* fix, python: only check the oauth expiry if there\
        \ is a specified field by @armandobelardo in https://github.com/fern-api/fern/pull/4077\r\
        \n* fix: python now requires an environment be specified if a default is not\
        \ provided by @armandobelardo in https://github.com/fern-api/fern/pull/4078\r\
        \n* (feat): support `fs.CreateReadStream` on Node 19+ form data uploads by @dsinghvi\
        \ in https://github.com/fern-api/fern/pull/4073\r\n* (fix): support audiences\
        \ on query parameters by @dsinghvi in https://github.com/fern-api/fern/pull/4067\r\
        \n* (feat, cli): Add \"-\", \"/\", \"|\" to supported non-alphanumeric generated\
        \ names for Enums by @dsinghvi in https://github.com/fern-api/fern/pull/4084\r\
        \n* improvement: update 'any object' examples to be flatter by @armandobelardo\
        \ in https://github.com/fern-api/fern/pull/4083\r\n* improvement: global headers\
        \ are not extracted out for docs by @armandobelardo in https://github.com/fern-api/fern/pull/4085\r\
        \n* chore: implement stream-parameter IR change by @armandobelardo in https://github.com/fern-api/fern/pull/4072\r\
        \n* (chore, csharp): Generate latest test snapshots by @amckinney in https://github.com/fern-api/fern/pull/4087\r\
        \n* improvement: Add Availability to OpenApi Parser and OpenApi IR to Fern IR\
        \ by @armandobelardo in https://github.com/fern-api/fern/pull/4086\r\n\r\n\r\
        \n**Full Changelog**: https://github.com/fern-api/fern/compare/0.33.1...0.33.2"
      type: chore
  createdAt: "2024-07-19"
  irVersion: 51
  version: 0.33.2
- changelogEntry:
    - summary: "## What's Changed\r\n* fix, python: only check the oauth expiry if there\
        \ is a specified field by @armandobelardo in https://github.com/fern-api/fern/pull/4077\r\
        \n* fix: python now requires an environment be specified if a default is not\
        \ provided by @armandobelardo in https://github.com/fern-api/fern/pull/4078\r\
        \n* (feat): support `fs.CreateReadStream` on Node 19+ form data uploads by @dsinghvi\
        \ in https://github.com/fern-api/fern/pull/4073\r\n* (fix): support audiences\
        \ on query parameters by @dsinghvi in https://github.com/fern-api/fern/pull/4067\r\
        \n\r\n\r\n**Full Changelog**: https://github.com/fern-api/fern/compare/0.33.1...0.33.2-rc0"
      type: chore
  createdAt: "2024-07-19"
  irVersion: 51
  version: 0.33.2-rc0
- changelogEntry:
    - summary: "## What's Changed\r\n* :improvement: update seed's script runner to\
        \ fail if any of the commands exit 1 by @armandobelardo in https://github.com/fern-api/fern/pull/4075\r\
        \n* (fix, openapi): Deduplicate API version scheme header by @amckinney in https://github.com/fern-api/fern/pull/4076\r\
        \n\r\n\r\n**Full Changelog**: https://github.com/fern-api/fern/compare/0.33.0...0.33.1"
      type: chore
  createdAt: "2024-07-17"
  irVersion: 51
  version: 0.33.1
- changelogEntry:
    - summary: "## What's Changed\r\n* fix: python sdk serializes bytes within JSON\
        \ by @armandobelardo in https://github.com/fern-api/fern/pull/4070\r\n* (fix,\
        \ typescript): multipart form upload on Node 19+ by @dsinghvi in https://github.com/fern-api/fern/pull/4056\r\
        \n* (feat): `ir` now adds a `TypeReference` for container types that makes it\
        \ easier to generate snippets + autogenerated type examples by @dsinghvi in\
        \ https://github.com/fern-api/fern/pull/4038\r\n* (fix): fix `ir-sdk-latest`\
        \ `generators.yml` by @dcb6 in https://github.com/fern-api/fern/pull/4074\r\n\
        * (feature, typescript): Generarte API version scheme by @amckinney in https://github.com/fern-api/fern/pull/4071\r\
        \n\r\n\r\n**Full Changelog**: https://github.com/fern-api/fern/compare/0.32.0...0.33.0"
      type: chore
  createdAt: "2024-07-17"
  irVersion: 51
  version: 0.33.0
- changelogEntry:
    - summary: "## What's Changed\r\n* (fix, openapi): Resolve 'refs' specified in overrides\
        \ by @amckinney in https://github.com/fern-api/fern/pull/4049\r\n* Initial Swift\
        \ Codegen by @armandobelardo in https://github.com/fern-api/fern/pull/4035\r\
        \n* (fix): Swift generator and template by @amckinney in https://github.com/fern-api/fern/pull/4050\r\
        \n* fix: ignore data urls in parseImagePaths by @abvthecity in https://github.com/fern-api/fern/pull/4053\r\
        \n* (feature, typescript): Add omitUndefined option by @amckinney in https://github.com/fern-api/fern/pull/4052\r\
        \n* docs: Inspiration from Conjure, Smithy, and Stripe Docs by @dannysheridan\
        \ in https://github.com/fern-api/fern/pull/4054\r\n* feature: add Penguin AI\
        \ and Koala to our docs website by @dannysheridan in https://github.com/fern-api/fern/pull/3962\r\
        \n* (fix): eslint works by @dsinghvi in https://github.com/fern-api/fern/pull/4055\r\
        \n* fix: python snippet and template recursion errors by @armandobelardo in\
        \ https://github.com/fern-api/fern/pull/4057\r\n* (feature, typescript): Use\
        \ generator-cli to generate reference.md by @amckinney in https://github.com/fern-api/fern/pull/4062\r\
        \n* fix: analytics scripts by @abvthecity in https://github.com/fern-api/fern/pull/4063\r\
        \n* fix analytics 2 by @abvthecity in https://github.com/fern-api/fern/pull/4064\r\
        \n* fix: fern docs publishing by @abvthecity in https://github.com/fern-api/fern/pull/4065\r\
        \n* feature: add tracking via rb2b by @dannysheridan in https://github.com/fern-api/fern/pull/4061\r\
        \n* chore: add back x-readme code samples by @armandobelardo in https://github.com/fern-api/fern/pull/4060\r\
        \n* (feature): Add ApiVersionSchema type by @amckinney in https://github.com/fern-api/fern/pull/4068\r\
        \n\r\n\r\n**Full Changelog**: https://github.com/fern-api/fern/compare/0.31.24...0.32.0"
      type: chore
  createdAt: "2024-07-16"
  irVersion: 50
  version: 0.32.0
- changelogEntry:
    - summary: "## What's Changed\r\n* fix: ignore data urls in parseImagePaths by @abvthecity\
        \ in https://github.com/fern-api/fern/pull/4053\r\n\r\n\r\n**Full Changelog**:\
        \ https://github.com/fern-api/fern/compare/0.31.25-rc0...0.31.25-rc1"
      type: chore
  createdAt: "2024-07-12"
  irVersion: 50
  version: 0.31.25-rc1
- changelogEntry:
    - summary: "## What's Changed\r\n* (fix, openapi): Resolve 'refs' specified in overrides\
        \ by @amckinney in https://github.com/fern-api/fern/pull/4049\r\n* Initial Swift\
        \ Codegen by @armandobelardo in https://github.com/fern-api/fern/pull/4035\r\
        \n* (fix): Swift generator and template by @amckinney in https://github.com/fern-api/fern/pull/4050\r\
        \n\r\n**Full Changelog**: https://github.com/fern-api/fern/compare/0.31.24...0.31.25-rc0"
      type: chore
  createdAt: "2024-07-12"
  irVersion: 50
  version: 0.31.25-rc0
- changelogEntry:
    - summary: Release 0.31.24
      type: chore
  createdAt: "2024-07-12"
  irVersion: 50
  version: 0.31.24
- changelogEntry:
    - summary: "## What's Changed\r\n* (feature, typescript): Add setObjectProperty\
        \ core utility by @amckinney in https://github.com/fern-api/fern/pull/4032\r\
        \n* c#, fix: increase supported union size + handle double optionals by @dcb6\
        \ in https://github.com/fern-api/fern/pull/4033\r\n* (fix): Handle circular\
        \ references in serialization layer by @amckinney in https://github.com/fern-api/fern/pull/4036\r\
        \n* fix: fastapi generation does not duplicate descriptions anymore by @armandobelardo\
        \ in https://github.com/fern-api/fern/pull/4037\r\n* Move use_str_enums to base\
        \ by @jochs in https://github.com/fern-api/fern/pull/4040\r\n* (chore): remove\
        \ generator upgrade docs by @chdeskur in https://github.com/fern-api/fern/pull/4043\r\
        \n* (feature, openapi): Add support for x-fern-property-name on request body\
        \ by @amckinney in https://github.com/fern-api/fern/pull/4042\r\n* (feat, typescript):\
        \ refactor `Fetcher` and add unit tests by @williamluer in https://github.com/fern-api/fern/pull/3977\r\
        \n\r\n## New Contributors\r\n* @jochs made their first contribution in https://github.com/fern-api/fern/pull/4040\r\
        \n\r\n**Full Changelog**: https://github.com/fern-api/fern/compare/0.31.22...0.31.23"
      type: chore
  createdAt: "2024-07-11"
  irVersion: 50
  version: 0.31.23
- changelogEntry:
    - summary: "## What's Changed\r\n* (feature, typescript): Add setObjectProperty\
        \ core utility by @amckinney in https://github.com/fern-api/fern/pull/4032\r\
        \n* c#, fix: increase supported union size + handle double optionals by @dcb6\
        \ in https://github.com/fern-api/fern/pull/4033\r\n* (fix): Handle circular\
        \ references in serialization layer by @amckinney in https://github.com/fern-api/fern/pull/4036\r\
        \n* fix: fastapi generation does not duplicate descriptions anymore by @armandobelardo\
        \ in https://github.com/fern-api/fern/pull/4037\r\n* (feat): ir now adds a TypeReference\
        \ for container types that makes it easier to generate snippets by @dcb6 in\
        \ https://github.com/fern-api/fern/pull/4038\r\n\r\n\r\n**Full Changelog**:\
        \ https://github.com/fern-api/fern/compare/0.31.22...0.31.23-rc0"
      type: chore
  createdAt: "2024-07-11"
  irVersion: 50
  version: 0.31.23-rc0
- changelogEntry:
    - summary: "## What's Changed\r\n* Revert \"Revert \"feat: landing page in docs\"\
        \" by @abvthecity in https://github.com/fern-api/fern/pull/4023\r\n* Fix core-utilities\
        \ typescript tests by @williamluer in https://github.com/fern-api/fern/pull/4022\r\
        \n* experimental: scan files to include react in mdx by @abvthecity in https://github.com/fern-api/fern/pull/4015\r\
        \n* (feat, typescript): make `zurg` completely synchronous by @dsinghvi in https://github.com/fern-api/fern/pull/4024\r\
        \n* (chore): add xml type by @chdeskur in https://github.com/fern-api/fern/pull/4025\r\
        \n* fix: (regression) parseDocsConfiguration accidentally calls loadAllPages\
        \ with absolutePathToDocsConfig by @abvthecity in https://github.com/fern-api/fern/pull/4026\r\
        \n* (feature, typescript): Add offset step pagination with IRv48 by @amckinney\
        \ in https://github.com/fern-api/fern/pull/4028\r\n* csharp, fix, feature, improvement:\
        \ Target .NET Standard + Framework, fix various bugs, many small improvements\
        \ by @dcb6 in https://github.com/fern-api/fern/pull/4030\r\n* fix: update unchecked\
        \ base model to not coerce none by @armandobelardo in https://github.com/fern-api/fern/pull/4029\r\
        \n* fix: unreserve `set` name for python methods by @armandobelardo in https://github.com/fern-api/fern/pull/4031\r\
        \n* add in swift to seed runner by @armandobelardo in https://github.com/fern-api/fern/pull/4034\r\
        \n\r\n\r\n**Full Changelog**: https://github.com/fern-api/fern/compare/0.31.21...0.31.22"
      type: chore
  createdAt: "2024-07-10"
  irVersion: 50
  version: 0.31.22
- changelogEntry:
    - summary: "## What's Changed\r\n* Fix core-utilities typescript tests by @williamluer\
        \ in https://github.com/fern-api/fern/pull/4022\r\n* experimental: scan files\
        \ to include react in mdx by @abvthecity in https://github.com/fern-api/fern/pull/4015\r\
        \n\r\n\r\n**Full Changelog**: https://github.com/fern-api/fern/compare/0.31.22-rc0...0.31.22-rc1"
      type: chore
  createdAt: "2024-07-09"
  irVersion: 50
  version: 0.31.22-rc1
- changelogEntry:
    - summary: "## What's Changed\r\n* (feat, typescript): make `zurg` completely synchronous\
        \ by @dsinghvi in https://github.com/fern-api/fern/pull/4024\r\n* (chore): add\
        \ xml type by @chdeskur in https://github.com/fern-api/fern/pull/4025\r\n* fix:\
        \ (regression) parseDocsConfiguration accidentally calls loadAllPages with absolutePathToDocsConfig\
        \ by @abvthecity in https://github.com/fern-api/fern/pull/4026\r\n* (feature,\
        \ typescript): Add offset step pagination with IRv48 by @amckinney in https://github.com/fern-api/fern/pull/4028\r\
        \n\r\n\r\n**Full Changelog**: https://github.com/fern-api/fern/compare/0.31.22-rc1...0.31.22-rc2"
      type: chore
  createdAt: "2024-07-09"
  irVersion: 50
  version: 0.31.22-rc2
- changelogEntry:
    - summary: "## What's Changed\r\n* Revert \"Revert \"feat: landing page in docs\"\
        \" by @abvthecity in https://github.com/fern-api/fern/pull/4023\r\n\r\n\r\n\
        **Full Changelog**: https://github.com/fern-api/fern/compare/0.31.21...0.31.22-rc0"
      type: chore
  createdAt: "2024-07-09"
  irVersion: 50
  version: 0.31.22-rc0
- changelogEntry:
    - summary: "## What's Changed\r\n* (chore, typescript): Release 0.28.0-rc0 by @amckinney\
        \ in https://github.com/fern-api/fern/pull/4019\r\n* Revert \"feat: landing\
        \ page in docs\" by @dsinghvi in https://github.com/fern-api/fern/pull/4021\r\
        \n\r\n\r\n**Full Changelog**: https://github.com/fern-api/fern/compare/0.31.20...0.31.21"
      type: chore
  createdAt: "2024-07-09"
  irVersion: 50
  version: 0.31.21
- changelogEntry:
    - summary: "## What's Changed\r\n* (feature, typescript): Add offset pagination\
        \ by @amckinney in https://github.com/fern-api/fern/pull/4008\r\n* (fix, internal):\
        \ `template/codegen` repo plays nicely with mrlint by @dsinghvi in https://github.com/fern-api/fern/pull/4018\r\
        \n* (fix): CI is green by @amckinney in https://github.com/fern-api/fern/pull/4017\r\
        \n\r\n\r\n**Full Changelog**: https://github.com/fern-api/fern/compare/0.31.19...0.31.20"
      type: chore
  createdAt: "2024-07-09"
  irVersion: 50
  version: 0.31.20
- changelogEntry:
    - summary: "## What's Changed\r\n* (fix): Pagination works with imported type references\
        \ by @amckinney in https://github.com/fern-api/fern/pull/4014\r\n* Template\
        \ for creating a new SDK generator by @mikemilla in https://github.com/fern-api/fern/pull/4010\r\
        \n\r\n## New Contributors\r\n* @mikemilla made their first contribution in https://github.com/fern-api/fern/pull/4010\r\
        \n\r\n**Full Changelog**: https://github.com/fern-api/fern/compare/0.31.18...0.31.19"
      type: chore
  createdAt: "2024-07-09"
  irVersion: 50
  version: 0.31.19
- changelogEntry:
    - summary: "## What's Changed\r\n* feat: landing page in docs by @abvthecity in\
        \ https://github.com/fern-api/fern/pull/3999\r\n* (feature, typescript): Add\
        \ support for alpha/beta dist tags by @amckinney in https://github.com/fern-api/fern/pull/4000\r\
        \n* fix: allowed text encodings by @abvthecity in https://github.com/fern-api/fern/pull/4005\r\
        \n* (internal): get ci to green by @dsinghvi in https://github.com/fern-api/fern/pull/4009\r\
        \n* (feat, typescript): support jsr publish by @dsinghvi in https://github.com/fern-api/fern/pull/4007\r\
        \n* (chore, python): Update README.md snapshots by @amckinney in https://github.com/fern-api/fern/pull/4012\r\
        \n* (chore, check): Add pagination test cases by @amckinney in https://github.com/fern-api/fern/pull/4011\r\
        \n* (fix, typescript): readme correctly displays advanced sections by @dsinghvi\
        \ in https://github.com/fern-api/fern/pull/4013\r\n\r\n\r\n**Full Changelog**:\
        \ https://github.com/fern-api/fern/compare/0.31.17...0.31.18-rc0"
      type: chore
  createdAt: "2024-07-09"
  irVersion: 50
  version: 0.31.18
- changelogEntry:
    - summary: "## What's Changed\r\n* (chore): Replace CircleCI with GitHub workflows\
        \ by @amckinney in https://github.com/fern-api/fern/pull/3991\r\n* (fix): Update\
        \ NPM token environment variable by @amckinney in https://github.com/fern-api/fern/pull/3992\r\
        \n* (fix): Update git-version.sh script by @amckinney in https://github.com/fern-api/fern/pull/3993\r\
        \n* (fix): Use github.ref_name by @amckinney in https://github.com/fern-api/fern/pull/3996\r\
        \n* (fix): Add POSTHOG_API_KEY to live-test job by @amckinney in https://github.com/fern-api/fern/pull/3998\r\
        \n\r\n**Full Changelog**: https://github.com/fern-api/fern/compare/0.31.15...0.31.17"
      type: chore
  createdAt: "2024-07-05"
  irVersion: 50
  version: 0.31.17
- changelogEntry:
    - summary: "## What's Changed\r\n* (fix): Add POSTHOG_API_KEY to live-test job by\
        \ @amckinney in https://github.com/fern-api/fern/pull/3998\r\n\r\n**Full Changelog**:\
        \ https://github.com/fern-api/fern/compare/0.31.17-rc1...0.31.17-rc2"
      type: chore
  createdAt: "2024-07-05"
  irVersion: 50
  version: 0.31.17-rc2
- changelogEntry:
    - summary:
        "## What's Changed\r\n* (fix): Use github.ref_name by @amckinney in https://github.com/fern-api/fern/pull/3996\r\
        \n\r\n**Full Changelog**: https://github.com/fern-api/fern/compare/0.31.17-rc0...0.31.17-rc1"
      type: chore
  createdAt: "2024-07-05"
  irVersion: 50
  version: 0.31.17-rc1
- changelogEntry:
    - summary: "## What's Changed\r\n* (chore): Replace CircleCI with GitHub workflows\
        \ by @amckinney in https://github.com/fern-api/fern/pull/3991\r\n* (fix): Update\
        \ NPM token environment variable by @amckinney in https://github.com/fern-api/fern/pull/3992\r\
        \n* (fix): Update git-version.sh script by @amckinney in https://github.com/fern-api/fern/pull/3993\r\
        \n\r\n**Full Changelog**: https://github.com/fern-api/fern/compare/0.31.15...0.31.17-rc0"
      type: chore
  createdAt: "2024-07-05"
  irVersion: 50
  version: 0.31.17-rc0
- changelogEntry:
    - summary: "## What's Changed\r\n* (chore): update availability.mdx by @chdeskur\
        \ in https://github.com/fern-api/fern/pull/3989\r\n* (fix, openapi): Fix allOf\
        \ object filtering by @amckinney in https://github.com/fern-api/fern/pull/3990\r\
        \n\r\n\r\n**Full Changelog**: https://github.com/fern-api/fern/compare/0.31.14...0.31.16"
      type: chore
  createdAt: "2024-07-05"
  irVersion: 50
  version: 0.31.16
- changelogEntry:
    - summary: "## What's Changed\r\n* (chore): update availability.mdx by @chdeskur\
        \ in https://github.com/fern-api/fern/pull/3989\r\n* (fix, openapi): Fix allOf\
        \ object filtering by @amckinney in https://github.com/fern-api/fern/pull/3990\r\
        \n\r\n\r\n**Full Changelog**: https://github.com/fern-api/fern/compare/0.31.14...0.31.15"
      type: chore
  createdAt: "2024-07-05"
  irVersion: 50
  version: 0.31.15
- changelogEntry:
    - summary: "## What's Changed\r\n* (fix, go): Don't send 'null' for nil request\
        \ body by @amckinney in https://github.com/fern-api/fern/pull/3987\r\n* (fix):\
        \ fern generate --preview doesn't check for env variables by @dsinghvi in https://github.com/fern-api/fern/pull/3988\r\
        \n\r\n\r\n**Full Changelog**: https://github.com/fern-api/fern/compare/0.31.13...0.31.14"
      type: chore
  createdAt: "2024-07-04"
  irVersion: 50
  version: 0.31.14
- changelogEntry:
    - summary: "## What's Changed\r\n* (fix): allow ISO-8859-1 encoded files by @dsinghvi\
        \ in https://github.com/fern-api/fern/pull/3986\r\n\r\n\r\n**Full Changelog**:\
        \ https://github.com/fern-api/fern/compare/0.31.12...0.31.13"
      type: chore
  createdAt: "2024-07-04"
  irVersion: 50
  version: 0.31.13
- changelogEntry:
    - summary: "## What's Changed\r\n* (fix, cli): Remove default value checks for boolean,\
        \ long, and bigint by @amckinney in https://github.com/fern-api/fern/pull/3985\r\
        \n\r\n\r\n**Full Changelog**: https://github.com/fern-api/fern/compare/0.31.11...0.31.12"
      type: chore
  createdAt: "2024-07-04"
  irVersion: 50
  version: 0.31.12
- changelogEntry:
    - summary: "## What's Changed\r\n* fix: ruby snippets for dates have correct quotes\
        \ by @armandobelardo in https://github.com/fern-api/fern/pull/3983\r\n* improvement:\
        \ python respects ir50, inserts defaults by @armandobelardo in https://github.com/fern-api/fern/pull/3982\r\
        \n* (fix, openapi): Prefer security schemes in order by @amckinney in https://github.com/fern-api/fern/pull/3984\r\
        \n\r\n\r\n**Full Changelog**: https://github.com/fern-api/fern/compare/0.31.10...0.31.11"
      type: chore
  createdAt: "2024-07-04"
  irVersion: 50
  version: 0.31.11
- changelogEntry:
    - summary: "## What's Changed\r\n* improvement: add advanced section to python readme\
        \ by @armandobelardo in https://github.com/fern-api/fern/pull/3970\r\n* (feat):\
        \ customize status code for typescript express generator  by @dsinghvi in https://github.com/fern-api/fern/pull/3971\r\
        \n* fix, python: allow offsets to start at 0 by @armandobelardo in https://github.com/fern-api/fern/pull/3972\r\
        \n* fix: python pagination helper types now share generic type by @armandobelardo\
        \ in https://github.com/fern-api/fern/pull/3973\r\n* chore: update python seed\
        \ after generator-cli update by @armandobelardo in https://github.com/fern-api/fern/pull/3974\r\
        \n* (csharp, fix): Empty Root Client Methods + `.Core` namespace issue by @dcb6\
        \ in https://github.com/fern-api/fern/pull/3975\r\n* (java, improvement): change\
        \ default `JsonInclude` behavior  by @dcb6 in https://github.com/fern-api/fern/pull/3978\r\
        \n* (csharp, fix): base client requests not generated by @dcb6 in https://github.com/fern-api/fern/pull/3976\r\
        \n* chore: plumb through ruby snippets config to FDR by @armandobelardo in https://github.com/fern-api/fern/pull/3980\r\
        \n* improvement: allow boolean defaults within IR by @armandobelardo in https://github.com/fern-api/fern/pull/3981\r\
        \n\r\n\r\n**Full Changelog**: https://github.com/fern-api/fern/compare/0.31.9...0.31.10"
      type: chore
  createdAt: "2024-07-03"
  irVersion: 50
  version: 0.31.10
- changelogEntry:
    - summary: "## What's Changed\r\n* improvement: python async snippets now leverage\
        \ asyncio run by @armandobelardo in https://github.com/fern-api/fern/pull/3961\r\
        \n* improvement: allow adding extra dependencies to Ruby SDK by @armandobelardo\
        \ in https://github.com/fern-api/fern/pull/3960\r\n* fix: Mark CSS files as\
        \ 'will not be uploaded' by @trevorblades in https://github.com/fern-api/fern/pull/3964\r\
        \n* (fix, cli): make sure `js` file checking works by @dsinghvi in https://github.com/fern-api/fern/pull/3963\r\
        \n\r\n\r\n**Full Changelog**: https://github.com/fern-api/fern/compare/0.31.8...0.31.9"
      type: chore
  createdAt: "2024-07-01"
  irVersion: 49
  version: 0.31.9
- changelogEntry:
    - summary: "## What's Changed\r\n* fix: generator upgrade cli upgrades in place\
        \ by @armandobelardo in https://github.com/fern-api/fern/pull/3951\r\n* feat:\
        \ add reviewers blocks to generators.yml by @armandobelardo in https://github.com/fern-api/fern/pull/3952\r\
        \n* Use all FormData headers and don't stringify stream.Readable by @williamluer\
        \ in https://github.com/fern-api/fern/pull/3956\r\n* (feat, csharp): support\
        \ extra dependencies  by @dsinghvi in https://github.com/fern-api/fern/pull/3957\r\
        \n* improvement: allow specifying if taking major in flag by @armandobelardo\
        \ in https://github.com/fern-api/fern/pull/3958\r\n* fix: include css alongside\
        \ js when validating UTF8 files by @abvthecity in https://github.com/fern-api/fern/pull/3959\r\
        \n\r\n## New Contributors\r\n* @williamluer made their first contribution in\
        \ https://github.com/fern-api/fern/pull/3956\r\n\r\n**Full Changelog**: https://github.com/fern-api/fern/compare/0.31.7...0.31.8"
      type: chore
  createdAt: "2024-07-01"
  irVersion: 49
  version: 0.31.8
- changelogEntry:
    - summary: "## What's Changed\r\n* fix: validate files to be uploaded by @trevorblades\
        \ in https://github.com/fern-api/fern/pull/3917\r\n* fix: python list allowlist\
        \ is now case insensitive by @armandobelardo in https://github.com/fern-api/fern/pull/3950\r\
        \n* improvement: add x-fern-base-path to asyncapi extensions by @armandobelardo\
        \ in https://github.com/fern-api/fern/pull/3953\r\n\r\n\r\n**Full Changelog**:\
        \ https://github.com/fern-api/fern/compare/0.31.6...0.31.7"
      type: chore
  createdAt: "2024-06-28"
  irVersion: 49
  version: 0.31.7
- changelogEntry:
    - summary: "## What's Changed\r\n* (improvement, typescript): support overriding\
        \ global headers by @dsinghvi in https://github.com/fern-api/fern/pull/3945\r\
        \n* feat, python: introduce `reference.md` generation by @armandobelardo in\
        \ https://github.com/fern-api/fern/pull/3946\r\n* (fix, csharp): json serialize\
        \ enums before sending over the wire by @dsinghvi in https://github.com/fern-api/fern/pull/3947\r\
        \n* (fix, cli): remove out of range number validations in `openapi-ir-to-fern`\
        \ + remove husky by @dcb6 in https://github.com/fern-api/fern/pull/3948\r\n\r\
        \n\r\n**Full Changelog**: https://github.com/fern-api/fern/compare/0.31.5...0.31.6"
      type: chore
  createdAt: "2024-06-27"
  irVersion: 49
  version: 0.31.6
- changelogEntry:
    - summary: "## What's Changed\r\n* fix: api update command now works with unioned\
        \ + nested APIs by @armandobelardo in https://github.com/fern-api/fern/pull/3944\r\
        \n\r\n\r\n**Full Changelog**: https://github.com/fern-api/fern/compare/0.31.4...0.31.5"
      type: chore
  createdAt: "2024-06-27"
  irVersion: 49
  version: 0.31.5
- changelogEntry:
    - summary: "## What's Changed\r\n* (feat, typescript): support automatic cursor\
        \ based pagination by @dsinghvi in https://github.com/fern-api/fern/pull/3941\r\
        \n* (fix, typescript): auto pagination handles optional results arrays by @dsinghvi\
        \ in https://github.com/fern-api/fern/pull/3942\r\n* (fix, openapi):  `x-fern-global-headers`\
        \ works with predefined types by @dsinghvi in https://github.com/fern-api/fern/pull/3943\r\
        \n\r\n\r\n**Full Changelog**: https://github.com/fern-api/fern/compare/0.31.3...0.31.4"
      type: chore
  createdAt: "2024-06-27"
  irVersion: 49
  version: 0.31.4
- changelogEntry:
    - summary: "## What's Changed\r\n* fix: the python sdk sends additional properties\
        \ to the correct request\u2026 by @armandobelardo in https://github.com/fern-api/fern/pull/3936\r\
        \n* java, improvement: improve java exception naming by @dcb6 in https://github.com/fern-api/fern/pull/3938\r\
        \n* Bump golang.org/x/tools from 0.21.0 to 0.22.0 in /generators/go by @dependabot\
        \ in https://github.com/fern-api/fern/pull/3823\r\n* (fix): make sure that `exclusiveMaximum`\
        \ and `exclusiveMinimum` are always booleans by @dsinghvi in https://github.com/fern-api/fern/pull/3940\r\
        \n\r\n\r\n**Full Changelog**: https://github.com/fern-api/fern/compare/0.31.2...0.31.3"
      type: chore
  createdAt: "2024-06-26"
  irVersion: 49
  version: 0.31.3
- changelogEntry:
    - summary: "## What's Changed\r\n* (fix): openapi parser gets boolean values safely\
        \ by @dsinghvi in https://github.com/fern-api/fern/pull/3937\r\n\r\n\r\n**Full\
        \ Changelog**: https://github.com/fern-api/fern/compare/0.31.1...0.31.2"
      type: chore
  createdAt: "2024-06-26"
  irVersion: 49
  version: 0.31.2
- changelogEntry:
    - summary: "## What's Changed\r\n* fix: ruby RC respects header prefixes again by\
        \ @armandobelardo in https://github.com/fern-api/fern/pull/3927\r\n* (feat,\
        \ cli): add support for `--mode pull-request` in the CLI when running `fern\
        \ generate` by @dsinghvi in https://github.com/fern-api/fern/pull/3928\r\n*\
        \ fix, ruby: add one missed prefix fix by @armandobelardo in https://github.com/fern-api/fern/pull/3929\r\
        \n* docs: add java example for oauth by @dcb6 in https://github.com/fern-api/fern/pull/3930\r\
        \n* (improvement, python): add in root client templates for python snippets\
        \ by @armandobelardo in https://github.com/fern-api/fern/pull/3931\r\n* Update\
        \ generate-api-ref.mdx by @dannysheridan in https://github.com/fern-api/fern/pull/3933\r\
        \n* improvement: add streaming and pagination sections to generated readme by\
        \ @armandobelardo in https://github.com/fern-api/fern/pull/3932\r\n* java: make\
        \ base api error class name configurable by @dcb6 in https://github.com/fern-api/fern/pull/3934\r\
        \n* (chore, internal): upgrade python generator to use ir v49 by @dsinghvi in\
        \ https://github.com/fern-api/fern/pull/3915\r\n* build(deps-dev): bump @types/jest-specific-snapshot\
        \ from 0.5.7 to 0.5.9 by @dependabot in https://github.com/fern-api/fern/pull/3925\r\
        \n* build(deps-dev): bump jsonc-parser from 2.2.1 to 3.3.0 by @dependabot in\
        \ https://github.com/fern-api/fern/pull/3924\r\n* build(deps-dev): bump @types/is-ci\
        \ from 3.0.2 to 3.0.4 by @dependabot in https://github.com/fern-api/fern/pull/3922\r\
        \n* (fix, typescript): upgrade generators to `v46.2.0` by @dsinghvi in https://github.com/fern-api/fern/pull/3935\r\
        \n\r\n\r\n**Full Changelog**: https://github.com/fern-api/fern/compare/0.31.0...0.31.1"
      type: chore
  createdAt: "2024-06-26"
  irVersion: 49
  version: 0.31.1
- changelogEntry:
    - summary: "**Full Changelog**: https://github.com/fern-api/fern/compare/0.31.0-rc5...0.31.0"
      type: chore
  createdAt: "2024-06-24"
  irVersion: 49
  version: 0.31.0
- changelogEntry:
    - summary: "## What's Changed\r\n* (fix): set  when uploading a mock server definition\
        \ by @dsinghvi in https://github.com/fern-api/fern/pull/3926\r\n\r\n\r\n**Full\
        \ Changelog**: https://github.com/fern-api/fern/compare/0.31.0-rc4...0.31.0-rc5"
      type: chore
  createdAt: "2024-06-24"
  irVersion: 49
  version: 0.31.0-rc5
- changelogEntry:
    - summary: "## What's Changed\r\n* (feat, IR): support streaming code generation\
        \ with the parameter by @dsinghvi in https://github.com/fern-api/fern/pull/3914\r\
        \n* (feat): update frontmatter docs by @chdeskur in https://github.com/fern-api/fern/pull/3916\r\
        \n* (fix, cli): examples don't print out where the missing property is by @dsinghvi\
        \ in https://github.com/fern-api/fern/pull/3919\r\n* (fix): don't error if required\
        \ literal parameters are unspecified by @dsinghvi in https://github.com/fern-api/fern/pull/3921\r\
        \n\r\n\r\n**Full Changelog**: https://github.com/fern-api/fern/compare/0.31.0-rc3...0.31.0-rc4"
      type: chore
  createdAt: "2024-06-24"
  irVersion: 49
  version: 0.31.0-rc4
- changelogEntry:
    - summary: "## What's Changed\r\n* (fix, python): SDK doesn't leak `JSONDecodeError`\
        \ to users by @dsinghvi in https://github.com/fern-api/fern/pull/3908\r\n* (fix,\
        \ python): python sdk generator handles stream termination like `[[DONE]]` by\
        \ @dsinghvi in https://github.com/fern-api/fern/pull/3909\r\n* (feature, readme):\
        \ Add support for configurable introduction by @amckinney in https://github.com/fern-api/fern/pull/3898\r\
        \n* build(deps): bump ws from 8.17.0 to 8.17.1 by @dependabot in https://github.com/fern-api/fern/pull/3866\r\
        \n* (internal, refactor): make `OSSWorkspace` and `FernWorkspace` classes by\
        \ @dsinghvi in https://github.com/fern-api/fern/pull/3910\r\n* (refactor, internal):\
        \ generate fern workspace before calling generate by @dsinghvi in https://github.com/fern-api/fern/pull/3911\r\
        \n* (refactor, internal): clean up how OpenAPI parser deals with settings by\
        \ @dsinghvi in https://github.com/fern-api/fern/pull/3912\r\n* (feat, cli):\
        \ support customizing api settings per generator by @dsinghvi in https://github.com/fern-api/fern/pull/3913\r\
        \n\r\n\r\n**Full Changelog**: https://github.com/fern-api/fern/compare/0.31.0-rc2...0.31.0-rc3"
      type: chore
  createdAt: "2024-06-24"
  irVersion: 48
  version: 0.31.0-rc3
- changelogEntry:
    - summary: "## What's Changed\r\n* (fix, csharp): concatenate `baseURL` and endpoint\
        \ path together by @dsinghvi in https://github.com/fern-api/fern/pull/3906\r\
        \n* (fix, cli): literal examples are generated correctly in the IR by @dsinghvi\
        \ in https://github.com/fern-api/fern/pull/3907\r\n\r\n\r\n**Full Changelog**:\
        \ https://github.com/fern-api/fern/compare/0.31.0-rc1...0.31.0-rc2"
      type: chore
  createdAt: "2024-06-22"
  irVersion: 48
  version: 0.31.0-rc2
- changelogEntry:
    - summary: "## What's Changed\r\n* fix, ruby: leverage a types module by @armandobelardo\
        \ in https://github.com/fern-api/fern/pull/3893\r\n* (fix, typescript): generate\
        \ streaming endpoint snippets by @dsinghvi in https://github.com/fern-api/fern/pull/3895\r\
        \n* fix: new ruby generator config matches class reference and class decl\u2026\
        \ by @armandobelardo in https://github.com/fern-api/fern/pull/3896\r\n* fix,\
        \ python: readme is not specified in pyproject if not made by @armandobelardo\
        \ in https://github.com/fern-api/fern/pull/3894\r\n* (fix, csharp): query params\
        \ for datetimes index `Value` by @dsinghvi in https://github.com/fern-api/fern/pull/3892\r\
        \n* (feature, python): Generate better README.md by @amckinney in https://github.com/fern-api/fern/pull/3897\r\
        \n* (fix, typescript): remove fs dependency in browser runtimes by @dsinghvi\
        \ in https://github.com/fern-api/fern/pull/3899\r\n* (fix, csharp): sdk respects\
        \ service level path and path parameters by @dsinghvi in https://github.com/fern-api/fern/pull/3900\r\
        \n* fix: validate files to be uploaded by @trevorblades in https://github.com/fern-api/fern/pull/3872\r\
        \n* (feat, csharp): support sending bytes requests by @dsinghvi in https://github.com/fern-api/fern/pull/3901\r\
        \n* (fix, csharp): safe join url and base path by @dsinghvi in https://github.com/fern-api/fern/pull/3902\r\
        \n* Revert \"fix: validate files to be uploaded\" by @abvthecity in https://github.com/fern-api/fern/pull/3904\r\
        \n* feat: changelog on tabs and sections by @abvthecity in https://github.com/fern-api/fern/pull/3903\r\
        \n\r\n## New Contributors\r\n* @trevorblades made their first contribution in\
        \ https://github.com/fern-api/fern/pull/3872\r\n\r\n**Full Changelog**: https://github.com/fern-api/fern/compare/0.31.0-rc0...0.31.0-rc1"
      type: chore
  createdAt: "2024-06-22"
  irVersion: 48
  version: 0.31.0-rc1
- changelogEntry:
    - summary: "## What's Changed\r\n* (fix, csharp): revert to .NET 6+ compatibility\
        \ by @dsinghvi in https://github.com/fern-api/fern/pull/3882\r\n* (fix, ts):\
        \ Fix environment import in snippets by @amckinney in https://github.com/fern-api/fern/pull/3885\r\
        \n* (feat, internal): setup csharp seed scripts by @dsinghvi in https://github.com/fern-api/fern/pull/3884\r\
        \n* (feature, ts): Merge README.md files by @amckinney in https://github.com/fern-api/fern/pull/3881\r\
        \n* (fix, csharp): ToString() Datetimes must be explicitly iso encoded by @dsinghvi\
        \ in https://github.com/fern-api/fern/pull/3886\r\n* (feat, internal): run seed\
        \ with audiences  by @dsinghvi in https://github.com/fern-api/fern/pull/3887\r\
        \n* (fix, csharp): handle discriminated unions + header literal parameters by\
        \ @dsinghvi in https://github.com/fern-api/fern/pull/3888\r\n* (fix, csharp):\
        \ handle optional datetime encoding by @dsinghvi in https://github.com/fern-api/fern/pull/3889\r\
        \n* (fix): add seed test case for optional datetime query parameters by @dsinghvi\
        \ in https://github.com/fern-api/fern/pull/3890\r\n* (fix): remove sdk language\
        \ toggle for new unions by @dsinghvi in https://github.com/fern-api/fern/pull/3891\r\
        \n\r\n\r\n**Full Changelog**: https://github.com/fern-api/fern/compare/0.30.10...0.31.0-rc0"
      type: chore
  createdAt: "2024-06-20"
  irVersion: 48
  version: 0.31.0-rc0
- changelogEntry:
    - summary: "## What's Changed\r\n* (chore, python): Upgrade to IRv46 by @amckinney\
        \ in https://github.com/fern-api/fern/pull/3880\r\n* feat: add basepath to preview\
        \ generation by @abvthecity in https://github.com/fern-api/fern/pull/3877\r\n\
        \r\n\r\n**Full Changelog**: https://github.com/fern-api/fern/compare/0.30.9...0.30.10"
      type: chore
  createdAt: "2024-06-19"
  irVersion: 48
  version: 0.30.10
- changelogEntry:
    - summary: "## What's Changed\r\n* fix: bold text on \u201Ccomparison with openapi\u201D\
        \ docs by @zachkirsch in https://github.com/fern-api/fern/pull/3876\r\n* (fix,\
        \ typescript): snippet templates include client import by @dsinghvi in https://github.com/fern-api/fern/pull/3878\r\
        \n* (fix, ts): Update README.md snippets to call nested methods by @amckinney\
        \ in https://github.com/fern-api/fern/pull/3873\r\n* fix: python and ts generators\
        \ only add publish block if they have cre\u2026 by @armandobelardo in https://github.com/fern-api/fern/pull/3871\r\
        \n* (fix, openapi): generate examples for discriminated unions by @dsinghvi\
        \ in https://github.com/fern-api/fern/pull/3879\r\n\r\n\r\n**Full Changelog**:\
        \ https://github.com/fern-api/fern/compare/0.30.8...0.30.9"
      type: chore
  createdAt: "2024-06-19"
  irVersion: 48
  version: 0.30.9
- changelogEntry:
    - summary:
        "## What's Changed\r\n* java, feature: pagination by @dcb6 in https://github.com/fern-api/fern/pull/3845\r\
        \n* (fix): handle code samples without accompanying examples by @dsinghvi in\
        \ https://github.com/fern-api/fern/pull/3849\r\n* (fix, ts): Add environment\
        \ property to snippets by @amckinney in https://github.com/fern-api/fern/pull/3850\r\
        \n* feat: api navigation reorder by @abvthecity in https://github.com/fern-api/fern/pull/3841\r\
        \n* (fix, webhooks): support audiences for webhooks and payload properties by\
        \ @dsinghvi in https://github.com/fern-api/fern/pull/3851\r\n* fix: merge and\
        \ filter children within non-visited subpackage by @abvthecity in https://github.com/fern-api/fern/pull/3854\r\
        \n* (fix, docs): Update OAuth section by @amckinney in https://github.com/fern-api/fern/pull/3856\r\
        \n* build(deps): bump idna from 3.6 to 3.7 in /generators/python by @dependabot\
        \ in https://github.com/fern-api/fern/pull/3364\r\n* (fix, ts): Snippets and\
        \ GitHub publish workflow by @amckinney in https://github.com/fern-api/fern/pull/3858\r\
        \n* docs: fix broken links to cli commands by @atwooddc in https://github.com/fern-api/fern/pull/3782\r\
        \n* docs: add openapi and asyncapi overrides by @dannysheridan in https://github.com/fern-api/fern/pull/3863\r\
        \n* build(deps): bump @fern-fern/ir-v1-model from 0.0.1 to 0.0.2 by @dependabot\
        \ in https://github.com/fern-api/fern/pull/3861\r\n* build(deps): bump @fern-fern/ir-v16-model\
        \ from 0.0.1 to 0.0.4 by @dependabot in https://github.com/fern-api/fern/pull/3860\r\
        \n* feat, ruby: enable oauth client generation by @armandobelardo in https://github.com/fern-api/fern/pull/3842\r\
        \n* docs: add fern definition display-name property by @chdeskur in https://github.com/fern-api/fern/pull/3864\r\
        \n* (feature, IRv48): Add offset pagination step by @amckinney in https://github.com/fern-api/fern/pull/3865\r\
        \n* bump ir to account for ruby upgrade by @armandobelardo in https://github.com/fern-api/fern/pull/3868\r\
        \n* [FER-1985] Adds support for templatized Client Generation parameters in\
        \ Dynamic Snippets by @ppod1991 in https://github.com/fern-api/fern/pull/3848\r\
        \n* fix, ruby: deeply nested from_json functions now respect whether to call\
        \ to_json or not by @armandobelardo in https://github.com/fern-api/fern/pull/3870\r\
        \n* fix: subpackages should recursively expand its children by @abvthecity in\
        \ https://github.com/fern-api/fern/pull/3875\r\n* docs: update how to specify\
        \ servers with FastAPI by @minaelee in https://github.com/fern-api/fern/pull/3874\r\
        \n\r\n\r\n**Full Changelog**: https://github.com/fern-api/fern/compare/0.30.7...0.30.8"
      type: chore
  createdAt: "2024-06-18"
  irVersion: 48
  version: 0.30.8
- changelogEntry:
    - summary: "## What's Changed\r\n* fix: merge and filter children within non-visited\
        \ subpackage by @abvthecity in https://github.com/fern-api/fern/pull/3854\r\n\
        * (fix, docs): Update OAuth section by @amckinney in https://github.com/fern-api/fern/pull/3856\r\
        \n* build(deps): bump idna from 3.6 to 3.7 in /generators/python by @dependabot\
        \ in https://github.com/fern-api/fern/pull/3364\r\n* (fix, ts): Snippets and\
        \ GitHub publish workflow by @amckinney in https://github.com/fern-api/fern/pull/3858\r\
        \n* docs: fix broken links to cli commands by @atwooddc in https://github.com/fern-api/fern/pull/3782\r\
        \n* docs: add openapi and asyncapi overrides by @dannysheridan in https://github.com/fern-api/fern/pull/3863\r\
        \n* build(deps): bump @fern-fern/ir-v1-model from 0.0.1 to 0.0.2 by @dependabot\
        \ in https://github.com/fern-api/fern/pull/3861\r\n* build(deps): bump @fern-fern/ir-v16-model\
        \ from 0.0.1 to 0.0.4 by @dependabot in https://github.com/fern-api/fern/pull/3860\r\
        \n* feat, ruby: enable oauth client generation by @armandobelardo in https://github.com/fern-api/fern/pull/3842\r\
        \n* docs: add fern definition display-name property by @chdeskur in https://github.com/fern-api/fern/pull/3864\r\
        \n* (feature, IRv48): Add offset pagination step by @amckinney in https://github.com/fern-api/fern/pull/3865\r\
        \n* bump ir to account for ruby upgrade by @armandobelardo in https://github.com/fern-api/fern/pull/3868\r\
        \n\r\n\r\n**Full Changelog**: https://github.com/fern-api/fern/compare/0.30.8-rc6...0.30.8-rc7"
      type: chore
  createdAt: "2024-06-18"
  irVersion: 48
  version: 0.30.8-rc7
- changelogEntry:
    - summary: "## What's Changed\r\n* feat: api navigation reorder by @abvthecity in\
        \ https://github.com/fern-api/fern/pull/3841\r\n* (fix, webhooks): support audiences\
        \ for webhooks and payload properties by @dsinghvi in https://github.com/fern-api/fern/pull/3851\r\
        \n\r\n\r\n**Full Changelog**: https://github.com/fern-api/fern/compare/0.30.8-rc2...0.30.8-rc6"
      type: chore
  createdAt: "2024-06-14"
  irVersion: 47
  version: 0.30.8-rc6
- changelogEntry:
    - summary: "**Full Changelog**: https://github.com/fern-api/fern/compare/0.30.8-rc4...0.30.8-rc5"
      type: chore
  createdAt: "2024-06-14"
  irVersion: 47
  version: 0.30.8-rc5
- changelogEntry:
    - summary: "**Full Changelog**: https://github.com/fern-api/fern/compare/0.30.8-rc3...0.30.8-rc4"
      type: chore
  createdAt: "2024-06-14"
  irVersion: 47
  version: 0.30.8-rc4
- changelogEntry:
    - summary: "## What's Changed\r\n* (fix): handle code samples without accompanying\
        \ examples by @dsinghvi in https://github.com/fern-api/fern/pull/3849\r\n* (fix,\
        \ ts): Add environment property to snippets by @amckinney in https://github.com/fern-api/fern/pull/3850\r\
        \n\r\n\r\n**Full Changelog**: https://github.com/fern-api/fern/compare/0.30.8-rc1...0.30.8-rc3"
      type: chore
  createdAt: "2024-06-14"
  irVersion: 47
  version: 0.30.8-rc3
- changelogEntry:
    - summary:
        "## What's Changed\r\n* java, feature: pagination by @dcb6 in https://github.com/fern-api/fern/pull/3845\r\
        \n* (fix): handle code samples without accompanying examples by @dsinghvi in\
        \ https://github.com/fern-api/fern/pull/3849\r\n* (fix, ts): Add environment\
        \ property to snippets by @amckinney in https://github.com/fern-api/fern/pull/3850\r\
        \n\r\n\r\n**Full Changelog**: https://github.com/fern-api/fern/compare/0.30.7...0.30.8-rc2"
      type: chore
  createdAt: "2024-06-14"
  irVersion: 47
  version: 0.30.8-rc2
- changelogEntry:
    - summary: "**Full Changelog**: https://github.com/fern-api/fern/compare/0.30.8-rc0...0.30.8-rc1"
      type: chore
  createdAt: "2024-06-14"
  irVersion: 46
  version: 0.30.8-rc1
- changelogEntry:
    - summary:
        "## What's Changed\r\n* java, feature: pagination by @dcb6 in https://github.com/fern-api/fern/pull/3845\r\
        \n\r\n\r\n**Full Changelog**: https://github.com/fern-api/fern/compare/0.30.7...0.30.8-rc0"
      type: chore
  createdAt: "2024-06-14"
  irVersion: 46
  version: 0.30.8-rc0
- changelogEntry:
    - summary: "## What's Changed\r\n* fix: after parsing the paths, replace the image\
        \ paths with file ids by @abvthecity in https://github.com/fern-api/fern/pull/3847\r\
        \n\r\n\r\n**Full Changelog**: https://github.com/fern-api/fern/compare/0.30.6...0.30.7"
      type: chore
  createdAt: "2024-06-13"
  irVersion: 46
  version: 0.30.7
- changelogEntry:
    - summary: "## What's Changed\r\n* (feature, openapi): Add better support for OpenAPI\
        \ webhooks by @amckinney in https://github.com/fern-api/fern/pull/3846\r\n\r\
        \n\r\n**Full Changelog**: https://github.com/fern-api/fern/compare/0.30.5...0.30.6"
      type: chore
  createdAt: "2024-06-13"
  irVersion: 46
  version: 0.30.6
- changelogEntry:
    - summary: "## What's Changed\r\n* (fix, go): Handle deepObject query parameter\
        \ arrays by @amckinney in https://github.com/fern-api/fern/pull/3836\r\n* [FER-1986]\
        \ Fix two DiscriminatedUnion bugs in dynamic Typescript snippets by @ppod1991\
        \ in https://github.com/fern-api/fern/pull/3833\r\n* added custom package json\
        \ config by @jmedway614 in https://github.com/fern-api/fern/pull/3832\r\n* (release,\
        \ typescript): version `0.23.0-rc1` by @dsinghvi in https://github.com/fern-api/fern/pull/3838\r\
        \n* (fix, ts): Support README.md generation in local mode by @amckinney in https://github.com/fern-api/fern/pull/3839\r\
        \n* Chdeskur/streamline audiences by @chdeskur in https://github.com/fern-api/fern/pull/3815\r\
        \n* Bump boxen from 7.0.0 to 7.1.1 by @dependabot in https://github.com/fern-api/fern/pull/3827\r\
        \n* Bump inquirer and @types/inquirer by @dependabot in https://github.com/fern-api/fern/pull/3828\r\
        \n* Bump braces from 3.0.2 to 3.0.3 by @dependabot in https://github.com/fern-api/fern/pull/3837\r\
        \n* Bump github.com/fern-api/generator-exec-go from 0.0.874 to 0.0.877 in /generators/go\
        \ by @dependabot in https://github.com/fern-api/fern/pull/3825\r\n* Bump golang.org/x/mod\
        \ from 0.17.0 to 0.18.0 in /generators/go by @dependabot in https://github.com/fern-api/fern/pull/3824\r\
        \n* integration docs by @chdeskur in https://github.com/fern-api/fern/pull/3795\r\
        \n* fix, python: the unchecked base model stops special casing pydantic v2 by\
        \ @armandobelardo in https://github.com/fern-api/fern/pull/3840\r\n* (fix, ts):\
        \ Handle undiscriminated union map key examples by @amckinney in https://github.com/fern-api/fern/pull/3844\r\
        \n* java: upgrade to IR 46 + BigInteger support by @dcb6 in https://github.com/fern-api/fern/pull/3814\r\
        \n* fix: image path parsing from markdown considers MDX children by @abvthecity\
        \ in https://github.com/fern-api/fern/pull/3843\r\n\r\n## New Contributors\r\
        \n* @ppod1991 made their first contribution in https://github.com/fern-api/fern/pull/3833\r\
        \n\r\n**Full Changelog**: https://github.com/fern-api/fern/compare/0.30.4...0.30.5"
      type: chore
  createdAt: "2024-06-13"
  irVersion: 46
  version: 0.30.5
- changelogEntry:
    - summary: "## What's Changed\r\n* fix: pagination is 1-based not 0 by @armandobelardo\
        \ in https://github.com/fern-api/fern/pull/3835\r\n* (fix, openapi): fall back\
        \ to default status code if none provided by @dsinghvi in https://github.com/fern-api/fern/pull/3834\r\
        \n\r\n\r\n**Full Changelog**: https://github.com/fern-api/fern/compare/0.30.3...0.30.4"
      type: chore
  createdAt: "2024-06-11"
  irVersion: 46
  version: 0.30.4
- changelogEntry:
    - summary: "## What's Changed\r\n* (feature, ts): Add generator-cli client to generate\
        \ README.md by @amckinney in https://github.com/fern-api/fern/pull/3817\r\n\
        * (fix, python): Unions with single element and/or no properties by @amckinney\
        \ in https://github.com/fern-api/fern/pull/3822\r\n* (fix, openapi): Handle\
        \ more `allow-multiple` oneOf cases by @amckinney in https://github.com/fern-api/fern/pull/3830\r\
        \n\r\n\r\n**Full Changelog**: https://github.com/fern-api/fern/compare/0.30.2...0.30.3"
      type: chore
  createdAt: "2024-06-10"
  irVersion: 46
  version: 0.30.3
- changelogEntry:
    - summary: "## What's Changed\r\n* (fix): snippet templates for discriminated unions\
        \ specify `template_inputs` by @dsinghvi in https://github.com/fern-api/fern/pull/3808\r\
        \n* fix python seed by @dsinghvi in https://github.com/fern-api/fern/pull/3809\r\
        \n* (feature): Write ReameConfig in IR by @amckinney in https://github.com/fern-api/fern/pull/3786\r\
        \n* python: improve seed setup script by @dcb6 in https://github.com/fern-api/fern/pull/3810\r\
        \n* (fix): fern definition overview repetition by @chdeskur in https://github.com/fern-api/fern/pull/3812\r\
        \n* fix: unchecked base model respects dicts as well as objects by @armandobelardo\
        \ in https://github.com/fern-api/fern/pull/3813\r\n* (feat): C# is `.NET 4`\
        \ compatible by @dsinghvi in https://github.com/fern-api/fern/pull/3816\r\n\
        * add query encoder tests for value and for None by @jmedway614 in https://github.com/fern-api/fern/pull/3818\r\
        \n* (internal, python): python generator uses python 3.9 and pins mypy by @dsinghvi\
        \ in https://github.com/fern-api/fern/pull/3819\r\n* (internal, ir-sdk): generate\
        \ ir sdk with pydantic v1 by @dsinghvi in https://github.com/fern-api/fern/pull/3820\r\
        \n* (chore, ts): Pin IRv46 TypeScript migrator versions by @amckinney in https://github.com/fern-api/fern/pull/3821\r\
        \n\r\n\r\n**Full Changelog**: https://github.com/fern-api/fern/compare/0.30.1...0.30.2"
      type: chore
  createdAt: "2024-06-10"
  irVersion: 46
  version: 0.30.2
- changelogEntry:
    - summary: "## What's Changed\r\n* fix, python: update timeout parameter docs by\
        \ @armandobelardo in https://github.com/fern-api/fern/pull/3771\r\n* fix, python:\
        \ mypy variance check by @armandobelardo in https://github.com/fern-api/fern/pull/3772\r\
        \n* java: make sure oauth gated properly by @dcb6 in https://github.com/fern-api/fern/pull/3757\r\
        \n* Bump validate-npm-package-name from 4.0.0 to 5.0.1 by @dependabot in https://github.com/fern-api/fern/pull/3765\r\
        \n* Bump jwks-rsa from 3.0.0 to 3.1.0 by @dependabot in https://github.com/fern-api/fern/pull/3767\r\
        \n* clean up step text by @chdeskur in https://github.com/fern-api/fern/pull/3774\r\
        \n* Bump qs and @types/qs by @dependabot in https://github.com/fern-api/fern/pull/3768\r\
        \n* feat: skip-slug in tabs by @abvthecity in https://github.com/fern-api/fern/pull/3780\r\
        \n* (docs): Add Go and Ruby snippet sections by @amckinney in https://github.com/fern-api/fern/pull/3775\r\
        \n* (feature): Add ReadmeConfig IR and generators.yml schema by @amckinney in\
        \ https://github.com/fern-api/fern/pull/3781\r\n* improvement, python: unit\
        \ tests are now run in CI if configured by @armandobelardo in https://github.com/fern-api/fern/pull/3783\r\
        \n* java, improvement: error types by @dcb6 in https://github.com/fern-api/fern/pull/3779\r\
        \n* java, feat: support response properties in sdk by @dcb6 in https://github.com/fern-api/fern/pull/3785\r\
        \n* fix, python: the new client ensures there's a slash on the base path by\
        \ @armandobelardo in https://github.com/fern-api/fern/pull/3787\r\n* (fix, python):\
        \ generated python snippets respect trailing slashes by @dsinghvi in https://github.com/fern-api/fern/pull/3789\r\
        \n* (chore, ts): Upgrade to IRv46 by @amckinney in https://github.com/fern-api/fern/pull/3788\r\
        \n* (feat): run mypy on non integration tests by @dsinghvi in https://github.com/fern-api/fern/pull/3794\r\
        \n* fix, python: regressions with client clean up by @armandobelardo in https://github.com/fern-api/fern/pull/3797\r\
        \n* fix: address a number of unit test issues by @armandobelardo in https://github.com/fern-api/fern/pull/3800\r\
        \n* java, fix: use `@java.lang.Override` in all generated code by @dcb6 in https://github.com/fern-api/fern/pull/3799\r\
        \n* (eslint): check for `no-misused-promises` by @dsinghvi in https://github.com/fern-api/fern/pull/3801\r\
        \n* upgrade: fdr-sdk by @abvthecity in https://github.com/fern-api/fern/pull/3792\r\
        \n* improvement: add local configuration for python by @armandobelardo in https://github.com/fern-api/fern/pull/3803\r\
        \n* (fix): Publish ir-types-latest by @amckinney in https://github.com/fern-api/fern/pull/3806\r\
        \n* Add Extra Field Support for FastAPI by @jmedway614 in https://github.com/fern-api/fern/pull/3804\r\
        \n* java, fix: initialize `RequestOptions` `timeout` field correctly to `Optional.empty()`\
        \ by @dcb6 in https://github.com/fern-api/fern/pull/3807\r\n* (fix, typescript):\
        \ prefer `TextDecoder` when deserializing stream data by @dsinghvi in https://github.com/fern-api/fern/pull/3791\r\
        \n\r\n## New Contributors\r\n* @jmedway614 made their first contribution in\
        \ https://github.com/fern-api/fern/pull/3804\r\n\r\n**Full Changelog**: https://github.com/fern-api/fern/compare/0.30.0...0.30.1"
      type: chore
  createdAt: "2024-06-07"
  irVersion: 46
  version: 0.30.1
- changelogEntry:
    - summary: "## What's Changed\r\n* fix, python: update timeout parameter docs by\
        \ @armandobelardo in https://github.com/fern-api/fern/pull/3771\r\n* fix, python:\
        \ mypy variance check by @armandobelardo in https://github.com/fern-api/fern/pull/3772\r\
        \n* java: make sure oauth gated properly by @dcb6 in https://github.com/fern-api/fern/pull/3757\r\
        \n* Bump validate-npm-package-name from 4.0.0 to 5.0.1 by @dependabot in https://github.com/fern-api/fern/pull/3765\r\
        \n* Bump jwks-rsa from 3.0.0 to 3.1.0 by @dependabot in https://github.com/fern-api/fern/pull/3767\r\
        \n* clean up step text by @chdeskur in https://github.com/fern-api/fern/pull/3774\r\
        \n* Bump qs and @types/qs by @dependabot in https://github.com/fern-api/fern/pull/3768\r\
        \n* feat: skip-slug in tabs by @abvthecity in https://github.com/fern-api/fern/pull/3780\r\
        \n* (docs): Add Go and Ruby snippet sections by @amckinney in https://github.com/fern-api/fern/pull/3775\r\
        \n* (feature): Add ReadmeConfig IR and generators.yml schema by @amckinney in\
        \ https://github.com/fern-api/fern/pull/3781\r\n* improvement, python: unit\
        \ tests are now run in CI if configured by @armandobelardo in https://github.com/fern-api/fern/pull/3783\r\
        \n* java, improvement: error types by @dcb6 in https://github.com/fern-api/fern/pull/3779\r\
        \n* java, feat: support response properties in sdk by @dcb6 in https://github.com/fern-api/fern/pull/3785\r\
        \n* fix, python: the new client ensures there's a slash on the base path by\
        \ @armandobelardo in https://github.com/fern-api/fern/pull/3787\r\n* (fix, python):\
        \ generated python snippets respect trailing slashes by @dsinghvi in https://github.com/fern-api/fern/pull/3789\r\
        \n* (chore, ts): Upgrade to IRv46 by @amckinney in https://github.com/fern-api/fern/pull/3788\r\
        \n* (feat): run mypy on non integration tests by @dsinghvi in https://github.com/fern-api/fern/pull/3794\r\
        \n* fix, python: regressions with client clean up by @armandobelardo in https://github.com/fern-api/fern/pull/3797\r\
        \n* fix: address a number of unit test issues by @armandobelardo in https://github.com/fern-api/fern/pull/3800\r\
        \n* java, fix: use `@java.lang.Override` in all generated code by @dcb6 in https://github.com/fern-api/fern/pull/3799\r\
        \n* (eslint): check for `no-misused-promises` by @dsinghvi in https://github.com/fern-api/fern/pull/3801\r\
        \n* upgrade: fdr-sdk by @abvthecity in https://github.com/fern-api/fern/pull/3792\r\
        \n\r\n\r\n**Full Changelog**: https://github.com/fern-api/fern/compare/0.30.0...0.30.1-rc1"
      type: chore
  createdAt: "2024-06-06"
  irVersion: 46
  version: 0.30.1-rc1
- changelogEntry:
    - summary: "## What's Changed\r\n* fix: address a number of papercuts in the mock\
        \ server and python unit tests by @armandobelardo in https://github.com/fern-api/fern/pull/3749\r\
        \n* (fix, ts): Simplify OAuth error handling by @amckinney in https://github.com/fern-api/fern/pull/3752\r\
        \n* docs: add java examples by @dcb6 in https://github.com/fern-api/fern/pull/3755\r\
        \n* (feat, python): write out example ids in generated snippets by @dsinghvi\
        \ in https://github.com/fern-api/fern/pull/3750\r\n* docs: remove maxHeight\
        \ prop by @chdeskur in https://github.com/fern-api/fern/pull/3734\r\n* (fix,\
        \ typescript): peer dependencies are always persisted by @dsinghvi in https://github.com/fern-api/fern/pull/3758\r\
        \n* docs: added custom css & js page by @atwooddc in https://github.com/fern-api/fern/pull/3753\r\
        \n* (fix, typescript): example identifiers are added to generated snippets by\
        \ @dsinghvi in https://github.com/fern-api/fern/pull/3759\r\n* improvement,\
        \ python: clean up endpoint functions by centralizing logic by @armandobelardo\
        \ in https://github.com/fern-api/fern/pull/3761\r\n* improvement: add literal\
        \ example type and add id to example by @armandobelardo in https://github.com/fern-api/fern/pull/3756\r\
        \n* improvement: filter out nulls after merging API specs by @armandobelardo\
        \ in https://github.com/fern-api/fern/pull/3710\r\n* (docs): Add discriminated\
        \ union section by @amckinney in https://github.com/fern-api/fern/pull/3763\r\
        \n* improvement: add a flag to allow python to generate discriminated unions\
        \ as undiscriminated unions by @armandobelardo in https://github.com/fern-api/fern/pull/3740\r\
        \n* (feature): Add keywords configuration by @amckinney in https://github.com/fern-api/fern/pull/3769\r\
        \n\r\n\r\n**Full Changelog**: https://github.com/fern-api/fern/compare/0.29.5...0.30.0"
      type: chore
  createdAt: "2024-06-03"
  irVersion: 46
  version: 0.30.0
- changelogEntry:
    - summary: "## What's Changed\r\n* fix: address a number of papercuts in the mock\
        \ server and python unit tests by @armandobelardo in https://github.com/fern-api/fern/pull/3749\r\
        \n* (fix, ts): Simplify OAuth error handling by @amckinney in https://github.com/fern-api/fern/pull/3752\r\
        \n* docs: add java examples by @dcb6 in https://github.com/fern-api/fern/pull/3755\r\
        \n* (feat, python): write out example ids in generated snippets by @dsinghvi\
        \ in https://github.com/fern-api/fern/pull/3750\r\n* docs: remove maxHeight\
        \ prop by @chdeskur in https://github.com/fern-api/fern/pull/3734\r\n* (fix,\
        \ typescript): peer dependencies are always persisted by @dsinghvi in https://github.com/fern-api/fern/pull/3758\r\
        \n* docs: added custom css & js page by @atwooddc in https://github.com/fern-api/fern/pull/3753\r\
        \n* (fix, typescript): example identifiers are added to generated snippets by\
        \ @dsinghvi in https://github.com/fern-api/fern/pull/3759\r\n* improvement,\
        \ python: clean up endpoint functions by centralizing logic by @armandobelardo\
        \ in https://github.com/fern-api/fern/pull/3761\r\n* improvement: add literal\
        \ example type and add id to example by @armandobelardo in https://github.com/fern-api/fern/pull/3756\r\
        \n* improvement: filter out nulls after merging API specs by @armandobelardo\
        \ in https://github.com/fern-api/fern/pull/3710\r\n* (docs): Add discriminated\
        \ union section by @amckinney in https://github.com/fern-api/fern/pull/3763\r\
        \n* improvement: add a flag to allow python to generate discriminated unions\
        \ as undiscriminated unions by @armandobelardo in https://github.com/fern-api/fern/pull/3740\r\
        \n\r\n\r\n**Full Changelog**: https://github.com/fern-api/fern/compare/0.29.5...0.30.0-rc0"
      type: chore
  createdAt: "2024-06-03"
  irVersion: 46
  version: 0.30.0-rc0
- changelogEntry:
    - summary: "**Full Changelog**: https://github.com/fern-api/fern/compare/0.29.5...0.29.6"
      type: chore
  createdAt: "2024-05-31"
  irVersion: 45
  version: 0.29.6
- changelogEntry:
    - summary: "## What's Changed\r\n* (fix, ts): Throw an error upon OAuth refresh\
        \ failure by @amckinney in https://github.com/fern-api/fern/pull/3737\r\n* (fix,\
        \ openapi): Preserve descriptions in anyOf by @amckinney in https://github.com/fern-api/fern/pull/3748\r\
        \n\r\n\r\n**Full Changelog**: https://github.com/fern-api/fern/compare/0.29.4...0.29.5"
      type: chore
  createdAt: "2024-05-31"
  irVersion: 45
  version: 0.29.5
- changelogEntry:
    - summary: "## What's Changed\r\n* (fix, typescript): disable integration test generation\
        \ by @dsinghvi in https://github.com/fern-api/fern/pull/3731\r\n* (fix, typescript):\
        \ generated GitHub workflows do not assume `fern` present by @dsinghvi in https://github.com/fern-api/fern/pull/3732\r\
        \n* fix, python: add type annotations to test vars by @armandobelardo in https://github.com/fern-api/fern/pull/3733\r\
        \n* (feature, typescript): support `extraPeerDependencies` and `extraPeerDependenciesMeta`\
        \ in custom config by @dsinghvi in https://github.com/fern-api/fern/pull/3739\r\
        \n* docs: add note on GFM support by @chdeskur in https://github.com/fern-api/fern/pull/3738\r\
        \n* Bump eslint-plugin-jest from 27.0.4 to 27.9.0 by @dependabot in https://github.com/fern-api/fern/pull/3539\r\
        \n* Bump golang.org/x/tools from 0.20.0 to 0.21.0 in /generators/go by @dependabot\
        \ in https://github.com/fern-api/fern/pull/3538\r\n* (feat, python): support\
        \ optional python deps + extras by @dsinghvi in https://github.com/fern-api/fern/pull/3742\r\
        \n* java, improvement: run seed faster using local mode by @dcb6 in https://github.com/fern-api/fern/pull/3741\r\
        \n* java, fix: generate builders even when types have no fields by @dcb6 in\
        \ https://github.com/fern-api/fern/pull/3744\r\n* (fix, csharp): support `List<OneOf>`\
        \ deserialization by @dsinghvi in https://github.com/fern-api/fern/pull/3745\r\
        \n* (feat, openapi): add support for `x-fern-idempotency-headers` by @dsinghvi\
        \ in https://github.com/fern-api/fern/pull/3746\r\n\r\n## New Contributors\r\
        \n* @chdeskur made their first contribution in https://github.com/fern-api/fern/pull/3738\r\
        \n\r\n**Full Changelog**: https://github.com/fern-api/fern/compare/0.29.3...0.29.4"
      type: chore
  createdAt: "2024-05-31"
  irVersion: 45
  version: 0.29.4
- changelogEntry:
    - summary: "## What's Changed\r\n* (fix): write mock definition by @dsinghvi in\
        \ https://github.com/fern-api/fern/pull/3730\r\n\r\n\r\n**Full Changelog**:\
        \ https://github.com/fern-api/fern/compare/0.29.2...0.29.3"
      type: chore
  createdAt: "2024-05-30"
  irVersion: 45
  version: 0.29.3
- changelogEntry:
    - summary: "## What's Changed\r\n* docs: fix broken links and anchor text by @atwooddc\
        \ in https://github.com/fern-api/fern/pull/3718\r\n* docs: nested tabs auto\
        \ pagination page bug by @atwooddc in https://github.com/fern-api/fern/pull/3717\r\
        \n* (fix, internal): do deploys of fern docs to dev by @dsinghvi in https://github.com/fern-api/fern/pull/3529\r\
        \n* fix, python: flatten optional pagination return types by @armandobelardo\
        \ in https://github.com/fern-api/fern/pull/3721\r\n* java, fix: de-conflict\
        \ undiscriminated unions by @dcb6 in https://github.com/fern-api/fern/pull/3719\r\
        \n* improvement, python: literal fields are now defaulted by @armandobelardo\
        \ in https://github.com/fern-api/fern/pull/3724\r\n* (fix, csharp): enum deserialization\
        \ by @armandobelardo in https://github.com/fern-api/fern/pull/3725\r\n* docs:\
        \ added subtitle documentation on frontmatter page by @atwooddc in https://github.com/fern-api/fern/pull/3723\r\
        \n* docs: added api reference summary by @atwooddc in https://github.com/fern-api/fern/pull/3716\r\
        \n* docs: fixed broken links and updated openapi generator info by @atwooddc\
        \ in https://github.com/fern-api/fern/pull/3700\r\n* (fix, seed): Fix snapshots\
        \ by @dcb6 in https://github.com/fern-api/fern/pull/3726\r\n* (fix, csharp):\
        \ streamline enum + union serde by @dsinghvi in https://github.com/fern-api/fern/pull/3727\r\
        \n* (fix, typescript): remove `node:stream` import to play nicely with webpack\
        \ by @dsinghvi in https://github.com/fern-api/fern/pull/3728\r\n* (fix, ts):\
        \ Support OAuth for SDKs that set neverThrowErrors by @amckinney in https://github.com/fern-api/fern/pull/3729\r\
        \n\r\n\r\n**Full Changelog**: https://github.com/fern-api/fern/compare/0.29.1...0.29.2"
      type: chore
  createdAt: "2024-05-29"
  irVersion: 45
  version: 0.29.2
- changelogEntry:
    - summary: "## What's Changed\r\n* fix, python: do not manually specify custom license\
        \ file by @armandobelardo in https://github.com/fern-api/fern/pull/3697\r\n\
        * build(deps): bump github.com/fern-api/generator-exec-go from 0.0.817 to 0.0.823\
        \ in /generators/go by @dependabot in https://github.com/fern-api/fern/pull/3653\r\
        \n* fix, fastapi: fixes path prefixes and construction by @armandobelardo in\
        \ https://github.com/fern-api/fern/pull/3699\r\n* (docs) Add Building Your Docs\
        \ section by @dannysheridan in https://github.com/fern-api/fern/pull/3698\r\n\
        * docs: individualized title tags by @atwooddc in https://github.com/fern-api/fern/pull/3704\r\
        \n* docs: add img alt attributes by @atwooddc in https://github.com/fern-api/fern/pull/3703\r\
        \n* docs fixed tabs meta description typo by @atwooddc in https://github.com/fern-api/fern/pull/3702\r\
        \n* (docs) Add custom subdomain and subpath instructions by @dannysheridan in\
        \ https://github.com/fern-api/fern/pull/3705\r\n* (fix, docs): add missing dashes\
        \ for \u201C--instance\u201D in CLI docs by @zachkirsch in https://github.com/fern-api/fern/pull/3709\r\
        \n* build(deps): bump github.com/fern-api/generator-exec-go from 0.0.823 to\
        \ 0.0.874 in /generators/go by @dependabot in https://github.com/fern-api/fern/pull/3707\r\
        \n* fix: ruby snippets now respect the full module path of the function call\
        \ by @armandobelardo in https://github.com/fern-api/fern/pull/3706\r\n* (fix,\
        \ csharp): make C# sdk .NET 6 compatible by @dsinghvi in https://github.com/fern-api/fern/pull/3711\r\
        \n* (fix, csharp): generated GitHub workflows use `.NET` 8.x by @dsinghvi in\
        \ https://github.com/fern-api/fern/pull/3712\r\n* fix: fastapi now has all pydantic\
        \ utilities it needs by @armandobelardo in https://github.com/fern-api/fern/pull/3713\r\
        \n* fix, python: add typing lib for dateutils by @armandobelardo in https://github.com/fern-api/fern/pull/3714\r\
        \n* Docs remove redirect links by @atwooddc in https://github.com/fern-api/fern/pull/3701\r\
        \n* (fix): `x-fern-base-path` impacts endpoint paths instead of `api.yml` base\
        \ path by @dsinghvi in https://github.com/fern-api/fern/pull/3720\r\n\r\n\r\n\
        **Full Changelog**: https://github.com/fern-api/fern/compare/0.29.1-rc0...0.29.2"
      type: chore
  createdAt: "2024-05-28"
  irVersion: 45
  version: 0.29.1
- changelogEntry:
    - summary: "## What's Changed\r\n* (feat, csharp): generate `Environments.cs` and\
        \ populate default `BaseURL` by @dsinghvi in https://github.com/fern-api/fern/pull/3677\r\
        \n* (fix, csharp): package in LICENSE in `.csproj` by @dsinghvi in https://github.com/fern-api/fern/pull/3678\r\
        \n* (fix, python): re-add python unit tests by @armandobelardo in https://github.com/fern-api/fern/pull/3609\r\
        \n* (chore, python): fix typo in generated comments by @armandobelardo in https://github.com/fern-api/fern/pull/3680\r\
        \n* fix, python: do not run `fern test` in CI yet by @armandobelardo in https://github.com/fern-api/fern/pull/3683\r\
        \n* docs changed trivial anchor text by @atwooddc in https://github.com/fern-api/fern/pull/3687\r\
        \n* docs: unbolded sections for seo by @atwooddc in https://github.com/fern-api/fern/pull/3686\r\
        \n* docs: api definition docs and mdx descriptions for seo by @atwooddc in https://github.com/fern-api/fern/pull/3685\r\
        \n* (fix, csharp): scan `EnumMember` annotations when serializing to string\
        \ by @dsinghvi in https://github.com/fern-api/fern/pull/3688\r\n* fix, python:\
        \ request bodies respect literals again by @armandobelardo in https://github.com/fern-api/fern/pull/3689\r\
        \n* (fix, python): support  endpoint method names by @dsinghvi in https://github.com/fern-api/fern/pull/3690\r\
        \n* (fix, csharp): inlined requests that are 1:1 with HTTP bodies now have JSON\
        \ annotations by @dsinghvi in https://github.com/fern-api/fern/pull/3691\r\n\
        * docs cli UI changed to Accordion Group by @atwooddc in https://github.com/fern-api/fern/pull/3681\r\
        \n* docs: fixing broken links by @atwooddc in https://github.com/fern-api/fern/pull/3667\r\
        \n* Update extensions.mdx by @dannysheridan in https://github.com/fern-api/fern/pull/3658\r\
        \n* feat: markdown-in-markdown - load markdown from another markdown file. by\
        \ @abvthecity in https://github.com/fern-api/fern/pull/3693\r\n* java: oauth\
        \ improvements including token refresh by @dcb6 in https://github.com/fern-api/fern/pull/3682\r\
        \n* (feat, typescript): accept abort signals as request options by @dsinghvi\
        \ in https://github.com/fern-api/fern/pull/3694\r\n* (fix, typescript): pass\
        \ abort signal to SSE/JSON streams by @dsinghvi in https://github.com/fern-api/fern/pull/3695\r\
        \n* (feat, express): pass `next` into express handlers by @dsinghvi in https://github.com/fern-api/fern/pull/3696\r\
        \n\r\n\r\n**Full Changelog**: https://github.com/fern-api/fern/compare/0.29.0...0.29.1-rc0"
      type: chore
  createdAt: "2024-05-24"
  irVersion: 45
  version: 0.29.1-rc0
- changelogEntry:
    - summary: "## What's Changed\r\n* (fix, python): fix naming conflicts with inlined\
        \ body parameters by @armandobelardo in https://github.com/fern-api/fern/pull/3673\r\
        \n* (fix, python): correct snippets for optional referenced requests when\u2026\
        \ by @armandobelardo in https://github.com/fern-api/fern/pull/3676\r\n* fix,\
        \ java: make java compatible with java 8 by @dcb6 in https://github.com/fern-api/fern/pull/3671\r\
        \n* (fix, python): use safe names wherever there's no string concat by @armandobelardo\
        \ in https://github.com/fern-api/fern/pull/3674\r\n* (feature, openapi): Map\
        \ additionalProperties to extra-properties by @amckinney in https://github.com/fern-api/fern/pull/3675\r\
        \n\r\n\r\n**Full Changelog**: https://github.com/fern-api/fern/compare/0.28.0...0.29.0"
      type: chore
  createdAt: "2024-05-22"
  irVersion: 45
  version: 0.29.0
- changelogEntry:
    - summary: "## What's Changed\r\n* (feature): Add support for default values and\
        \ validation rules by @amckinney in https://github.com/fern-api/fern/pull/3640\r\
        \n* improvement: add in config to enrich pypi metadata by @armandobelardo in\
        \ https://github.com/fern-api/fern/pull/3660\r\n* (fix, csharp): `.csproj` generation\
        \ includes license, version, and github url by @dsinghvi in https://github.com/fern-api/fern/pull/3659\r\
        \n* feat: allow users to configure pypi details by @armandobelardo in https://github.com/fern-api/fern/pull/3662\r\
        \n* (fix, python): include project URLs in generated pyproject toml by @armandobelardo\
        \ in https://github.com/fern-api/fern/pull/3663\r\n* (fix, python): change author\
        \ format and fix query encoder by @armandobelardo in https://github.com/fern-api/fern/pull/3664\r\
        \n* chore: update docs on using overrides.yml by @armandobelardo in https://github.com/fern-api/fern/pull/3666\r\
        \n* (feature, ts): Add inlineFileProperties configuration by @amckinney in https://github.com/fern-api/fern/pull/3661\r\
        \n* (chore, readme): add csharp sdk generator by @dannysheridan in https://github.com/fern-api/fern/pull/3665\r\
        \n* docs fixed typos by @atwooddc in https://github.com/fern-api/fern/pull/3668\r\
        \n* (feature, go): Expose extra response properties by @amckinney in https://github.com/fern-api/fern/pull/3669\r\
        \n* (feature): Add SAML and SSO to common initialisms by @amckinney in https://github.com/fern-api/fern/pull/3670\r\
        \n\r\n\r\n**Full Changelog**: https://github.com/fern-api/fern/compare/0.27.0...0.28.0"
      type: chore
  createdAt: "2024-05-21"
  irVersion: 45
  version: 0.28.0
- changelogEntry:
    - summary: "## What's Changed\r\n* (feature): Add support for default values and\
        \ validation rules by @amckinney in https://github.com/fern-api/fern/pull/3640\r\
        \n* improvement: add in config to enrich pypi metadata by @armandobelardo in\
        \ https://github.com/fern-api/fern/pull/3660\r\n* (fix, csharp): `.csproj` generation\
        \ includes license, version, and github url by @dsinghvi in https://github.com/fern-api/fern/pull/3659\r\
        \n\r\n\r\n**Full Changelog**: https://github.com/fern-api/fern/compare/0.27.0...0.27.1-rc0"
      type: chore
  createdAt: "2024-05-21"
  irVersion: 45
  version: 0.27.1-rc0
- changelogEntry:
    - summary: "## What's Changed\r\n- (feature): support local preview of docs via\
        \ `fern docs dev`\r\n\r\n\r\n**Full Changelog**: https://github.com/fern-api/fern/compare/0.26.11...0.27.0"
      type: chore
  createdAt: "2024-05-20"
  irVersion: 45
  version: 0.27.0
- changelogEntry:
    - summary: "## What's Changed\r\n* (feat, docs): document local previews by @dsinghvi\
        \ in https://github.com/fern-api/fern/pull/3649\r\n* chore: add identifier override\
        \ to further specify snippets by @armandobelardo in https://github.com/fern-api/fern/pull/3642\r\
        \n* fixed broken internal links on docs site by @atwooddc in https://github.com/fern-api/fern/pull/3656\r\
        \n* chore: add v1 websocket events in local docs preview by @abvthecity in https://github.com/fern-api/fern/pull/3655\r\
        \n* fix, python: deconflict parameter names when inlining request parameters\
        \ by @armandobelardo in https://github.com/fern-api/fern/pull/3650\r\n* (fix):\
        \ support running docs dev server on a port by @dsinghvi in https://github.com/fern-api/fern/pull/3657\r\
        \n\r\n## New Contributors\r\n* @atwooddc made their first contribution in https://github.com/fern-api/fern/pull/3656\r\
        \n\r\n**Full Changelog**: https://github.com/fern-api/fern/compare/0.26.10...0.26.11"
      type: chore
  createdAt: "2024-05-20"
  irVersion: 45
  version: 0.26.11
- changelogEntry:
    - summary: "## What's Changed\r\n* (fix): `fern docs preview` -> `fern docs dev`\
        \ by @dsinghvi in https://github.com/fern-api/fern/pull/3647\r\n* (fix): docs\
        \ preview server is fault tolerant to invalid `docs.yml` files by @dsinghvi\
        \ in https://github.com/fern-api/fern/pull/3648\r\n\r\n\r\n**Full Changelog**:\
        \ https://github.com/fern-api/fern/compare/0.26.10-rc2...0.26.10"
      type: chore
  createdAt: "2024-05-19"
  irVersion: 45
  version: 0.26.10
- changelogEntry:
    - summary: "## What's Changed\r\n* (fix): improve local preview responsiveness by\
        \ @dsinghvi in https://github.com/fern-api/fern/pull/3646\r\n\r\n\r\n**Full\
        \ Changelog**: https://github.com/fern-api/fern/compare/0.26.10-rc1...0.26.10-rc2"
      type: chore
  createdAt: "2024-05-19"
  irVersion: 45
  version: 0.26.10-rc2
- changelogEntry:
    - summary: "## What's Changed\r\n* chore: document auto-pagination configuration\
        \ by @armandobelardo in https://github.com/fern-api/fern/pull/3644\r\n* Tidy\
        \ up python generator docs by @fabubaker in https://github.com/fern-api/fern/pull/3645\r\
        \n* (feat, local preview): setup dynamic local preview by @dsinghvi in https://github.com/fern-api/fern/pull/3634\r\
        \n* refactor: share common logic between publishDocs and previewDocs by @abvthecity\
        \ in https://github.com/fern-api/fern/pull/3639\r\n\r\n## New Contributors\r\
        \n* @fabubaker made their first contribution in https://github.com/fern-api/fern/pull/3645\r\
        \n\r\n**Full Changelog**: https://github.com/fern-api/fern/compare/0.26.10-rc0...0.26.10-rc1"
      type: chore
  createdAt: "2024-05-19"
  irVersion: 45
  version: 0.26.10-rc1
- changelogEntry:
    - summary: "## What's Changed\r\n* chore: clean up some nuget references by @armandobelardo\
        \ in https://github.com/fern-api/fern/pull/3627\r\n* (fix, ts): OAuth provides\
        \ an optional token by @amckinney in https://github.com/fern-api/fern/pull/3633\r\
        \n* improvement, java: stop generating extra semicolon by @dcb6 in https://github.com/fern-api/fern/pull/3631\r\
        \n* chore, python: improve snippets for streaming by @armandobelardo in https://github.com/fern-api/fern/pull/3630\r\
        \n* improvement: python now respects deep object query parameters by @armandobelardo\
        \ in https://github.com/fern-api/fern/pull/3629\r\n* fix: fern cli now appropriately\
        \ awaits docker pull by @armandobelardo in https://github.com/fern-api/fern/pull/3636\r\
        \n* (docs, improvement): add guide on how to publish public sdks by @dsinghvi\
        \ in https://github.com/fern-api/fern/pull/3638\r\n* (feat): Add default values,\
        \ validation rules, and big integer to primitives by @dsinghvi in https://github.com/fern-api/fern/pull/3625\r\
        \n* feat: add seo and metadata configuration in docs.yml by @abvthecity in https://github.com/fern-api/fern/pull/3635\r\
        \n* Update welcome.mdx by @dannysheridan in https://github.com/fern-api/fern/pull/3637\r\
        \n* fix formatting of our own java code by @dcb6 in https://github.com/fern-api/fern/pull/3641\r\
        \n\r\n\r\n**Full Changelog**: https://github.com/fern-api/fern/compare/0.26.9...0.26.10-rc0"
      type: chore
  createdAt: "2024-05-17"
  irVersion: 45
  version: 0.26.10-rc0
- changelogEntry:
    - summary: "## What's Changed\r\n* (fix, ts): Client credentials are optional with\
        \ env vars by @amckinney in https://github.com/fern-api/fern/pull/3617\r\n*\
        \ fix: upload images in changelogs by @abvthecity in https://github.com/fern-api/fern/pull/3623\r\
        \n* fix: batch image and file upload by @abvthecity in https://github.com/fern-api/fern/pull/3624\r\
        \n* chore: add nuget config for csharp sdks by @armandobelardo in https://github.com/fern-api/fern/pull/3621\r\
        \n* (feat): add java oauth generation by @dcb6 in https://github.com/fern-api/fern/pull/3614\r\
        \n* (fix): generate unknown examples as primitive by @dsinghvi in https://github.com/fern-api/fern/pull/3626\r\
        \n\r\n\r\n**Full Changelog**: https://github.com/fern-api/fern/compare/0.26.8...0.26.9"
      type: chore
  createdAt: "2024-05-15"
  irVersion: 44
  version: 0.26.9
- changelogEntry:
    - summary: Release 0.26.9-rc2
      type: chore
  createdAt: "2024-05-15"
  irVersion: 44
  version: 0.26.9-rc2
- changelogEntry:
    - summary: "## What's Changed\r\n* fix: batch image and file upload by @abvthecity\
        \ in https://github.com/fern-api/fern/pull/3624\r\n\r\n\r\n**Full Changelog**:\
        \ https://github.com/fern-api/fern/compare/0.26.9-rc0...0.26.9-rc1"
      type: chore
  createdAt: "2024-05-15"
  irVersion: 44
  version: 0.26.9-rc1
- changelogEntry:
    - summary: "## What's Changed\r\n* (fix, ts): Client credentials are optional with\
        \ env vars by @amckinney in https://github.com/fern-api/fern/pull/3617\r\n*\
        \ fix: upload images in changelogs by @abvthecity in https://github.com/fern-api/fern/pull/3623\r\
        \n\r\n\r\n**Full Changelog**: https://github.com/fern-api/fern/compare/0.26.8...0.26.9\r\
        \n"
      type: chore
  createdAt: "2024-05-15"
  irVersion: 44
  version: 0.26.9-rc0
- changelogEntry:
    - summary: "## What's Changed\r\n* (fix, openapi): Fix nameOverride resolution by\
        \ @amckinney in https://github.com/fern-api/fern/pull/3622\r\n* (docs): Add\
        \ OAuth SDK docs by @amckinney in https://github.com/fern-api/fern/pull/3615\r\
        \n\r\n\r\n**Full Changelog**: https://github.com/fern-api/fern/compare/0.26.7...0.26.8"
      type: chore
  createdAt: "2024-05-14"
  irVersion: 44
  version: 0.26.8
- changelogEntry:
    - summary: "## What's Changed\r\n* [WIP] Upgrade Java Generator to IR 42 by @dcb6\
        \ in https://github.com/fern-api/fern/pull/3608\r\n* (improvement, fern): Add\
        \ better error for invalid generators.yml by @amckinney in https://github.com/fern-api/fern/pull/3521\r\
        \n* fix: fern-aware pydantic models now effectively 'exclude_optional' in\u2026\
        \ by @armandobelardo in https://github.com/fern-api/fern/pull/3618\r\n* feat:\
        \ introduce pagination to python by @armandobelardo in https://github.com/fern-api/fern/pull/3604\r\
        \n* (fix, ir): Fix undiscriminated union examples by @amckinney in https://github.com/fern-api/fern/pull/3619\r\
        \n\r\n\r\n**Full Changelog**: https://github.com/fern-api/fern/compare/0.26.6...0.26.7"
      type: chore
  createdAt: "2024-05-14"
  irVersion: 44
  version: 0.26.7
- changelogEntry:
    - summary: "## What's Changed\r\n* (fix, openapi): Consolidate enums into discriminants\
        \ by @amckinney in https://github.com/fern-api/fern/pull/3607\r\n* (feature,\
        \ ts): Support oauth client credentials flow by @amckinney in https://github.com/fern-api/fern/pull/3578\r\
        \n* (fix, openapi): OpenAPI importer now parses list examples that are specific\
        \ to a field by @dsinghvi in https://github.com/fern-api/fern/pull/3613\r\n\r\
        \n\r\n**Full Changelog**: https://github.com/fern-api/fern/compare/0.26.5...0.26.6"
      type: chore
  createdAt: "2024-05-14"
  irVersion: 44
  version: 0.26.6
- changelogEntry:
    - summary:
        "## What's Changed\r\n* (fix): eslint passes by @dsinghvi in https://github.com/fern-api/fern/pull/3603\r\
        \n* (fix, typescript): ensure formdata utils work cross-runtime by @armandobelardo\
        \ in https://github.com/fern-api/fern/pull/3601\r\n* (improvement, yaml): Update\
        \ default OAuth configuration by @amckinney in https://github.com/fern-api/fern/pull/3573\r\
        \n* (feature): support `skipResponseValidation` in express handlers by @dsinghvi\
        \ in https://github.com/fern-api/fern/pull/3611\r\n* (fix, changelog): relativize\
        \ changelog paths, and properly handle in tabbed docs by @abvthecity in https://github.com/fern-api/fern/pull/3610\r\
        \n\r\n\r\n**Full Changelog**: https://github.com/fern-api/fern/compare/0.26.4...0.26.5"
      type: chore
  createdAt: "2024-05-13"
  irVersion: 44
  version: 0.26.5
- changelogEntry:
    - summary: "## What's Changed\r\n* (docs) Add intro section by @dannysheridan in\
        \ https://github.com/fern-api/fern/pull/3547\r\n* (chore, fastapi, ruby sdk)\
        \ release versions by @dannysheridan in https://github.com/fern-api/fern/pull/3587\r\
        \n* (chore, pydantic): Release 0.9.0 by @dannysheridan in https://github.com/fern-api/fern/pull/3586\r\
        \n* (document) reusable code snippets by @dannysheridan in https://github.com/fern-api/fern/pull/3524\r\
        \n* remove page that does not exist from docs by @armandobelardo in https://github.com/fern-api/fern/pull/3589\r\
        \n* improvement: add  `extra_dev_dependencies` to python generator by @armandobelardo\
        \ in https://github.com/fern-api/fern/pull/3585\r\n* feat: support Stream and\
        \ SSE in ExampleResponseSchema by @abvthecity in https://github.com/fern-api/fern/pull/3577\r\
        \n* improvement: also run fetch latest version on `fern init` by @armandobelardo\
        \ in https://github.com/fern-api/fern/pull/3588\r\n* improvement: allow a break\
        \ the glass override of the min-python version by @armandobelardo in https://github.com/fern-api/fern/pull/3591\r\
        \n* feat: allow overriding api reference slug in docs by @abvthecity in https://github.com/fern-api/fern/pull/3575\r\
        \n* break: release python 2.x by @armandobelardo in https://github.com/fern-api/fern/pull/3590\r\
        \n* fix: treat multipart form as form by @abvthecity in https://github.com/fern-api/fern/pull/3553\r\
        \n* (feat, csharp): several fixes including arbitrary nested subpackage clients\
        \ by @dsinghvi in https://github.com/fern-api/fern/pull/3593\r\n* (fix, csharp):\
        \ support sending inlined requests that are entirely bodies by @dsinghvi in\
        \ https://github.com/fern-api/fern/pull/3594\r\n* chore: document naming and\
        \ env overrides for basic and bearer auth in\u2026 by @armandobelardo in https://github.com/fern-api/fern/pull/3596\r\
        \n* feat: streaming and sse examples by @abvthecity in https://github.com/fern-api/fern/pull/3592\r\
        \n* fix issue#3566 by @last-developer in https://github.com/fern-api/fern/pull/3597\r\
        \n* (fix, docs) webhook indentation by @dannysheridan in https://github.com/fern-api/fern/pull/3600\r\
        \n* (fix):`ir.json` are not out of date for seed by @dsinghvi in https://github.com/fern-api/fern/pull/3598\r\
        \n* (fix): `fern add` with a new `--group` works by @dsinghvi in https://github.com/fern-api/fern/pull/3602\r\
        \n\r\n## New Contributors\r\n* @last-developer made their first contribution\
        \ in https://github.com/fern-api/fern/pull/3597\r\n\r\n**Full Changelog**: https://github.com/fern-api/fern/compare/0.26.3...0.26.4"
      type: chore
  createdAt: "2024-05-13"
  irVersion: 44
  version: 0.26.4
- changelogEntry:
    - summary: "## What's Changed\r\n* fix: upgrade gen version now pulls image correctly\
        \ by @armandobelardo in https://github.com/fern-api/fern/pull/3584\r\n\r\n\r\
        \n**Full Changelog**: https://github.com/fern-api/fern/compare/0.26.2...0.26.3"
      type: chore
  createdAt: "2024-05-09"
  irVersion: 43
  version: 0.26.3
- changelogEntry:
    - summary: "## What's Changed\r\n* feat, cli: add `fern generator upgrade` command\
        \ by @armandobelardo in https://github.com/fern-api/fern/pull/3535\r\n* (fix,\
        \ internal): typescript generators depend on latest ir by @dsinghvi in https://github.com/fern-api/fern/pull/3583\r\
        \n\r\n\r\n**Full Changelog**: https://github.com/fern-api/fern/compare/0.26.1...0.26.2"
      type: chore
  createdAt: "2024-05-09"
  irVersion: 43
  version: 0.26.2
- changelogEntry:
    - summary: "## What's Changed\r\n* (feat, docs): send status code to fdr by @dsinghvi\
        \ in https://github.com/fern-api/fern/pull/3582\r\n\r\n\r\n**Full Changelog**:\
        \ https://github.com/fern-api/fern/compare/0.26.0...0.26.1"
      type: chore
  createdAt: "2024-05-09"
  irVersion: 43
  version: 0.26.1
- changelogEntry:
    - summary: "## What's Changed\r\n* (feat, definition): support response status codes\
        \ by @dsinghvi in https://github.com/fern-api/fern/pull/3580\r\n\r\n\r\n**Full\
        \ Changelog**: https://github.com/fern-api/fern/compare/0.25.0...0.26.0"
      type: chore
  createdAt: "2024-05-09"
  irVersion: 43
  version: 0.26.0
- changelogEntry:
    - summary: "## What's Changed\r\n* feat: add origin and ability to update API spec\
        \ via CLI by @armandobelardo in https://github.com/fern-api/fern/pull/3533\r\
        \n* internal: add in tags and labels for docker images for use in upgrade\u2026\
        \ by @armandobelardo in https://github.com/fern-api/fern/pull/3542\r\n* Bump\
        \ @fern-api/fdr-sdk from 0.82.1-32d571a0d to 0.82.1-6020e1266 by @dependabot\
        \ in https://github.com/fern-api/fern/pull/3540\r\n* (improvement, express):\
        \ Remove unnecessary console.error by @amckinney in https://github.com/fern-api/fern/pull/3541\r\
        \n* fix: update docker cli usage for ts sdks by @armandobelardo in https://github.com/fern-api/fern/pull/3544\r\
        \n* (feat, cli): introduce error examples in the fern definition by @dsinghvi\
        \ in https://github.com/fern-api/fern/pull/3546\r\n* (feat, ir): add example\
        \ errors to ir and fdr by @dsinghvi in https://github.com/fern-api/fern/pull/3548\r\
        \n* (feature, ts): Support upload endpoints with file arrays by @amckinney in\
        \ https://github.com/fern-api/fern/pull/3543\r\n* (fix): ete tests are green\
        \ by @dsinghvi in https://github.com/fern-api/fern/pull/3550\r\n* (fix): openapi\
        \ ir to fern carries through error examples by @dsinghvi in https://github.com/fern-api/fern/pull/3551\r\
        \n* (fix): pass in example.value to error converter by @dsinghvi in https://github.com/fern-api/fern/pull/3554\r\
        \n* (fix, openapi): Recursively visit nested anyOf schemas by @amckinney in\
        \ https://github.com/fern-api/fern/pull/3536\r\n* (express): Release 0.12.0-rc2\
        \ by @amckinney in https://github.com/fern-api/fern/pull/3555\r\n* fix, java:\
        \ do not require non-auth headers if auth is mandatory by @armandobelardo in\
        \ https://github.com/fern-api/fern/pull/3549\r\n* (fix): add `node-gyp` to make\
        \ yarn installs faster by @dsinghvi in https://github.com/fern-api/fern/pull/3552\r\
        \n* Revert \"(fix): add `node-gyp` to make yarn installs faster\" by @dsinghvi\
        \ in https://github.com/fern-api/fern/pull/3558\r\n* (fix): OpenAPI converter\
        \ only adds unique error examples by @dsinghvi in https://github.com/fern-api/fern/pull/3556\r\
        \n* (fix, go): Disable url tags for in-lined body properties by @amckinney in\
        \ https://github.com/fern-api/fern/pull/3557\r\n* (feat, express): add `skipRequestValidation`\
        \ configuration to the express generator by @dsinghvi in https://github.com/fern-api/fern/pull/3560\r\
        \n* (fix) [wip] java empty response body instead of null by @dcb6 in https://github.com/fern-api/fern/pull/3545\r\
        \n* Document new `background` prop for `Frame` component by @KenzoBenzo in https://github.com/fern-api/fern/pull/3559\r\
        \n* (improvement, ir): Improve OAuth IR customizability by @amckinney in https://github.com/fern-api/fern/pull/3563\r\
        \n* (docs) consolidate code snippets and code block markdown pages by @abvthecity\
        \ in https://github.com/fern-api/fern/pull/3562\r\n* fix: deduplicate image\
        \ filepaths to upload by @abvthecity in https://github.com/fern-api/fern/pull/3564\r\
        \n* (fix, internal): seed exits when docker fails to build by @dsinghvi in https://github.com/fern-api/fern/pull/3568\r\
        \n* (internal, fix): rewrite inputs and run seed on ir changes by @dsinghvi\
        \ in https://github.com/fern-api/fern/pull/3569\r\n* fix: do not add header\
        \ to java map unless not null by @armandobelardo in https://github.com/fern-api/fern/pull/3567\r\
        \n* (fix, docs): improve docs on augmenting generators with customization by\
        \ @dsinghvi in https://github.com/fern-api/fern/pull/3570\r\n* docs: sidebar\
        \ icons by @abvthecity in https://github.com/fern-api/fern/pull/3574\r\n* fix:\
        \ perform the correct null check on headers by @armandobelardo in https://github.com/fern-api/fern/pull/3571\r\
        \n* fix, ir: fall back to the generated name when creating schemas if the\u2026\
        \ by @armandobelardo in https://github.com/fern-api/fern/pull/3572\r\n\r\n##\
        \ New Contributors\r\n* @dcb6 made their first contribution in https://github.com/fern-api/fern/pull/3545\r\
        \n* @KenzoBenzo made their first contribution in https://github.com/fern-api/fern/pull/3559\r\
        \n\r\n**Full Changelog**: https://github.com/fern-api/fern/compare/0.24.0...0.25.0"
      type: chore
  createdAt: "2024-05-08"
  irVersion: 42
  version: 0.25.0
- changelogEntry:
    - summary: "## What's Changed\r\n* (express): Release 0.12.0-rc2 by @amckinney in\
        \ https://github.com/fern-api/fern/pull/3555\r\n* fix, java: do not require\
        \ non-auth headers if auth is mandatory by @armandobelardo in https://github.com/fern-api/fern/pull/3549\r\
        \n* (fix): OpenAPI converter only adds unique error examples by @dsinghvi in\
        \ https://github.com/fern-api/fern/pull/3556\r\n\r\n\r\n**Full Changelog**:\
        \ https://github.com/fern-api/fern/compare/0.25.0-rc2...0.25.0-rc3"
      type: chore
  createdAt: "2024-05-07"
  irVersion: 41
  version: 0.25.0-rc3
- changelogEntry:
    - summary: "## What's Changed\r\n* feat: add origin and ability to update API spec\
        \ via CLI by @armandobelardo in https://github.com/fern-api/fern/pull/3533\r\
        \n* internal: add in tags and labels for docker images for use in upgrade\u2026\
        \ by @armandobelardo in https://github.com/fern-api/fern/pull/3542\r\n* Bump\
        \ @fern-api/fdr-sdk from 0.82.1-32d571a0d to 0.82.1-6020e1266 by @dependabot\
        \ in https://github.com/fern-api/fern/pull/3540\r\n* (improvement, express):\
        \ Remove unnecessary console.error by @amckinney in https://github.com/fern-api/fern/pull/3541\r\
        \n* fix: update docker cli usage for ts sdks by @armandobelardo in https://github.com/fern-api/fern/pull/3544\r\
        \n* (feat, cli): introduce error examples in the fern definition by @dsinghvi\
        \ in https://github.com/fern-api/fern/pull/3546\r\n* (feat, ir): add example\
        \ errors to ir and fdr by @dsinghvi in https://github.com/fern-api/fern/pull/3548\r\
        \n* (feature, ts): Support upload endpoints with file arrays by @amckinney in\
        \ https://github.com/fern-api/fern/pull/3543\r\n* (fix): ete tests are green\
        \ by @dsinghvi in https://github.com/fern-api/fern/pull/3550\r\n* (fix): openapi\
        \ ir to fern carries through error examples by @dsinghvi in https://github.com/fern-api/fern/pull/3551\r\
        \n* (fix): pass in example.value to error converter by @dsinghvi in https://github.com/fern-api/fern/pull/3554\r\
        \n* (fix, openapi): Recursively visit nested anyOf schemas by @amckinney in\
        \ https://github.com/fern-api/fern/pull/3536\r\n\r\n\r\n**Full Changelog**:\
        \ https://github.com/fern-api/fern/compare/0.24.0...0.25.0-rc2"
      type: chore
  createdAt: "2024-05-07"
  irVersion: 41
  version: 0.25.0-rc2
- changelogEntry:
    - summary: "## What's Changed\r\n* feat: add origin and ability to update API spec\
        \ via CLI by @armandobelardo in https://github.com/fern-api/fern/pull/3533\r\
        \n* internal: add in tags and labels for docker images for use in upgrade\u2026\
        \ by @armandobelardo in https://github.com/fern-api/fern/pull/3542\r\n* Bump\
        \ @fern-api/fdr-sdk from 0.82.1-32d571a0d to 0.82.1-6020e1266 by @dependabot\
        \ in https://github.com/fern-api/fern/pull/3540\r\n* (improvement, express):\
        \ Remove unnecessary console.error by @amckinney in https://github.com/fern-api/fern/pull/3541\r\
        \n* fix: update docker cli usage for ts sdks by @armandobelardo in https://github.com/fern-api/fern/pull/3544\r\
        \n* (feat, cli): introduce error examples in the fern definition by @dsinghvi\
        \ in https://github.com/fern-api/fern/pull/3546\r\n* (feat, ir): add example\
        \ errors to ir and fdr by @dsinghvi in https://github.com/fern-api/fern/pull/3548\r\
        \n* (feature, ts): Support upload endpoints with file arrays by @amckinney in\
        \ https://github.com/fern-api/fern/pull/3543\r\n* (fix): ete tests are green\
        \ by @dsinghvi in https://github.com/fern-api/fern/pull/3550\r\n* (fix): openapi\
        \ ir to fern carries through error examples by @dsinghvi in https://github.com/fern-api/fern/pull/3551\r\
        \n* (fix): pass in example.value to error converter by @dsinghvi in https://github.com/fern-api/fern/pull/3554\r\
        \n\r\n\r\n**Full Changelog**: https://github.com/fern-api/fern/compare/0.24.0...0.25.0-rc1"
      type: chore
  createdAt: "2024-05-07"
  irVersion: 41
  version: 0.25.0-rc1
- changelogEntry:
    - summary: "## What's Changed\r\n* feat: add origin and ability to update API spec\
        \ via CLI by @armandobelardo in https://github.com/fern-api/fern/pull/3533\r\
        \n* internal: add in tags and labels for docker images for use in upgrade\u2026\
        \ by @armandobelardo in https://github.com/fern-api/fern/pull/3542\r\n* Bump\
        \ @fern-api/fdr-sdk from 0.82.1-32d571a0d to 0.82.1-6020e1266 by @dependabot\
        \ in https://github.com/fern-api/fern/pull/3540\r\n* (improvement, express):\
        \ Remove unnecessary console.error by @amckinney in https://github.com/fern-api/fern/pull/3541\r\
        \n* fix: update docker cli usage for ts sdks by @armandobelardo in https://github.com/fern-api/fern/pull/3544\r\
        \n* (feat, cli): introduce error examples in the fern definition by @dsinghvi\
        \ in https://github.com/fern-api/fern/pull/3546\r\n* (feat, ir): add example\
        \ errors to ir and fdr by @dsinghvi in https://github.com/fern-api/fern/pull/3548\r\
        \n* (feature, ts): Support upload endpoints with file arrays by @amckinney in\
        \ https://github.com/fern-api/fern/pull/3543\r\n* (fix): ete tests are green\
        \ by @dsinghvi in https://github.com/fern-api/fern/pull/3550\r\n* (fix): openapi\
        \ ir to fern carries through error examples by @dsinghvi in https://github.com/fern-api/fern/pull/3551\r\
        \n\r\n\r\n**Full Changelog**: https://github.com/fern-api/fern/compare/0.24.0...0.25.0-rc0"
      type: chore
  createdAt: "2024-05-07"
  irVersion: 41
  version: 0.25.0-rc0
- changelogEntry:
    - summary: "## What's Changed\r\n* (fix): remove `api.yml` not found error when\
        \ the openapi folder is present by @dsinghvi in https://github.com/fern-api/fern/pull/3519\r\
        \n* add example snippet syntax by @abvthecity in https://github.com/fern-api/fern/pull/3523\r\
        \n* (fix, internal):  fix preview docs and move props to left side in docs by\
        \ @dsinghvi in https://github.com/fern-api/fern/pull/3525\r\n* fix, python:\
        \ check for nulls before dereferencing in unchecked base m\u2026 by @armandobelardo\
        \ in https://github.com/fern-api/fern/pull/3528\r\n* (feature, openapi): Add\
        \ x-fern-base-path extension by @amckinney in https://github.com/fern-api/fern/pull/3530\r\
        \n\r\n\r\n**Full Changelog**: https://github.com/fern-api/fern/compare/0.23.7...0.24.0"
      type: chore
  createdAt: "2024-05-06"
  irVersion: 40
  version: 0.24.0
- changelogEntry:
    - summary: "## What's Changed\r\n* fix: The vanilla pydantic base model now respects\
        \ the by @armandobelardo in https://github.com/fern-api/fern/pull/3504\r\n*\
        \ (fix): support parsing path parameters in asyncapi v2 by @dsinghvi in https://github.com/fern-api/fern/pull/3505\r\
        \n* (internal, test): Stop testing IR generation snapshots by @dsinghvi in https://github.com/fern-api/fern/pull/3508\r\
        \n* fix, python: pipe through the whole kit and caboodle for inlined unions\
        \ by @armandobelardo in https://github.com/fern-api/fern/pull/3507\r\n* fix,\
        \ python: the SDK generator now generates discriminated unions correctly by\
        \ @armandobelardo in https://github.com/fern-api/fern/pull/3509\r\n* internal:\
        \ release python generator RC by @armandobelardo in https://github.com/fern-api/fern/pull/3510\r\
        \n* fix, ts, python: snippet template paper cuts by @armandobelardo in https://github.com/fern-api/fern/pull/3511\r\
        \n* (fix, ts): Prefer user-provided examples by @amckinney in https://github.com/fern-api/fern/pull/3496\r\
        \n* (fix, ts): Add URL encoding to path parameters by @amckinney in https://github.com/fern-api/fern/pull/3494\r\
        \n* (docs) aside component by @dannysheridan in https://github.com/fern-api/fern/pull/3512\r\
        \n* internal: update public api docs by @armandobelardo in https://github.com/fern-api/fern/pull/3513\r\
        \n* (feature, ts): Add JSDoc docs to client methods by @amckinney in https://github.com/fern-api/fern/pull/3515\r\
        \n* improvement: add in sync templates for python (in addition to async) by\
        \ @armandobelardo in https://github.com/fern-api/fern/pull/3516\r\n* (chore,\
        \ python): Ignore core_utilities in mypy by @amckinney in https://github.com/fern-api/fern/pull/3517\r\
        \n* (feature): expose `x-fern-property-name` extension by @dsinghvi in https://github.com/fern-api/fern/pull/3518\r\
        \n\r\n\r\n**Full Changelog**: https://github.com/fern-api/fern/compare/0.23.6...0.23.7"
      type: chore
  createdAt: "2024-05-02"
  irVersion: 40
  version: 0.23.7
- changelogEntry:
    - summary: "## What's Changed\r\n* docs: Add services to entities with `availability`\
        \ by @jackfischer in https://github.com/fern-api/fern/pull/3500\r\n* fix typo\
        \ in docs by @rnz269 in https://github.com/fern-api/fern/pull/3502\r\n* fix:\
        \ filter allOf schemas to look for objects instead of malformed bl\u2026 by\
        \ @armandobelardo in https://github.com/fern-api/fern/pull/3503\r\n\r\n## New\
        \ Contributors\r\n* @rnz269 made their first contribution in https://github.com/fern-api/fern/pull/3502\r\
        \n\r\n**Full Changelog**: https://github.com/fern-api/fern/compare/0.23.5...0.23.6"
      type: chore
  createdAt: "2024-05-01"
  irVersion: 40
  version: 0.23.6
- changelogEntry:
    - summary: "## What's Changed\r\n* (fix): literal descriptions from OpenAPI by @dsinghvi\
        \ in https://github.com/fern-api/fern/pull/3501\r\n\r\n\r\n**Full Changelog**:\
        \ https://github.com/fern-api/fern/compare/0.23.4...0.23.5"
      type: chore
  createdAt: "2024-05-01"
  irVersion: 40
  version: 0.23.5
- changelogEntry:
    - summary: "## What's Changed\r\n* improvements, python: update docstrings to match\
        \ numpydoc convention by @armandobelardo in https://github.com/fern-api/fern/pull/3487\r\
        \n* feat, python: introduce flag to inline request params in function sig\u2026\
        \ by @armandobelardo in https://github.com/fern-api/fern/pull/3491\r\n* (fix,\
        \ go): Add URL encoding to path parameters by @amckinney in https://github.com/fern-api/fern/pull/3488\r\
        \n* (feat, internal): introduce default custom config and use in express generator\
        \ by @dsinghvi in https://github.com/fern-api/fern/pull/3493\r\n* (fix, python):\
        \ re-add inlining union properties by @armandobelardo in https://github.com/fern-api/fern/pull/3476\r\
        \n* feat: tabs with href by @abvthecity in https://github.com/fern-api/fern/pull/3497\r\
        \n* feat: in docs.yml, allow api reference to be \"flattened\" by @abvthecity\
        \ in https://github.com/fern-api/fern/pull/3498\r\n* fix, ts: remove duplicate\
        \ quotation marks from snippet templates by @armandobelardo in https://github.com/fern-api/fern/pull/3495\r\
        \n* fix: address formatting issues with python templates by @armandobelardo\
        \ in https://github.com/fern-api/fern/pull/3499\r\n\r\n\r\n**Full Changelog**:\
        \ https://github.com/fern-api/fern/compare/0.23.3...0.23.4"
      type: chore
  createdAt: "2024-05-01"
  irVersion: 40
  version: 0.23.4
- changelogEntry:
    - summary: "## What's Changed\r\n* (fix): send file arrays to fdr by @dsinghvi in\
        \ https://github.com/fern-api/fern/pull/3492\r\n\r\n\r\n**Full Changelog**:\
        \ https://github.com/fern-api/fern/compare/0.23.2...0.23.3"
      type: chore
  createdAt: "2024-04-30"
  irVersion: 40
  version: 0.23.3
- changelogEntry:
    - summary: "## What's Changed\r\n* improvement: throw a better error when an invalid\
        \ version is used by @armandobelardo in https://github.com/fern-api/fern/pull/3477\r\
        \n* (fix, go): Discriminated unions always include discriminant by @amckinney\
        \ in https://github.com/fern-api/fern/pull/3479\r\n* (internal, feat): add \
        \ mode to seed for running the generators directly from source by @dsinghvi\
        \ in https://github.com/fern-api/fern/pull/3421\r\n* (fix, docs): improve docs\
        \ overview by @dsinghvi in https://github.com/fern-api/fern/pull/3480\r\n* (docs,\
        \ quickstart): rewrite the docs quickstart by @dsinghvi in https://github.com/fern-api/fern/pull/3481\r\
        \n* docs: add pages for api reference navigation and summary markdown by @abvthecity\
        \ in https://github.com/fern-api/fern/pull/3482\r\n* (chore): parse file upload\
        \ and their descriptions by @dsinghvi in https://github.com/fern-api/fern/pull/3485\r\
        \n* (feature, go): Add cursor and offset pagination by @amckinney in https://github.com/fern-api/fern/pull/3486\r\
        \n* (fix): redo docs for accordion, accordion groups, callouts, card groups,\
        \ etc. by @dsinghvi in https://github.com/fern-api/fern/pull/3489\r\n* (fix,\
        \ docs): document frames and endpoint req/res snippets by @dsinghvi in https://github.com/fern-api/fern/pull/3490\r\
        \n\r\n\r\n**Full Changelog**: https://github.com/fern-api/fern/compare/0.23.1...0.23.2"
      type: chore
  createdAt: "2024-04-30"
  irVersion: 40
  version: 0.23.2
- changelogEntry:
    - summary: "## What's Changed\r\n* fix: run seed to get CI to green by @armandobelardo\
        \ in https://github.com/fern-api/fern/pull/3463\r\n* (feature, go): Add support\
        \ for extra properties by @amckinney in https://github.com/fern-api/fern/pull/3462\r\
        \n* fix: try ignoring the .mock folder, whos diff doesn't matter by @armandobelardo\
        \ in https://github.com/fern-api/fern/pull/3465\r\n* feat: support multiple\
        \ custom domains by @abvthecity in https://github.com/fern-api/fern/pull/3466\r\
        \n* fix: migrating docs.yml to 0.15.0-rc0 should fail if custom-domain is an\
        \ array by @abvthecity in https://github.com/fern-api/fern/pull/3467\r\n* (feat):\
        \ introduce an audiences config to load filtered OpenAPIs  by @dsinghvi in https://github.com/fern-api/fern/pull/3468\r\
        \n* add logging to ts snippet template generation by @armandobelardo in https://github.com/fern-api/fern/pull/3469\r\
        \n* fix: fix indentation level for ts templates by @armandobelardo in https://github.com/fern-api/fern/pull/3470\r\
        \n* (fix, go): Only use omitempty for nil-able types by @amckinney in https://github.com/fern-api/fern/pull/3471\r\
        \n* (fix): backfill SSE events as streaming json by @dsinghvi in https://github.com/fern-api/fern/pull/3472\r\
        \n* Add image parsing to cli by @jhpak22 in https://github.com/fern-api/fern/pull/3193\r\
        \n* (docs): add docs about defining webhooks in the fern definition by @dsinghvi\
        \ in https://github.com/fern-api/fern/pull/3473\r\n* Fix typo in forward-compatibility.mdx\
        \ by @zachkirsch in https://github.com/fern-api/fern/pull/3474\r\n* fix: broken\
        \ docs post-processor by @abvthecity in https://github.com/fern-api/fern/pull/3475\r\
        \n\r\n## New Contributors\r\n* @jhpak22 made their first contribution in https://github.com/fern-api/fern/pull/3193\r\
        \n\r\n**Full Changelog**: https://github.com/fern-api/fern/compare/0.23.0...0.23.1-rc6"
      type: chore
  createdAt: "2024-04-26"
  irVersion: 40
  version: 0.23.1-rc6
- changelogEntry:
    - summary: Release 0.23.1
      type: chore
  createdAt: "2024-04-26"
  irVersion: 40
  version: 0.23.1
- changelogEntry:
    - summary: "## What's Changed\r\n* fix: run seed to get CI to green by @armandobelardo\
        \ in https://github.com/fern-api/fern/pull/3463\r\n* (feature, go): Add support\
        \ for extra properties by @amckinney in https://github.com/fern-api/fern/pull/3462\r\
        \n* fix: try ignoring the .mock folder, whos diff doesn't matter by @armandobelardo\
        \ in https://github.com/fern-api/fern/pull/3465\r\n* feat: support multiple\
        \ custom domains by @abvthecity in https://github.com/fern-api/fern/pull/3466\r\
        \n* fix: migrating docs.yml to 0.15.0-rc0 should fail if custom-domain is an\
        \ array by @abvthecity in https://github.com/fern-api/fern/pull/3467\r\n* (feat):\
        \ introduce an audiences config to load filtered OpenAPIs  by @dsinghvi in https://github.com/fern-api/fern/pull/3468\r\
        \n* add logging to ts snippet template generation by @armandobelardo in https://github.com/fern-api/fern/pull/3469\r\
        \n* fix: fix indentation level for ts templates by @armandobelardo in https://github.com/fern-api/fern/pull/3470\r\
        \n* (fix, go): Only use omitempty for nil-able types by @amckinney in https://github.com/fern-api/fern/pull/3471\r\
        \n* (fix): backfill SSE events as streaming json by @dsinghvi in https://github.com/fern-api/fern/pull/3472\r\
        \n* Add image parsing to cli by @jhpak22 in https://github.com/fern-api/fern/pull/3193\r\
        \n* (docs): add docs about defining webhooks in the fern definition by @dsinghvi\
        \ in https://github.com/fern-api/fern/pull/3473\r\n* Fix typo in forward-compatibility.mdx\
        \ by @zachkirsch in https://github.com/fern-api/fern/pull/3474\r\n\r\n## New\
        \ Contributors\r\n* @jhpak22 made their first contribution in https://github.com/fern-api/fern/pull/3193\r\
        \n\r\n**Full Changelog**: https://github.com/fern-api/fern/compare/0.23.0...0.23.1-rc5"
      type: chore
  createdAt: "2024-04-26"
  irVersion: 40
  version: 0.23.1-rc5
- changelogEntry:
    - summary: "## What's Changed\r\n* fix: run seed to get CI to green by @armandobelardo\
        \ in https://github.com/fern-api/fern/pull/3463\r\n* (feature, go): Add support\
        \ for extra properties by @amckinney in https://github.com/fern-api/fern/pull/3462\r\
        \n* fix: try ignoring the .mock folder, whos diff doesn't matter by @armandobelardo\
        \ in https://github.com/fern-api/fern/pull/3465\r\n* feat: support multiple\
        \ custom domains by @abvthecity in https://github.com/fern-api/fern/pull/3466\r\
        \n* fix: migrating docs.yml to 0.15.0-rc0 should fail if custom-domain is an\
        \ array by @abvthecity in https://github.com/fern-api/fern/pull/3467\r\n* (feat):\
        \ introduce an audiences config to load filtered OpenAPIs  by @dsinghvi in https://github.com/fern-api/fern/pull/3468\r\
        \n* add logging to ts snippet template generation by @armandobelardo in https://github.com/fern-api/fern/pull/3469\r\
        \n* fix: fix indentation level for ts templates by @armandobelardo in https://github.com/fern-api/fern/pull/3470\r\
        \n* (fix, go): Only use omitempty for nil-able types by @amckinney in https://github.com/fern-api/fern/pull/3471\r\
        \n* (fix): backfill SSE events as streaming json by @dsinghvi in https://github.com/fern-api/fern/pull/3472\r\
        \n\r\n\r\n**Full Changelog**: https://github.com/fern-api/fern/compare/0.23.0...0.23.1-rc4"
      type: chore
  createdAt: "2024-04-26"
  irVersion: 40
  version: 0.23.1-rc4
- changelogEntry:
    - summary: "## What's Changed\r\n* fix: run seed to get CI to green by @armandobelardo\
        \ in https://github.com/fern-api/fern/pull/3463\r\n* (feature, go): Add support\
        \ for extra properties by @amckinney in https://github.com/fern-api/fern/pull/3462\r\
        \n* fix: try ignoring the .mock folder, whos diff doesn't matter by @armandobelardo\
        \ in https://github.com/fern-api/fern/pull/3465\r\n* feat: support multiple\
        \ custom domains by @abvthecity in https://github.com/fern-api/fern/pull/3466\r\
        \n\r\n\r\n**Full Changelog**: https://github.com/fern-api/fern/compare/0.23.0...0.23.1-rc1"
      type: chore
  createdAt: "2024-04-25"
  irVersion: 40
  version: 0.23.1-rc1
- changelogEntry:
    - summary: "## What's Changed\r\n* fix: run seed to get CI to green by @armandobelardo\
        \ in https://github.com/fern-api/fern/pull/3463\r\n* (feature, go): Add support\
        \ for extra properties by @amckinney in https://github.com/fern-api/fern/pull/3462\r\
        \n\r\n\r\n**Full Changelog**: https://github.com/fern-api/fern/compare/0.23.0...0.23.1-rc0"
      type: chore
  createdAt: "2024-04-25"
  irVersion: 40
  version: 0.23.1-rc0
- changelogEntry:
    - summary: "## What's Changed\r\n* (feat): add `format` to the `x-fern-streaming`\
        \ extension to support sse by @dsinghvi in https://github.com/fern-api/fern/pull/3407\r\
        \n* Revert \"(fix): inline discriminated union props\" by @dsinghvi in https://github.com/fern-api/fern/pull/3408\r\
        \n* (fix): python generator imports `json` when deserializing server sent events\
        \ by @dsinghvi in https://github.com/fern-api/fern/pull/3409\r\n* (feature):\
        \ Add OAuth to IR by @amckinney in https://github.com/fern-api/fern/pull/3410\r\
        \n* (feat, ts): support server-sent events by @dsinghvi in https://github.com/fern-api/fern/pull/3411\r\
        \n* (feat, docs): create a api definition tab before sdks and docs by @dsinghvi\
        \ in https://github.com/fern-api/fern/pull/3413\r\n* (fix): setup local cli\
        \ by @dsinghvi in https://github.com/fern-api/fern/pull/3416\r\n* (fix): fixes\
        \ trailing slash parsing in openapi-parser, updates tests by @franklinharvey\
        \ in https://github.com/fern-api/fern/pull/3418\r\n* (fix): fixes trailing slash\
        \ additional test by @franklinharvey in https://github.com/fern-api/fern/pull/3419\r\
        \n* (internal, seed): heavy rewrite of seed by @dsinghvi in https://github.com/fern-api/fern/pull/3297\r\
        \n* feat: register snippet templates by @armandobelardo in https://github.com/fern-api/fern/pull/3400\r\
        \n* (feat): release python sdk generator by @dsinghvi in https://github.com/fern-api/fern/pull/3423\r\
        \n* internal: add logging to python template generation by @armandobelardo in\
        \ https://github.com/fern-api/fern/pull/3424\r\n* fix: fix debug log in template\
        \ generator by @armandobelardo in https://github.com/fern-api/fern/pull/3426\r\
        \n* fix, internal: leverage the union factory to create the generic templ\u2026\
        \ by @armandobelardo in https://github.com/fern-api/fern/pull/3427\r\n* fix,\
        \ python: add best-case formatting to snippet templates by @armandobelardo in\
        \ https://github.com/fern-api/fern/pull/3428\r\n* (fix, typescript): respect\
        \ stream terminator by @dsinghvi in https://github.com/fern-api/fern/pull/3429\r\
        \n* fix: use relative location for containers, not it's parent's location by\
        \ @armandobelardo in https://github.com/fern-api/fern/pull/3431\r\n* fix: do\
        \ not stringify null headers by @armandobelardo in https://github.com/fern-api/fern/pull/3433\r\
        \n* fix: parse map example by @abvthecity in https://github.com/fern-api/fern/pull/3434\r\
        \n* fix: skipUrlSlug in api section by @abvthecity in https://github.com/fern-api/fern/pull/3435\r\
        \n* Fixes validation rules for path and base-path by @franklinharvey in https://github.com/fern-api/fern/pull/3420\r\
        \n* (fix): get ci to green by @dsinghvi in https://github.com/fern-api/fern/pull/3437\r\
        \n* chore, python: follow redirects by default by @armandobelardo in https://github.com/fern-api/fern/pull/3436\r\
        \n* (feature, python): Add OAuth token provider by @amckinney in https://github.com/fern-api/fern/pull/3439\r\
        \n* improvement, oas: do not require schema to be present to parse response\
        \ objects by @armandobelardo in https://github.com/fern-api/fern/pull/3438\r\
        \n* feat: show error schemas in docs by @abvthecity in https://github.com/fern-api/fern/pull/3401\r\
        \n* (fix): OAuth is migrated back to bearer by @amckinney in https://github.com/fern-api/fern/pull/3440\r\
        \n* chore: transition snippets api to monorepo by @armandobelardo in https://github.com/fern-api/fern/pull/3442\r\
        \n* Update what-is-an-api-definition.mdx by @bsinghvi in https://github.com/fern-api/fern/pull/3443\r\
        \n* (fix, python): OAuthTokenProvider initializes all private member variables\
        \ by @amckinney in https://github.com/fern-api/fern/pull/3444\r\n* (fix): seed\
        \ run with custom fixture works by @dsinghvi in https://github.com/fern-api/fern/pull/3445\r\
        \n* (feature): Add support for extra-properties by @amckinney in https://github.com/fern-api/fern/pull/3441\r\
        \n* chore: add a lot of logging and attempt to optimize rubocop config by @armandobelardo\
        \ in https://github.com/fern-api/fern/pull/3447\r\n* (fix): ts seed debugging\
        \ works by @dsinghvi in https://github.com/fern-api/fern/pull/3446\r\n* (feat):\
        \ support text responses in typescript by @dsinghvi in https://github.com/fern-api/fern/pull/3451\r\
        \n* fix: subpackage uses original name by @abvthecity in https://github.com/fern-api/fern/pull/3452\r\
        \n* (fix, python): Use kwargs for all httpx params by @amckinney in https://github.com/fern-api/fern/pull/3454\r\
        \n* fix: do not fail hard if FDR is having problems by @armandobelardo in https://github.com/fern-api/fern/pull/3455\r\
        \n* (chore): Update all seed snapshots by @amckinney in https://github.com/fern-api/fern/pull/3456\r\
        \n* (chore): Add better Python CHANGELOG.md entry by @amckinney in https://github.com/fern-api/fern/pull/3457\r\
        \n* (fix, typescript): handle empty sse events by @dsinghvi in https://github.com/fern-api/fern/pull/3458\r\
        \n* (improvement): appending type for type exports by @bsinghvi in https://github.com/fern-api/fern/pull/3405\r\
        \n* Updating TS seed generated files by @bsinghvi in https://github.com/fern-api/fern/pull/3459\r\
        \n* Fixing API First Development box link by @bsinghvi in https://github.com/fern-api/fern/pull/3460\r\
        \n* Switching product card ordering on welcome by @bsinghvi in https://github.com/fern-api/fern/pull/3461\r\
        \n* feat, ts: introduce snippet template creation by @armandobelardo in https://github.com/fern-api/fern/pull/3450\r\
        \n* (fix): openapi converter handles missing schemas by @dsinghvi in https://github.com/fern-api/fern/pull/3464\r\
        \n\r\n## New Contributors\r\n* @franklinharvey made their first contribution\
        \ in https://github.com/fern-api/fern/pull/3418\r\n\r\n**Full Changelog**: https://github.com/fern-api/fern/compare/0.22.0...0.23.0"
      type: chore
  createdAt: "2024-04-25"
  irVersion: 40
  version: 0.23.0
- changelogEntry:
    - summary: "## What's Changed\r\n* improvement, oas: do not require schema to be\
        \ present to parse response objects by @armandobelardo in https://github.com/fern-api/fern/pull/3438\r\
        \n\r\n**Full Changelog**: https://github.com/fern-api/fern/compare/0.23.0-rc5...0.23.0-rc6"
      type: chore
  createdAt: "2024-04-23"
  irVersion: 39
  version: 0.23.0-rc6
- changelogEntry:
    - summary: "## What's Changed\r\n* (feat): add `format` to the `x-fern-streaming`\
        \ extension to support sse by @dsinghvi in https://github.com/fern-api/fern/pull/3407\r\
        \n* Revert \"(fix): inline discriminated union props\" by @dsinghvi in https://github.com/fern-api/fern/pull/3408\r\
        \n* (fix): python generator imports `json` when deserializing server sent events\
        \ by @dsinghvi in https://github.com/fern-api/fern/pull/3409\r\n* (feature):\
        \ Add OAuth to IR by @amckinney in https://github.com/fern-api/fern/pull/3410\r\
        \n* (feat, ts): support server-sent events by @dsinghvi in https://github.com/fern-api/fern/pull/3411\r\
        \n* (feat, docs): create a api definition tab before sdks and docs by @dsinghvi\
        \ in https://github.com/fern-api/fern/pull/3413\r\n* (fix): setup local cli\
        \ by @dsinghvi in https://github.com/fern-api/fern/pull/3416\r\n* (fix): fixes\
        \ trailing slash parsing in openapi-parser, updates tests by @franklinharvey\
        \ in https://github.com/fern-api/fern/pull/3418\r\n* (fix): fixes trailing slash\
        \ additional test by @franklinharvey in https://github.com/fern-api/fern/pull/3419\r\
        \n* (internal, seed): heavy rewrite of seed by @dsinghvi in https://github.com/fern-api/fern/pull/3297\r\
        \n* feat: register snippet templates by @armandobelardo in https://github.com/fern-api/fern/pull/3400\r\
        \n* (feat): release python sdk generator by @dsinghvi in https://github.com/fern-api/fern/pull/3423\r\
        \n* internal: add logging to python template generation by @armandobelardo in\
        \ https://github.com/fern-api/fern/pull/3424\r\n* fix: fix debug log in template\
        \ generator by @armandobelardo in https://github.com/fern-api/fern/pull/3426\r\
        \n* fix, internal: leverage the union factory to create the generic templ\u2026\
        \ by @armandobelardo in https://github.com/fern-api/fern/pull/3427\r\n* fix,\
        \ python: add best-case formatting to snippet templates by @armandobelardo in\
        \ https://github.com/fern-api/fern/pull/3428\r\n* (fix, typescript): respect\
        \ stream terminator by @dsinghvi in https://github.com/fern-api/fern/pull/3429\r\
        \n* fix: use relative location for containers, not it's parent's location by\
        \ @armandobelardo in https://github.com/fern-api/fern/pull/3431\r\n* fix: do\
        \ not stringify null headers by @armandobelardo in https://github.com/fern-api/fern/pull/3433\r\
        \n* fix: parse map example by @abvthecity in https://github.com/fern-api/fern/pull/3434\r\
        \n* fix: skipUrlSlug in api section by @abvthecity in https://github.com/fern-api/fern/pull/3435\r\
        \n* Fixes validation rules for path and base-path by @franklinharvey in https://github.com/fern-api/fern/pull/3420\r\
        \n* (fix): get ci to green by @dsinghvi in https://github.com/fern-api/fern/pull/3437\r\
        \n* chore, python: follow redirects by default by @armandobelardo in https://github.com/fern-api/fern/pull/3436\r\
        \n* (feature, python): Add OAuth token provider by @amckinney in https://github.com/fern-api/fern/pull/3439\r\
        \n\r\n## New Contributors\r\n* @franklinharvey made their first contribution\
        \ in https://github.com/fern-api/fern/pull/3418\r\n\r\n**Full Changelog**: https://github.com/fern-api/fern/compare/0.22.0...0.23.0-rc5"
      type: chore
  createdAt: "2024-04-23"
  irVersion: 39
  version: 0.23.0-rc5
- changelogEntry:
    - summary: "## What's Changed\r\n* (feat): add `format` to the `x-fern-streaming`\
        \ extension to support sse by @dsinghvi in https://github.com/fern-api/fern/pull/3407\r\
        \n* Revert \"(fix): inline discriminated union props\" by @dsinghvi in https://github.com/fern-api/fern/pull/3408\r\
        \n* (fix): python generator imports `json` when deserializing server sent events\
        \ by @dsinghvi in https://github.com/fern-api/fern/pull/3409\r\n* (feature):\
        \ Add OAuth to IR by @amckinney in https://github.com/fern-api/fern/pull/3410\r\
        \n* (feat, ts): support server-sent events by @dsinghvi in https://github.com/fern-api/fern/pull/3411\r\
        \n* (feat, docs): create a api definition tab before sdks and docs by @dsinghvi\
        \ in https://github.com/fern-api/fern/pull/3413\r\n* (fix): setup local cli\
        \ by @dsinghvi in https://github.com/fern-api/fern/pull/3416\r\n* (fix): fixes\
        \ trailing slash parsing in openapi-parser, updates tests by @franklinharvey\
        \ in https://github.com/fern-api/fern/pull/3418\r\n* (fix): fixes trailing slash\
        \ additional test by @franklinharvey in https://github.com/fern-api/fern/pull/3419\r\
        \n* (internal, seed): heavy rewrite of seed by @dsinghvi in https://github.com/fern-api/fern/pull/3297\r\
        \n* feat: register snippet templates by @armandobelardo in https://github.com/fern-api/fern/pull/3400\r\
        \n* (feat): release python sdk generator by @dsinghvi in https://github.com/fern-api/fern/pull/3423\r\
        \n* internal: add logging to python template generation by @armandobelardo in\
        \ https://github.com/fern-api/fern/pull/3424\r\n* fix: fix debug log in template\
        \ generator by @armandobelardo in https://github.com/fern-api/fern/pull/3426\r\
        \n* fix, internal: leverage the union factory to create the generic templ\u2026\
        \ by @armandobelardo in https://github.com/fern-api/fern/pull/3427\r\n* fix,\
        \ python: add best-case formatting to snippet templates by @armandobelardo in\
        \ https://github.com/fern-api/fern/pull/3428\r\n* (fix, typescript): respect\
        \ stream terminator by @dsinghvi in https://github.com/fern-api/fern/pull/3429\r\
        \n* fix: use relative location for containers, not it's parent's location by\
        \ @armandobelardo in https://github.com/fern-api/fern/pull/3431\r\n* fix: do\
        \ not stringify null headers by @armandobelardo in https://github.com/fern-api/fern/pull/3433\r\
        \n* fix: parse map example by @abvthecity in https://github.com/fern-api/fern/pull/3434\r\
        \n* fix: skipUrlSlug in api section by @abvthecity in https://github.com/fern-api/fern/pull/3435\r\
        \n* Fixes validation rules for path and base-path by @franklinharvey in https://github.com/fern-api/fern/pull/3420\r\
        \n* (fix): get ci to green by @dsinghvi in https://github.com/fern-api/fern/pull/3437\r\
        \n\r\n## New Contributors\r\n* @franklinharvey made their first contribution\
        \ in https://github.com/fern-api/fern/pull/3418\r\n\r\n**Full Changelog**: https://github.com/fern-api/fern/compare/0.22.0...0.23.0-rc4"
      type: chore
  createdAt: "2024-04-23"
  irVersion: 39
  version: 0.23.0-rc4
- changelogEntry:
    - summary: "## What's Changed\r\n* (chore, docs): document automated registry publishing)\
        \ by @dsinghvi in https://github.com/fern-api/fern/pull/3379\r\n* (feature):\
        \ Add allowExtraFields configuration to TypeScript generators by @amckinney\
        \ in https://github.com/fern-api/fern/pull/3368\r\n* fix: address parsed_json\
        \ instantiation for serializable object types by @armandobelardo in https://github.com/fern-api/fern/pull/3382\r\
        \n* Fix typo in SDK docs page by @zachkirsch in https://github.com/fern-api/fern/pull/3383\r\
        \n* (chore): upgrade fern version by @dannysheridan in https://github.com/fern-api/fern/pull/3376\r\
        \n* fix: support multiple request and response examples automatically by @abvthecity\
        \ in https://github.com/fern-api/fern/pull/3384\r\n* (fix): discriminated union\
        \ schema examples don't contain discriminants by @dsinghvi in https://github.com/fern-api/fern/pull/3386\r\
        \n* (fix): make sure versioned tabbed config works by @dsinghvi in https://github.com/fern-api/fern/pull/3387\r\
        \n* (fix): Go path parameter order by @amckinney in https://github.com/fern-api/fern/pull/3385\r\
        \n* (feature): Go supports environment variable scanning by @amckinney in https://github.com/fern-api/fern/pull/3389\r\
        \n* (fix): only generate unit tests when enabled by @dsinghvi in https://github.com/fern-api/fern/pull/3390\r\
        \n* (fix): update `node-fetch` import to be dynamic by @dsinghvi in https://github.com/fern-api/fern/pull/3391\r\
        \n* (fix): Generate TS snippets for file download by @bsinghvi in https://github.com/fern-api/fern/pull/3394\r\
        \n* (feat): support sse with arbitrary terminators by @dsinghvi in https://github.com/fern-api/fern/pull/3395\r\
        \n* (improvement): add return type for getAuthorizationHeader by @bsinghvi in\
        \ https://github.com/fern-api/fern/pull/3396\r\n* (feat): make module imports\
        \ directly point to index.js by @dsinghvi in https://github.com/fern-api/fern/pull/3397\r\
        \n* (fix): generate basic tests when integration tests disabled by @dsinghvi\
        \ in https://github.com/fern-api/fern/pull/3398\r\n* (fix, typescript): do file\
        \ upload snippet generation by @dsinghvi in https://github.com/fern-api/fern/pull/3399\r\
        \n* (feature): Add OAuth YAML and validator by @amckinney in https://github.com/fern-api/fern/pull/3403\r\
        \n* (feat, python): support sse by @dsinghvi in https://github.com/fern-api/fern/pull/3402\r\
        \n* (fix): inline discriminated union props by @dsinghvi in https://github.com/fern-api/fern/pull/3404\r\
        \n\r\n## New Contributors\r\n* @bsinghvi made their first contribution in https://github.com/fern-api/fern/pull/3394\r\
        \n\r\n**Full Changelog**: https://github.com/fern-api/fern/compare/0.21.0...0.22.0"
      type: chore
  createdAt: "2024-04-19"
  irVersion: 38
  version: 0.22.0
- changelogEntry:
    - summary: "## What's Changed\r\n* improvements: misc ruby QOL changes by @armandobelardo\
        \ in https://github.com/fern-api/fern/pull/3349\r\n* fix readme links to images\
        \ that were moved from /docs/images by @harry-humanloop in https://github.com/fern-api/fern/pull/3355\r\
        \n* additional ruby fixes to the 0.5.0 overhaul by @armandobelardo in https://github.com/fern-api/fern/pull/3359\r\
        \n* (chore): setup docs landing page by @dsinghvi in https://github.com/fern-api/fern/pull/3361\r\
        \n* (feature): Implement fern generate --preview by @amckinney in https://github.com/fern-api/fern/pull/3363\r\
        \n* chore: add learn to welcome links hrefs by @dannysheridan in https://github.com/fern-api/fern/pull/3369\r\
        \n* build(deps): bump tar from 4.4.19 to 6.2.1 by @dependabot in https://github.com/fern-api/fern/pull/3348\r\
        \n* fix, ruby: call json.parse before iterating through response by @armandobelardo\
        \ in https://github.com/fern-api/fern/pull/3367\r\n* feat: introduce snippets\
        \ for Ruby SDKs by @armandobelardo in https://github.com/fern-api/fern/pull/3370\r\
        \n* (chore): fix title in front matter for docs by @dannysheridan in https://github.com/fern-api/fern/pull/3375\r\
        \n* improvement: pass snippets version to fdr to register docs with snippets\
        \ at a specific version by @armandobelardo in https://github.com/fern-api/fern/pull/3374\r\
        \n* (feat): redo SDKs documentation by @dsinghvi in https://github.com/fern-api/fern/pull/3365\r\
        \n* (feat, docs): explain registering and depending on api artifacts by @dsinghvi\
        \ in https://github.com/fern-api/fern/pull/3377\r\n* fix: update IR for the\
        \ TS SDK by @armandobelardo in https://github.com/fern-api/fern/pull/3378\r\n\
        \r\n## New Contributors\r\n* @harry-humanloop made their first contribution\
        \ in https://github.com/fern-api/fern/pull/3355\r\n\r\n**Full Changelog**: https://github.com/fern-api/fern/compare/0.20.0...0.21.0"
      type: chore
  createdAt: "2024-04-15"
  irVersion: 37
  version: 0.21.0
- changelogEntry:
    - summary: "## What's Changed\r\n* (fix): code blocks are valid by @dsinghvi in\
        \ https://github.com/fern-api/fern/pull/3337\r\n* improvement, ruby: add and\
        \ run rake to run dummy test for build errors by @armandobelardo in https://github.com/fern-api/fern/pull/3330\r\
        \n* add api origin to generators config by @armandobelardo in https://github.com/fern-api/fern/pull/3336\r\
        \n* build(deps): bump github.com/fern-api/generator-exec-go from 0.0.694 to\
        \ 0.0.702 in /generators/go by @dependabot in https://github.com/fern-api/fern/pull/3342\r\
        \n* build(deps): bump golang.org/x/mod from 0.16.0 to 0.17.0 in /generators/go\
        \ by @dependabot in https://github.com/fern-api/fern/pull/3341\r\n* build(deps):\
        \ bump golang.org/x/tools from 0.19.0 to 0.20.0 in /generators/go by @dependabot\
        \ in https://github.com/fern-api/fern/pull/3340\r\n* build(deps-dev): bump vite\
        \ from 5.1.3 to 5.2.8 by @dependabot in https://github.com/fern-api/fern/pull/3339\r\
        \n* fix: allow lists and sets to be complex query params by @armandobelardo\
        \ in https://github.com/fern-api/fern/pull/3343\r\n* Update README to point\
        \ to the latest generators by @armandobelardo in https://github.com/fern-api/fern/pull/3344\r\
        \n* fix: commit .mock in ts-sdk by @mscolnick in https://github.com/fern-api/fern/pull/3345\r\
        \n* feat: generated jest tests by @mscolnick in https://github.com/fern-api/fern/pull/3267\r\
        \n* (fix): misc edits to csharp client generation by @dsinghvi in https://github.com/fern-api/fern/pull/3335\r\
        \n* improvement: upgrade ts-sdk, ts-express to IR37 by @mscolnick in https://github.com/fern-api/fern/pull/3347\r\
        \n* feat: add api summary markdown pages by @abvthecity in https://github.com/fern-api/fern/pull/3350\r\
        \n* feat: hidden, skipurlslug, and icon by @abvthecity in https://github.com/fern-api/fern/pull/3352\r\
        \n* (feat): setup root and sub client instantiations  by @dsinghvi in https://github.com/fern-api/fern/pull/3351\r\
        \n\r\n\r\n**Full Changelog**: https://github.com/fern-api/fern/compare/0.19.31...0.20.0-rc0\r\
        \n* (chore): changelog dates are ready based on mdx title by @dsinghvi in https://github.com/fern-api/fern/pull/3354\r\
        \n\r\n\r\n**Full Changelog**: https://github.com/fern-api/fern/compare/0.19.31...0.20.0"
      type: chore
  createdAt: "2024-04-10"
  irVersion: 37
  version: 0.20.0
- changelogEntry:
    - summary: "## What's Changed\r\n* revert: python generator version 0.13.2 by @armandobelardo\
        \ in https://github.com/fern-api/fern/pull/3316\r\n* break: release python generator\
        \ 1.x by @armandobelardo in https://github.com/fern-api/fern/pull/3312\r\n*\
        \ fix: force pydantic.v1 only if pydantic v2, this is needed due to a p\u2026\
        \ by @armandobelardo in https://github.com/fern-api/fern/pull/3318\r\n* feat:\
        \ add flag to disable Pydantic validation and keep extra fields on the Pydantic\
        \ model by @armandobelardo in https://github.com/fern-api/fern/pull/3311\r\n\
        * fix: do not try to generate the version file if we're not generating \u2026\
        \ by @armandobelardo in https://github.com/fern-api/fern/pull/3320\r\n* fix:\
        \ write skipping validation code the same as before to keep new lines by @armandobelardo\
        \ in https://github.com/fern-api/fern/pull/3321\r\n* (chore): bump csharp sdk\
        \ generator version by @dsinghvi in https://github.com/fern-api/fern/pull/3322\r\
        \n* (feat, csharp): generate subclient files by @dsinghvi in https://github.com/fern-api/fern/pull/3325\r\
        \n* (fix): misc c# fixes by @dsinghvi in https://github.com/fern-api/fern/pull/3326\r\
        \n* (fix): csharp generator handles property and field level conflicts by @dsinghvi\
        \ in https://github.com/fern-api/fern/pull/3327\r\n* (fix): remove str enum\
        \ from c# by @dsinghvi in https://github.com/fern-api/fern/pull/3328\r\n* fix:\
        \ fix pydantic skip validation by @armandobelardo in https://github.com/fern-api/fern/pull/3324\r\
        \n* (feature): Generate snippets locally by @amckinney in https://github.com/fern-api/fern/pull/3323\r\
        \n* (fix): send multipart upload property descriptions when registering docs\
        \ by @dsinghvi in https://github.com/fern-api/fern/pull/3333\r\n\r\n\r\n**Full\
        \ Changelog**: https://github.com/fern-api/fern/compare/0.19.30...0.19.31-rc0"
      type: chore
  createdAt: "2024-04-05"
  irVersion: 37
  version: 0.19.31
- changelogEntry:
    - summary: "## What's Changed\r\n* (fix): send auth prefix to docs by @dsinghvi\
        \ in https://github.com/fern-api/fern/pull/3314\r\n\r\n\r\n**Full Changelog**:\
        \ https://github.com/fern-api/fern/compare/0.19.29...0.19.30"
      type: chore
  createdAt: "2024-04-03"
  irVersion: 37
  version: 0.19.30
- changelogEntry:
    - summary: "## What's Changed\r\n* (feature): Add retainOriginalCasing option to\
        \ TypeScript generators by @amckinney in https://github.com/fern-api/fern/pull/3310\r\
        \n* (feature): Implement pagination by @amckinney in https://github.com/fern-api/fern/pull/3304\r\
        \n* fix: revert to one ci file in python by @armandobelardo in https://github.com/fern-api/fern/pull/3237\r\
        \n* (fix): Authorization header schemes aren't truncated by @amckinney in https://github.com/fern-api/fern/pull/3313\r\
        \n* (fix): pass through correct maven url by @dsinghvi in https://github.com/fern-api/fern/pull/3315\r\
        \n\r\n\r\n**Full Changelog**: https://github.com/fern-api/fern/compare/0.19.28...0.19.29"
      type: chore
  createdAt: "2024-04-03"
  irVersion: 37
  version: 0.19.29
- changelogEntry:
    - summary: "**Full Changelog**: https://github.com/fern-api/fern/compare/0.19.27...0.19.28"
      type: chore
  createdAt: "2024-04-02"
  irVersion: 37
  version: 0.19.28
- changelogEntry:
    - summary:
        "## What's Changed\r\n* (chore): no icon tabs by @dsinghvi in https://github.com/fern-api/fern/pull/3309\r\
        \n* fix: allow for specifying x-fern-examples as the yaml schema, not jus\u2026\
        \ by @armandobelardo in https://github.com/fern-api/fern/pull/3308\r\n\r\n\r\
        \n**Full Changelog**: https://github.com/fern-api/fern/compare/0.19.26...0.19.27"
      type: chore
  createdAt: "2024-04-02"
  irVersion: 37
  version: 0.19.27
- changelogEntry:
    - summary: "## What's Changed\r\n* (fix): fern docs use horizontal tabs by @dsinghvi\
        \ in https://github.com/fern-api/fern/pull/3307\r\n\r\n\r\n**Full Changelog**:\
        \ https://github.com/fern-api/fern/compare/0.19.25...0.19.26"
      type: chore
  createdAt: "2024-04-01"
  irVersion: 37
  version: 0.19.26
- changelogEntry:
    - summary: "## What's Changed\r\n* improvement: allow header auth extension to specify\
        \ auth prefix by @armandobelardo in https://github.com/fern-api/fern/pull/3303\r\
        \n\r\n\r\n**Full Changelog**: https://github.com/fern-api/fern/compare/0.19.24...0.19.25"
      type: chore
  createdAt: "2024-04-01"
  irVersion: 37
  version: 0.19.25
- changelogEntry:
    - summary: "## What's Changed\r\n* (fix): allow specifying license in publish metadata\
        \ by @dsinghvi in https://github.com/fern-api/fern/pull/3292\r\n\r\n\r\n**Full\
        \ Changelog**: https://github.com/fern-api/fern/compare/0.19.22...0.19.24"
      type: chore
  createdAt: "2024-03-29"
  irVersion: 37
  version: 0.19.24
- changelogEntry:
    - summary: "**Full Changelog**: https://github.com/fern-api/fern/compare/0.19.24-rc2...0.19.24-rc3"
      type: chore
  createdAt: "2024-03-29"
  irVersion: 37
  version: 0.19.24-rc3
- changelogEntry:
    - summary: "## What's Changed\r\n* chore(docs): alphabetize docs components in the\
        \ navigation sidebar by @abvthecity in https://github.com/fern-api/fern/pull/3278\r\
        \n* fix: generate examples for multipart-form by @abvthecity in https://github.com/fern-api/fern/pull/3253\r\
        \n\r\n\r\n**Full Changelog**: https://github.com/fern-api/fern/compare/0.19.23...0.19.24-rc2"
      type: chore
  createdAt: "2024-03-29"
  irVersion: 37
  version: 0.19.24-rc2
- changelogEntry:
    - summary: "## What's Changed\r\n* [(fix): openapi importer ignores duplicate enum\
        \ names](https://github.com/fern-api/fern/commit/6473f3269e31ad896aecc70c03149094ecd9679c)\
        \ by @dsinghvi\r\n\r\n\r\n**Full Changelog**: https://github.com/fern-api/fern/compare/0.19.23...0.19.24-rc1"
      type: chore
  createdAt: "2024-03-29"
  irVersion: 37
  version: 0.19.24-rc1
- changelogEntry:
    - summary: "## What's Changed\r\n* chore(docs): alphabetize docs components in the\
        \ navigation sidebar by @abvthecity in https://github.com/fern-api/fern/pull/3278\r\
        \n* fix: generate examples for multipart-form by @abvthecity in https://github.com/fern-api/fern/pull/3253\r\
        \n\r\n\r\n**Full Changelog**: https://github.com/fern-api/fern/compare/0.19.23...0.19.24-rc0"
      type: chore
  createdAt: "2024-03-29"
  irVersion: 37
  version: 0.19.24-rc0
- changelogEntry:
    - summary: "## What's Changed\r\n* (chore): introduce  to plumb through display\
        \ name by @dsinghvi in https://github.com/fern-api/fern/pull/3290\r\n\r\n\r\n\
        **Full Changelog**: https://github.com/fern-api/fern/compare/0.19.22...0.19.23"
      type: chore
  createdAt: "2024-03-29"
  irVersion: 37
  version: 0.19.23
- changelogEntry:
    - summary: "## What's Changed\r\n* (fix): use display names for services by @dsinghvi\
        \ in https://github.com/fern-api/fern/pull/3289\r\n\r\n\r\n**Full Changelog**:\
        \ https://github.com/fern-api/fern/compare/0.19.21...0.19.22"
      type: chore
  createdAt: "2024-03-28"
  irVersion: 37
  version: 0.19.22
- changelogEntry:
    - summary: "## What's Changed\r\n* feat: API navigation overrides by @abvthecity\
        \ in https://github.com/fern-api/fern/pull/3205\r\n\r\n\r\n**Full Changelog**:\
        \ https://github.com/fern-api/fern/compare/0.19.20...0.19.21"
      type: chore
  createdAt: "2024-03-28"
  irVersion: 37
  version: 0.19.21
- changelogEntry:
    - summary: "## What's Changed\r\n* improvement, python: add __version__ variable\
        \ by @armandobelardo in https://github.com/fern-api/fern/pull/3262\r\n* (docs):\
        \ update fern cli commands docs by @minaelee in https://github.com/fern-api/fern/pull/3215\r\
        \n* build(deps-dev): bump eslint-plugin-react from 7.31.10 to 7.34.1 by @dependabot\
        \ in https://github.com/fern-api/fern/pull/3264\r\n* build(deps): bump github.com/fern-api/generator-exec-go\
        \ from 0.0.679 to 0.0.694 in /generators/go by @dependabot in https://github.com/fern-api/fern/pull/3263\r\
        \n* (docs): add requirements and installation instructions to fern CLI overview\
        \ by @minaelee in https://github.com/fern-api/fern/pull/3269\r\n* (docs): preface\
        \ all internal links with learn/ by @minaelee in https://github.com/fern-api/fern/pull/3270\r\
        \n* build(deps): bump tar and @types/tar by @dependabot in https://github.com/fern-api/fern/pull/3266\r\
        \n* build(deps-dev): bump sass from 1.71.0 to 1.72.0 by @dependabot in https://github.com/fern-api/fern/pull/3265\r\
        \n* (fix): resolve fern check failures due to invalid enum name overrides and\
        \ complex query params by @omarrida in https://github.com/fern-api/fern/pull/3268\r\
        \n* (docs): additional internal link updates by @minaelee in https://github.com/fern-api/fern/pull/3275\r\
        \n* build(deps): bump express from 4.18.2 to 4.19.2 by @dependabot in https://github.com/fern-api/fern/pull/3271\r\
        \n* (docs): start react components docs by @minaelee in https://github.com/fern-api/fern/pull/3276\r\
        \n* (docs): run vale linter on PR to fern/docs/pages/ by @minaelee in https://github.com/fern-api/fern/pull/3274\r\
        \n* fix: make map mutable for adding environment variables by @armandobelardo\
        \ in https://github.com/fern-api/fern/pull/3280\r\n* improvement: default literal\
        \ values for unions by @armandobelardo in https://github.com/fern-api/fern/pull/3283\r\
        \n* (fix): Maps are complex query params by @amckinney in https://github.com/fern-api/fern/pull/3285\r\
        \n\r\n\r\n**Full Changelog**: https://github.com/fern-api/fern/compare/0.19.19...0.19.20"
      type: chore
  createdAt: "2024-03-27"
  irVersion: 37
  version: 0.19.20
- changelogEntry:
    - summary: "## What's Changed\r\n* (fix): docs for `optionalImplementation` use\
        \ the right key by @dsinghvi in https://github.com/fern-api/fern/pull/3254\r\
        \n* (fix): support schema references in OpenAPI that aren't just Schema Ids\
        \ by @omarrida in https://github.com/fern-api/fern/pull/3259\r\n\r\n\r\n**Full\
        \ Changelog**: https://github.com/fern-api/fern/compare/0.19.18...0.19.19"
      type: chore
  createdAt: "2024-03-25"
  irVersion: 37
  version: 0.19.19
- changelogEntry:
    - summary: "## What's Changed\r\n* fix: update python defaults to be the user provided\
        \ number and not th\u2026 by @armandobelardo in https://github.com/fern-api/fern/pull/3248\r\
        \n* fix depth check to prevent max call stack exceeded issue by @omarrida in\
        \ https://github.com/fern-api/fern/pull/3247\r\n\r\n\r\n**Full Changelog**:\
        \ https://github.com/fern-api/fern/compare/0.19.17...0.19.18"
      type: chore
  createdAt: "2024-03-23"
  irVersion: 37
  version: 0.19.18
- changelogEntry:
    - summary: "## What's Changed\r\n* (fix): fix typo in writing license by @armandobelardo\
        \ in https://github.com/fern-api/fern/pull/3245\r\n* (internal): consolidate\
        \ GeneratorNotificationService implementations by @omarrida in https://github.com/fern-api/fern/pull/3235\r\
        \n* (feature): merge x-codeSamples with x-fern-examples by @abvthecity in https://github.com/fern-api/fern/pull/3246\r\
        \n\r\n\r\n**Full Changelog**: https://github.com/fern-api/fern/compare/0.19.16...0.19.17"
      type: chore
  createdAt: "2024-03-22"
  irVersion: 37
  version: 0.19.17
- changelogEntry:
    - summary: "## What's Changed\r\n* (docs): document full slug override in front\
        \ matter by @minaelee in https://github.com/fern-api/fern/pull/3219\r\n* fix:\
        \ create a pom config for publishing by @armandobelardo in https://github.com/fern-api/fern/pull/3243\r\
        \n* \U0001F926: update final sonatype reference to allow staging url by @armandobelardo\
        \ in https://github.com/fern-api/fern/pull/3244\r\n\r\n\r\n**Full Changelog**:\
        \ https://github.com/fern-api/fern/compare/0.19.16-rc0...0.19.16"
      type: chore
  createdAt: "2024-03-21"
  irVersion: 37
  version: 0.19.16
- changelogEntry:
    - summary: "## What's Changed\r\n* fix, java: make gpg publish script executable\
        \ by @armandobelardo in https://github.com/fern-api/fern/pull/3236\r\n* (docs):\
        \ update links due to recent docs changes by @minaelee in https://github.com/fern-api/fern/pull/3233\r\
        \n* fix: java publishing - wrap the multiline secret in quotes to perserv\u2026\
        \ by @armandobelardo in https://github.com/fern-api/fern/pull/3239\r\n* fix:\
        \ update to the staging sonatype url for signing by @armandobelardo in https://github.com/fern-api/fern/pull/3240\r\
        \n* fix: update java registry in cli too by @armandobelardo in https://github.com/fern-api/fern/pull/3242\r\
        \n\r\n\r\n**Full Changelog**: https://github.com/fern-api/fern/compare/0.19.14...0.19.15"
      type: chore
  createdAt: "2024-03-21"
  irVersion: 37
  version: 0.19.15
- changelogEntry:
    - summary:
        "## What's Changed\r\n* (feature): sdk endpoint by @dsinghvi in https://github.com/fern-api/fern/pull/3197\r\
        \n* feat: add in gpg signing for gradle publish by @armandobelardo in https://github.com/fern-api/fern/pull/3195\r\
        \n* FER-970: Improve performance in by reducing reliance on async behavior and\
        \ lazy dynamic imports by @omarrida in https://github.com/fern-api/fern/pull/3206\r\
        \n* (fix): ts sdk doesn't support response property by @dsinghvi in https://github.com/fern-api/fern/pull/3208\r\
        \n* (internal): `seed` runs whenever `seed.yml` config changes by @dsinghvi\
        \ in https://github.com/fern-api/fern/pull/3209\r\n* fix: fullSlug implementation\
        \ uses the wrong filepath structure by @abvthecity in https://github.com/fern-api/fern/pull/3210\r\
        \n* (docs): remove $ sign from bash codeblocks content by @minaelee in https://github.com/fern-api/fern/pull/3194\r\
        \n* add background-image docs by @minaelee in https://github.com/fern-api/fern/pull/3211\r\
        \n* build(deps-dev): bump @ts-morph/common from 0.21.0 to 0.23.0 by @dependabot\
        \ in https://github.com/fern-api/fern/pull/3202\r\n* build(deps-dev): bump eslint-plugin-tailwindcss\
        \ from 3.14.2 to 3.15.1 by @dependabot in https://github.com/fern-api/fern/pull/3201\r\
        \n* build(deps): bump github.com/fern-api/generator-exec-go from 0.0.622 to\
        \ 0.0.679 in /generators/go by @dependabot in https://github.com/fern-api/fern/pull/3199\r\
        \n* (feat): set `ir-version` override when running generators by @dsinghvi in\
        \ https://github.com/fern-api/fern/pull/3212\r\n* bump fern version by @minaelee\
        \ in https://github.com/fern-api/fern/pull/3214\r\n* improvement: allow ruby\
        \ and python to take in byte streams by @armandobelardo in https://github.com/fern-api/fern/pull/3207\r\
        \n* improvement: use AnyStr to keep intellisense for enums but allow forw\u2026\
        \ by @armandobelardo in https://github.com/fern-api/fern/pull/3216\r\n* (fix):\
        \ Handle optional multipart references by @amckinney in https://github.com/fern-api/fern/pull/3218\r\
        \n* (fix): update generator config deserialization logic in OpenAPI generator\
        \ by @omarrida in https://github.com/fern-api/fern/pull/3224\r\n* (internal):\
        \ document syntax highlighting by @abvthecity in https://github.com/fern-api/fern/pull/3220\r\
        \n* (chore): Simplify heading for `max height` in a code block by @dsinghvi\
        \ in https://github.com/fern-api/fern/pull/3225\r\n* (chore): rename `syntax\
        \ highlighting` to `code snippets` by @dsinghvi in https://github.com/fern-api/fern/pull/3226\r\
        \n* (docs): move `searchbar` to top to create more space by @dsinghvi in https://github.com/fern-api/fern/pull/3227\r\
        \n* fix: add signature to the local zod schema as well by @armandobelardo in\
        \ https://github.com/fern-api/fern/pull/3228\r\n\r\n## New Contributors\r\n\
        * @omarrida made their first contribution in https://github.com/fern-api/fern/pull/3206\r\
        \n\r\n**Full Changelog**: https://github.com/fern-api/fern/compare/0.19.13...0.19.14-rc3"
      type: chore
  createdAt: "2024-03-21"
  irVersion: 37
  version: 0.19.14
- changelogEntry:
    - summary:
        "## What's Changed\r\n* (feature): sdk endpoint by @dsinghvi in https://github.com/fern-api/fern/pull/3197\r\
        \n* feat: add in gpg signing for gradle publish by @armandobelardo in https://github.com/fern-api/fern/pull/3195\r\
        \n* FER-970: Improve performance in by reducing reliance on async behavior and\
        \ lazy dynamic imports by @omarrida in https://github.com/fern-api/fern/pull/3206\r\
        \n* (fix): ts sdk doesn't support response property by @dsinghvi in https://github.com/fern-api/fern/pull/3208\r\
        \n* (internal): `seed` runs whenever `seed.yml` config changes by @dsinghvi\
        \ in https://github.com/fern-api/fern/pull/3209\r\n* fix: fullSlug implementation\
        \ uses the wrong filepath structure by @abvthecity in https://github.com/fern-api/fern/pull/3210\r\
        \n* (docs): remove $ sign from bash codeblocks content by @minaelee in https://github.com/fern-api/fern/pull/3194\r\
        \n* add background-image docs by @minaelee in https://github.com/fern-api/fern/pull/3211\r\
        \n* build(deps-dev): bump @ts-morph/common from 0.21.0 to 0.23.0 by @dependabot\
        \ in https://github.com/fern-api/fern/pull/3202\r\n* build(deps-dev): bump eslint-plugin-tailwindcss\
        \ from 3.14.2 to 3.15.1 by @dependabot in https://github.com/fern-api/fern/pull/3201\r\
        \n* build(deps): bump github.com/fern-api/generator-exec-go from 0.0.622 to\
        \ 0.0.679 in /generators/go by @dependabot in https://github.com/fern-api/fern/pull/3199\r\
        \n\r\n## New Contributors\r\n* @omarrida made their first contribution in https://github.com/fern-api/fern/pull/3206\r\
        \n\r\n**Full Changelog**: https://github.com/fern-api/fern/compare/0.19.13...0.19.14-rc0"
      type: chore
  createdAt: "2024-03-19"
  irVersion: 37
  version: 0.19.14-rc0
- changelogEntry:
    - summary: "## What's Changed\r\n* fix: tab slug override should be passed to FDR\
        \ by @abvthecity in https://github.com/fern-api/fern/pull/3198\r\n* fix: python\
        \ retry wrapper leverages the right types by @armandobelardo in https://github.com/fern-api/fern/pull/3204\r\
        \n\r\n\r\n**Full Changelog**: https://github.com/fern-api/fern/compare/0.19.12...0.19.13"
      type: chore
  createdAt: "2024-03-18"
  irVersion: 37
  version: 0.19.13
- changelogEntry:
    - summary: "## What's Changed\r\n* (fix): unit tests for python now run successfully\
        \ by @armandobelardo in https://github.com/fern-api/fern/pull/3187\r\n* (improvement):\
        \ allow x-fern-sdk-group-name to be a list by @mscolnick in https://github.com/fern-api/fern/pull/3196\r\
        \n\r\n\r\n**Full Changelog**: https://github.com/fern-api/fern/compare/0.19.11...0.19.12"
      type: chore
  createdAt: "2024-03-18"
  irVersion: 37
  version: 0.19.12
- changelogEntry:
    - summary: "## What's Changed\r\n* chore: bump versions of public python sdk to\
        \ produce unit tests by @armandobelardo in https://github.com/fern-api/fern/pull/3179\r\
        \n* fix: small fix for python sdk gen by @armandobelardo in https://github.com/fern-api/fern/pull/3181\r\
        \n* chore: remove webpack from ts generators by @mscolnick in https://github.com/fern-api/fern/pull/3180\r\
        \n* build(deps): bump follow-redirects from 1.15.5 to 1.15.6 by @dependabot\
        \ in https://github.com/fern-api/fern/pull/3178\r\n* fix: Fix code-samples deserialization\
        \ from openapi-overrides.yml by @mscolnick in https://github.com/fern-api/fern/pull/3170\r\
        \n\r\n\r\n**Full Changelog**: https://github.com/fern-api/fern/compare/0.19.10...0.19.11"
      type: chore
  createdAt: "2024-03-15"
  irVersion: 37
  version: 0.19.11
- changelogEntry:
    - summary: "## What's Changed\r\n* fix: add in envvar scanning for more than bearer\
        \ auth by @armandobelardo in https://github.com/fern-api/fern/pull/3176\r\n\
        * fixing unit tests by @armandobelardo in https://github.com/fern-api/fern/pull/3168\r\
        \n\r\n\r\n**Full Changelog**: https://github.com/fern-api/fern/compare/0.19.9...0.19.10"
      type: chore
  createdAt: "2024-03-15"
  irVersion: 37
  version: 0.19.10
- changelogEntry:
    - summary: "## What's Changed\r\n* (fix): make sure that deep object query params\
        \ are reverse migrated t\u2026 by @dsinghvi in https://github.com/fern-api/fern/pull/3172\r\
        \n\r\n\r\n**Full Changelog**: https://github.com/fern-api/fern/compare/0.19.8...0.19.9"
      type: chore
  createdAt: "2024-03-13"
  irVersion: 37
  version: 0.19.9
- changelogEntry:
    - summary: "## What's Changed\r\n* fix: run seed for ruby-seed by @armandobelardo\
        \ in https://github.com/fern-api/fern/pull/3167\r\n* (fix): getReferencedMarkdownFiles\
        \ should ignore http/https links by @abvthecity in https://github.com/fern-api/fern/pull/3169\r\
        \n\r\n\r\n**Full Changelog**: https://github.com/fern-api/fern/compare/0.19.7...0.19.8"
      type: chore
  createdAt: "2024-03-13"
  irVersion: 37
  version: 0.19.8
- changelogEntry:
    - summary: "## What's Changed\r\n* feat: init c# playground by @armandobelardo in\
        \ https://github.com/fern-api/fern/pull/3142\r\n* build(deps-dev): bump eslint-plugin-tailwindcss\
        \ from 3.13.0 to 3.13.1 by @dependabot in https://github.com/fern-api/fern/pull/2946\r\
        \n* (chore): consolidate configuration into single package by @dsinghvi in https://github.com/fern-api/fern/pull/3141\r\
        \n* (feature): fern check catches invalid mdx files in docs by @dsinghvi in\
        \ https://github.com/fern-api/fern/pull/3145\r\n* (feature): convert markdown\
        \ references to slug if possible by @dsinghvi in https://github.com/fern-api/fern/pull/3146\r\
        \n* fix: do not add auto-example if one exists by @armandobelardo in https://github.com/fern-api/fern/pull/3147\r\
        \n* (fix): migration depends on published coordinate by @dsinghvi in https://github.com/fern-api/fern/pull/3143\r\
        \n* import float as unknown from openapi spec by @buie in https://github.com/fern-api/fern/pull/3144\r\
        \n* chore: add polling to feature spec by @armandobelardo in https://github.com/fern-api/fern/pull/3068\r\
        \n* build(deps): bump golang.org/x/tools from 0.18.0 to 0.19.0 in /generators/go\
        \ by @dependabot in https://github.com/fern-api/fern/pull/3151\r\n* build(deps):\
        \ bump github.com/fern-api/generator-exec-go from 0.0.609 to 0.0.622 in /generators/go\
        \ by @dependabot in https://github.com/fern-api/fern/pull/3150\r\n* (feature):\
        \ implement fileUpload and bytes type conversion to FDR by @abvthecity in https://github.com/fern-api/fern/pull/3158\r\
        \n* feat, python: add snippet-based testing to Python SDKs by @armandobelardo\
        \ in https://github.com/fern-api/fern/pull/3102\r\n* (fix): enable SSO on preview\
        \ URLs by @abvthecity in https://github.com/fern-api/fern/pull/3160\r\n* (fix):\
        \ Go snippets handle unknown examples by @amckinney in https://github.com/fern-api/fern/pull/3163\r\
        \n* (fix): update IR migration gates for Python SDK by @dsinghvi in https://github.com/fern-api/fern/pull/3164\r\
        \n\r\n## New Contributors\r\n* @buie made their first contribution in https://github.com/fern-api/fern/pull/3144\r\
        \n\r\n**Full Changelog**: https://github.com/fern-api/fern/compare/0.19.6...0.19.7-rc0"
      type: chore
  createdAt: "2024-03-13"
  irVersion: 37
  version: 0.19.7
- changelogEntry:
    - summary: "## What's Changed\r\n* (fix): parse frontmatter before registering docs\
        \ by @dsinghvi in https://github.com/fern-api/fern/pull/3140\r\n\r\n\r\n**Full\
        \ Changelog**: https://github.com/fern-api/fern/compare/0.19.5...0.19.6"
      type: chore
  createdAt: "2024-03-10"
  irVersion: 37
  version: 0.19.6
- changelogEntry:
    - summary: "## What's Changed\r\n* (feat, cli): add autogenerated examples for the\
        \ fern definition by @armandobelardo in https://github.com/fern-api/fern/pull/3114\r\
        \n* (fix, cli): don't require a schema to exist under `application/octet-stream`\
        \ by @armandobelardo in https://github.com/fern-api/fern/pull/3137\r\n\r\n\r\
        \n**Full Changelog**: https://github.com/fern-api/fern/compare/0.19.4...0.19.5"
      type: chore
  createdAt: "2024-03-10"
  irVersion: 37
  version: 0.19.5
- changelogEntry:
    - summary: "## What's Changed\r\n* feat, python: allow extra fields not specified\
        \ in model to come through by @armandobelardo in https://github.com/fern-api/fern/pull/3131\r\
        \n* (fix): `x-fern-streaming` wont duplicate referenced requests causing collision\
        \ by @dsinghvi in https://github.com/fern-api/fern/pull/3136\r\n\r\n\r\n**Full\
        \ Changelog**: https://github.com/fern-api/fern/compare/0.19.3...0.19.4"
      type: chore
  createdAt: "2024-03-09"
  irVersion: 36
  version: 0.19.4
- changelogEntry:
    - summary: "## What's Changed\r\n* (fix, typescript): SDK generator appropriately\
        \ imports `node-fetch` by @dsinghvi in https://github.com/fern-api/fern/pull/3130\r\
        \n* fix: accent-primary regression (and move color validation to fern check)\
        \ by @abvthecity in https://github.com/fern-api/fern/pull/3132\r\n\r\n\r\n**Full\
        \ Changelog**: https://github.com/fern-api/fern/compare/0.19.2...0.19.3"
      type: chore
  createdAt: "2024-03-08"
  irVersion: 36
  version: 0.19.3
- changelogEntry:
    - summary: "## What's Changed\r\n* (fix): OpenAPI importer reads `deprecated: true`\
        \ on operation objects by @dsinghvi in https://github.com/fern-api/fern/pull/3129\r\
        \n\r\n\r\n**Full Changelog**: https://github.com/fern-api/fern/compare/0.19.1...0.19.2"
      type: chore
  createdAt: "2024-03-08"
  irVersion: 36
  version: 0.19.2
- changelogEntry:
    - summary: "## What's Changed\r\n* (fix): detect file object in OpenAPI and ignore\
        \ content type by @dsinghvi in https://github.com/fern-api/fern/pull/3128\r\n\
        \r\n\r\n**Full Changelog**: https://github.com/fern-api/fern/compare/0.19.0...0.19.1"
      type: chore
  createdAt: "2024-03-08"
  irVersion: 36
  version: 0.19.1
- changelogEntry:
    - summary: "## What's Changed\r\n* (fix, typescript): serialize optional deep object\
        \ query params correctly in the TypeScript SDK  by @dsinghvi in https://github.com/fern-api/fern/pull/3071\r\
        \n* fix, ruby: Ensure the name passed into the `X-Fern-SDK-Name` header is the\
        \ name of the gem, not the client class by @armandobelardo in https://github.com/fern-api/fern/pull/3073\r\
        \n* (fix, typescript): sdk code snippets don't render empty dicts for parameters\
        \ with default values by @dsinghvi in https://github.com/fern-api/fern/pull/3074\r\
        \n* (chore): Refactor Pagination IR to support offset by @amckinney in https://github.com/fern-api/fern/pull/3072\r\
        \n* (chore, internal): move `docs-config` to use local typescript sdk gen by\
        \ @abvthecity in https://github.com/fern-api/fern/pull/3047\r\n* (feature, beta):\
        \ support reading `changelog` dir from api directory by @dsinghvi in https://github.com/fern-api/fern/pull/3075\r\
        \n* docs: multiple site layout and page updates by @minaelee in https://github.com/fern-api/fern/pull/3052\r\
        \n* docs: overview diagram newer version by @dannysheridan in https://github.com/fern-api/fern/pull/3076\r\
        \n* docs: use new overview diagram image  by @dannysheridan in https://github.com/fern-api/fern/pull/3077\r\
        \n* docs: add info on new icon component by @minaelee in https://github.com/fern-api/fern/pull/3079\r\
        \n* docs: update availability documentation by @minaelee in https://github.com/fern-api/fern/pull/3078\r\
        \n* (feature): leverage OpenAPI extension `x-tags` for schemas by @dsinghvi\
        \ in https://github.com/fern-api/fern/pull/3081\r\n* fix: make express generator\
        \ respect it's version while publishing by @armandobelardo in https://github.com/fern-api/fern/pull/3084\r\
        \n* fix, nit: update the name of the GH workflow step to match by @armandobelardo\
        \ in https://github.com/fern-api/fern/pull/3085\r\n* fix: address recursive\
        \ loop in example gen with a max depth and lookback by @armandobelardo in https://github.com/fern-api/fern/pull/3086\r\
        \n* (internal): stop running eslint by @dsinghvi in https://github.com/fern-api/fern/pull/3087\r\
        \n* (chore): upgrade mrlint and reenable eslint by @dsinghvi in https://github.com/fern-api/fern/pull/3088\r\
        \n* fix: add missing ruby dependencies to ensure rubocop can install by @armandobelardo\
        \ in https://github.com/fern-api/fern/pull/3090\r\n* fix, ts: leverage the full\
        \ package path for `reference.md` by @armandobelardo in https://github.com/fern-api/fern/pull/3083\r\
        \n* (feature): Add option to disable OpenAPI example generation by @amckinney\
        \ in https://github.com/fern-api/fern/pull/3091\r\n* (ts, feature): introduce\
        \ custom config for `tolerateRepublish` to re publish npm versions by @dsinghvi\
        \ in https://github.com/fern-api/fern/pull/3093\r\n* improvement, python: swap\
        \ to literals instead of enums by @armandobelardo in https://github.com/fern-api/fern/pull/3082\r\
        \n* docs: add new sdks quickstarts and update docs.yml by @minaelee in https://github.com/fern-api/fern/pull/3095\r\
        \n* docs: update feb 2024 changelog by @minaelee in https://github.com/fern-api/fern/pull/3092\r\
        \n* (fix): republish python seed container by @dsinghvi in https://github.com/fern-api/fern/pull/3098\r\
        \n* (fix): support generating correct code snippets when extending base client\
        \ in python by @dsinghvi in https://github.com/fern-api/fern/pull/3097\r\n*\
        \ (fix): Importer handles adding imports from api.yml  by @dsinghvi in https://github.com/fern-api/fern/pull/3100\r\
        \n* fix: build seed docker multiplatform by @armandobelardo in https://github.com/fern-api/fern/pull/3099\r\
        \n* (feature): allow overriding type for global headers by @dsinghvi in https://github.com/fern-api/fern/pull/3101\r\
        \n* feat, python: add in max_retries with exponential backoff by @armandobelardo\
        \ in https://github.com/fern-api/fern/pull/3096\r\n* fix, python: use docstrings\
        \ instead of descriptions by @armandobelardo in https://github.com/fern-api/fern/pull/3108\r\
        \n* chore: cache docker builds in github actions by @mscolnick in https://github.com/fern-api/fern/pull/3104\r\
        \n* chore: migrate to Vitest by @mscolnick in https://github.com/fern-api/fern/pull/3103\r\
        \n* (feature): Go supports simpler unions by @amckinney in https://github.com/fern-api/fern/pull/3111\r\
        \n* fix: strip trailing slash from environments list by @abvthecity in https://github.com/fern-api/fern/pull/3109\r\
        \n* chore: stop checking equality when merging files by @armandobelardo in https://github.com/fern-api/fern/pull/3112\r\
        \n* improvement: add additional reserved words to python by @armandobelardo\
        \ in https://github.com/fern-api/fern/pull/3116\r\n* docs: add titles and descs\
        \ by @minaelee in https://github.com/fern-api/fern/pull/3113\r\n* Revert \"\
        chore: migrate to Vitest\" by @dsinghvi in https://github.com/fern-api/fern/pull/3118\r\
        \n* (chore): fix our tests by @dsinghvi in https://github.com/fern-api/fern/pull/3119\r\
        \n* (fix): `fern generate --docs` doesn't reupload duplicate files preventing\
        \ 503s by @dsinghvi in https://github.com/fern-api/fern/pull/3120\r\n* (feature):\
        \ introduce more layout options for docs configuration by @abvthecity in https://github.com/fern-api/fern/pull/3115\r\
        \n* docs: update components docs by @minaelee in https://github.com/fern-api/fern/pull/3117\r\
        \n* (beta): introduce new api configuration in generators.yml by @dsinghvi in\
        \ https://github.com/fern-api/fern/pull/3121\r\n* (fix): `mergeWith` actually\
        \ merges with incoming spec by @dsinghvi in https://github.com/fern-api/fern/pull/3124\r\
        \n* build(deps): bump jose from 4.11.2 to 4.15.5 by @dependabot in https://github.com/fern-api/fern/pull/3123\r\
        \n\r\n## New Contributors\r\n* @mscolnick made their first contribution in https://github.com/fern-api/fern/pull/3104\r\
        \n\r\n**Full Changelog**: https://github.com/fern-api/fern/compare/0.18.5...0.19.0"
      type: chore
  createdAt: "2024-03-07"
  irVersion: 36
  version: 0.19.0
- changelogEntry:
    - summary: "## What's Changed\r\n* (fix): `mergeWith` actually merges with incoming\
        \ spec by @dsinghvi in https://github.com/fern-api/fern/pull/3124\r\n\r\n\r\n\
        **Full Changelog**: https://github.com/fern-api/fern/compare/0.19.0-rc8...0.19.0-rc9"
      type: chore
  createdAt: "2024-03-07"
  irVersion: 36
  version: 0.19.0-rc9
- changelogEntry:
    - summary: "## What's Changed\r\n* (improvement, python): add additional reserved\
        \ words to python by @armandobelardo in https://github.com/fern-api/fern/pull/3116\r\
        \n* (chore): fix our tests by @dsinghvi in https://github.com/fern-api/fern/pull/3119\r\
        \n* (fix): `fern generate --docs` doesn't reupload duplicate files preventing\
        \ 503s by @dsinghvi in https://github.com/fern-api/fern/pull/3120\r\n* (feature):\
        \ introduce more layout options for docs configuration by @abvthecity in https://github.com/fern-api/fern/pull/3115\r\
        \n* (beta): introduce new api configuration in generators.yml by @dsinghvi in\
        \ https://github.com/fern-api/fern/pull/3121\r\n\r\n\r\n**Full Changelog**:\
        \ https://github.com/fern-api/fern/compare/0.19.0-rc7...0.19.0-rc8"
      type: chore
  createdAt: "2024-03-07"
  irVersion: 36
  version: 0.19.0-rc8
- changelogEntry:
    - summary: "## What's Changed\r\n* chore: stop checking equality when merging files\
        \ by @armandobelardo in https://github.com/fern-api/fern/pull/3112\r\n\r\n\r\
        \n**Full Changelog**: https://github.com/fern-api/fern/compare/0.19.0-rc6...0.19.0-rc7"
      type: chore
  createdAt: "2024-03-05"
  irVersion: 36
  version: 0.19.0-rc7
- changelogEntry:
    - summary: "## What's Changed\r\n* (fix, python): use docstrings instead of descriptions\
        \ by @armandobelardo in https://github.com/fern-api/fern/pull/3108\r\n* (feature,\
        \ go): Supports simpler unions by @amckinney in https://github.com/fern-api/fern/pull/3111\r\
        \n* (fix, cli): strip trailing slash from environments list by @abvthecity in\
        \ https://github.com/fern-api/fern/pull/3109\r\n* (feature): allow overriding\
        \ type for global headers by @dsinghvi in https://github.com/fern-api/fern/pull/3101\r\
        \n* (feat, python): add in max_retries with exponential backoff by @armandobelardo\
        \ in https://github.com/fern-api/fern/pull/3096\r\n* (ts, feature): introduce\
        \ custom config for `tolerateRepublish` to re publish npm versions by @dsinghvi\
        \ in https://github.com/fern-api/fern/pull/3093\r\n* (improvement, python):\
        \ swap to literals instead of enums by @armandobelardo in https://github.com/fern-api/fern/pull/3082\r\
        \n* (fix, python): support generating correct code snippets when extending base\
        \ client in python by @dsinghvi in https://github.com/fern-api/fern/pull/3097\r\
        \n* (fix): Importer handles adding imports from api.yml  by @dsinghvi in https://github.com/fern-api/fern/pull/3100\r\
        \n* (fix, ruby): add missing ruby dependencies to ensure rubocop can install\
        \ by @armandobelardo in https://github.com/fern-api/fern/pull/3090\r\n* (fix,\
        \ ts): leverage the full package path for `reference.md` by @armandobelardo\
        \ in https://github.com/fern-api/fern/pull/3083\r\n* (feature): Add option to\
        \ disable OpenAPI example generation by @amckinney in https://github.com/fern-api/fern/pull/3091\r\
        \n* (feature): leverage OpenAPI extension `x-tags` for schemas by @dsinghvi\
        \ in https://github.com/fern-api/fern/pull/3081\r\n* (fix, typescript): serialize\
        \ optional deep object query params correctly in the TypeScript SDK  by @dsinghvi\
        \ in https://github.com/fern-api/fern/pull/3071\r\n* (fix, ruby): Ensure the\
        \ name passed into the `X-Fern-SDK-Name` header is the name of the gem, not\
        \ the client class by @armandobelardo in https://github.com/fern-api/fern/pull/3073\r\
        \n* (fix, typescript): sdk code snippets don't render empty dicts for parameters\
        \ with default values by @dsinghvi in https://github.com/fern-api/fern/pull/3074\r\
        \n* (chore): Refactor Pagination IR to support offset by @amckinney in https://github.com/fern-api/fern/pull/3072\r\
        \n* (chore, internal): move `docs-config` to use local typescript sdk gen by\
        \ @abvthecity in https://github.com/fern-api/fern/pull/3047\r\n* (feature, beta):\
        \ support reading `changelog` dir from api directory by @dsinghvi in https://github.com/fern-api/fern/pull/3075\r\
        \n* (fix, express): make express generator respect it's version while publishing\
        \ by @armandobelardo in https://github.com/fern-api/fern/pull/3084\r\n* (fix):\
        \ address recursive loop in example gen with a max depth and lookback by @armandobelardo\
        \ in https://github.com/fern-api/fern/pull/3086\r\n\r\n\r\n**Full Changelog**:\
        \ https://github.com/fern-api/fern/compare/0.19.0-rc3...0.18.5\r\n\r\n\r\n**Full\
        \ Changelog**: https://github.com/fern-api/fern/compare/0.19.0-rc4...0.19.0-rc5\r\
        \n\r\n## New Contributors\r\n* @mscolnick made their first contribution in https://github.com/fern-api/fern/pull/3104\r\
        \n\r\n**Full Changelog**: https://github.com/fern-api/fern/compare/0.19.0-rc5...0.19.0-rc6"
      type: chore
  createdAt: "2024-03-05"
  irVersion: 36
  version: 0.19.0-rc6
- changelogEntry:
    - summary: "## What's Changed\r\n* (chore, go): Release fern-go-sdk 0.17.0 by @amckinney\
        \ in https://github.com/fern-api/fern/pull/3066\r\n* (feature, go): supports\
        \ multiple files in upload by @amckinney in https://github.com/fern-api/fern/pull/3070\r\
        \n* (feature, ts): deep object query parameter serialization  by @dsinghvi in\
        \ https://github.com/fern-api/fern/pull/3060\r\n* (chore): CLI supports providing\
        \ IR v33 to TypeScript generators  by @dsinghvi in https://github.com/fern-api/fern/pull/3060\r\
        \n\r\n\r\n**Full Changelog**: https://github.com/fern-api/fern/compare/0.18.4...0.18.5"
      type: chore
  createdAt: "2024-02-27"
  irVersion: 36
  version: 0.18.5
- changelogEntry:
    - summary: "## What's Changed\r\n* (fix): OpenAPI/AsyncAPI importer handles invalid\
        \ datetime examples by @dsinghvi in https://github.com/fern-api/fern/pull/3056\r\
        \n* (fix): ensure we apply audience-based filtering to examples as well by @armandobelardo\
        \ in https://github.com/fern-api/fern/pull/3043\r\n* (feat, fern): allow headers\
        \ to specify their envvar as well by @armandobelardo in https://github.com/fern-api/fern/pull/3061\r\
        \n* (feat, python): support envvar scanning for headers by @armandobelardo in\
        \ https://github.com/fern-api/fern/pull/3064\r\n\r\n## New Contributors\r\n\
        * @Danwakeem made their first contribution in https://github.com/fern-api/fern/pull/3057\r\
        \n\r\n**Full Changelog**: https://github.com/fern-api/fern/compare/0.18.3...0.18.4"
      type: chore
  createdAt: "2024-02-26"
  irVersion: 36
  version: 0.18.4
- changelogEntry:
    - summary: "## What's Changed\r\n*  (fix, java): leverage callTimeout instead of\
        \ readTimeout for RequestOptions timeout configuration by @armandobelardo in\
        \ https://github.com/fern-api/fern/pull/3031\r\n* (fix, java): Address NPE for\
        \ RequestOptions with new timeout feature by @armandobelardo in https://github.com/fern-api/fern/pull/3053\r\
        \n* (fix, go): Snippets for optional primitive aliases are accurate by @amckinney\
        \ in https://github.com/fern-api/fern/pull/3050\r\n* (fix, python): move from\
        \ lists to sequences when using lists in function signatures by @armandobelardo\
        \ in https://github.com/fern-api/fern/pull/3040\r\n* (fix, java) Use safe name\
        \ to generate discriminator wrapper class by @kikones34 in https://github.com/fern-api/fern/pull/2961\r\
        \n* (fix, python): just use jsonable_encoder and remove .value from enum references\
        \ by @armandobelardo in https://github.com/fern-api/fern/pull/3044\r\n* (fix,\
        \ python): fix envvars scanning by updating the ApiError usage by @armandobelardo\
        \ in https://github.com/fern-api/fern/pull/3046\r\n* (feature): OpenAPI importer\
        \ attempts to use tag order to render endpoints if possible by @dsinghvi in\
        \ https://github.com/fern-api/fern/pull/3048\r\n* (improvement, python): make optional fields\
        \ not required by default by @armandobelardo in https://github.com/fern-api/fern/pull/3041\r\
        \n* (feature): Add pagination (IRv35) by @amckinney in https://github.com/fern-api/fern/pull/2985\r\
        \n* (feature): support asyncapi examples via `x-fern-examples` by @dsinghvi\
        \ in https://github.com/fern-api/fern/pull/3042\r\n* (feature): generate default\
        \ examples for WebSocket Sessions by @dsinghvi in https://github.com/fern-api/fern/pull/3039\r\
        \n* (fix): fern check no longer throws when an undiscriminated union is a list\
        \ of primitives by @dsinghvi in https://github.com/fern-api/fern/pull/3055\r\
        \n\r\n\r\n**Full Changelog**: https://github.com/fern-api/fern/compare/0.18.2...0.18.3-rc0\r\
        \n\r\n## New Contributors\r\n* @kikones34 made their first contribution in https://github.com/fern-api/fern/pull/2961\r\
        \n\r\n**Full Changelog**: https://github.com/fern-api/fern/compare/0.18.3-rc1...0.18.3-rc2"
      type: chore
  createdAt: "2024-02-26"
  irVersion: 35
  version: 0.18.3
- changelogEntry:
    - summary: "## What's Changed\r\n* (feature, python): introduce feature flag to\
        \ simplify imports in python and remove the nested `resources` directory by\
        \ @dsinghvi in https://github.com/fern-api/fern/pull/3029\r\n* (chore, internal):\
        \ move `openapi-ir` to use local typescript sdk codegen by @dsinghvi in https://github.com/fern-api/fern/pull/3033\r\
        \n* (docs): external sidebar links, filled navbar button, tab slug overrides\
        \ by @abvthecity in https://github.com/fern-api/fern/pull/3034\r\n* (feature):\
        \ Add Go snippet generation by @amckinney in https://github.com/fern-api/fern/pull/3035\r\
        \n* (feature): Importer brings in Websocket Channels from `AsyncAPI`  by @dsinghvi\
        \ in https://github.com/fern-api/fern/pull/3037\r\n\r\n\r\n**Full Changelog**:\
        \ https://github.com/fern-api/fern/compare/0.18.1...0.18.2"
      type: chore
  createdAt: "2024-02-22"
  irVersion: 34
  version: 0.18.2
- changelogEntry:
    - summary: "## What's Changed\r\n* docs: define fern as a toolkit by @dannysheridan\
        \ in https://github.com/fern-api/fern/pull/2974\r\n* (feature): introduce websocket\
        \ channel into fern definition by @dsinghvi in https://github.com/fern-api/fern/pull/2975\r\
        \n* (fix): `fern write-overrides` uses summary to generate method name if no\
        \ operation id and tag are present by @dsinghvi in https://github.com/fern-api/fern/pull/2976\r\
        \n* (python, feat): add in request options to python by @armandobelardo in https://github.com/fern-api/fern/pull/2926\r\
        \n* (fix):  postman collection is published appropriately by @dsinghvi in https://github.com/fern-api/fern/pull/2978\r\
        \n* (internal): add websocket to IR by @dsinghvi in https://github.com/fern-api/fern/pull/2981\r\
        \n* (internal): register websocket schemas with fdr by @dsinghvi in https://github.com/fern-api/fern/pull/2983\r\
        \n* python, fix: revert regressions in writing circular references by @armandobelardo\
        \ in https://github.com/fern-api/fern/pull/2988\r\n* (typescript): always use\
        \ `node-fetch` when in Node.js by @dsinghvi in https://github.com/fern-api/fern/pull/2989\r\
        \n* (typescript): Fetcher supports sending bytes in request body in `0.11.4`\
        \ by @dsinghvi in https://github.com/fern-api/fern/pull/2991\r\n* (feature):\
        \ make sure casing overrides take affect by @dsinghvi in https://github.com/fern-api/fern/pull/2992\r\
        \n* (fix): IR generation respects casing overrides by @dsinghvi in https://github.com/fern-api/fern/pull/2994\r\
        \n* chore, ruby: release the ruby generators to include IR compatibility fix\
        \ by @armandobelardo in https://github.com/fern-api/fern/pull/2995\r\n* (fix):\
        \ `x-fern-webhook` respects sdk method and group name by @dsinghvi in https://github.com/fern-api/fern/pull/2996\r\
        \n* (feat, openapi): add global header aliasing by @armandobelardo in https://github.com/fern-api/fern/pull/2990\r\
        \n* feat, ts: add in a reference generator class by @armandobelardo in https://github.com/fern-api/fern/pull/2998\r\
        \n* improvement: tweaks to how we write references by @armandobelardo in https://github.com/fern-api/fern/pull/3001\r\
        \n* (feat, java): add timeout to request options by @armandobelardo in https://github.com/fern-api/fern/pull/2973\r\
        \n* chore: nest Go changelog within ./go/sdk by @dannysheridan in https://github.com/fern-api/fern/pull/3004\r\
        \n* docs: delete unused pages by @minaelee in https://github.com/fern-api/fern/pull/3008\r\
        \n* docs: fix broken link  by @minaelee in https://github.com/fern-api/fern/pull/3007\r\
        \n* (chore, internal): speed up seed tests by using custom runner by @dsinghvi\
        \ in https://github.com/fern-api/fern/pull/3005\r\n* (chore, internal): introduce\
        \ telemetry for seed CLI by @dsinghvi in https://github.com/fern-api/fern/pull/3009\r\
        \n* (fix): optional enum body parameters now pass check by @dsinghvi in https://github.com/fern-api/fern/pull/2914\r\
        \n* (fix, python): literals are properly accepted as `query`, `path`, `header`,\
        \ inlined body and referenced body parameters by @dsinghvi in https://github.com/fern-api/fern/pull/3012\r\
        \n* improvement: allow files to be arrays within the IR by @armandobelardo in\
        \ https://github.com/fern-api/fern/pull/2993\r\n* (fix, typescript): core.Stream\
        \ is browser compatible by @dsinghvi in https://github.com/fern-api/fern/pull/3017\r\
        \n* (chore, internal): setup browser playground for ts generator by @dsinghvi\
        \ in https://github.com/fern-api/fern/pull/3019\r\n* build(deps): bump golang.org/x/tools\
        \ from 0.17.0 to 0.18.0 in /generators/go by @dependabot in https://github.com/fern-api/fern/pull/3015\r\
        \n* (typescript, release): release browser compatible streaming in `0.11.5`\
        \ by @dsinghvi in https://github.com/fern-api/fern/pull/3022\r\n* (internal)\
        \ rename Websocket to WebSocket and bump fdr by @abvthecity in https://github.com/fern-api/fern/pull/3018\r\
        \n* feats, ruby: add in idempotency headers and improve enum and union implementations\
        \ by @armandobelardo in https://github.com/fern-api/fern/pull/3020\r\n* improvement,\
        \ python: update python file type to be more reflective or HTTPX types and allow\
        \ lists of files by @armandobelardo in https://github.com/fern-api/fern/pull/3010\r\
        \n* build(deps): bump axios from 0.27.2 to 0.28.0 by @dependabot in https://github.com/fern-api/fern/pull/3024\r\
        \n* fix: websocket inline jsonExample and ir-to-fdr path by @abvthecity in https://github.com/fern-api/fern/pull/3026\r\
        \n* improvement, seed: reduce size of seed containers and speed up python and\
        \ java tests by @armandobelardo in https://github.com/fern-api/fern/pull/3011\r\
        \n* feature, python: allow for users to define custom exports from __init__.py\
        \ by @armandobelardo in https://github.com/fern-api/fern/pull/3025\r\n* build(deps):\
        \ bump github.com/fern-api/generator-exec-go from 0.0.574 to 0.0.600 in /generators/go\
        \ by @dependabot in https://github.com/fern-api/fern/pull/3021\r\n* (java, fix):\
        \ file upload endpoints compile when determining mime type by @dsinghvi in https://github.com/fern-api/fern/pull/3027\r\
        \n* (fix): a single enum with x-fern-enum is not turned into a literal by @dsinghvi\
        \ in https://github.com/fern-api/fern/pull/3028\r\n\r\n\r\n**Full Changelog**:\
        \ https://github.com/fern-api/fern/compare/0.18.0...0.18.1"
      type: chore
  createdAt: "2024-02-21"
  irVersion: 34
  version: 0.18.1
- changelogEntry:
    - summary: "## What's Changed\r\n* (chore, ruby): release the ruby generators to\
        \ include IR compatibility fix by @armandobelardo in https://github.com/fern-api/fern/pull/2995\r\
        \n* (cli, fix): `x-fern-webhook` respects sdk method and group name by @dsinghvi\
        \ in https://github.com/fern-api/fern/pull/2996\r\n* (cli, feature): IR generation\
        \ respects casing overrides by @dsinghvi in https://github.com/fern-api/fern/pull/2994\r\
        \n* (python, feat): add in request options to python by @armandobelardo in https://github.com/fern-api/fern/pull/2926\r\
        \n* (typescript): always use `node-fetch` when in Node.js by @dsinghvi in https://github.com/fern-api/fern/pull/2989\r\
        \n* (typescript): Fetcher supports sending bytes in request body in `0.11.4`\
        \ by @dsinghvi in https://github.com/fern-api/fern/pull/2991\r\n\r\n\r\n**Full\
        \ Changelog**: https://github.com/fern-api/fern/compare/0.18.0...0.18.0-rc0\r\
        \n\r\n\r\n**Full Changelog**: https://github.com/fern-api/fern/compare/0.18.1-rc1...0.18.1-rc2"
      type: chore
  createdAt: "2024-02-16"
  irVersion: 33
  version: 0.18.1-rc2
- changelogEntry:
    - summary: "## What's Changed\r\n* (fix): handle `optional` multipart file upload\
        \ parameters by @armandobelardo in https://github.com/fern-api/fern/pull/2964\r\
        \n* (break): sever base paths are no longer pre-pended to endpoint URLs in OpenAPI\
        \ Parser by @dsinghvi in https://github.com/fern-api/fern/pull/2972\r\n\r\n\r\
        \n**Full Changelog**: https://github.com/fern-api/fern/compare/0.17.10...0.18.0"
      type: chore
  createdAt: "2024-02-14"
  irVersion: 33
  version: 0.18.0
- changelogEntry:
    - summary: "## What's Changed\r\n* (typescript): typescript generator forwards runtime\
        \ information via `X-Fern-Runtime` header by @dsinghvi in https://github.com/fern-api/fern/pull/2962\r\
        \n* (python): Remove literals from the function signature by @armandobelardo\
        \ in https://github.com/fern-api/fern/pull/2952\r\n* (fix): TypeScript SDK generator\
        \ no longer enables `noUnusedParameters` in tsconfg.json by @dsinghvi in https://github.com/fern-api/fern/pull/2968\r\
        \n* (python): Remove support for Python 3.7  by @armandobelardo in https://github.com/fern-api/fern/pull/2967\r\
        \n* (fix): OpenAPI importer appropriately handles custom json content types\
        \ by @dsinghvi in https://github.com/fern-api/fern/pull/2971\r\n\r\n\r\n**Full\
        \ Changelog**: https://github.com/fern-api/fern/compare/0.17.9...0.17.10"
      type: chore
  createdAt: "2024-02-13"
  irVersion: 33
  version: 0.17.10
- changelogEntry:
    - summary: "## What's Changed\r\n* (internal): initialize csharp AST by @dsinghvi\
        \ in https://github.com/fern-api/fern/pull/2938\r\n* (feature): go generator\
        \ supports whitelabelling by @dsinghvi in https://github.com/fern-api/fern/pull/2953\r\
        \n* (feature): OpenAPI importer handles extending undiscriminated unions if\
        \ they are objects by @dsinghvi in https://github.com/fern-api/fern/pull/2956\r\
        \n\r\n\r\n**Full Changelog**: https://github.com/fern-api/fern/compare/0.17.8...0.17.9"
      type: chore
  createdAt: "2024-02-13"
  irVersion: 33
  version: 0.17.9
- changelogEntry:
    - summary: "## What's Changed\r\n* (feature): support whitelabeling SDKs  by @dsinghvi\
        \ in https://github.com/fern-api/fern/pull/2928\r\n* (feature): css + js + measure\
        \ img size by @abvthecity in https://github.com/fern-api/fern/pull/2872\r\
        \n\r\n\r\n**Full Changelog**: https://github.com/fern-api/fern/compare/0.17.7...0.17.8"
      type: chore
  createdAt: "2024-02-11"
  irVersion: 33
  version: 0.17.8
- changelogEntry:
    - summary: "## What's Changed\r\n* (fix): read nuget output mode\r\n\r\n\r\n**Full\
        \ Changelog**: https://github.com/fern-api/fern/compare/0.17.3...0.17.5"
      type: chore
  createdAt: "2024-02-09"
  irVersion: 33
  version: 0.17.7
- changelogEntry:
    - summary: "## What's Changed\r\n* (fix): only opt in go and ruby to capitalize\
        \ initialisms by @dsinghvi in https://github.com/fern-api/fern/pull/2925\r\n\
        \r\n\r\n**Full Changelog**: https://github.com/fern-api/fern/compare/0.17.3...0.17.4"
      type: chore
  createdAt: "2024-02-09"
  irVersion: 33
  version: 0.17.4
- changelogEntry:
    - summary: "## What's Changed\r\n* improvement: add better numbering support for\
        \ snakecasing when smartCasing is enabled by @armandobelardo in https://github.com/fern-api/fern/pull/2921\r\
        \n\r\n\r\n**Full Changelog**: https://github.com/fern-api/fern/compare/0.17.1...0.17.3"
      type: chore
  createdAt: "2024-02-09"
  irVersion: 33
  version: 0.17.3
- changelogEntry:
    - summary: "## What's Changed\r\n* (fix): misc improvements to OpenAPI example generation\
        \ by @dsinghvi in https://github.com/fern-api/fern/pull/2916\r\n\r\n\r\n**Full\
        \ Changelog**: https://github.com/fern-api/fern/compare/0.17.1...0.17.2"
      type: chore
  createdAt: "2024-02-08"
  irVersion: 33
  version: 0.17.2
- changelogEntry:
    - summary: "## What's Changed\r\n* (fix): OpenAPI overrides replaces list of primitives\
        \ but merges list of objects by @dsinghvi in https://github.com/fern-api/fern/pull/2910\r\
        \n* (fix): OpenAPI overrides replaces list of primitives but merges list of\
        \ objects by @dsinghvi in https://github.com/fern-api/fern/pull/2910\r\n* (fix):\
        \ use brightness not luminance to flip the color theme by @abvthecity in https://github.com/fern-api/fern/pull/2912\r\
        \napi/fern/pull/2915\r\n\r\n\r\n**Full Changelog**: https://github.com/fern-api/fern/compare/0.17.0...0.17.1"
      type: chore
  createdAt: "2024-02-07"
  irVersion: 33
  version: 0.17.1
- changelogEntry:
    - summary: "- **break**: The OpenAPI importer now considers the `title` field when\
        \ generating a schema name. It only considers this field if there is no whitespace\
        \ and only contains alphabetic characters. We're constantly trying to improve\
        \ Fern to generate as idiomatic code as possible and naming schemas correctly\
        \ is a huge part of that. \r\n \r\n   By upgrading the Fern CLI to a `0.17.x`\
        \ version, any SDKs with the following OpenAPI would receive compile breaks\
        \ b/c the object would be renamed as `Bar`.\r\n   ```yaml\r\n   Foo: \r\n  \
        \   title: Bar\r\n     type: object\r\n   ```\r\n"
      type: chore
  createdAt: "2024-02-07"
  irVersion: 33
  version: 0.17.0
- changelogEntry:
    - summary: "## What's Changed\r\n* (feature): additional layout options for docs\
        \ by @abvthecity in https://github.com/fern-api/fern/pull/2781\r\n* (feature):\
        \ `x-fern-examples` extension in OpenAPI operation by @abvthecity in https://github.com/fern-api/fern/pull/2856\r\
        \n**Full Changelog**: https://github.com/fern-api/fern/compare/0.16.43...0.16.44-rc0\r\
        \n* (java): java sdk, model and spring generators now support boolean literals\
        \ by @dsinghvi in https://github.com/fern-api/fern/pull/2887\r\n* fixes: \U0001F48E\
        \ Ruby: Fix typos, imports and several other papercuts within SDK generation\
        \ by @armandobelardo in https://github.com/fern-api/fern/pull/2868\r\n* fix:\
        \ Ruby: fix version header and file write location by @armandobelardo in https://github.com/fern-api/fern/pull/2889\r\
        \n* fix: ruby: support deeply nested objects correctly by @armandobelardo in\
        \ https://github.com/fern-api/fern/pull/2895\r\n* chore: allow releasing RCs\
        \ through Actions by @armandobelardo in https://github.com/fern-api/fern/pull/2896\r\
        \n* fix: update the dev release workflow to leverage full commit history by\
        \ @armandobelardo in https://github.com/fern-api/fern/pull/2897\r\n* additional\
        \ config options by @abvthecity in https://github.com/fern-api/fern/pull/2781\r\
        \n* improvement: update readme to expose fastapi configs by @armandobelardo\
        \ in https://github.com/fern-api/fern/pull/2901\r\n* fix: ruby: address potential\
        \ naming conflicts within SDK by @armandobelardo in https://github.com/fern-api/fern/pull/2902\r\
        \n* fix: Ruby: ensure services always have a name by @armandobelardo in https://github.com/fern-api/fern/pull/2903\r\
        \n* fix: improve handling color config for dark vs light themes by @abvthecity\
        \ in https://github.com/fern-api/fern/pull/2904\r\n\r\n\r\n**Full Changelog**:\
        \ https://github.com/fern-api/fern/compare/0.16.43...0.16.44-rc1"
      type: chore
  createdAt: "2024-02-06"
  irVersion: 32
  version: 0.16.44-rc1
- changelogEntry:
    - summary:
        "## What's Changed\r\n* (ruby): 0.0.1 Release by @armandobelardo in https://github.com/fern-api/fern/pull/2858\r\
        \n* (java): java sdk generator supports idempotency headers by @dsinghvi in\
        \ https://github.com/fern-api/fern/pull/2884\r\n* (cli): `x-fern-streaming`\
        \ respects extensions on stream property by @dsinghvi in https://github.com/fern-api/fern/pull/2853\r\
        \n* (cli): list overrides win over OpenAPI and do not get combined by @dsinghvi\
        \ in https://github.com/fern-api/fern/pull/2854\r\n\r\n**Full Changelog**: https://github.com/fern-api/fern/compare/0.16.43-rc0...0.16.43-rc1\r\
        \n\r\n\r\n**Full Changelog**: https://github.com/fern-api/fern/compare/0.16.43-rc1...0.16.43-rc2"
      type: chore
  createdAt: "2024-02-04"
  irVersion: 32
  version: 0.16.43
- changelogEntry:
    - summary: "## What's Changed\r\n* improvement: TypeScript SDK steps in quickstart\
        \ by @dannysheridan in https://github.com/fern-api/fern/pull/2829\r\n* fix:\
        \ increase python generator recursion depth to allow for deeply nested examples\
        \ by @armandobelardo  in https://github.com/fern-api/fern/pull/2825\r\n* fix:\
        \ OpenAPI importer respects `x-examples` key by @dsinghvi in https://github.com/fern-api/fern/pull/2845\r\
        \n* (fix): Add support for custom code samples by @abvthecity in https://github.com/fern-api/fern/pull/2842\r\
        \n* (fix): OpenAPI importer brings in example names by @dsinghvi in https://github.com/fern-api/fern/pull/2847\r\
        \n* (fix): `fern write-definition` does not remove markdown formatting by @dsinghvi\
        \ in https://github.com/fern-api/fern/pull/2849\r\n* (feature): introduce `x-fern-resolutions`\
        \ extension by @dsinghvi in https://github.com/fern-api/fern/pull/2844\r\n\r\
        \n## New Contributors\r\n* @abvthecity made their first contribution in https://github.com/fern-api/fern/pull/2842\r\
        \n\r\n**Full Changelog**: https://github.com/fern-api/fern/compare/0.16.41...0.16.42"
      type: chore
  createdAt: "2024-02-01"
  irVersion: 32
  version: 0.16.42
- changelogEntry:
    - summary: "## What's Changed\r\n* (feature): OpenAPI importer supports format `json-string`\
        \ by @dsinghvi in https://github.com/fern-api/fern/pull/2827\r\n  ```yaml\r\n\
        \  MySchema: \r\n    type: string\r\n    format: json-string # <---- OpenAPI\
        \ importer handles this\r\n  ```\r\n\r\n\r\n**Full Changelog**: https://github.com/fern-api/fern/compare/0.16.40...0.16.41"
      type: chore
  createdAt: "2024-01-29"
  irVersion: 32
  version: 0.16.41
- changelogEntry:
    - summary: "## What's Changed\r\n* (fix): add a `disable-example` flag for generators\
        \ by @dsinghvi in https://github.com/fern-api/fern/pull/2826\r\n  ```yaml\r\n\
        \  generators: \r\n    - name: ...\r\n       version: ...\r\n       disable-examples:\
        \ true # A temporary workaround while we iron out example deserialization bugs\
        \ in python\r\n  ```\r\n\r\n\r\n**Full Changelog**: https://github.com/fern-api/fern/compare/0.16.39...0.16.40"
      type: chore
  createdAt: "2024-01-29"
  irVersion: 32
  version: 0.16.40
- changelogEntry:
    - summary: "## What's Changed\r\n* (release): support scanning env variable for\
        \ auth in python sdk generator 0.8.1  by @dsinghvi in https://github.com/fern-api/fern/pull/2811\r\
        \n* (feature): introduce nuget output location by @dsinghvi in https://github.com/fern-api/fern/pull/2812\r\
        \n\r\n\r\n**Full Changelog**: https://github.com/fern-api/fern/compare/0.16.38...0.16.39"
      type: chore
  createdAt: "2024-01-26"
  irVersion: 32
  version: 0.16.39
- changelogEntry:
    - summary: "## What's Changed\r\n* (fix): OpenAPI importer uses the `value` field\
        \ when looking at `examples` by @dsinghvi in https://github.com/fern-api/fern/pull/2803\r\
        \n\r\n\r\n**Full Changelog**: https://github.com/fern-api/fern/compare/0.16.37...0.16.38"
      type: chore
  createdAt: "2024-01-26"
  irVersion: 32
  version: 0.16.38
- changelogEntry:
    - summary: "## What's Changed\r\n* (fix): Allow Ruby generator to work on IRv32\
        \ by @armandobelardo in https://github.com/fern-api/fern/pull/2668\r\n* (chore):\
        \ Go generators use IRv32 by @amckinney in https://github.com/fern-api/fern/pull/2672\r\
        \n* (fix): python sdk sends enum value for inlined requests by @dsinghvi in\
        \ https://github.com/fern-api/fern/pull/2793\r\n* (release): 0.8.0 of python-sdk\
        \ generator by @dsinghvi in https://github.com/fern-api/fern/pull/2795\r\n*\
        \ (fix): OpenAPI importer query parameters always generate valid names by @dsinghvi\
        \ in https://github.com/fern-api/fern/pull/2801\r\n* (fix): OpenAPI importer\
        \ example generation skips object query params by @dsinghvi in https://github.com/fern-api/fern/pull/2800\r\
        \n\r\n## New Contributors\r\n* @SK-Sam made their first contribution in https://github.com/fern-api/fern/pull/2687\r\
        \n\r\n**Full Changelog**: https://github.com/fern-api/fern/compare/0.16.36...0.16.37"
      type: chore
  createdAt: "2024-01-25"
  irVersion: 32
  version: 0.16.37
- changelogEntry:
    - summary: "## What's Changed\r\n* feature: CLI supports running Ruby sdk + model\
        \ generator by @armandobelardo in https://github.com/fern-api/fern/pull/2570\r\
        \n* fix: OpenAPI importer adds variables accordingly by @dsinghvi in https://github.com/fern-api/fern/pull/2667\r\
        \n\r\n\r\n**Full Changelog**: https://github.com/fern-api/fern/compare/0.16.35...0.16.36"
      type: chore
  createdAt: "2024-01-19"
  irVersion: 32
  version: 0.16.36
- changelogEntry:
    - summary: "## What's Changed\r\n* fix: OpenAPI importer supports union examples\
        \  by @dsinghvi in https://github.com/fern-api/fern/pull/2653\r\n\r\n\r\n**Full\
        \ Changelog**: https://github.com/fern-api/fern/compare/0.16.34...0.16.35"
      type: chore
  createdAt: "2024-01-18"
  irVersion: 32
  version: 0.16.35
- changelogEntry:
    - summary: "## What's Changed\r\n* fix: OpenAPI importer supports generating examples\
        \ for `unknown` by @dsinghvi in https://github.com/fern-api/fern/pull/2624\r\
        \n* fix: auto generation of primitive examples by @dsinghvi in https://github.com/fern-api/fern/pull/2625\r\
        \n* fix: misc fixes to OpenAPI example generation by @dsinghvi in https://github.com/fern-api/fern/pull/2630\r\
        \n* fix: `getAllProperties` visits references by @dsinghvi in https://github.com/fern-api/fern/pull/2631\r\
        \n* fix: OpenAPI importer uses generated names for aliases by @dsinghvi in https://github.com/fern-api/fern/pull/2632\r\
        \n* fix: inlined component schemas are added to __package__.yml by @dsinghvi\
        \ in https://github.com/fern-api/fern/pull/2633\r\n* fix: OpenAPI importer handles\
        \ property conflicts from grandparents by @dsinghvi in https://github.com/fern-api/fern/pull/2637\r\
        \n* fix: OpenAPI importer replaces schemas that start with numbers with alphabetic\
        \ notation by @dsinghvi in https://github.com/fern-api/fern/pull/2638\r\n* fix:\
        \ upgrade fiddle sdk to `0.0.386` so that license generation works by @dsinghvi\
        \ in https://github.com/fern-api/fern/pull/2643\r\n* fix: OpenAPI importer removes\
        \ redundant path from environment by @dsinghvi in https://github.com/fern-api/fern/pull/2650\r\
        \n* fix: OpenAPI importer doesn't extend aliased schemas that have a property\
        \ conflict by @dsinghvi in https://github.com/fern-api/fern/pull/2651\r\n* fix:\
        \ OpenAPI importer doesn't set name override for nested key value pair by @dsinghvi\
        \ in https://github.com/fern-api/fern/pull/2652\r\n\r\n\r\n**Full Changelog**:\
        \ https://github.com/fern-api/fern/compare/0.16.33...0.16.34"
      type: chore
  createdAt: "2024-01-17"
  irVersion: 32
  version: 0.16.34
- changelogEntry:
    - summary: "## What's Changed\r\n* feature: add `fern mock` command by @amckinney\
        \ in https://github.com/fern-api/fern/pull/2618\r\n* feature: OpenAPI importer\
        \ looks at `examples` property by @dsinghvi in https://github.com/fern-api/fern/pull/2621\r\
        \n\r\n\r\n**Full Changelog**: https://github.com/fern-api/fern/compare/0.16.32...0.16.33"
      type: chore
  createdAt: "2024-01-15"
  irVersion: 32
  version: 0.16.33
- changelogEntry:
    - summary: "## What's Changed\r\n* fix: OpenAPI importer handles converting boolean\
        \ enums  @dsinghvi in https://github.com/fern-api/fern/pull/2616\r\n\r\n\r\n\
        **Full Changelog**: https://github.com/fern-api/fern/compare/0.16.31...0.16.32"
      type: chore
  createdAt: "2024-01-13"
  irVersion: 32
  version: 0.16.32
- changelogEntry:
    - summary: "## What's Changed\r\n* fix: OpenAPI importer visits nested `allOf` when\
        \ inlined by @dsinghvi in https://github.com/fern-api/fern/pull/2615\r\n\r\n\
        \r\n**Full Changelog**: https://github.com/fern-api/fern/compare/0.16.30...0.16.31"
      type: chore
  createdAt: "2024-01-12"
  irVersion: 32
  version: 0.16.31
- changelogEntry:
    - summary: "## What's Changed\r\n* feature: allow specifying OpenAPI overrides in\
        \ generators.yml by @dsinghvi in https://github.com/fern-api/fern/pull/2613\r\
        \n  ```yaml\r\n  # generators.yml \r\n  openapi: <path to openapi> \r\n  openapi-overrides:\
        \ <path to openapi overrides> \r\n  ```\r\n\r\n\r\n**Full Changelog**: https://github.com/fern-api/fern/compare/0.16.29...0.16.30"
      type: chore
  createdAt: "2024-01-12"
  irVersion: 32
  version: 0.16.30
- changelogEntry:
    - summary: "## What's Changed\r\n* fix: OpenAPI importer supports reading `x-fern-sdk-return-value`\
        \ by @dsinghvi in https://github.com/fern-api/fern/pull/2610\r\n\r\n\r\n**Full\
        \ Changelog**: https://github.com/fern-api/fern/compare/0.16.28...0.16.29"
      type: chore
  createdAt: "2024-01-12"
  irVersion: 32
  version: 0.16.29
- changelogEntry:
    - summary: "## What's Changed\r\n* fix: OpenAPI importer adds common server path\
        \ to endpoint path by @dsinghvi in https://github.com/fern-api/fern/pull/2603\r\
        \n\r\n\r\n**Full Changelog**: https://github.com/fern-api/fern/compare/0.16.27...0.16.28"
      type: chore
  createdAt: "2024-01-11"
  irVersion: 32
  version: 0.16.28
- changelogEntry:
    - summary: "## What's Changed\r\n* test: Add test for file upload with query params\
        \ by @amckinney in https://github.com/fern-api/fern/pull/2441\r\n* test: Replace\
        \ /bin/bash with /bin/sh by @amckinney in https://github.com/fern-api/fern/pull/2595\r\
        \n* docs: update quickstart.mdx by @minaelee in https://github.com/fern-api/fern/pull/2596\r\
        \n* fix: send descriptions for union base properties when generating docs by\
        \ @dsinghvi in https://github.com/fern-api/fern/pull/2601\r\n\r\n\r\n**Full\
        \ Changelog**: https://github.com/fern-api/fern/compare/0.16.25...0.16.26"
      type: chore
  createdAt: "2024-01-11"
  irVersion: 32
  version: 0.16.27
- changelogEntry:
    - summary: "## What's Changed\r\n* fix: OpenAPI importer creates inline request\
        \ schemas for singular allOf by @dsinghvi in https://github.com/fern-api/fern/pull/2591\r\
        \n\r\n\r\n**Full Changelog**: https://github.com/fern-api/fern/compare/0.16.24...0.16.25"
      type: chore
  createdAt: "2024-01-10"
  irVersion: 32
  version: 0.16.25
- changelogEntry:
    - summary: "## What's Changed\r\n* fix: OpenAPI converter uses literals when anyOf\
        \ has inlined enums  by @dsinghvi in https://github.com/fern-api/fern/pull/2589\r\
        \n\r\n\r\n**Full Changelog**: https://github.com/fern-api/fern/compare/0.16.23...0.16.24"
      type: chore
  createdAt: "2024-01-10"
  irVersion: 32
  version: 0.16.24
- changelogEntry:
    - summary: "## What's Changed\r\n* fix: make `generators.yml` optional if no generators\
        \ by @dsinghvi in https://github.com/fern-api/fern/pull/2585\r\n\r\n## New Contributors\r\
        \n* @minaelee made their first contribution in https://github.com/fern-api/fern/pull/2567\r\
        \n\r\n**Full Changelog**: https://github.com/fern-api/fern/compare/0.16.22...0.16.23"
      type: chore
  createdAt: "2024-01-09"
  irVersion: 32
  version: 0.16.23
- changelogEntry:
    - summary: "## What's Changed\r\n* fix: handle error declaration conflicts in OpenAPI\
        \ importer by @dsinghvi in https://github.com/fern-api/fern/pull/2550\r\n\r\n\
        \r\n**Full Changelog**: https://github.com/fern-api/fern/compare/0.16.21...0.16.22"
      type: chore
  createdAt: "2024-01-01"
  irVersion: 32
  version: 0.16.22
- changelogEntry:
    - summary: "## What's Changed\r\n* fix: OpenAPI importer handles null `anyOf` with\
        \ more than 3 variants by @dsinghvi in https://github.com/fern-api/fern/pull/2549\r\
        \n\r\n\r\n**Full Changelog**: https://github.com/fern-api/fern/compare/0.16.20...0.16.21"
      type: chore
  createdAt: "2024-01-01"
  irVersion: 32
  version: 0.16.21
- changelogEntry:
    - summary: "## What's Changed\r\n* feature: `push` mode for GitHub repository by\
        \ @dsinghvi in https://github.com/fern-api/fern/pull/2546\r\n  ```yaml\r\n \
        \ # generators.yml\r\n  - name: fernapi/fern-python-sdk\r\n    ...\r\n    github:\
        \ \r\n      mode: push\r\n      repository: owner/repo\r\n      branch: # optional\
        \ branch, if omitted uses the default channel \r\n  ```\r\n\r\n\r\n**Full Changelog**:\
        \ https://github.com/fern-api/fern/compare/0.16.19...0.16.20"
      type: chore
  createdAt: "2023-12-29"
  irVersion: 32
  version: 0.16.20
- changelogEntry:
    - summary: "**Full Changelog**: https://github.com/fern-api/fern/compare/0.16.17...0.16.19"
      type: chore
  createdAt: "2023-12-23"
  irVersion: 32
  version: 0.16.19
- changelogEntry:
    - summary: "## What's Changed\r\n* feature: openapi importer generates oauth 2 scopes\
        \ enum by @dsinghvi in https://github.com/fern-api/fern/pull/2540\r\n\r\n\r\n\
        **Full Changelog**: https://github.com/fern-api/fern/compare/0.16.16...0.16.17"
      type: chore
  createdAt: "2023-12-23"
  irVersion: 32
  version: 0.16.17
- changelogEntry:
    - summary: "## What's Changed\r\n* fix: respect audiences on inlined request bodies\
        \ by @dsinghvi in https://github.com/fern-api/fern/pull/2535\r\n\r\n\r\n**Full\
        \ Changelog**: https://github.com/fern-api/fern/compare/0.16.15...0.16.16"
      type: chore
  createdAt: "2023-12-22"
  irVersion: 32
  version: 0.16.16
- changelogEntry:
    - summary: "## What's Changed\r\n* fix: unknown types should be treated as optional\
        \ when validating examples by @dsinghvi in https://github.com/fern-api/fern/pull/2532\r\
        \n* fix: `write-definition` writes to hidden folder by @dsinghvi in https://github.com/fern-api/fern/pull/2533\r\
        \n\r\n\r\n**Full Changelog**: https://github.com/fern-api/fern/compare/0.16.14...0.16.15"
      type: chore
  createdAt: "2023-12-22"
  irVersion: 32
  version: 0.16.15
- changelogEntry:
    - summary: "## What's Changed\r\n* feature: `fern write-definition` writes out api\
        \ dependencies by @dsinghvi in https://github.com/fern-api/fern/pull/2531\r\n\
        \r\n\r\n**Full Changelog**: https://github.com/fern-api/fern/compare/0.16.13...0.16.14"
      type: chore
  createdAt: "2023-12-22"
  irVersion: 32
  version: 0.16.14
- changelogEntry:
    - summary: "## What's Changed\r\n* feature: support property level audiences by\
        \ @dsinghvi in https://github.com/fern-api/fern/pull/2526\r\n* feature: openapi\
        \ importer supports importing property level audiences by @dsinghvi in https://github.com/fern-api/fern/pull/2528\r\
        \n\r\n\r\n**Full Changelog**: https://github.com/fern-api/fern/compare/0.16.12...0.16.13"
      type: chore
  createdAt: "2023-12-21"
  irVersion: 32
  version: 0.16.13
- changelogEntry:
    - summary: "## What's Changed\r\n* internal: seed accepts path to api directory\
        \ for custom fixture by @dsinghvi in https://github.com/fern-api/fern/pull/2516\r\
        \n* fix: fern python generators rely on ir v31 by @dsinghvi in https://github.com/fern-api/fern/pull/2517\r\
        \n* feature: run prettier on doc strings by @dsinghvi in https://github.com/fern-api/fern/pull/2508\r\
        \n* fix: use `JSON.stringify` when writing IR by @dsinghvi in https://github.com/fern-api/fern/pull/2511\r\
        \n* fix: OpenAPI importer handles self referencing schemas  by @dsinghvi in\
        \ https://github.com/fern-api/fern/pull/2512\r\n* fix: handle explicit `null`\
        \ strings in OpenAPI schemas by @dsinghvi in https://github.com/fern-api/fern/pull/2514\r\
        \n* fix: `ResourceList` in fhir is an undiscriminated union with literal properties\
        \ by @armandobelardo in https://github.com/fern-api/fern/pull/2513\r\n* fix:\
        \ add `int`, `float`, and `complex` to python reserved words by @armandobelardo\
        \ in https://github.com/fern-api/fern/pull/2523\r\n\r\n\r\n**Full Changelog**:\
        \ https://github.com/fern-api/fern/compare/0.16.11...0.16.12"
      type: chore
  createdAt: "2023-12-20"
  irVersion: 32
  version: 0.16.12
- changelogEntry:
    - summary: "## What's Changed\r\n* fix: OpenAPI importer properly escapes examples\
        \ that start with $ sign by @dsinghvi in https://github.com/fern-api/fern/pull/2509\r\
        \n\r\n\r\n**Full Changelog**: https://github.com/fern-api/fern/compare/0.16.10...0.16.11"
      type: chore
  createdAt: "2023-12-18"
  irVersion: 32
  version: 0.16.11
- changelogEntry:
    - summary: "## What's Changed\r\n* document: x-fern-server-name extension by @dannysheridan\
        \ in https://github.com/fern-api/fern/pull/2504\r\n* feature: add x-fern-parameter-name\
        \ extension by @amckinney in https://github.com/fern-api/fern/pull/2489\r\n\
        * chore: seed exits 1 if tests fail  by @dsinghvi in https://github.com/fern-api/fern/pull/2505\r\
        \n* fix: x-fern-streaming can be used with x-fern-group-name by @amckinney in\
        \ https://github.com/fern-api/fern/pull/2488\r\n\r\n\r\n**Full Changelog**:\
        \ https://github.com/fern-api/fern/compare/0.16.9...0.16.10"
      type: chore
  createdAt: "2023-12-18"
  irVersion: 32
  version: 0.16.10
- changelogEntry:
    - summary: "## What's Changed\r\n* fix: improve `fern check` only logging errors\
        \ by @dsinghvi in https://github.com/fern-api/fern/pull/2501\r\n\r\n\r\n**Full\
        \ Changelog**: https://github.com/fern-api/fern/compare/0.16.8...0.16.9"
      type: chore
  createdAt: "2023-12-17"
  irVersion: 32
  version: 0.16.9
- changelogEntry:
    - summary: "## What's Changed\r\n* chore: run ci on forked PRs for contributors\
        \ by @dsinghvi in https://github.com/fern-api/fern/pull/2494\r\n* internal:\
        \ seed only runs one container per script for all fixtures by @armandobelardo\
        \ in https://github.com/fern-api/fern/pull/2492\r\n* fix: typo in docs starter\
        \ example repo by @dannysheridan in https://github.com/fern-api/fern/pull/2496\r\
        \n* fix: header on quickstart page by @dannysheridan in https://github.com/fern-api/fern/pull/2497\r\
        \n* fix: `fern write-definition` doesn't throw on non-OpenAPI workspaces by\
        \ @dsinghvi in https://github.com/fern-api/fern/pull/2499\r\n* fix: `fern check`\
        \ logs `All checks passed` if no errors @dsinghvi in https://github.com/fern-api/fern/pull/2499\r\
        \n\r\n\r\n**Full Changelog**: https://github.com/fern-api/fern/compare/0.16.7...0.16.8"
      type: chore
  createdAt: "2023-12-17"
  irVersion: 32
  version: 0.16.8
- changelogEntry:
    - summary: "## What's Changed\r\n* fix: openapi importer correctly imports across\
        \ nested fern definition files by @dsinghvi in https://github.com/fern-api/fern/pull/2491\r\
        \n\r\n\r\n**Full Changelog**: https://github.com/fern-api/fern/compare/0.16.6...0.16.7"
      type: chore
  createdAt: "2023-12-14"
  irVersion: 32
  version: 0.16.7
- changelogEntry:
    - summary: "## What's Changed\r\n* fix: openapi importer properly detects json response\
        \ by @dsinghvi in https://github.com/fern-api/fern/pull/2487\r\n\r\n\r\n**Full\
        \ Changelog**: https://github.com/fern-api/fern/compare/0.16.5...0.16.6"
      type: chore
  createdAt: "2023-12-13"
  irVersion: 32
  version: 0.16.6
- changelogEntry:
    - summary: "## What's Changed\r\n* fix: OpenAPI importer detects all possible `application/json`\
        \ request and response content types by @dsinghvi in https://github.com/fern-api/fern/pull/2486\r\
        \n\r\n\r\n**Full Changelog**: https://github.com/fern-api/fern/compare/0.16.4...0.16.5"
      type: chore
  createdAt: "2023-12-13"
  irVersion: 32
  version: 0.16.5
- changelogEntry:
    - summary: "## What's Changed\r\n* internal: enable typescript code snippets in\
        \ fern docs by @dsinghvi in https://github.com/fern-api/fern/pull/2473\r\n*\
        \ internal: `generators.yml` in public-api by @dsinghvi in https://github.com/fern-api/fern/pull/2475\r\
        \n* document: API-wide global configs in api.yml by @dannysheridan in https://github.com/fern-api/fern/pull/2478\r\
        \n* fix: escape OpenAPI string examples that star with `$` by @dsinghvi in https://github.com/fern-api/fern/pull/2483\r\
        \n* fix: handle OpenAPI importer handles unions `type: [string, object]` by\
        \ @dsinghvi in https://github.com/fern-api/fern/pull/2483\r\n\r\n\r\n**Full\
        \ Changelog**: https://github.com/fern-api/fern/compare/0.16.3...0.16.4"
      type: chore
  createdAt: "2023-12-13"
  irVersion: 32
  version: 0.16.4
- changelogEntry:
    - summary: "## What's Changed\r\n* improvement: openapi importer enum name generator\
        \ for like `>`, `<` , `<=`, `>=` by @dsinghvi in https://github.com/fern-api/fern/pull/2471\r\
        \n\r\n\r\n**Full Changelog**: https://github.com/fern-api/fern/compare/0.16.2...0.16.3"
      type: chore
  createdAt: "2023-12-11"
  irVersion: 32
  version: 0.16.3
- changelogEntry:
    - summary: "## What's Changed\r\n* docs: show example of list by @dannysheridan\
        \ in https://github.com/fern-api/fern/pull/2464\r\n* docs: improve cli descriptions\
        \ by @dannysheridan in https://github.com/fern-api/fern/pull/2466\r\n* fix:\
        \ openapi importer enum generation is valid @dsinghvi in https://github.com/fern-api/fern/pull/2468\r\
        \n* fix: openapi importer request references generation is valid @dsinghvi in\
        \ https://github.com/fern-api/fern/pull/2468\r\n* fix: introduce `fern openapi-ir`\
        \ for debugging @dsinghvi in https://github.com/fern-api/fern/pull/2468\r\n\r\
        \n\r\n**Full Changelog**: https://github.com/fern-api/fern/compare/0.16.1...0.16.2"
      type: chore
  createdAt: "2023-12-10"
  irVersion: 32
  version: 0.16.2
- changelogEntry:
    - summary: "## What's Changed\r\n* test: introduce a test definition for optional\
        \ by @dsinghvi in https://github.com/fern-api/fern/pull/2460\r\n* fix: aliases\
        \ with `x-fern-sdk-group-name` are stored in the right file by @dsinghvi in\
        \ https://github.com/fern-api/fern/pull/2461\r\n\r\n\r\n**Full Changelog**:\
        \ https://github.com/fern-api/fern/compare/0.16.0...0.16.1"
      type: chore
  createdAt: "2023-12-08"
  irVersion: 32
  version: 0.16.1
- changelogEntry:
    - summary: "## What's Changed\r\n* docs: add docs quickstart by @dannysheridan in\
        \ https://github.com/fern-api/fern/pull/2456\r\n* docs: fix callout spacing\
        \ by @dannysheridan in https://github.com/fern-api/fern/pull/2457\r\n* docs:\
        \ example provided for path parameter by @dannysheridan in https://github.com/fern-api/fern/pull/2458\r\
        \n* *feature*: support `x-fern-sdk-group-name` on schemas by @dsinghvi in https://github.com/fern-api/fern/pull/2459\r\
        \n   **NOTE** The OpenAPI importer was drastically modified, so be careful upgrading\
        \ to `0.16.0` and report any issues!\r\n\r\n\r\n**Full Changelog**: https://github.com/fern-api/fern/compare/0.15.18...0.16.0"
      type: chore
  createdAt: "2023-12-08"
  irVersion: 32
  version: 0.16.0
- changelogEntry:
    - summary: "## What's Changed\r\n* fix: overrides from `x-fern-overrides-filepath`\
        \ file win on tie by @dsinghvi in https://github.com/fern-api/fern/pull/2455\r\
        \n\r\n\r\n**Full Changelog**: https://github.com/fern-api/fern/compare/0.15.17...0.15.18"
      type: chore
  createdAt: "2023-12-07"
  irVersion: 32
  version: 0.15.18
- changelogEntry:
    - summary: "## What's Changed\r\n* feature: support overlaying extensions using\
        \ `x-fern-overrides-filepath` by @dsinghvi in https://github.com/fern-api/fern/pull/2452\r\
        \n\r\n\r\n**Full Changelog**: https://github.com/fern-api/fern/compare/0.15.16...0.15.17"
      type: chore
  createdAt: "2023-12-07"
  irVersion: 32
  version: 0.15.17
- changelogEntry:
    - summary: "## What's Changed\r\n* docs: Add screenshots to availability page by\
        \ @dannysheridan in https://github.com/fern-api/fern/pull/2448\r\n* feature:\
        \ OpenAPI supports `application/pdf` content-type by @amckinney in https://github.com/fern-api/fern/pull/2450\r\
        \n\r\n\r\n**Full Changelog**: https://github.com/fern-api/fern/compare/0.15.15...0.15.16"
      type: chore
  createdAt: "2023-12-06"
  irVersion: 32
  version: 0.15.16
- changelogEntry:
    - summary: "## What's Changed\r\n* fix: validate responses that are imported correctly\
        \ by @dsinghvi in https://github.com/fern-api/fern/pull/2447\r\n\r\n\r\n**Full\
        \ Changelog**: https://github.com/fern-api/fern/compare/0.15.14...0.15.15"
      type: chore
  createdAt: "2023-12-06"
  irVersion: 32
  version: 0.15.15
- changelogEntry:
    - summary: "**Full Changelog**: https://github.com/fern-api/fern/compare/0.15.13...0.15.14"
      type: chore
  createdAt: "2023-12-06"
  irVersion: 32
  version: 0.15.14
- changelogEntry:
    - summary: "## What's Changed\r\n* feature: OpenAPI importer supports `audio/mpeg`\
        \ content type by @dsinghvi in https://github.com/fern-api/fern/pull/2446\r\n\
        \r\n\r\n**Full Changelog**: https://github.com/fern-api/fern/compare/0.15.12...0.15.13"
      type: chore
  createdAt: "2023-12-06"
  irVersion: 32
  version: 0.15.13
- changelogEntry:
    - summary: "## What's Changed\r\n* internal: seed supports configurable output mode\
        \ by @dsinghvi in https://github.com/fern-api/fern/pull/2430\r\n* internal:\
        \ add examples to literal-headers test definition by @amckinney in https://github.com/fern-api/fern/pull/2437\r\
        \n* internal: seed fixtures are dynamic by @amckinney in https://github.com/fern-api/fern/pull/2440\r\
        \n* documentation: broken links in quickstart by @dannysheridan in https://github.com/fern-api/fern/pull/2444\r\
        \n* feature: use tag order to set `navigation` in fern definition by @dsinghvi\
        \ in https://github.com/fern-api/fern/pull/2445\r\n\r\n\r\n**Full Changelog**:\
        \ https://github.com/fern-api/fern/compare/0.15.11...0.15.12"
      type: chore
  createdAt: "2023-12-06"
  irVersion: 32
  version: 0.15.12
- changelogEntry:
    - summary: "## What's Changed\r\n* feature: use terminal link to render clickable\
        \ docs URL by @dannysheridan in https://github.com/fern-api/fern/pull/2391\r\
        \n* docs: Explain how SDKs and Docs use audiences by @dannysheridan in https://github.com/fern-api/fern/pull/2411\r\
        \n* feature: send property level availability information to docs by @dsinghvi\
        \ in https://github.com/fern-api/fern/pull/2420\r\n* feature: support undiscriminated\
        \ union examples in ir by @dsinghvi in https://github.com/fern-api/fern/pull/2425\r\
        \n* feature: support x-fern-ignore at the schema level by @dsinghvi in https://github.com/fern-api/fern/pull/2428\r\
        \n* fix: correctly validate referenced examples that are being imported by @dsinghvi\
        \ in https://github.com/fern-api/fern/pull/2429\r\n\r\n\r\n**Full Changelog**:\
        \ https://github.com/fern-api/fern/compare/0.15.10...0.15.11"
      type: chore
  createdAt: "2023-12-04"
  irVersion: 32
  version: 0.15.11
- changelogEntry:
    - summary: "## What's Changed\r\n* seed: generators can be tested with different\
        \ output versions by @amckinney in https://github.com/fern-api/fern/pull/2401\r\
        \n* seed: support optional compile commands by @amckinney in https://github.com/fern-api/fern/pull/2409\r\
        \n* fix: example properties for imported types are properly serialized by @dsinghvi\
        \ in https://github.com/fern-api/fern/pull/2407\r\n\r\n\r\n**Full Changelog**:\
        \ https://github.com/fern-api/fern/compare/0.15.9...0.15.10"
      type: chore
  createdAt: "2023-11-30"
  irVersion: 31
  version: 0.15.10
- changelogEntry:
    - summary: "## What's Changed\r\n* fix: properly convert examples of imported types\
        \  by @dsinghvi in https://github.com/fern-api/fern/pull/2404\r\n\r\n\r\n**Full\
        \ Changelog**: https://github.com/fern-api/fern/compare/0.15.8...0.15.9"
      type: chore
  createdAt: "2023-11-30"
  irVersion: 31
  version: 0.15.9
- changelogEntry:
    - summary: "## What's Changed\r\n* fix: see docker logs when running `fern generate\
        \ --local` by @dsinghvi in https://github.com/fern-api/fern/pull/2400\r\n\r\n\
        \r\n**Full Changelog**: https://github.com/fern-api/fern/compare/0.15.7...0.15.8"
      type: chore
  createdAt: "2023-11-30"
  irVersion: 31
  version: 0.15.8
- changelogEntry:
    - summary: "## What's Changed\r\n* fix: compress fhir definition by having types\
        \ extend `BaseResource`  by @dsinghvi in https://github.com/fern-api/fern/pull/2387\r\
        \n* docs: availability in Fern Definition by @dannysheridan in https://github.com/fern-api/fern/pull/2395\r\
        \n* fix: OpenAPI importer generates non-conflicting names for multipart file\
        \ upload endpoints by @dsinghvi in https://github.com/fern-api/fern/pull/2399\r\
        \n\r\n\r\n**Full Changelog**: https://github.com/fern-api/fern/compare/0.15.6...0.15.7"
      type: chore
  createdAt: "2023-11-30"
  irVersion: 31
  version: 0.15.7
- changelogEntry:
    - summary: "## What's Changed\r\n* docs: how to control display order of your API\
        \ reference by @dsinghvi in https://github.com/fern-api/fern/pull/2366\r\n*\
        \ docs: .NET server code generator for C# by @dannysheridan in https://github.com/fern-api/fern/pull/2354\r\
        \n* docs: improve fern's readme.md by @dannysheridan in https://github.com/fern-api/fern/pull/2370\r\
        \n* docs: improve images in readme by @dannysheridan in https://github.com/fern-api/fern/pull/2371\r\
        \n* docs: improve readme image by @dannysheridan in https://github.com/fern-api/fern/pull/2372\r\
        \n* docs: add getting started to readme by @dannysheridan in https://github.com/fern-api/fern/pull/2380\r\
        \n* docs: update bug-report.md by @dannysheridan in https://github.com/fern-api/fern/pull/2375\r\
        \n* docs: file structure upon fern init by @dannysheridan in https://github.com/fern-api/fern/pull/2381\r\
        \n* fix: fern no longer fails to parse nested maps (`map<string, map<string,\
        \ int>>`)by @mmolash in https://github.com/fern-api/fern/pull/2369\r\n\r\n##\
        \ New Contributors\r\n* @mmolash made their first contribution in https://github.com/fern-api/fern/pull/2369\r\
        \n\r\n**Full Changelog**: https://github.com/fern-api/fern/compare/0.15.5...0.15.6"
      type: chore
  createdAt: "2023-11-28"
  irVersion: 31
  version: 0.15.6
- changelogEntry:
    - summary: "## What's Changed\r\n* fix: forward along global headers when registering\
        \ docs by @dsinghvi in https://github.com/fern-api/fern/pull/2358\r\n\r\n\r\n\
        **Full Changelog**: https://github.com/fern-api/fern/compare/0.15.4...0.15.5"
      type: chore
  createdAt: "2023-11-27"
  irVersion: 31
  version: 0.15.5
- changelogEntry:
    - summary: "## What's Changed\r\n* chore: use correct URL for preview server by\
        \ @dsinghvi in https://github.com/fern-api/fern/pull/2322\r\n* fix: docs preview\
        \ server no longer has cors requirement by @dsinghvi in https://github.com/fern-api/fern/pull/2323\r\
        \n* Add test def for optional enum query param by @davidkonigsberg in https://github.com/fern-api/fern/pull/2317\r\
        \n* chore: migrate to github workflows by @dsinghvi in https://github.com/fern-api/fern/pull/2327\r\
        \n* chore: migrate documentation to core repo by @dsinghvi in https://github.com/fern-api/fern/pull/2328\r\
        \n* feature: add example docs by @dsinghvi in https://github.com/fern-api/fern/pull/2342\r\
        \n* Change 'let us know' link from email to issue by @zachkirsch in https://github.com/fern-api/fern/pull/2344\r\
        \n* fix: links to generators by making them exact urls by @dannysheridan in\
        \ https://github.com/fern-api/fern/pull/2346\r\n* feature: seed CLI runs compile\
        \ commands for verification by @dsinghvi in https://github.com/fern-api/fern/pull/2351\r\
        \n* Improvement: document using an enum name and value by @dannysheridan in\
        \ https://github.com/fern-api/fern/pull/2349\r\n* chore: test definition for\
        \ bearer auth with environment variable by @dsinghvi in https://github.com/fern-api/fern/pull/2353\r\
        \n* fix: resolve referenced examples for path parameters by @dsinghvi in https://github.com/fern-api/fern/pull/2356\r\
        \n\r\n## New Contributors\r\n* @davidkonigsberg made their first contribution\
        \ in https://github.com/fern-api/fern/pull/2317\r\n\r\n**Full Changelog**: https://github.com/fern-api/fern/compare/0.15.3...0.15.4"
      type: chore
  createdAt: "2023-11-27"
  irVersion: 31
  version: 0.15.4
- changelogEntry:
    - summary: "## What's Changed\r\n* fix: migrate from registry-node to fdr-sdk by\
        \ @dsinghvi in https://github.com/fern-api/fern/pull/2313\r\n* build(deps):\
        \ bump @redocly/openapi-core from 1.4.0 to 1.4.1 by @dependabot in https://github.com/fern-api/fern/pull/2312\r\
        \n* build(deps): bump @fern-api/venus-api-sdk from 0.0.20-7-g6ea8dc4 to 0.0.36\
        \ by @dependabot in https://github.com/fern-api/fern/pull/2311\r\n* fix: docs\
        \ preview server returns the proper load docs by url response by @dsinghvi in\
        \ https://github.com/fern-api/fern/pull/2315\r\n* build(deps-dev): bump @types/swagger2openapi\
        \ from 7.0.0 to 7.0.4 by @dependabot in https://github.com/fern-api/fern/pull/2309\r\
        \n* feature: introduce `idempotency` configuration by @dsinghvi in https://github.com/fern-api/fern/pull/2302\r\
        \n* chore: add `idempotency-headers` to fern  by @dsinghvi in https://github.com/fern-api/fern/pull/2318\r\
        \n* chore: typescript generators depend on ir v31 by @dsinghvi in https://github.com/fern-api/fern/pull/2320\r\
        \n\r\n\r\n**Full Changelog**: https://github.com/fern-api/fern/compare/0.15.2...0.15.3"
      type: chore
  createdAt: "2023-11-21"
  irVersion: 31
  version: 0.15.3
- changelogEntry:
    - summary: "- **fix**: running `fern generate --local` with a `.fernignore` works
        in Github Actions (@dsinghvi)"
      type: chore
  createdAt: "2023-11-20"
  irVersion: 30
  version: 0.15.2
- changelogEntry:
    - summary: "**Full Changelog**: https://github.com/fern-api/fern/compare/0.15.2-rc1...0.15.2-rc3"
      type: chore
  createdAt: "2023-11-20"
  irVersion: 30
  version: 0.15.2-rc3
- changelogEntry:
    - summary: "**Full Changelog**: https://github.com/fern-api/fern/compare/0.15.2-rc1...0.15.2-rc2"
      type: chore
  createdAt: "2023-11-20"
  irVersion: 30
  version: 0.15.2-rc2
- changelogEntry:
    - summary: "**Full Changelog**: https://github.com/fern-api/fern/compare/0.15.2-rc0...0.15.2-rc1"
      type: chore
  createdAt: "2023-11-20"
  irVersion: 30
  version: 0.15.2-rc1
- changelogEntry:
    - summary:
        "## What's Changed\r\n* upgrade json5 to `2.2.2` by @dsinghvi in https://github.com/fern-api/fern/pull/2304\r\
        \n* chore: remove wire verification by @dsinghvi in https://github.com/fern-api/fern/pull/2305\r\
        \n* chore: upgrade yaml to 2.3.3 by @dsinghvi in https://github.com/fern-api/fern/pull/2306\r\
        \n* fix: `fern generate --local` with `.fernignore` fails in Github Workflow\
        \ by @dsinghvi in https://github.com/fern-api/fern/pull/2307\r\n\r\n\r\n**Full\
        \ Changelog**: https://github.com/fern-api/fern/compare/0.15.1...0.15.2-rc0"
      type: chore
  createdAt: "2023-11-20"
  irVersion: 30
  version: 0.15.2-rc0
- changelogEntry:
    - summary: "_It's been forever since we released a non release candidate!_\r\n\r\
        \n**Break**\r\n- The file structure of the Fern folder has now changed. If you\
        \ have a single API, your definition can live directly at the top-level. If\
        \ you have multiple, they will need to live in an apis folder. When you run\
        \ `fern upgrade` the directory structure will automatically be updated. "
      type: chore
  createdAt: "2023-11-20"
  irVersion: 30
  version: 0.15.1
- changelogEntry:
    - summary: "## What's Changed\r\n* feature: introduce `fern token` command to generate\
        \ `FERN_TOKEN` by @dsinghvi in https://github.com/fern-api/fern/pull/2295\r\n\
        \r\n\r\n**Full Changelog**: https://github.com/fern-api/fern/compare/0.15.0-rc87...0.15.0-rc88"
      type: chore
  createdAt: "2023-11-17"
  irVersion: 30
  version: 0.15.0-rc88
- changelogEntry:
    - summary: "## What's Changed\r\n* fix: non .fernignored files are deleted on successive\
        \ regeneration by @dsinghvi in https://github.com/fern-api/fern/pull/2294\r\n\
        \r\n\r\n**Full Changelog**: https://github.com/fern-api/fern/compare/0.15.0-rc84...0.15.0-rc85"
      type: chore
  createdAt: "2023-11-17"
  irVersion: 30
  version: 0.15.0-rc87
- changelogEntry:
    - summary: "## What's Changed\r\n* fix: `fern generate --local` no longer fails\
        \ if `.fernignore` is present and there are no new changes by @dsinghvi in https://github.com/fern-api/fern/pull/2291\r\
        \n\r\n\r\n**Full Changelog**: https://github.com/fern-api/fern/compare/0.15.0-rc83...0.15.0-rc84"
      type: chore
  createdAt: "2023-11-16"
  irVersion: 30
  version: 0.15.0-rc84
- changelogEntry:
    - summary: "## What's Changed\r\n* fix: default to service availability if endpoint\
        \ availability is not present by @dsinghvi in https://github.com/fern-api/fern/pull/2290\r\
        \n\r\n\r\n**Full Changelog**: https://github.com/fern-api/fern/compare/0.15.0-rc82...0.15.0-rc83"
      type: chore
  createdAt: "2023-11-16"
  irVersion: 30
  version: 0.15.0-rc83
- changelogEntry:
    - summary: "## What's Changed\r\n* feature: introduce `x-fern-type` extension to\
        \ the OpenAPI spec by @dsinghvi in https://github.com/fern-api/fern/pull/2289\r\
        \n\r\n\r\n**Full Changelog**: https://github.com/fern-api/fern/compare/0.15.0-rc81...0.15.0-rc82"
      type: chore
  createdAt: "2023-11-16"
  irVersion: 30
  version: 0.15.0-rc82
- changelogEntry:
    - summary: "## What's Changed\r\n* **Internal**: Add fern-python generator versions\
        \ for IRv30 by @amckinney in https://github.com/fern-api/fern/pull/2283\r\n\
        * **Internal**: Fix fern-java-model maven coordinates by @amckinney in https://github.com/fern-api/fern/pull/2284\r\
        \n* **Internal**: Generate fern-api/ir-go repository by @amckinney in https://github.com/fern-api/fern/pull/2285\r\
        \n* **Internal**: Set IRv29 version for TS and Java by @amckinney in https://github.com/fern-api/fern/pull/2286\r\
        \n\r\n\r\n**Full Changelog**: https://github.com/fern-api/fern/compare/0.15.0-rc80...0.15.0-rc81"
      type: chore
  createdAt: "2023-11-15"
  irVersion: 30
  version: 0.15.0-rc81
- changelogEntry:
    - summary: "## What's Changed\r\n* fix: don't compare root api files if dependency\
        \ has no endpoints by @dsinghvi in https://github.com/fern-api/fern/pull/2282\r\
        \n\r\n\r\n**Full Changelog**: https://github.com/fern-api/fern/compare/0.15.0-rc79...0.15.0-rc80"
      type: chore
  createdAt: "2023-11-15"
  irVersion: 30
  version: 0.15.0-rc80
- changelogEntry:
    - summary: "## What's Changed\r\n* internal: Add more granular test definitions\
        \ by @amckinney in https://github.com/fern-api/fern/pull/2277\r\n* feature:\
        \ update fhir.yml and setup workflow for registration by @dsinghvi in https://github.com/fern-api/fern/pull/2280\r\
        \n* fix: register union base properties in docs by @dsinghvi in https://github.com/fern-api/fern/pull/2281\r\
        \n\r\n\r\n**Full Changelog**: https://github.com/fern-api/fern/compare/0.15.0-rc77...0.15.0-rc78"
      type: chore
  createdAt: "2023-11-15"
  irVersion: 30
  version: 0.15.0-rc79
- changelogEntry:
    - summary: "- **feature**: mark `in-development` endpoints as `beta` in the generated
        docs"
      type: chore
  createdAt: "2023-11-14"
  irVersion: 29
  version: 0.15.0-rc75
- changelogEntry:
    - summary: "## What's Changed\r\n* **internal** Introduce IR version 30 for example\
        \ @amckinney in https://github.com/fern-api/fern/pull/2273\r\n\r\n\r\n**Full\
        \ Changelog**: https://github.com/fern-api/fern/compare/0.15.0-rc76...0.15.0-rc77"
      type: chore
  createdAt: "2023-11-14"
  irVersion: 30
  version: 0.15.0-rc77
- changelogEntry:
    - summary: "## What's Changed\r\n* fix: OpenAPI importer handles parsing server\
        \ variables by @dsinghvi in https://github.com/fern-api/fern/pull/2275\r\n\r\
        \n\r\n**Full Changelog**: https://github.com/fern-api/fern/compare/0.15.0-rc75...0.15.0-rc76"
      type: chore
  createdAt: "2023-11-14"
  irVersion: 29
  version: 0.15.0-rc76
- changelogEntry:
    - summary: Release 0.15.0-rc74
      type: chore
  createdAt: "2023-11-09"
  irVersion: 29
  version: 0.15.0-rc74
- changelogEntry:
    - summary: "- unblock ir-v28 generation"
      type: chore
  createdAt: "2023-11-09"
  irVersion: 29
  version: 0.15.0-rc73
- changelogEntry:
    - summary: Release 0.15.0-rc72
      type: chore
  createdAt: "2023-11-09"
  irVersion: 29
  version: 0.15.0-rc72
- changelogEntry:
    - summary: "- CLI supports running typescript generators 0.8.1+ (@dsinghvi)"
      type: chore
  createdAt: "2023-11-09"
  irVersion: 29
  version: 0.15.0-rc71
- changelogEntry:
    - summary: "- Support a `x-fern-streaming` extension in the OpenAPI importer (@amckinney)"
      type: chore
  createdAt: "2023-11-08"
  irVersion: 28
  version: 0.15.0-rc70
- changelogEntry:
    - summary: _No user facing changes_
      type: chore
  createdAt: "2023-11-03"
  irVersion: 27
  version: 0.15.0-rc68
- changelogEntry:
    - summary: _No user facing changes_
      type: chore
  createdAt: "2023-11-03"
  irVersion: 27
  version: 0.15.0-rc67
- changelogEntry:
    - summary: "- **fix**: OpenAPI importer always uses tags to organize endpoints if
        present (@dsinghvi)"
      type: chore
  createdAt: "2023-11-03"
  irVersion: 27
  version: 0.15.0-rc66
- changelogEntry:
    - summary: _No user facing changes_
      type: chore
  createdAt: "2023-11-02"
  irVersion: 27
  version: 0.15.0-rc65
- changelogEntry:
    - summary: _No user facing changes_
      type: chore
  createdAt: "2023-11-02"
  irVersion: 27
  version: 0.15.0-rc64
- changelogEntry:
    - summary: _No user facing changes_
      type: chore
  createdAt: "2023-11-01"
  irVersion: 27
  version: 0.15.0-rc63
- changelogEntry:
    - summary: "- OpenAPI importer skips example generation if `allOf` examples are
        undefined (@dsinghvi)"
      type: chore
  createdAt: "2023-11-01"
  irVersion: 27
  version: 0.15.0-rc61
- changelogEntry:
    - summary: "- Filter out undefined schemas when reading AsyncAPI (@dsinghvi)"
      type: chore
  createdAt: "2023-11-01"
  irVersion: 27
  version: 0.15.0-rc60
- changelogEntry:
    - summary: "fix: OpenAPI importer handles resolving property schema references (@dsinghvi)"
      type: chore
  createdAt: "2023-11-01"
  irVersion: 27
  version: 0.15.0-rc59
- changelogEntry:
    - summary: "- Retrigger latest release (@dsinghvi)"
      type: chore
  createdAt: "2023-10-30"
  irVersion: 27
  version: 0.15.0-rc57
- changelogEntry:
    - summary: "**fix**: AsyncAPI importer reads inlined message payloads (@dsinghvi)"
      type: chore
  createdAt: "2023-10-30"
  irVersion: 27
  version: 0.15.0-rc56
- changelogEntry:
    - summary: "- **fix**: OpenAPI parser handles converting discriminated unions that
        contain`allOf` references with the discriminant (@dsinghvi)"
      type: chore
  createdAt: "2023-10-30"
  irVersion: 27
  version: 0.15.0-rc55
- changelogEntry:
    - summary: "- **feature**: OpenAPI importer supports resolving multi-file references
        (@dsinghvi)"
      type: chore
  createdAt: "2023-10-30"
  irVersion: 27
  version: 0.15.0-rc54
- changelogEntry:
    - summary: "- **feature**: OpenAPI importer supports `x-fern-header-variable-name`
        to customize the header name in the SDK"
      type: chore
  createdAt: "2023-10-28"
  irVersion: 27
  version: 0.15.0-rc53
- changelogEntry:
    - summary: "- **fix**: OpenAPI importer handles multiple header security schemes"
      type: chore
  createdAt: "2023-10-27"
  irVersion: 27
  version: 0.15.0-rc52
- changelogEntry:
    - summary: "- **No user facing changes** - Seed testing CLI doesn't require generator
        languages to support testing OpenAPI/Postman generators"
      type: chore
  createdAt: "2023-10-27"
  irVersion: 27
  version: 0.15.0-rc51
- changelogEntry:
    - summary: "- Not a user facing change: IR for `property-response` uses correct
        typeId (@dsinghvi)"
      type: chore
  createdAt: "2023-10-26"
  irVersion: 27
  version: 0.15.0-rc50
- changelogEntry:
    - summary: "- Improve logging when `.fernignore` is present in directory (@dsinghvi) "
      type: chore
  createdAt: "2023-10-25"
  irVersion: 27
  version: 0.15.0-rc49
- changelogEntry:
    - summary: "- Upgrade Go generator IR version (@amckinney) \r\n- `response-property`\
        \ validation rules now handle aliases (@amckinney) "
      type: chore
  createdAt: "2023-10-25"
  irVersion: 27
  version: 0.15.0-rc48
- changelogEntry:
    - summary: "- Support `--custom fixture` in seed CLI for snapshot tests (@dsinghvi) "
      type: chore
  createdAt: "2023-10-24"
  irVersion: 27
  version: 0.15.0-rc47
- changelogEntry:
    - summary: "- Support literal examples (@dsinghvi) "
      type: chore
  createdAt: "2023-10-20"
  irVersion: 27
  version: 0.15.0-rc46
- changelogEntry:
    - summary: "- **fix**: OpenAPI importer removes global headers from example generation
        (@dsinghvi) "
      type: chore
  createdAt: "2023-10-20"
  irVersion: 27
  version: 0.15.0-rc45
- changelogEntry:
    - summary: "- OpenAPI example parser handles query params that are arrays (@dsinghvi) "
      type: chore
  createdAt: "2023-10-20"
  irVersion: 27
  version: 0.15.0-rc44
- changelogEntry:
    - summary: "- Support reading examples from OpenAPI spec (@dsinghvi) "
      type: chore
  createdAt: "2023-10-20"
  irVersion: 27
  version: 0.15.0-rc43
- changelogEntry:
    - summary: "- Support generating preview url when generating docs (@dsinghvi) "
      type: chore
  createdAt: "2023-10-15"
  irVersion: 26
  version: 0.15.0-rc42
- changelogEntry:
    - summary: Release 0.15.0-rc40
      type: chore
  createdAt: "2023-10-13"
  irVersion: 26
  version: 0.15.0-rc40
- changelogEntry:
    - summary: "- Rerelease SDKs (@dsinghvi) "
      type: chore
  createdAt: "2023-10-13"
  irVersion: 26
  version: 0.15.0-rc41
- changelogEntry:
    - summary: "- Support generating python snippets for documentation"
      type: chore
  createdAt: "2023-10-11"
  irVersion: 26
  version: 0.15.0-rc39
- changelogEntry:
    - summary: "- Additional seed test definitions (@dsinghvi) "
      type: chore
  createdAt: "2023-10-10"
  irVersion: 26
  version: 0.15.0-rc38
- changelogEntry:
    - summary: "- **fix**: delete existing output on local generation (@dsinghvi) "
      type: chore
  createdAt: "2023-10-08"
  irVersion: 26
  version: 0.15.0-rc37
- changelogEntry:
    - summary: "- **fix**:  seed CLI builds docker image (@dsinghvi) "
      type: chore
  createdAt: "2023-10-08"
  irVersion: 26
  version: 0.15.0-rc36
- changelogEntry:
    - summary: "- fix seed examples to contain datetime with UTC timezone (@dsinghvi) "
      type: chore
  createdAt: "2023-10-08"
  irVersion: 26
  version: 0.15.0-rc35
- changelogEntry:
    - summary: "- Fix: OpenAPI importer scans const fields when detecting discriminated
        unions (@dsinghvi) "
      type: chore
  createdAt: "2023-10-06"
  irVersion: 26
  version: 0.15.0-rc34
- changelogEntry:
    - summary: "- Read `const` values from OpenAPI spec (@dsinghvi) "
      type: chore
  createdAt: "2023-10-06"
  irVersion: 26
  version: 0.15.0-rc33
- changelogEntry:
    - summary: "- Fix discriminated union parsing in AsyncAPI import (@dsinghvi) "
      type: chore
  createdAt: "2023-10-05"
  irVersion: 26
  version: 0.15.0-rc32
- changelogEntry:
    - summary: "- Server side generators are tested with output mode local files (@dsinghvi) "
      type: chore
  createdAt: "2023-10-01"
  irVersion: 26
  version: 0.15.0-rc31
- changelogEntry:
    - summary: "- Generator snapshot tester supports custom configs (@dsinghvi) "
      type: chore
  createdAt: "2023-10-01"
  irVersion: 26
  version: 0.15.0-rc30
- changelogEntry:
    - summary: "- `--local` mode of the Fern CLI now correctly copies over generated
        typescript code (@dsinghvi) "
      type: chore
  createdAt: "2023-09-30"
  irVersion: 26
  version: 0.15.0-rc29
- changelogEntry:
    - summary: "- Bump generator versions to the latest (@amckinney) \r\n- Send undiscriminated\
        \ union type names to docs generation (@dsinghvi) "
      type: chore
  createdAt: "2023-09-29"
  irVersion: 26
  version: 0.15.0-rc28
- changelogEntry:
    - summary: "- Support `go-fiber` generator (@connormahon34) "
      type: chore
  createdAt: "2023-09-26"
  irVersion: 26
  version: 0.15.0-rc27
- changelogEntry:
    - summary: "- `fern generate --docs` will no longer fail because of network timeout
        issues (@dsinghvi)"
      type: chore
  createdAt: "2023-09-25"
  irVersion: 26
  version: 0.15.0-rc26
- changelogEntry:
    - summary: "- Add test fern definitions with endpoint examples(@amckinney) "
      type: chore
  createdAt: "2023-09-20"
  irVersion: 26
  version: 0.15.0-rc25
- changelogEntry:
    - summary: "- `fern generate --docs` runs validation on the the docs configuration
        (@dsinghvi) "
      type: chore
  createdAt: "2023-09-20"
  irVersion: 26
  version: 0.15.0-rc24
- changelogEntry:
    - summary: "- Support reading AsyncAPI Schemas (@dsinghvi) "
      type: chore
  createdAt: "2023-09-19"
  irVersion: 26
  version: 0.15.0-rc23
- changelogEntry:
    - summary: "- Add test definitions that contain examples(@amckinney) "
      type: chore
  createdAt: "2023-09-18"
  irVersion: 26
  version: 0.15.0-rc22
- changelogEntry:
    - summary: "- Only set GA availability if explicitly defined in the API Definition
        (@dsinghvi) "
      type: chore
  createdAt: "2023-09-17"
  irVersion: 26
  version: 0.15.0-rc21
- changelogEntry:
    - summary: "- Set version slug override (@dsinghvi) "
      type: chore
  createdAt: "2023-09-16"
  irVersion: 26
  version: 0.15.0-rc20
- changelogEntry:
    - summary: "- docs.yml now supports showing API errors opt-in (@dsinghvi) "
      type: chore
  createdAt: "2023-09-13"
  irVersion: 26
  version: 0.15.0-rc19
- changelogEntry:
    - summary: "- CLI now requires that versioned navbars live in new files (@dsinghvi)\
        \ \r\n- CLI supports sending availability (@dsinghvi) \r\n- CLI has new validation\
        \ rules for mdx + filepaths (@dsinghvi) "
      type: chore
  createdAt: "2023-09-13"
  irVersion: 26
  version: 0.15.0-rc18
- changelogEntry:
    - summary: "- Docs support tabs (@dsinghvi) "
      type: chore
  createdAt: "2023-09-10"
  irVersion: 25
  version: 0.15.0-rc17
- changelogEntry:
    - summary: "- Fix and make sure CLI adheres to `--api` flag when filtering API workspaces
        (@dsinghvi) "
      type: chore
  createdAt: "2023-09-09"
  irVersion: 25
  version: 0.15.0-rc16
- changelogEntry:
    - summary: "- Validate markdown for documentation (@dsinghvi) "
      type: chore
  createdAt: "2023-09-06"
  irVersion: 25
  version: 0.15.0-rc15
- changelogEntry:
    - summary: "- Support specifying instance when running docs generation `fern generate
        --docs --instance <url>`"
      type: chore
  createdAt: "2023-09-06"
  irVersion: 25
  version: 0.15.0-rc14
- changelogEntry:
    - summary: "- Support reading `description` on `$ref` fields in OpenAPI (@dsinghvi) "
      type: chore
  createdAt: "2023-09-05"
  irVersion: 25
  version: 0.15.0-rc13
- changelogEntry:
    - summary: Release 0.15.0-rc12
      type: chore
  createdAt: "2023-09-05"
  irVersion: 25
  version: 0.15.0-rc12
- changelogEntry:
    - summary: "- Latest java generators depend on IR v25 to support text/plain responses
        (@dsinghvi) "
      type: chore
  createdAt: "2023-09-05"
  irVersion: 25
  version: 0.15.0-rc11
- changelogEntry:
    - summary: "- Add test definitions for `response: text` "
      type: chore
  createdAt: "2023-09-04"
  irVersion: 25
  version: 0.15.0-rc9
- changelogEntry:
    - summary: "- Support text responses (@dsinghvi) "
      type: chore
  createdAt: "2023-09-04"
  irVersion: 25
  version: 0.15.0-rc8
- changelogEntry:
    - summary: "- OpenAPI importer supports reading `application/octet-stream` requests
        (@dsinghvi) "
      type: chore
  createdAt: "2023-09-04"
  irVersion: 25
  version: 0.15.0-rc10
- changelogEntry:
    - summary: "- OpenAPI Importer handles deduping undiscriminated union types (@dsinghvi) "
      type: chore
  createdAt: "2023-08-31"
  irVersion: 24
  version: 0.15.0-rc7
- changelogEntry:
    - summary: "- Respect audiences for service type graph (@amckinney) "
      type: chore
  createdAt: "2023-08-31"
  irVersion: 24
  version: 0.15.0-rc6
- changelogEntry:
    - summary: "- Support reading `default` key in OpenAPI to account for headers with
        literal value (@dsinghvi) "
      type: chore
  createdAt: "2023-08-30"
  irVersion: 24
  version: 0.15.0-rc5
- changelogEntry:
    - summary: "- fern.config.json version is set to `*` which allows easier integration\
        \ with pnpm (@zachkirsch) \r\n- OpenAPI importer properly reads discriminated\
        \ unions so that discriminants are stripped from subtypes (@dsinghvi) "
      type: chore
  createdAt: "2023-08-30"
  irVersion: 24
  version: 0.15.0-rc4
- changelogEntry:
    - summary: "- Support reading webhooks from OpenAPI specs (@dsinghvi) "
      type: chore
  createdAt: "2023-08-25"
  irVersion: 24
  version: 0.15.0-rc3
- changelogEntry:
    - summary: "- Support uploading images with custom content types such as SVGs (@dsinghvi) "
      type: chore
  createdAt: "2023-08-23"
  irVersion: 24
  version: 0.15.0-rc2
- changelogEntry:
    - summary: "- Update discriminated union detection to handle referenced schemas
        (@dsinghvi) "
      type: chore
  createdAt: "2023-08-18"
  irVersion: 23
  version: 0.15.0-rc1
- changelogEntry:
    - summary: "- **Break**: The fern directory now has a top-level `apis` directory
        to handle apis and docs no longer live within an api definition"
      type: chore
  createdAt: "2023-08-16"
  irVersion: 23
  version: 0.15.0-rc0
- changelogEntry:
    - summary: Release 0.14.4-rc2
      type: chore
  createdAt: "2023-08-14"
  irVersion: 23
  version: 0.14.4-rc2
- changelogEntry:
    - summary: Release 0.14.4-rc1
      type: chore
  createdAt: "2023-08-14"
  irVersion: 23
  version: 0.14.4-rc1
- changelogEntry:
    - summary: CLI handles property names that start with numbers for code generation
        (@dsinghvi)
      type: chore
  createdAt: "2023-08-11"
  irVersion: 23
  version: 0.14.4-rc0
- changelogEntry:
    - summary: "- When `docs` is missing, the CLI should nudge the user to run `fern
        add docs` (@dannysheridan) "
      type: chore
  createdAt: "2023-08-08"
  irVersion: 23
  version: 0.14.3
- changelogEntry:
    - summary: "- When running `fern init --openapi <openapi>` the OpenAPI generator
        wont be included (@dannysheridan) "
      type: chore
  createdAt: "2023-08-08"
  irVersion: 23
  version: 0.14.2
- changelogEntry:
    - summary: "- Rerelease `0.14.0`"
      type: chore
  createdAt: "2023-08-07"
  irVersion: 22
  version: 0.14.1
- changelogEntry:
    - summary: "- The latest Go SDK Generator depends on IR V22 (@amckinney) "
      type: chore
  createdAt: "2023-08-07"
  irVersion: 22
  version: 0.14.0
- changelogEntry:
    - summary: '- Handle `type: "null"` when importing OpenAPI oneOf (@dsinghvi) '
      type: chore
  createdAt: "2023-08-05"
  irVersion: 22
  version: 0.13.0
- changelogEntry:
    - summary: "- No changes"
      type: chore
  createdAt: "2023-08-05"
  irVersion: 22
  version: 0.13.0-rc3
- changelogEntry:
    - summary: "- Java generators now require IR V20 (@dsinghvi) "
      type: chore
  createdAt: "2023-08-03"
  irVersion: 22
  version: 0.13.0-rc2
- changelogEntry:
    - summary: "- OpenAPI generator only includes current package as part of generated
        name (@dsinghvi) "
      type: chore
  createdAt: "2023-08-02"
  irVersion: 22
  version: 0.13.0-rc1
- changelogEntry:
    - summary: "- OpenAPI oneOf subtypes have generated names based on unique properties
        (@dsinghvi) "
      type: chore
  createdAt: "2023-08-02"
  irVersion: 22
  version: 0.13.0-rc0
- changelogEntry:
    - summary: "- OpenAPI importer converts `date-times` appropriately. Before this
        release, datetimes would be converted as strings. (@dsinghvi)"
      type: chore
  createdAt: "2023-08-02"
  irVersion: 22
  version: 0.12.0
- changelogEntry:
    - summary: "- Special case importing oneOf types that are all enums (@dsinghvi) "
      type: chore
  createdAt: "2023-08-02"
  irVersion: 22
  version: 0.11.12
- changelogEntry:
    - summary: "* Add `ServiceTypeReferenceInfo` to IR so that generators can recognize\
        \ what types are referenced from exactly one service (@amckinney).\r\n```yaml\r\
        \n  ServiceTypeReferenceInfo:\r\n    properties:\r\n      typesReferencedOnlyByService:\r\
        \n        docs: \"Types referenced by exactly one service.\"\r\n        type:\
        \ map<commons.ServiceId, list<commons.TypeId>>\r\n      sharedTypes:\r\n   \
        \     docs: \"Types referenced by either zero or multiple services.\"\r\n  \
        \      type: list<commons.TypeId>\r\n```"
      type: chore
  createdAt: "2023-08-01"
  irVersion: 22
  version: 0.11.12-rc2
- changelogEntry:
    - summary: "- Specify license in generators.yml (@amckinney) \r\n```yaml\r\ngroups:\
        \ \r\n  publish: \r\n    - name: fernapi/fern-go-sdk\r\n      version: 0.0.1\r\
        \n      github: \r\n        repository: my-org/my-repo\r\n        license: MIT\
        \ # <------- or Apache-2.0\r\n```"
      type: chore
  createdAt: "2023-07-29"
  irVersion: 22
  version: 0.11.12-rc0
- changelogEntry:
    - summary: "- Support `x-fern-ignore` OpenAPI extension. This extensions configures\
        \ fern to ignore certain endpoints when generating SDKs. (@dsinghvi) \r\n  ```yaml\r\
        \n  paths: \r\n    my/endpoint/path: \r\n      get: \r\n        x-fern-ignore:\
        \ true # <------- fern will skip this endpoint\r\n  ```"
      type: chore
  createdAt: "2023-07-29"
  irVersion: 22
  version: 0.11.12-rc1
- changelogEntry:
    - summary: "- OpenAPI importer handles converting numbers formatted as time-delta
        (@dsinghvi)"
      type: chore
  createdAt: "2023-07-28"
  irVersion: 22
  version: 0.11.11
- changelogEntry:
    - summary: "- OpenAPI importer handles converting servers with `staging` and `production`\
        \ descriptions (@dsinghvi) \r\n- Generators are upgraded in fern init (@dannysheridan)\
        \ \r\n- Documentation markdown paths are validated (@zachkirsch)"
      type: chore
  createdAt: "2023-07-26"
  irVersion: 22
  version: 0.11.10
- changelogEntry:
    - summary: "- handles `x-ndjson` content-type in OpenAPI responses"
      type: chore
  createdAt: "2023-07-24"
  irVersion: 22
  version: 0.11.9
- changelogEntry:
    - summary: Release 0.11.9-rc0
      type: chore
  createdAt: "2023-07-23"
  irVersion: 22
  version: 0.11.9-rc0
- changelogEntry:
    - summary: "- Register custom content types when reading from OpenAPI spec"
      type: chore
  createdAt: "2023-07-23"
  irVersion: 22
  version: 0.11.8
- changelogEntry:
    - summary: "- Register content-types when registering docs (i.e. such as `application/x-ndjson`)"
      type: chore
  createdAt: "2023-07-23"
  irVersion: 22
  version: 0.11.8-rc0
- changelogEntry:
    - summary: Release 0.11.7
      type: chore
  createdAt: "2023-07-23"
  irVersion: 22
  version: 0.11.7
- changelogEntry:
    - summary: Release 0.11.7-rc9
      type: chore
  createdAt: "2023-07-23"
  irVersion: 22
  version: 0.11.7-rc9
- changelogEntry:
    - summary: Release 0.11.7-rc8
      type: chore
  createdAt: "2023-07-23"
  irVersion: 22
  version: 0.11.7-rc8
- changelogEntry:
    - summary: Release 0.11.7-rc7
      type: chore
  createdAt: "2023-07-22"
  irVersion: 22
  version: 0.11.7-rc7
- changelogEntry:
    - summary: Release 0.11.7-rc6
      type: chore
  createdAt: "2023-07-22"
  irVersion: 22
  version: 0.11.7-rc6
- changelogEntry:
    - summary: Release 0.11.7-rc5
      type: chore
  createdAt: "2023-07-22"
  irVersion: 22
  version: 0.11.7-rc5
- changelogEntry:
    - summary: "- Hacky release with sleep 5s before running docker"
      type: chore
  createdAt: "2023-07-21"
  irVersion: 22
  version: 0.11.7-rc4
- changelogEntry:
    - summary: Release 0.11.7-rc3
      type: chore
  createdAt: "2023-07-20"
  irVersion: 22
  version: 0.11.7-rc3
- changelogEntry:
    - summary: "- Pypi token is correctly read in for publishing"
      type: chore
  createdAt: "2023-07-18"
  irVersion: 22
  version: 0.11.7-rc2
- changelogEntry:
    - summary: Release 0.11.7-rc1
      type: chore
  createdAt: "2023-07-14"
  irVersion: 22
  version: 0.11.7-rc1
- changelogEntry:
    - summary: Release 0.11.7-rc0
      type: chore
  createdAt: "2023-07-13"
  irVersion: 22
  version: 0.11.7-rc0
- changelogEntry:
    - summary: Release 0.11.6
      type: chore
  createdAt: "2023-07-11"
  irVersion: 22
  version: 0.11.6
- changelogEntry:
    - summary: Release 0.11.6-rc1
      type: chore
  createdAt: "2023-07-11"
  irVersion: 22
  version: 0.11.6-rc1
- changelogEntry:
    - summary: Release 0.11.6-rc0
      type: chore
  createdAt: "2023-07-11"
  irVersion: 22
  version: 0.11.6-rc0
- changelogEntry:
    - summary: "- Fixes https://github.com/fern-api/fern/issues/1880 (no longer forced
        to define auth if endpoints don't require auth)"
      type: chore
  createdAt: "2023-07-10"
  irVersion: 22
  version: 0.11.5
- changelogEntry:
    - summary: Release 0.11.4
      type: chore
  createdAt: "2023-07-06"
  irVersion: 22
  version: 0.11.4
- changelogEntry:
    - summary: Release 0.11.4-rc0
      type: chore
  createdAt: "2023-07-06"
  irVersion: 22
  version: 0.11.4-rc0
- changelogEntry:
    - summary: Release 0.11.3
      type: chore
  createdAt: "2023-07-06"
  irVersion: 22
  version: 0.11.3
- changelogEntry:
    - summary: Release 0.11.3-rc9
      type: chore
  createdAt: "2023-07-06"
  irVersion: 22
  version: 0.11.3-rc9
- changelogEntry:
    - summary: Release 0.11.3-rc8
      type: chore
  createdAt: "2023-07-06"
  irVersion: 22
  version: 0.11.3-rc8
- changelogEntry:
    - summary: Release 0.11.3-rc7
      type: chore
  createdAt: "2023-07-06"
  irVersion: 22
  version: 0.11.3-rc7
- changelogEntry:
    - summary: Release 0.11.3-rc6
      type: chore
  createdAt: "2023-07-06"
  irVersion: 22
  version: 0.11.3-rc6
- changelogEntry:
    - summary: Release 0.11.3-rc5
      type: chore
  createdAt: "2023-07-06"
  irVersion: 22
  version: 0.11.3-rc5
- changelogEntry:
    - summary: Release 0.11.3-rc10
      type: chore
  createdAt: "2023-07-06"
  irVersion: 22
  version: 0.11.3-rc10
- changelogEntry:
    - summary: Release 0.11.3-rc4
      type: chore
  createdAt: "2023-07-05"
  irVersion: 20
  version: 0.11.3-rc4
- changelogEntry:
    - summary: Release 0.11.3-rc3
      type: chore
  createdAt: "2023-06-28"
  irVersion: 20
  version: 0.11.3-rc3
- changelogEntry:
    - summary: Release 0.11.3-rc2
      type: chore
  createdAt: "2023-06-28"
  irVersion: 20
  version: 0.11.3-rc2
- changelogEntry:
    - summary: "- Support reading `x-fern-audiences` extension so that OpenAPI spec
        users can leverage fern audiences"
      type: chore
  createdAt: "2023-06-28"
  irVersion: 20
  version: 0.11.3-rc1
- changelogEntry:
    - summary: Release 0.11.3-rc0
      type: chore
  createdAt: "2023-06-24"
  irVersion: 20
  version: 0.11.3-rc0
- changelogEntry:
    - summary: Release 0.11.2
      type: chore
  createdAt: "2023-06-23"
  irVersion: 20
  version: 0.11.2
- changelogEntry:
    - summary: Release 0.11.1-rc0
      type: chore
  createdAt: "2023-06-22"
  irVersion: 20
  version: 0.11.1-rc0
- changelogEntry:
    - summary: "- Update OpenAPI Importer logic to handle FastAPI operation ids"
      type: chore
  createdAt: "2023-06-22"
  irVersion: 20
  version: 0.11.0
- changelogEntry:
    - summary: Release 0.10.28
      type: chore
  createdAt: "2023-06-20"
  irVersion: 20
  version: 0.10.28
- changelogEntry:
    - summary: Release 0.10.27
      type: chore
  createdAt: "2023-06-20"
  irVersion: 20
  version: 0.10.27
- changelogEntry:
    - summary: Release 0.10.27-rc0
      type: chore
  createdAt: "2023-06-15"
  irVersion: 20
  version: 0.10.27-rc0
- changelogEntry:
    - summary: Release 0.10.26
      type: chore
  createdAt: "2023-06-15"
  irVersion: 20
  version: 0.10.26
- changelogEntry:
    - summary: Release 0.10.25
      type: chore
  createdAt: "2023-06-15"
  irVersion: 20
  version: 0.10.25
- changelogEntry:
    - summary: Release 0.10.25-rc1
      type: chore
  createdAt: "2023-06-14"
  irVersion: 20
  version: 0.10.25-rc1
- changelogEntry:
    - summary: Release 0.10.25-rc0
      type: chore
  createdAt: "2023-06-13"
  irVersion: 20
  version: 0.10.25-rc0
- changelogEntry:
    - summary: "- Fixes https://github.com/fern-api/fern/issues/1765 so OpenAPI specs
        are not required to have `operationId` or `x-fern-sdk-method-name` "
      type: chore
  createdAt: "2023-06-13"
  irVersion: 20
  version: 0.10.24
- changelogEntry:
    - summary: Release 0.10.23
      type: chore
  createdAt: "2023-06-13"
  irVersion: 20
  version: 0.10.23
- changelogEntry:
    - summary: Release 0.10.23-rc0
      type: chore
  createdAt: "2023-06-12"
  irVersion: 20
  version: 0.10.23-rc0
- changelogEntry:
    - summary: Release 0.10.22
      type: chore
  createdAt: "2023-06-12"
  irVersion: 20
  version: 0.10.22
- changelogEntry:
    - summary: Release 0.10.21
      type: chore
  createdAt: "2023-06-12"
  irVersion: 20
  version: 0.10.21
- changelogEntry:
    - summary: Release 0.10.20
      type: chore
  createdAt: "2023-06-12"
  irVersion: 20
  version: 0.10.20
- changelogEntry:
    - summary: Release 0.10.20-rc0
      type: chore
  createdAt: "2023-06-12"
  irVersion: 20
  version: 0.10.20-rc0
- changelogEntry:
    - summary: Release 0.10.19
      type: chore
  createdAt: "2023-06-12"
  irVersion: 20
  version: 0.10.19
- changelogEntry:
    - summary: Release 0.10.18
      type: chore
  createdAt: "2023-06-11"
  irVersion: 20
  version: 0.10.18
- changelogEntry:
    - summary: Release 0.10.17
      type: chore
  createdAt: "2023-06-11"
  irVersion: 20
  version: 0.10.17
- changelogEntry:
    - summary: Release 0.10.16
      type: chore
  createdAt: "2023-06-11"
  irVersion: 20
  version: 0.10.16
- changelogEntry:
    - summary: Release 0.10.15
      type: chore
  createdAt: "2023-06-10"
  irVersion: 20
  version: 0.10.15
- changelogEntry:
    - summary: Release 0.10.14
      type: chore
  createdAt: "2023-06-10"
  irVersion: 20
  version: 0.10.14
- changelogEntry:
    - summary: Release 0.10.14-rc0
      type: chore
  createdAt: "2023-06-10"
  irVersion: 20
  version: 0.10.14-rc0
- changelogEntry:
    - summary: Release 0.10.13
      type: chore
  createdAt: "2023-06-09"
  irVersion: 20
  version: 0.10.13
- changelogEntry:
    - summary: Release 0.10.13-rc2
      type: chore
  createdAt: "2023-06-09"
  irVersion: 20
  version: 0.10.13-rc2
- changelogEntry:
    - summary: Release 0.10.13-rc1
      type: chore
  createdAt: "2023-06-09"
  irVersion: 20
  version: 0.10.13-rc1
- changelogEntry:
    - summary: Release 0.10.13-rc0
      type: chore
  createdAt: "2023-06-09"
  irVersion: 20
  version: 0.10.13-rc0
- changelogEntry:
    - summary: Release 0.10.12
      type: chore
  createdAt: "2023-06-09"
  irVersion: 20
  version: 0.10.12
- changelogEntry:
    - summary: Release 0.10.11
      type: chore
  createdAt: "2023-06-09"
  irVersion: 20
  version: 0.10.11
- changelogEntry:
    - summary: Release 0.10.11-rc0
      type: chore
  createdAt: "2023-06-08"
  irVersion: 20
  version: 0.10.11-rc0
- changelogEntry:
    - summary: Release 0.10.10
      type: chore
  createdAt: "2023-06-08"
  irVersion: 20
  version: 0.10.10
- changelogEntry:
    - summary: Release 0.10.10-rc2
      type: chore
  createdAt: "2023-06-08"
  irVersion: 20
  version: 0.10.10-rc2
- changelogEntry:
    - summary: Release 0.10.10-rc1
      type: chore
  createdAt: "2023-06-08"
  irVersion: 20
  version: 0.10.10-rc1
- changelogEntry:
    - summary: Release 0.10.10-rc0
      type: chore
  createdAt: "2023-06-08"
  irVersion: 20
  version: 0.10.10-rc0
- changelogEntry:
    - summary: Release 0.10.9
      type: chore
  createdAt: "2023-06-07"
  irVersion: 20
  version: 0.10.9
- changelogEntry:
    - summary: Release 0.10.8
      type: chore
  createdAt: "2023-06-07"
  irVersion: 20
  version: 0.10.8
- changelogEntry:
    - summary: Release 0.10.8-rc0
      type: chore
  createdAt: "2023-06-07"
  irVersion: 20
  version: 0.10.8-rc0
- changelogEntry:
    - summary: Release 0.10.7
      type: chore
  createdAt: "2023-06-06"
  irVersion: 20
  version: 0.10.7
- changelogEntry:
    - summary: Release 0.10.6
      type: chore
  createdAt: "2023-06-06"
  irVersion: 20
  version: 0.10.6
- changelogEntry:
    - summary: Release 0.10.5
      type: chore
  createdAt: "2023-06-06"
  irVersion: 20
  version: 0.10.5
- changelogEntry:
    - summary: Release 0.10.4
      type: chore
  createdAt: "2023-06-06"
  irVersion: 20
  version: 0.10.4
- changelogEntry:
    - summary: Release 0.10.3
      type: chore
  createdAt: "2023-06-06"
  irVersion: 20
  version: 0.10.3
- changelogEntry:
    - summary: Release 0.10.2
      type: chore
  createdAt: "2023-06-05"
  irVersion: 20
  version: 0.10.2
- changelogEntry:
    - summary: Release 0.10.1
      type: chore
  createdAt: "2023-06-05"
  irVersion: 20
  version: 0.10.1
- changelogEntry:
    - summary: "- The docs `domain` must be a full domain ending in `docs.buildwithfern.com`\r\
        \n- `docs.yml` now supports custom-domains so that docs can redirect from a\
        \ custom url"
      type: chore
  createdAt: "2023-06-05"
  irVersion: 20
  version: 0.10.0
- changelogEntry:
    - summary: Release 0.9.10
      type: chore
  createdAt: "2023-06-02"
  irVersion: 20
  version: 0.9.10
- changelogEntry:
    - summary: Release 0.9.10-rc0
      type: chore
  createdAt: "2023-05-31"
  irVersion: 20
  version: 0.9.10-rc0
- changelogEntry:
    - summary: Release 0.9.9
      type: chore
  createdAt: "2023-05-31"
  irVersion: 20
  version: 0.9.9
- changelogEntry:
    - summary: Release 0.9.9-rc4
      type: chore
  createdAt: "2023-05-31"
  irVersion: 20
  version: 0.9.9-rc4
- changelogEntry:
    - summary: Release 0.9.9-rc3
      type: chore
  createdAt: "2023-05-31"
  irVersion: 20
  version: 0.9.9-rc3
- changelogEntry:
    - summary: Release 0.9.9-rc2
      type: chore
  createdAt: "2023-05-31"
  irVersion: 20
  version: 0.9.9-rc2
- changelogEntry:
    - summary: Release 0.9.9-rc1
      type: chore
  createdAt: "2023-05-31"
  irVersion: 20
  version: 0.9.9-rc1
- changelogEntry:
    - summary: Release 0.9.9-rc0
      type: chore
  createdAt: "2023-05-31"
  irVersion: 20
  version: 0.9.9-rc0
- changelogEntry:
    - summary: Release 0.9.8
      type: chore
  createdAt: "2023-05-30"
  irVersion: 20
  version: 0.9.8
- changelogEntry:
    - summary: Release 0.9.8-rc0
      type: chore
  createdAt: "2023-05-30"
  irVersion: 20
  version: 0.9.8-rc0
- changelogEntry:
    - summary: Release 0.9.7
      type: chore
  createdAt: "2023-05-30"
  irVersion: 20
  version: 0.9.7
- changelogEntry:
    - summary: Release 0.9.7-rc2
      type: chore
  createdAt: "2023-05-30"
  irVersion: 20
  version: 0.9.7-rc2
- changelogEntry:
    - summary: Release 0.9.7-rc1
      type: chore
  createdAt: "2023-05-29"
  irVersion: 20
  version: 0.9.7-rc1
- changelogEntry:
    - summary: Release 0.9.7-rc0
      type: chore
  createdAt: "2023-05-29"
  irVersion: 20
  version: 0.9.7-rc0
- changelogEntry:
    - summary: Release 0.9.6
      type: chore
  createdAt: "2023-05-29"
  irVersion: 20
  version: 0.9.6
- changelogEntry:
    - summary: Release 0.9.6-rc1
      type: chore
  createdAt: "2023-05-28"
  irVersion: 20
  version: 0.9.6-rc1
- changelogEntry:
    - summary: Release 0.9.6-rc0
      type: chore
  createdAt: "2023-05-28"
  irVersion: 20
  version: 0.9.6-rc0
- changelogEntry:
    - summary: Release 0.9.5
      type: chore
  createdAt: "2023-05-27"
  irVersion: 20
  version: 0.9.5
- changelogEntry:
    - summary: "- `fern init` reads `FERN_TOKEN` if the user token is not available"
      type: chore
  createdAt: "2023-05-27"
  irVersion: 20
  version: 0.9.4
- changelogEntry:
    - summary: Release 0.9.4-rc3
      type: chore
  createdAt: "2023-05-25"
  irVersion: 20
  version: 0.9.4-rc3
- changelogEntry:
    - summary: Release 0.9.4-rc2
      type: chore
  createdAt: "2023-05-25"
  irVersion: 20
  version: 0.9.4-rc2
- changelogEntry:
    - summary: Release 0.9.4-rc1
      type: chore
  createdAt: "2023-05-25"
  irVersion: 20
  version: 0.9.4-rc1
- changelogEntry:
    - summary: Release 0.9.4-rc0
      type: chore
  createdAt: "2023-05-25"
  irVersion: 20
  version: 0.9.4-rc0
- changelogEntry:
    - summary: Release 0.9.3
      type: chore
  createdAt: "2023-05-24"
  irVersion: 20
  version: 0.9.3
- changelogEntry:
    - summary: Release 0.9.2
      type: chore
  createdAt: "2023-05-24"
  irVersion: 20
  version: 0.9.2
- changelogEntry:
    - summary: Release 0.9.2-rc5
      type: chore
  createdAt: "2023-05-24"
  irVersion: 20
  version: 0.9.2-rc5
- changelogEntry:
    - summary: Release 0.9.2-rc4
      type: chore
  createdAt: "2023-05-24"
  irVersion: 20
  version: 0.9.2-rc4
- changelogEntry:
    - summary: Release 0.9.2-rc3
      type: chore
  createdAt: "2023-05-24"
  irVersion: 20
  version: 0.9.2-rc3
- changelogEntry:
    - summary: Release 0.9.2-rc2
      type: chore
  createdAt: "2023-05-23"
  irVersion: 20
  version: 0.9.2-rc2
- changelogEntry:
    - summary: Release 0.9.2-rc1
      type: chore
  createdAt: "2023-05-23"
  irVersion: 20
  version: 0.9.2-rc1
- changelogEntry:
    - summary: Release 0.9.2-rc0
      type: chore
  createdAt: "2023-05-21"
  irVersion: 20
  version: 0.9.2-rc0
- changelogEntry:
    - summary: Release 0.9.1
      type: chore
  createdAt: "2023-05-20"
  irVersion: 20
  version: 0.9.1
- changelogEntry:
    - summary: Release 0.9.1-rc3
      type: chore
  createdAt: "2023-05-20"
  irVersion: 20
  version: 0.9.1-rc3
- changelogEntry:
    - summary: Release 0.9.1-rc2
      type: chore
  createdAt: "2023-05-19"
  irVersion: 20
  version: 0.9.1-rc2
- changelogEntry:
    - summary: Release 0.9.1-rc1
      type: chore
  createdAt: "2023-05-18"
  irVersion: 20
  version: 0.9.1-rc1
- changelogEntry:
    - summary: Release 0.9.1-rc0
      type: chore
  createdAt: "2023-05-18"
  irVersion: 20
  version: 0.9.1-rc0
- changelogEntry:
    - summary: Running `fern init --openapi <path to openapi>` creates an OpenAPI workspace
      type: chore
  createdAt: "2023-05-17"
  irVersion: 20
  version: 0.9.0
- changelogEntry:
    - summary: Release 0.9.0-rc0
      type: chore
  createdAt: "2023-05-17"
  irVersion: 20
  version: 0.9.0-rc0
- changelogEntry:
    - summary: Add `fern-go-model` generator identifier.
      type: chore
  createdAt: "2023-05-16"
  irVersion: 20
  version: 0.8.25-rc0
- changelogEntry:
    - summary: Release 0.8.24
      type: chore
  createdAt: "2023-05-16"
  irVersion: 20
  version: 0.8.24
- changelogEntry:
    - summary: Release 0.8.23
      type: chore
  createdAt: "2023-05-13"
  irVersion: 20
  version: 0.8.23
- changelogEntry:
    - summary: Release 0.8.22
      type: chore
  createdAt: "2023-05-13"
  irVersion: 20
  version: 0.8.22
- changelogEntry:
    - summary: Release 0.8.21
      type: chore
  createdAt: "2023-05-13"
  irVersion: 20
  version: 0.8.21
- changelogEntry:
    - summary: Release 0.8.20
      type: chore
  createdAt: "2023-05-12"
  irVersion: 20
  version: 0.8.20
- changelogEntry:
    - summary: Release 0.8.20-rc4
      type: chore
  createdAt: "2023-05-12"
  irVersion: 20
  version: 0.8.20-rc4
- changelogEntry:
    - summary: Release 0.8.20-rc3
      type: chore
  createdAt: "2023-05-12"
  irVersion: 20
  version: 0.8.20-rc3
- changelogEntry:
    - summary: Release 0.8.20-rc2
      type: chore
  createdAt: "2023-05-11"
  irVersion: 20
  version: 0.8.20-rc2
- changelogEntry:
    - summary: Release 0.8.20-rc1
      type: chore
  createdAt: "2023-05-11"
  irVersion: 20
  version: 0.8.20-rc1
- changelogEntry:
    - summary: Release 0.8.20-rc0
      type: chore
  createdAt: "2023-05-11"
  irVersion: 20
  version: 0.8.20-rc0
- changelogEntry:
    - summary: Release 0.8.19
      type: chore
  createdAt: "2023-05-11"
  irVersion: 20
  version: 0.8.19
- changelogEntry:
    - summary: Release 0.8.19-rc9
      type: chore
  createdAt: "2023-05-11"
  irVersion: 20
  version: 0.8.19-rc9
- changelogEntry:
    - summary: Release 0.8.19-rc8
      type: chore
  createdAt: "2023-05-11"
  irVersion: 20
  version: 0.8.19-rc8
- changelogEntry:
    - summary: Release 0.8.19-rc7
      type: chore
  createdAt: "2023-05-10"
  irVersion: 20
  version: 0.8.19-rc7
- changelogEntry:
    - summary: Release 0.8.19-rc6
      type: chore
  createdAt: "2023-05-10"
  irVersion: 20
  version: 0.8.19-rc6
- changelogEntry:
    - summary: Release 0.8.19-rc5
      type: chore
  createdAt: "2023-05-10"
  irVersion: 20
  version: 0.8.19-rc5
- changelogEntry:
    - summary: Release 0.8.19-rc4
      type: chore
  createdAt: "2023-05-10"
  irVersion: 20
  version: 0.8.19-rc4
- changelogEntry:
    - summary: Release 0.8.19-rc3
      type: chore
  createdAt: "2023-05-10"
  irVersion: 20
  version: 0.8.19-rc3
- changelogEntry:
    - summary: Release 0.8.19-rc2
      type: chore
  createdAt: "2023-05-10"
  irVersion: 20
  version: 0.8.19-rc2
- changelogEntry:
    - summary: Release 0.8.19-rc1
      type: chore
  createdAt: "2023-05-10"
  irVersion: 20
  version: 0.8.19-rc1
- changelogEntry:
    - summary: Release 0.8.19-rc0
      type: chore
  createdAt: "2023-05-10"
  irVersion: 20
  version: 0.8.19-rc0
- changelogEntry:
    - summary: Release 0.8.18
      type: chore
  createdAt: "2023-05-08"
  irVersion: 20
  version: 0.8.18
- changelogEntry:
    - summary: Release 0.8.17
      type: chore
  createdAt: "2023-05-08"
  irVersion: 20
  version: 0.8.17
- changelogEntry:
    - summary: Release 0.8.17-rc3
      type: chore
  createdAt: "2023-05-08"
  irVersion: 20
  version: 0.8.17-rc3
- changelogEntry:
    - summary: Release 0.8.17-rc2
      type: chore
  createdAt: "2023-05-08"
  irVersion: 20
  version: 0.8.17-rc2
- changelogEntry:
    - summary: Release 0.8.17-rc1
      type: chore
  createdAt: "2023-05-08"
  irVersion: 20
  version: 0.8.17-rc1
- changelogEntry:
    - summary: Release 0.8.17-rc0
      type: chore
  createdAt: "2023-05-08"
  irVersion: 20
  version: 0.8.17-rc0
- changelogEntry:
    - summary: Release 0.8.16-rc9
      type: chore
  createdAt: "2023-05-08"
  irVersion: 20
  version: 0.8.16-rc9
- changelogEntry:
    - summary: Release 0.8.16-rc8
      type: chore
  createdAt: "2023-05-08"
  irVersion: 19
  version: 0.8.16-rc8
- changelogEntry:
    - summary: Release 0.8.16-rc7
      type: chore
  createdAt: "2023-05-08"
  irVersion: 19
  version: 0.8.16-rc7
- changelogEntry:
    - summary: Release 0.8.16-rc6
      type: chore
  createdAt: "2023-05-08"
  irVersion: 19
  version: 0.8.16-rc6
- changelogEntry:
    - summary: Release 0.8.16-rc5
      type: chore
  createdAt: "2023-05-08"
  irVersion: 19
  version: 0.8.16-rc5
- changelogEntry:
    - summary: Release 0.8.16-rc11
      type: chore
  createdAt: "2023-05-08"
  irVersion: 20
  version: 0.8.16-rc11
- changelogEntry:
    - summary: Release 0.8.16-rc10
      type: chore
  createdAt: "2023-05-08"
  irVersion: 20
  version: 0.8.16-rc10
- changelogEntry:
    - summary: Release 0.8.16-rc4
      type: chore
  createdAt: "2023-05-07"
  irVersion: 19
  version: 0.8.16-rc4
- changelogEntry:
    - summary: Release 0.8.16-rc3
      type: chore
  createdAt: "2023-05-07"
  irVersion: 19
  version: 0.8.16-rc3
- changelogEntry:
    - summary: Release 0.8.16-rc2
      type: chore
  createdAt: "2023-05-07"
  irVersion: 19
  version: 0.8.16-rc2
- changelogEntry:
    - summary: Release 0.8.16-rc1
      type: chore
  createdAt: "2023-05-07"
  irVersion: 19
  version: 0.8.16-rc1
- changelogEntry:
    - summary: Release 0.8.16-rc0
      type: chore
  createdAt: "2023-05-07"
  irVersion: 19
  version: 0.8.16-rc0
- changelogEntry:
    - summary: Release 0.8.15
      type: chore
  createdAt: "2023-05-07"
  irVersion: 19
  version: 0.8.15
- changelogEntry:
    - summary: Release 0.8.14
      type: chore
  createdAt: "2023-05-07"
  irVersion: 19
  version: 0.8.14
- changelogEntry:
    - summary: Release 0.8.13
      type: chore
  createdAt: "2023-05-07"
  irVersion: 19
  version: 0.8.13
- changelogEntry:
    - summary: Release 0.8.13-rc2
      type: chore
  createdAt: "2023-05-07"
  irVersion: 19
  version: 0.8.13-rc2
- changelogEntry:
    - summary: Release 0.8.13-rc1
      type: chore
  createdAt: "2023-05-07"
  irVersion: 19
  version: 0.8.13-rc1
- changelogEntry:
    - summary: Release 0.8.13-rc0
      type: chore
  createdAt: "2023-05-06"
  irVersion: 19
  version: 0.8.13-rc0
- changelogEntry:
    - summary: Release 0.8.12
      type: chore
  createdAt: "2023-05-05"
  irVersion: 19
  version: 0.8.12
- changelogEntry:
    - summary: Release 0.8.11
      type: chore
  createdAt: "2023-05-05"
  irVersion: 19
  version: 0.8.11
- changelogEntry:
    - summary: Release 0.8.10
      type: chore
  createdAt: "2023-05-05"
  irVersion: 19
  version: 0.8.10
- changelogEntry:
    - summary: Release 0.8.9
      type: chore
  createdAt: "2023-05-04"
  irVersion: 19
  version: 0.8.9
- changelogEntry:
    - summary: Release 0.8.8
      type: chore
  createdAt: "2023-05-04"
  irVersion: 19
  version: 0.8.8
- changelogEntry:
    - summary: Release 0.8.7
      type: chore
  createdAt: "2023-05-04"
  irVersion: 19
  version: 0.8.7
- changelogEntry:
    - summary: Release 0.8.6
      type: chore
  createdAt: "2023-05-03"
  irVersion: 19
  version: 0.8.6
- changelogEntry:
    - summary: Release 0.8.6-rc2
      type: chore
  createdAt: "2023-05-03"
  irVersion: 19
  version: 0.8.6-rc2
- changelogEntry:
    - summary: Release 0.8.6-rc1
      type: chore
  createdAt: "2023-05-03"
  irVersion: 19
  version: 0.8.6-rc1
- changelogEntry:
    - summary: Release 0.8.6-rc0
      type: chore
  createdAt: "2023-05-03"
  irVersion: 19
  version: 0.8.6-rc0
- changelogEntry:
    - summary: Release 0.8.5
      type: chore
  createdAt: "2023-05-03"
  irVersion: 19
  version: 0.8.5
- changelogEntry:
    - summary: Release 0.8.4
      type: chore
  createdAt: "2023-05-03"
  irVersion: 19
  version: 0.8.4
- changelogEntry:
    - summary: Release 0.8.3
      type: chore
  createdAt: "2023-05-03"
  irVersion: 19
  version: 0.8.3
- changelogEntry:
    - summary: Release 0.8.2
      type: chore
  createdAt: "2023-05-03"
  irVersion: 19
  version: 0.8.2
- changelogEntry:
    - summary: Release 0.8.1
      type: chore
  createdAt: "2023-05-02"
  irVersion: 19
  version: 0.8.1
- changelogEntry:
    - summary: Release 0.8.0
      type: chore
  createdAt: "2023-05-02"
  irVersion: 19
  version: 0.8.0
- changelogEntry:
    - summary: Release 0.8.0-rc9
      type: chore
  createdAt: "2023-05-02"
  irVersion: 19
  version: 0.8.0-rc9
- changelogEntry:
    - summary: Release 0.8.0-rc8
      type: chore
  createdAt: "2023-05-02"
  irVersion: 19
  version: 0.8.0-rc8
- changelogEntry:
    - summary: Release 0.8.0-rc7
      type: chore
  createdAt: "2023-05-02"
  irVersion: 19
  version: 0.8.0-rc7
- changelogEntry:
    - summary: Release 0.8.0-rc6
      type: chore
  createdAt: "2023-05-02"
  irVersion: 19
  version: 0.8.0-rc6
- changelogEntry:
    - summary: Release 0.8.0-rc5
      type: chore
  createdAt: "2023-05-02"
  irVersion: 19
  version: 0.8.0-rc5
- changelogEntry:
    - summary: Release 0.8.0-rc4
      type: chore
  createdAt: "2023-05-02"
  irVersion: 19
  version: 0.8.0-rc4
- changelogEntry:
    - summary: Release 0.8.0-rc3
      type: chore
  createdAt: "2023-05-02"
  irVersion: 19
  version: 0.8.0-rc3
- changelogEntry:
    - summary: Release 0.8.0-rc2
      type: chore
  createdAt: "2023-05-02"
  irVersion: 19
  version: 0.8.0-rc2
- changelogEntry:
    - summary: Release 0.8.0-rc1
      type: chore
  createdAt: "2023-05-02"
  irVersion: 19
  version: 0.8.0-rc1
- changelogEntry:
    - summary: Release 0.8.0-rc0
      type: chore
  createdAt: "2023-05-02"
  irVersion: 19
  version: 0.8.0-rc0
- changelogEntry:
    - summary: Release 0.7.5-rc17
      type: chore
  createdAt: "2023-05-02"
  irVersion: 19
  version: 0.7.5-rc17
- changelogEntry:
    - summary: Release 0.7.5-rc9
      type: chore
  createdAt: "2023-05-01"
  irVersion: 19
  version: 0.7.5-rc9
- changelogEntry:
    - summary: Release 0.7.5-rc8
      type: chore
  createdAt: "2023-05-01"
  irVersion: 19
  version: 0.7.5-rc8
- changelogEntry:
    - summary: Release 0.7.5-rc7
      type: chore
  createdAt: "2023-05-01"
  irVersion: 19
  version: 0.7.5-rc7
- changelogEntry:
    - summary: Release 0.7.5-rc16
      type: chore
  createdAt: "2023-05-01"
  irVersion: 19
  version: 0.7.5-rc16
- changelogEntry:
    - summary: Release 0.7.5-rc15
      type: chore
  createdAt: "2023-05-01"
  irVersion: 19
  version: 0.7.5-rc15
- changelogEntry:
    - summary: Release 0.7.5-rc14
      type: chore
  createdAt: "2023-05-01"
  irVersion: 19
  version: 0.7.5-rc14
- changelogEntry:
    - summary: Release 0.7.5-rc13
      type: chore
  createdAt: "2023-05-01"
  irVersion: 19
  version: 0.7.5-rc13
- changelogEntry:
    - summary: Release 0.7.5-rc12
      type: chore
  createdAt: "2023-05-01"
  irVersion: 19
  version: 0.7.5-rc12
- changelogEntry:
    - summary: Release 0.7.5-rc11
      type: chore
  createdAt: "2023-05-01"
  irVersion: 19
  version: 0.7.5-rc11
- changelogEntry:
    - summary: Release 0.7.5-rc10
      type: chore
  createdAt: "2023-05-01"
  irVersion: 19
  version: 0.7.5-rc10
- changelogEntry:
    - summary: Release 0.7.5-rc6
      type: chore
  createdAt: "2023-04-30"
  irVersion: 19
  version: 0.7.5-rc6
- changelogEntry:
    - summary: Release 0.7.5-rc5
      type: chore
  createdAt: "2023-04-30"
  irVersion: 19
  version: 0.7.5-rc5
- changelogEntry:
    - summary: Release 0.7.5-rc4
      type: chore
  createdAt: "2023-04-30"
  irVersion: 19
  version: 0.7.5-rc4
- changelogEntry:
    - summary: Release 0.7.5-rc3
      type: chore
  createdAt: "2023-04-30"
  irVersion: 19
  version: 0.7.5-rc3
- changelogEntry:
    - summary: Release 0.7.5-rc2
      type: chore
  createdAt: "2023-04-30"
  irVersion: 19
  version: 0.7.5-rc2
- changelogEntry:
    - summary: Release 0.7.5-rc1
      type: chore
  createdAt: "2023-04-30"
  irVersion: 18
  version: 0.7.5-rc1
- changelogEntry:
    - summary: Release 0.7.5-rc0
      type: chore
  createdAt: "2023-04-28"
  irVersion: 18
  version: 0.7.5-rc0
- changelogEntry:
    - summary: Release 0.7.4
      type: chore
  createdAt: "2023-04-23"
  irVersion: 18
  version: 0.7.4
- changelogEntry:
    - summary: Release 0.7.4-rc1
      type: chore
  createdAt: "2023-04-23"
  irVersion: 18
  version: 0.7.4-rc1
- changelogEntry:
    - summary: Release 0.7.4-rc0
      type: chore
  createdAt: "2023-04-23"
  irVersion: 18
  version: 0.7.4-rc0
- changelogEntry:
    - summary: Release 0.7.3
      type: chore
  createdAt: "2023-04-23"
  irVersion: 18
  version: 0.7.3
- changelogEntry:
    - summary: Release 0.7.3-rc0
      type: chore
  createdAt: "2023-04-23"
  irVersion: 18
  version: 0.7.3-rc0
- changelogEntry:
    - summary: Release 0.7.2
      type: chore
  createdAt: "2023-04-23"
  irVersion: 18
  version: 0.7.2
- changelogEntry:
    - summary: Release 0.7.1
      type: chore
  createdAt: "2023-04-23"
  irVersion: 18
  version: 0.7.1
- changelogEntry:
    - summary: Release 0.7.1-rc1
      type: chore
  createdAt: "2023-04-23"
  irVersion: 18
  version: 0.7.1-rc1
- changelogEntry:
    - summary: Release 0.7.1-rc0
      type: chore
  createdAt: "2023-04-23"
  irVersion: 18
  version: 0.7.1-rc0
- changelogEntry:
    - summary: Release 0.7.0
      type: chore
  createdAt: "2023-04-21"
  irVersion: 18
  version: 0.7.0
- changelogEntry:
    - summary: Release 0.7.0-rc1
      type: chore
  createdAt: "2023-04-21"
  irVersion: 18
  version: 0.7.0-rc1
- changelogEntry:
    - summary: Release 0.7.0-rc0
      type: chore
  createdAt: "2023-04-21"
  irVersion: 18
  version: 0.7.0-rc0
- changelogEntry:
    - summary: Release 0.6.12
      type: chore
  createdAt: "2023-04-19"
  irVersion: 18
  version: 0.6.12
- changelogEntry:
    - summary: Release 0.6.11
      type: chore
  createdAt: "2023-04-19"
  irVersion: 18
  version: 0.6.11
- changelogEntry:
    - summary: Release 0.6.11-rc2
      type: chore
  createdAt: "2023-04-17"
  irVersion: 18
  version: 0.6.11-rc2
- changelogEntry:
    - summary: Release 0.6.11-rc1
      type: chore
  createdAt: "2023-04-17"
  irVersion: 18
  version: 0.6.11-rc1
- changelogEntry:
    - summary: Release 0.6.11-rc0
      type: chore
  createdAt: "2023-04-17"
  irVersion: 18
  version: 0.6.11-rc0
- changelogEntry:
    - summary: Release 0.6.10
      type: chore
  createdAt: "2023-04-04"
  irVersion: 16
  version: 0.6.10
- changelogEntry:
    - summary: Release 0.6.10-rc4
      type: chore
  createdAt: "2023-04-03"
  irVersion: 16
  version: 0.6.10-rc4
- changelogEntry:
    - summary: Release 0.6.10-rc3
      type: chore
  createdAt: "2023-04-03"
  irVersion: 16
  version: 0.6.10-rc3
- changelogEntry:
    - summary: Release 0.6.10-rc2
      type: chore
  createdAt: "2023-04-03"
  irVersion: 16
  version: 0.6.10-rc2
- changelogEntry:
    - summary: Release 0.6.10-rc1
      type: chore
  createdAt: "2023-04-02"
  irVersion: 16
  version: 0.6.10-rc1
- changelogEntry:
    - summary: Release 0.6.10-rc0
      type: chore
  createdAt: "2023-04-02"
  irVersion: 16
  version: 0.6.10-rc0
- changelogEntry:
    - summary: Release 0.6.9
      type: chore
  createdAt: "2023-04-02"
  irVersion: 16
  version: 0.6.9
- changelogEntry:
    - summary: Release 0.6.8
      type: chore
  createdAt: "2023-04-02"
  irVersion: 16
  version: 0.6.8
- changelogEntry:
    - summary: Release 0.6.7
      type: chore
  createdAt: "2023-04-01"
  irVersion: 16
  version: 0.6.7
- changelogEntry:
    - summary: Release 0.6.7-rc0
      type: chore
  createdAt: "2023-04-01"
  irVersion: 16
  version: 0.6.7-rc0
- changelogEntry:
    - summary: Release 0.6.6
      type: chore
  createdAt: "2023-03-31"
  irVersion: 16
  version: 0.6.6
- changelogEntry:
    - summary: Release 0.6.5
      type: chore
  createdAt: "2023-03-31"
  irVersion: 16
  version: 0.6.5
- changelogEntry:
    - summary: Release 0.6.5-rc1
      type: chore
  createdAt: "2023-03-31"
  irVersion: 16
  version: 0.6.5-rc1
- changelogEntry:
    - summary: Release 0.6.5-rc0
      type: chore
  createdAt: "2023-03-30"
  irVersion: 16
  version: 0.6.5-rc0
- changelogEntry:
    - summary: Release 0.6.4
      type: chore
  createdAt: "2023-03-30"
  irVersion: 16
  version: 0.6.4
- changelogEntry:
    - summary: Release 0.6.3
      type: chore
  createdAt: "2023-03-30"
  irVersion: 16
  version: 0.6.3
- changelogEntry:
    - summary: Release 0.6.3-rc1
      type: chore
  createdAt: "2023-03-30"
  irVersion: 16
  version: 0.6.3-rc1
- changelogEntry:
    - summary: Release 0.6.3-rc0
      type: chore
  createdAt: "2023-03-30"
  irVersion: 16
  version: 0.6.3-rc0
- changelogEntry:
    - summary: Release 0.6.2
      type: chore
  createdAt: "2023-03-29"
  irVersion: 16
  version: 0.6.2
- changelogEntry:
    - summary: Release 0.6.2-rc2
      type: chore
  createdAt: "2023-03-29"
  irVersion: 16
  version: 0.6.2-rc2
- changelogEntry:
    - summary: Release 0.6.2-rc1
      type: chore
  createdAt: "2023-03-29"
  irVersion: 16
  version: 0.6.2-rc1
- changelogEntry:
    - summary: Release 0.6.2-rc0
      type: chore
  createdAt: "2023-03-28"
  irVersion: 16
  version: 0.6.2-rc0
- changelogEntry:
    - summary: Release 0.6.1
      type: chore
  createdAt: "2023-03-28"
  irVersion: 15
  version: 0.6.1
- changelogEntry:
    - summary: Release 0.6.0
      type: chore
  createdAt: "2023-03-28"
  irVersion: 15
  version: 0.6.0
- changelogEntry:
    - summary: Release 0.5.4
      type: chore
  createdAt: "2023-03-28"
  irVersion: 15
  version: 0.5.4
- changelogEntry:
    - summary: Release 0.5.4-rc4
      type: chore
  createdAt: "2023-03-28"
  irVersion: 15
  version: 0.5.4-rc4
- changelogEntry:
    - summary: Release 0.5.4-rc3
      type: chore
  createdAt: "2023-03-26"
  irVersion: 15
  version: 0.5.4-rc3
- changelogEntry:
    - summary: Release 0.5.4-rc2
      type: chore
  createdAt: "2023-03-24"
  irVersion: 15
  version: 0.5.4-rc2
- changelogEntry:
    - summary: Release 0.5.4-rc1
      type: chore
  createdAt: "2023-03-24"
  irVersion: 15
  version: 0.5.4-rc1
- changelogEntry:
    - summary: Release 0.5.4-rc0
      type: chore
  createdAt: "2023-03-24"
  irVersion: 15
  version: 0.5.4-rc0
- changelogEntry:
    - summary: Release 0.5.3
      type: chore
  createdAt: "2023-03-20"
  irVersion: 14
  version: 0.5.3
- changelogEntry:
    - summary: Release 0.5.3-rc6
      type: chore
  createdAt: "2023-03-20"
  irVersion: 14
  version: 0.5.3-rc6
- changelogEntry:
    - summary: Release 0.5.3-rc5
      type: chore
  createdAt: "2023-03-19"
  irVersion: 14
  version: 0.5.3-rc5
- changelogEntry:
    - summary: Release 0.5.3-rc4
      type: chore
  createdAt: "2023-03-19"
  irVersion: 14
  version: 0.5.3-rc4
- changelogEntry:
    - summary: Release 0.5.3-rc3
      type: chore
  createdAt: "2023-03-13"
  irVersion: 13
  version: 0.5.3-rc3
- changelogEntry:
    - summary: Release 0.5.3-rc2
      type: chore
  createdAt: "2023-03-13"
  irVersion: 13
  version: 0.5.3-rc2
- changelogEntry:
    - summary: Release 0.5.3-rc1
      type: chore
  createdAt: "2023-03-11"
  irVersion: 13
  version: 0.5.3-rc1
- changelogEntry:
    - summary: Release 0.5.3-rc0
      type: chore
  createdAt: "2023-03-11"
  irVersion: 13
  version: 0.5.3-rc0
- changelogEntry:
    - summary: Release 0.5.2
      type: chore
  createdAt: "2023-03-10"
  irVersion: 12
  version: 0.5.2
- changelogEntry:
    - summary: Release 0.5.1
      type: chore
  createdAt: "2023-03-09"
  irVersion: 12
  version: 0.5.1
- changelogEntry:
    - summary: "## What's Changed\r\n* Support http streams in responses by @zachkirsch\
        \ in https://github.com/fern-api/fern/pull/1365\r\n* fix: introduce undiscriminated\
        \ unions by @dsinghvi in https://github.com/fern-api/fern/pull/1367\r\n* Add\
        \ release blocker for undiscriminated unions by @zachkirsch in https://github.com/fern-api/fern/pull/1369\r\
        \n* Fix undiscriminated union rule by @zachkirsch in https://github.com/fern-api/fern/pull/1370\r\
        \n* Add file upload by @zachkirsch in https://github.com/fern-api/fern/pull/1366\r\
        \n* Rename property key to bodyProperty by @zachkirsch in https://github.com/fern-api/fern/pull/1371\r\
        \n* Add optional files by @zachkirsch in https://github.com/fern-api/fern/pull/1372\r\
        \n* ts generator versions above `0.5.0-rc0-6` use IR V12 by @dsinghvi in https://github.com/fern-api/fern/pull/1373\r\
        \n* Make File a reserved keyword in TS by @zachkirsch in https://github.com/fern-api/fern/pull/1374\r\
        \n* Add query-param stream condition by @zachkirsch in https://github.com/fern-api/fern/pull/1375\r\
        \n* fix: audiences works with subpackages and packages by @dsinghvi in https://github.com/fern-api/fern/pull/1376\r\
        \n* Fix docs in file properties by @zachkirsch in https://github.com/fern-api/fern/pull/1378\r\
        \n* Update import reference in OpenAPIMigrator by @TeisJayaswal in https://github.com/fern-api/fern/pull/1380\r\
        \n* fix: add missing `MovieId` type by @codebender828 in https://github.com/fern-api/fern/pull/1381\r\
        \n* Only disallow 'body' wrapper properties when there's a referenced request\
        \ body by @zachkirsch in https://github.com/fern-api/fern/pull/1382\r\n\r\n\
        ## New Contributors\r\n* @codebender828 made their first contribution in https://github.com/fern-api/fern/pull/1381\r\
        \n\r\n**Full Changelog**: https://github.com/fern-api/fern/compare/0.4.32...0.5.0"
      type: chore
  createdAt: "2023-03-09"
  irVersion: 12
  version: 0.5.0
- changelogEntry:
    - summary: Release 0.4.33-rc7
      type: chore
  createdAt: "2023-03-09"
  irVersion: 12
  version: 0.4.33-rc7
- changelogEntry:
    - summary: Release 0.4.33-rc6
      type: chore
  createdAt: "2023-03-09"
  irVersion: 12
  version: 0.4.33-rc6
- changelogEntry:
    - summary: Release 0.4.33-rc5
      type: chore
  createdAt: "2023-03-08"
  irVersion: 12
  version: 0.4.33-rc5
- changelogEntry:
    - summary: Release 0.4.33-rc4
      type: chore
  createdAt: "2023-03-08"
  irVersion: 12
  version: 0.4.33-rc4
- changelogEntry:
    - summary: Release 0.4.33-rc3
      type: chore
  createdAt: "2023-03-08"
  irVersion: 12
  version: 0.4.33-rc3
- changelogEntry:
    - summary: Release 0.4.33-rc2
      type: chore
  createdAt: "2023-03-08"
  irVersion: 12
  version: 0.4.33-rc2
- changelogEntry:
    - summary: Release 0.4.33-rc1
      type: chore
  createdAt: "2023-03-08"
  irVersion: 12
  version: 0.4.33-rc1
- changelogEntry:
    - summary: Release 0.4.33-rc0
      type: chore
  createdAt: "2023-03-07"
  irVersion: 12
  version: 0.4.33-rc0
- changelogEntry:
    - summary: Release 0.4.32-rc5
      type: chore
  createdAt: "2023-03-07"
  irVersion: 12
  version: 0.4.32-rc5
- changelogEntry:
    - summary: Release 0.4.32
      type: chore
  createdAt: "2023-03-06"
  irVersion: 11
  version: 0.4.32
- changelogEntry:
    - summary: Release 0.4.32-rc4
      type: chore
  createdAt: "2023-03-06"
  irVersion: 11
  version: 0.4.32-rc4
- changelogEntry:
    - summary: Release 0.4.32-rc3
      type: chore
  createdAt: "2023-03-06"
  irVersion: 11
  version: 0.4.32-rc3
- changelogEntry:
    - summary: Release 0.4.32-rc2
      type: chore
  createdAt: "2023-03-06"
  irVersion: 11
  version: 0.4.32-rc2
- changelogEntry:
    - summary: Release 0.4.32-rc1
      type: chore
  createdAt: "2023-03-06"
  irVersion: 11
  version: 0.4.32-rc1
- changelogEntry:
    - summary: Release 0.4.32-rc0
      type: chore
  createdAt: "2023-03-05"
  irVersion: 9
  version: 0.4.32-rc0
- changelogEntry:
    - summary: Release 0.4.31-rc3
      type: chore
  createdAt: "2023-03-04"
  irVersion: 9
  version: 0.4.31-rc3
- changelogEntry:
    - summary: Release 0.4.31
      type: chore
  createdAt: "2023-03-04"
  irVersion: 9
  version: 0.4.31
- changelogEntry:
    - summary: Release 0.4.31-rc4
      type: chore
  createdAt: "2023-03-04"
  irVersion: 9
  version: 0.4.31-rc4
- changelogEntry:
    - summary: Release 0.4.31-rc2
      type: chore
  createdAt: "2023-03-04"
  irVersion: 9
  version: 0.4.31-rc2
- changelogEntry:
    - summary: Release 0.4.31-rc1
      type: chore
  createdAt: "2023-03-04"
  irVersion: 9
  version: 0.4.31-rc1
- changelogEntry:
    - summary: Release 0.4.30
      type: chore
  createdAt: "2023-03-03"
  irVersion: 9
  version: 0.4.30
- changelogEntry:
    - summary: Release 0.4.29
      type: chore
  createdAt: "2023-03-03"
  irVersion: 9
  version: 0.4.29
- changelogEntry:
    - summary: Release 0.4.28-rc4
      type: chore
  createdAt: "2023-03-03"
  irVersion: 9
  version: 0.4.28-rc4
- changelogEntry:
    - summary: Release 0.4.28-rc3
      type: chore
  createdAt: "2023-03-03"
  irVersion: 9
  version: 0.4.28-rc3
- changelogEntry:
    - summary: Release 0.4.28-rc2
      type: chore
  createdAt: "2023-03-02"
  irVersion: 9
  version: 0.4.28-rc2
- changelogEntry:
    - summary: Release 0.4.28-rc1
      type: chore
  createdAt: "2023-03-02"
  irVersion: 9
  version: 0.4.28-rc1
- changelogEntry:
    - summary: Release 0.4.28-rc0
      type: chore
  createdAt: "2023-03-02"
  irVersion: 9
  version: 0.4.28-rc0
- changelogEntry:
    - summary: Release 0.4.27-rc2
      type: chore
  createdAt: "2023-03-02"
  irVersion: 9
  version: 0.4.27-rc2
- changelogEntry:
    - summary: Release 0.4.27
      type: chore
  createdAt: "2023-03-02"
  irVersion: 9
  version: 0.4.27
- changelogEntry:
    - summary: Release 0.4.27-rc1
      type: chore
  createdAt: "2023-03-02"
  irVersion: 9
  version: 0.4.27-rc1
- changelogEntry:
    - summary: Release 0.4.27-rc0
      type: chore
  createdAt: "2023-03-01"
  irVersion: 9
  version: 0.4.27-rc0
- changelogEntry:
    - summary: Release 0.4.26
      type: chore
  createdAt: "2023-02-25"
  irVersion: 9
  version: 0.4.26
- changelogEntry:
    - summary: Release 0.4.25
      type: chore
  createdAt: "2023-02-25"
  irVersion: 9
  version: 0.4.25
- changelogEntry:
    - summary: Release 0.4.24
      type: chore
  createdAt: "2023-02-23"
  irVersion: 9
  version: 0.4.24
- changelogEntry:
    - summary: Release 0.4.24-rc1
      type: chore
  createdAt: "2023-02-21"
  irVersion: 9
  version: 0.4.24-rc1
- changelogEntry:
    - summary: Release 0.4.24-rc0
      type: chore
  createdAt: "2023-02-20"
  irVersion: 9
  version: 0.4.24-rc0
- changelogEntry:
    - summary: Release 0.4.23
      type: chore
  createdAt: "2023-02-16"
  irVersion: 8
  version: 0.4.23
- changelogEntry:
    - summary: Release 0.4.23-rc0
      type: chore
  createdAt: "2023-02-16"
  irVersion: 8
  version: 0.4.23-rc0
- changelogEntry:
    - summary: Release 0.4.22
      type: chore
  createdAt: "2023-02-12"
  irVersion: 8
  version: 0.4.22
- changelogEntry:
    - summary: Release 0.4.21
      type: chore
  createdAt: "2023-02-12"
  irVersion: 8
  version: 0.4.21
- changelogEntry:
    - summary: Release 0.4.20
      type: chore
  createdAt: "2023-02-12"
  irVersion: 8
  version: 0.4.20
- changelogEntry:
    - summary: Release 0.4.20-rc1
      type: chore
  createdAt: "2023-02-09"
  irVersion: 8
  version: 0.4.20-rc1
- changelogEntry:
    - summary: Release 0.4.20-rc0
      type: chore
  createdAt: "2023-02-09"
  irVersion: 8
  version: 0.4.20-rc0
- changelogEntry:
    - summary: Release 0.4.19-rc1
      type: chore
  createdAt: "2023-02-09"
  irVersion: 8
  version: 0.4.19-rc1
- changelogEntry:
    - summary: Release 0.4.19
      type: chore
  createdAt: "2023-02-09"
  irVersion: 8
  version: 0.4.19
- changelogEntry:
    - summary: Release 0.4.19-rc2
      type: chore
  createdAt: "2023-02-09"
  irVersion: 8
  version: 0.4.19-rc2
- changelogEntry:
    - summary: Release 0.4.19-rc0
      type: chore
  createdAt: "2023-02-09"
  irVersion: 8
  version: 0.4.19-rc0
- changelogEntry:
    - summary: Release 0.4.18
      type: chore
  createdAt: "2023-02-07"
  irVersion: 8
  version: 0.4.18
- changelogEntry:
    - summary: Release 0.4.17
      type: chore
  createdAt: "2023-02-06"
  irVersion: 8
  version: 0.4.17
- changelogEntry:
    - summary: Release 0.4.17-rc0
      type: chore
  createdAt: "2023-02-06"
  irVersion: 8
  version: 0.4.17-rc0
- changelogEntry:
    - summary: Release 0.4.16
      type: chore
  createdAt: "2023-02-06"
  irVersion: 8
  version: 0.4.16
- changelogEntry:
    - summary: Release 0.4.15
      type: chore
  createdAt: "2023-02-06"
  irVersion: 8
  version: 0.4.15
- changelogEntry:
    - summary: Release 0.4.15-rc0
      type: chore
  createdAt: "2023-02-06"
  irVersion: 8
  version: 0.4.15-rc0
- changelogEntry:
    - summary: Release 0.4.14
      type: chore
  createdAt: "2023-02-05"
  irVersion: 8
  version: 0.4.14
- changelogEntry:
    - summary: Release 0.4.13
      type: chore
  createdAt: "2023-02-04"
  irVersion: 8
  version: 0.4.13
- changelogEntry:
    - summary: Release 0.4.12
      type: chore
  createdAt: "2023-02-02"
  irVersion: 8
  version: 0.4.12
- changelogEntry:
    - summary: Release 0.4.12-rc0
      type: chore
  createdAt: "2023-02-02"
  irVersion: 8
  version: 0.4.12-rc0
- changelogEntry:
    - summary: Release 0.4.11
      type: chore
  createdAt: "2023-02-02"
  irVersion: 8
  version: 0.4.11
- changelogEntry:
    - summary: Release 0.4.11-rc1
      type: chore
  createdAt: "2023-02-02"
  irVersion: 8
  version: 0.4.11-rc1
- changelogEntry:
    - summary: Release 0.4.11-rc0
      type: chore
  createdAt: "2023-02-02"
  irVersion: 8
  version: 0.4.11-rc0
- changelogEntry:
    - summary: Release 0.4.10
      type: chore
  createdAt: "2023-02-02"
  irVersion: 8
  version: 0.4.10
- changelogEntry:
    - summary: Release 0.4.9
      type: chore
  createdAt: "2023-02-01"
  irVersion: 7
  version: 0.4.9
- changelogEntry:
    - summary: Release 0.4.8
      type: chore
  createdAt: "2023-02-01"
  irVersion: 7
  version: 0.4.8
- changelogEntry:
    - summary: Release 0.4.7
      type: chore
  createdAt: "2023-02-01"
  irVersion: 7
  version: 0.4.7
- changelogEntry:
    - summary: Release 0.4.6
      type: chore
  createdAt: "2023-02-01"
  irVersion: 7
  version: 0.4.6
- changelogEntry:
    - summary: Release 0.4.5
      type: chore
  createdAt: "2023-02-01"
  irVersion: 7
  version: 0.4.5
- changelogEntry:
    - summary: Release 0.4.5-rc4
      type: chore
  createdAt: "2023-01-31"
  irVersion: 7
  version: 0.4.5-rc4
- changelogEntry:
    - summary: Release 0.4.5-rc3
      type: chore
  createdAt: "2023-01-31"
  irVersion: 7
  version: 0.4.5-rc3
- changelogEntry:
    - summary: Release 0.4.5-rc5
      type: chore
  createdAt: "2023-01-31"
  irVersion: 7
  version: 0.4.5-rc5
- changelogEntry:
    - summary: Release 0.4.5-rc2
      type: chore
  createdAt: "2023-01-30"
  irVersion: 7
  version: 0.4.5-rc2
- changelogEntry:
    - summary: Release 0.4.5-rc1
      type: chore
  createdAt: "2023-01-30"
  irVersion: 7
  version: 0.4.5-rc1
- changelogEntry:
    - summary: Release 0.4.5-rc0
      type: chore
  createdAt: "2023-01-30"
  irVersion: 7
  version: 0.4.5-rc0
- changelogEntry:
    - summary: Release 0.4.4
      type: chore
  createdAt: "2023-01-30"
  irVersion: 7
  version: 0.4.4
- changelogEntry:
    - summary: Release 0.4.3
      type: chore
  createdAt: "2023-01-30"
  irVersion: 7
  version: 0.4.3
- changelogEntry:
    - summary: Release 0.4.2
      type: chore
  createdAt: "2023-01-30"
  irVersion: 7
  version: 0.4.2
- changelogEntry:
    - summary: Release 0.4.1
      type: chore
  createdAt: "2023-01-29"
  irVersion: 7
  version: 0.4.1
- changelogEntry:
    - summary: Release 0.4.0-rc1
      type: chore
  createdAt: "2023-01-29"
  irVersion: 7
  version: 0.4.0-rc1
- changelogEntry:
    - summary: Release 0.4.0
      type: chore
  createdAt: "2023-01-29"
  irVersion: 7
  version: 0.4.0
- changelogEntry:
    - summary: Release 0.4.0-rc0
      type: chore
  createdAt: "2023-01-29"
  irVersion: 7
  version: 0.4.0-rc0
- changelogEntry:
    - summary: Release 0.3.23
      type: chore
  createdAt: "2023-01-28"
  irVersion: 6
  version: 0.3.23
- changelogEntry:
    - summary: Release 0.3.22
      type: chore
  createdAt: "2023-01-28"
  irVersion: 6
  version: 0.3.22
- changelogEntry:
    - summary: Release 0.3.21
      type: chore
  createdAt: "2023-01-28"
  irVersion: 6
  version: 0.3.21
- changelogEntry:
    - summary: Release 0.3.20
      type: chore
  createdAt: "2023-01-27"
  irVersion: 6
  version: 0.3.20
- changelogEntry:
    - summary: Release 0.3.19
      type: chore
  createdAt: "2023-01-24"
  irVersion: 6
  version: 0.3.19
- changelogEntry:
    - summary: Release 0.3.18
      type: chore
  createdAt: "2023-01-23"
  irVersion: 6
  version: 0.3.18
- changelogEntry:
    - summary: Release 0.3.17
      type: chore
  createdAt: "2023-01-23"
  irVersion: 6
  version: 0.3.17
- changelogEntry:
    - summary: Release 0.3.17-rc8
      type: chore
  createdAt: "2023-01-23"
  irVersion: 6
  version: 0.3.17-rc8
- changelogEntry:
    - summary: Release 0.3.17-rc7
      type: chore
  createdAt: "2023-01-23"
  irVersion: 6
  version: 0.3.17-rc7
- changelogEntry:
    - summary: Release 0.3.17-rc6
      type: chore
  createdAt: "2023-01-23"
  irVersion: 6
  version: 0.3.17-rc6
- changelogEntry:
    - summary: Release 0.3.17-rc5
      type: chore
  createdAt: "2023-01-23"
  irVersion: 6
  version: 0.3.17-rc5
- changelogEntry:
    - summary: Release 0.3.17-rc4
      type: chore
  createdAt: "2023-01-23"
  irVersion: 6
  version: 0.3.17-rc4
- changelogEntry:
    - summary: Release 0.3.17-rc3
      type: chore
  createdAt: "2023-01-23"
  irVersion: 6
  version: 0.3.17-rc3
- changelogEntry:
    - summary: Release 0.3.17-rc2
      type: chore
  createdAt: "2023-01-22"
  irVersion: 6
  version: 0.3.17-rc2
- changelogEntry:
    - summary: Release 0.3.17-rc1
      type: chore
  createdAt: "2023-01-21"
  irVersion: 6
  version: 0.3.17-rc1
- changelogEntry:
    - summary: Release 0.3.17-rc0
      type: chore
  createdAt: "2023-01-21"
  irVersion: 6
  version: 0.3.17-rc0
- changelogEntry:
    - summary: Release 0.3.16
      type: chore
  createdAt: "2023-01-20"
  irVersion: 6
  version: 0.3.16
- changelogEntry:
    - summary: Release 0.3.16-rc2
      type: chore
  createdAt: "2023-01-19"
  irVersion: 6
  version: 0.3.16-rc2
- changelogEntry:
    - summary: Release 0.3.16-rc1
      type: chore
  createdAt: "2023-01-18"
  irVersion: 6
  version: 0.3.16-rc1
- changelogEntry:
    - summary: Release 0.3.16-rc0
      type: chore
  createdAt: "2023-01-18"
  irVersion: 6
  version: 0.3.16-rc0
- changelogEntry:
    - summary: Release 0.3.15
      type: chore
  createdAt: "2023-01-18"
  irVersion: 6
  version: 0.3.15
- changelogEntry:
    - summary: Release 0.3.15-rc0
      type: chore
  createdAt: "2023-01-18"
  irVersion: 6
  version: 0.3.15-rc0
- changelogEntry:
    - summary: Release 0.3.14
      type: chore
  createdAt: "2023-01-18"
  irVersion: 6
  version: 0.3.14
- changelogEntry:
    - summary: Release 0.3.13
      type: chore
  createdAt: "2023-01-18"
  irVersion: 6
  version: 0.3.13
- changelogEntry:
    - summary: Release 0.3.12
      type: chore
  createdAt: "2023-01-18"
  irVersion: 6
  version: 0.3.12
- changelogEntry:
    - summary: Release 0.3.12-rc13
      type: chore
  createdAt: "2023-01-18"
  irVersion: 6
  version: 0.3.12-rc13
- changelogEntry:
    - summary: Release 0.3.12-rc12
      type: chore
  createdAt: "2023-01-18"
  irVersion: 6
  version: 0.3.12-rc12
- changelogEntry:
    - summary: Release 0.3.12-rc9
      type: chore
  createdAt: "2023-01-17"
  irVersion: 6
  version: 0.3.12-rc9
- changelogEntry:
    - summary: Release 0.3.12-rc8
      type: chore
  createdAt: "2023-01-17"
  irVersion: 6
  version: 0.3.12-rc8
- changelogEntry:
    - summary: Release 0.3.12-rc11
      type: chore
  createdAt: "2023-01-17"
  irVersion: 6
  version: 0.3.12-rc11
- changelogEntry:
    - summary: Release 0.3.12-rc10
      type: chore
  createdAt: "2023-01-17"
  irVersion: 6
  version: 0.3.12-rc10
- changelogEntry:
    - summary: Release 0.3.12-rc7
      type: chore
  createdAt: "2023-01-15"
  irVersion: 6
  version: 0.3.12-rc7
- changelogEntry:
    - summary: Release 0.3.12-rc6
      type: chore
  createdAt: "2023-01-15"
  irVersion: 6
  version: 0.3.12-rc6
- changelogEntry:
    - summary: Release 0.3.12-rc5
      type: chore
  createdAt: "2023-01-15"
  irVersion: 6
  version: 0.3.12-rc5
- changelogEntry:
    - summary: Release 0.3.12-rc4
      type: chore
  createdAt: "2023-01-15"
  irVersion: 6
  version: 0.3.12-rc4
- changelogEntry:
    - summary: Release 0.3.12-rc3
      type: chore
  createdAt: "2023-01-13"
  irVersion: 5
  version: 0.3.12-rc3
- changelogEntry:
    - summary: Release 0.3.12-rc2
      type: chore
  createdAt: "2023-01-13"
  irVersion: 5
  version: 0.3.12-rc2
- changelogEntry:
    - summary: Release 0.3.12-rc1
      type: chore
  createdAt: "2023-01-13"
  irVersion: 5
  version: 0.3.12-rc1
- changelogEntry:
    - summary: Release 0.3.12-rc0
      type: chore
  createdAt: "2023-01-12"
  irVersion: 5
  version: 0.3.12-rc0
- changelogEntry:
    - summary: Release 0.3.11
      type: chore
  createdAt: "2023-01-12"
  irVersion: 5
  version: 0.3.11
- changelogEntry:
    - summary: Release 0.3.10
      type: chore
  createdAt: "2023-01-11"
  irVersion: 5
  version: 0.3.10
- changelogEntry:
    - summary: Release 0.3.9
      type: chore
  createdAt: "2023-01-11"
  irVersion: 5
  version: 0.3.9
- changelogEntry:
    - summary: Release 0.3.8-rc1
      type: chore
  createdAt: "2023-01-11"
  irVersion: 5
  version: 0.3.8-rc1
- changelogEntry:
    - summary: Release 0.3.8-rc0
      type: chore
  createdAt: "2023-01-11"
  irVersion: 5
  version: 0.3.8-rc0
- changelogEntry:
    - summary: Release 0.3.8
      type: chore
  createdAt: "2023-01-09"
  irVersion: 5
  version: 0.3.8
- changelogEntry:
    - summary: Release 0.3.7
      type: chore
  createdAt: "2023-01-08"
  irVersion: 5
  version: 0.3.7
- changelogEntry:
    - summary: Release 0.3.7-rc0
      type: chore
  createdAt: "2023-01-08"
  irVersion: 5
  version: 0.3.7-rc0
- changelogEntry:
    - summary: Release 0.3.6
      type: chore
  createdAt: "2023-01-08"
  irVersion: 5
  version: 0.3.6
- changelogEntry:
    - summary: Release 0.3.6-rc1
      type: chore
  createdAt: "2023-01-06"
  irVersion: 4
  version: 0.3.6-rc1
- changelogEntry:
    - summary: Release 0.3.6-rc0
      type: chore
  createdAt: "2023-01-06"
  irVersion: 4
  version: 0.3.6-rc0
- changelogEntry:
    - summary: Release 0.3.5
      type: chore
  createdAt: "2022-12-28"
  irVersion: 4
  version: 0.3.5
- changelogEntry:
    - summary: Release 0.3.4
      type: chore
  createdAt: "2022-12-28"
  irVersion: 4
  version: 0.3.4
- changelogEntry:
    - summary: Release 0.3.3
      type: chore
  createdAt: "2022-12-28"
  irVersion: 4
  version: 0.3.3
- changelogEntry:
    - summary: Release 0.3.2
      type: chore
  createdAt: "2022-12-28"
  irVersion: 4
  version: 0.3.2
- changelogEntry:
    - summary: Release 0.3.1
      type: chore
  createdAt: "2022-12-28"
  irVersion: 4
  version: 0.3.1
- changelogEntry:
    - summary: Release 0.3.0-rc14
      type: chore
  createdAt: "2022-12-28"
  irVersion: 4
  version: 0.3.0-rc14
- changelogEntry:
    - summary: Release 0.3.0-rc13
      type: chore
  createdAt: "2022-12-28"
  irVersion: 4
  version: 0.3.0-rc13
- changelogEntry:
    - summary: Release 0.3.0
      type: chore
  createdAt: "2022-12-28"
  irVersion: 4
  version: 0.3.0
- changelogEntry:
    - summary: Release 0.3.0-rc12
      type: chore
  createdAt: "2022-12-24"
  irVersion: 4
  version: 0.3.0-rc12
- changelogEntry:
    - summary: Release 0.3.0-rc11
      type: chore
  createdAt: "2022-12-23"
  irVersion: 4
  version: 0.3.0-rc11
- changelogEntry:
    - summary: Release 0.3.0-rc9
      type: chore
  createdAt: "2022-12-16"
  irVersion: 4
  version: 0.3.0-rc9
- changelogEntry:
    - summary: Release 0.3.0-rc8
      type: chore
  createdAt: "2022-12-16"
  irVersion: 4
  version: 0.3.0-rc8
- changelogEntry:
    - summary: Release 0.3.0-rc7
      type: chore
  createdAt: "2022-12-16"
  irVersion: 4
  version: 0.3.0-rc7
- changelogEntry:
    - summary: Release 0.3.0-rc10
      type: chore
  createdAt: "2022-12-16"
  irVersion: 4
  version: 0.3.0-rc10
- changelogEntry:
    - summary: Release 0.3.0-rc6
      type: chore
  createdAt: "2022-12-16"
  irVersion: 4
  version: 0.3.0-rc6
- changelogEntry:
    - summary: Release 0.3.0-rc5
      type: chore
  createdAt: "2022-12-16"
  irVersion: 4
  version: 0.3.0-rc5
- changelogEntry:
    - summary: Release 0.3.0-rc4
      type: chore
  createdAt: "2022-12-16"
  irVersion: 4
  version: 0.3.0-rc4
- changelogEntry:
    - summary: Release 0.3.0-rc3
      type: chore
  createdAt: "2022-12-16"
  irVersion: 4
  version: 0.3.0-rc3
- changelogEntry:
    - summary: Release 0.3.0-rc2
      type: chore
  createdAt: "2022-12-16"
  irVersion: 4
  version: 0.3.0-rc2
- changelogEntry:
    - summary: Release 0.3.0-rc1
      type: chore
  createdAt: "2022-12-16"
  irVersion: 4
  version: 0.3.0-rc1
- changelogEntry:
    - summary: Release 0.3.0-rc0
      type: chore
  createdAt: "2022-12-15"
  irVersion: 3
  version: 0.3.0-rc0
- changelogEntry:
    - summary: Release 0.2.1
      type: chore
  createdAt: "2022-12-15"
  irVersion: 3
  version: 0.2.1
- changelogEntry:
    - summary: Release 0.2.0
      type: chore
  createdAt: "2022-12-14"
  irVersion: 3
  version: 0.2.0
- changelogEntry:
    - summary: Release 0.1.3-rc9
      type: chore
  createdAt: "2022-12-14"
  irVersion: 3
  version: 0.1.3-rc9
- changelogEntry:
    - summary: Release 0.1.3-rc8
      type: chore
  createdAt: "2022-12-14"
  irVersion: 3
  version: 0.1.3-rc8
- changelogEntry:
    - summary: Release 0.1.3-rc7
      type: chore
  createdAt: "2022-12-13"
  irVersion: 3
  version: 0.1.3-rc7
- changelogEntry:
    - summary: Release 0.1.3-rc6
      type: chore
  createdAt: "2022-12-13"
  irVersion: 3
  version: 0.1.3-rc6
- changelogEntry:
    - summary: Release 0.1.3-rc5
      type: chore
  createdAt: "2022-12-13"
  irVersion: 3
  version: 0.1.3-rc5
- changelogEntry:
    - summary: Release 0.1.3-rc4
      type: chore
  createdAt: "2022-12-13"
  irVersion: 3
  version: 0.1.3-rc4
- changelogEntry:
    - summary: Release 0.1.3-rc3
      type: chore
  createdAt: "2022-12-13"
  irVersion: 3
  version: 0.1.3-rc3
- changelogEntry:
    - summary: Release 0.1.3-rc2
      type: chore
  createdAt: "2022-12-13"
  irVersion: 3
  version: 0.1.3-rc2
- changelogEntry:
    - summary: Release 0.1.3-rc1
      type: chore
  createdAt: "2022-12-13"
  irVersion: 3
  version: 0.1.3-rc1
- changelogEntry:
    - summary: Release 0.1.3-rc0
      type: chore
  createdAt: "2022-12-13"
  irVersion: 3
  version: 0.1.3-rc0<|MERGE_RESOLUTION|>--- conflicted
+++ resolved
@@ -1,17 +1,14 @@
 # yaml-language-server: $schema=../../../fern-versions-yml.schema.json
 - changelogEntry:
     - summary: |
-<<<<<<< HEAD
         Pin Windows to legacy preview mode.
-      type: feat
+      type: fix
   irVersion: 58
   createdAt: "2025-06-24"
-  version: 0.64.17
-
-- changelogEntry:
-    - summary: |
-        Upload locally hosted icons to CDN
-=======
+  version: 0.64.19
+
+- changelogEntry:
+    - summary: |
       type: fix
   irVersion: 58
   createdAt: "2025-06-24"
@@ -19,7 +16,6 @@
 
 - changelogEntry:
     - summary: |
->>>>>>> 4cd6fa92
       type: feat
   irVersion: 58
   createdAt: "2025-06-23"
