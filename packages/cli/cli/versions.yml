--- conflicted
+++ resolved
@@ -1,11 +1,7 @@
 - changelogEntry:
     - summary: |
-<<<<<<< HEAD
-        SDK generation no longer hard-fails on single example generation errors.
-=======
         The CLI now auto generates SSE and JSON Streaming examples even if those are 
         not provided in the OpenAPI Spec or Fern Definition.
->>>>>>> 7eac99e0
       type: fix
   irVersion: 53
   version: 0.46.8
