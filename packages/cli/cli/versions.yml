--- conflicted
+++ resolved
@@ -1,14 +1,15 @@
 - changelogEntry:
   - summary: |
-<<<<<<< HEAD
       The IR now pulls in additional request properties from the OAuth getToken endpoint to support custom OAuth schemas.
     type: feat
   irVersion: 54
-=======
+  version: 0.47.6
+
+- changelogEntry:
+  - summary: |
       Fixes an issue with broken link checking in the OpenAPI v2 parser.
     type: feat
   irVersion: 53
->>>>>>> fa75b641
   version: 0.47.5
 
 - changelogEntry:
