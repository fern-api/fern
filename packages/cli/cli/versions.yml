--- conflicted
+++ resolved
@@ -1,15 +1,17 @@
 - changelogEntry:
     - summary: |
-<<<<<<< HEAD
         Now, the fern definition supports descriptions supplied on request and response bodies.
         You can enable this by simply supplying `docs` in your fern definition, or `description` 
         in your OpenAPI spec.
       type: feat
-=======
+  irVersion: 53
+  version: 0.44.8
+
+- changelogEntry:
+    - summary: |
         The Fern CLI command `fern generator list` now accepts filters for the output mode, for example, you may now specify `fern generator list --excluded-modes local-file-system`
         in order to filter any generators from the list that are outputting locally.
       type: internal
->>>>>>> fcbaa662
   irVersion: 53
   version: 0.44.7
 
