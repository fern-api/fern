- changelogEntry:
    - summary: |
<<<<<<< HEAD
        Implement V3 parser support for streamCondition endpoints.
=======
        Parse the `x-fern-global-headers` extension to add global headers to the IR.
>>>>>>> 007a9177
      type: fix
  irVersion: 58
  createdAt: "2025-05-29"
  version: 0.63.18

- changelogEntry:
    - summary: Encode path parameters appropriately when constructing URLs.
      type: fix
  irVersion: 58
  createdAt: "2025-05-29"
  version: 0.63.17

- changelogEntry:
    - summary: | 
        Added support for `oneOf` within `allOf` schemas in OpenAPI conversion. When an `allOf` schema contains a `oneOf` schema, we now properly merge the properties while preserving the union type structure. For example:

        ```yaml
        allOf:
          - type: object
            properties:
              name: string
          - oneOf:
              - type: object
                properties:
                  type: string
              - type: object
                properties:
                  kind: number
        ```

        This will be converted to a Fern type that combines the base properties with the union type options.
      type: fix
  irVersion: 58
  createdAt: "2025-05-28"
  version: 0.63.16

- changelogEntry:
    - summary: | 
        The `<Code>` component now supports more flexible prop ordering and additional properties. You can now specify `maxLines` and `focus` props in any order relative to the `src` prop. For example:

        ```mdx
        <Code src="../snippets/example.ts" maxLines={20} focus={1-18} />
        <Code maxLines={20} focus={1-18} src="../snippets/example.ts" />
        ```

        Both formats will work the same way, preserving the specified properties in the generated markdown. The component will automatically detect and include any additional props in the code block's metastring.
      type: fix
  irVersion: 58
  createdAt: "2025-05-28"
  version: 0.63.15

- changelogEntry:
    - summary: Fix duplicate properties in example IR generation.
      type: fix
  irVersion: 58
  createdAt: "2025-05-28"
  version: 0.63.14

- changelogEntry:
    - summary: Make nullable properties optional in examples in the Fern Definition.
      type: fix
  irVersion: 58
  createdAt: "2025-05-28"
  version: 0.63.13

- changelogEntry:
    - summary: Fix parameter name collisions for enums
      type: fix
  irVersion: 58
  createdAt: "2025-05-28"
  version: 0.63.12
  
- changelogEntry:
    - summary: |
        Mark readonly fields as optional in the IR.
      type: fix
  irVersion: 58
  createdAt: "2025-05-28"
  version: 0.63.11-rc0

- changelogEntry:
    - summary: Fix missing properties from base schemas in example generation.
      type: fix
  irVersion: 58
  createdAt: "2025-05-27"
  version: 0.63.10

- changelogEntry:
    - summary: Rerelease CLI at 0.63.8-rc1
      type: internal
  irVersion: 58
  createdAt: "2025-05-27"
  version: 0.63.9

- changelogEntry:
    - summary: |
        Fix a bug where `additionalProperties: false` would lead to objects still being converted as maps.
      type: fix
  irVersion: 58
  createdAt: "2025-05-27"
  version: 0.63.8-rc3

- changelogEntry:
    - summary: |
        Rerelease CLI at 0.63.8-rc1
      type: internal
  irVersion: 58
  createdAt: "2025-05-27"
  version: 0.63.8-rc2

- changelogEntry:
    - summary: |
        Support retrieving subpackages in the ApiDefinitionHolder by both the id locator and tag locator.
      type: fix
  irVersion: 58
  createdAt: "2025-05-27"
  version: 0.63.8-rc1

- changelogEntry:
    - summary: |
        Beta support for custom React components in local development mode.
      type: feat
  irVersion: 58
  createdAt: "2025-05-27"
  version: 0.63.8-rc0

- changelogEntry:
    - summary: |
        Support running python generators with v58 of IR.
      type: fix
  irVersion: 58
  createdAt: "2025-05-27"
  version: 0.63.7

- changelogEntry:
    - summary: |
        Union variant names use 'display-name' for Fern definitions, and fallback to the type name for all others
      type: fix
  irVersion: 58
  createdAt: "2025-05-23"
  version: 0.63.6

- changelogEntry:
    - summary: |
        Fix a bug where stream endpoint response types would not be stored in the IR.
      type: fix
  irVersion: 58
  createdAt: "2025-05-22"
  version: 0.63.5

- changelogEntry:
    - summary: |
        Fix a bug where array property examples would not be used in favor of item examples.
        Correctly process `additionalProperties: true` case for empty object schemas.
      type: fix
  irVersion: 58
  createdAt: "2025-05-22"
  version: 0.63.4

- changelogEntry:
    - summary: |
        Re-release `0.63.2`
      type: internal
  irVersion: 58
  createdAt: "2025-05-22"
  version: 0.63.3

- changelogEntry:
    - summary: |
        The CLI now recognizes that Go `1.1.0` requires IRv58.
      type: fix
  irVersion: 58
  createdAt: "2025-05-22"
  version: 0.63.2

- changelogEntry:
    - summary: |
        Add support for rendering and parsing multiple endpoint baseUrls in the v3 parser.
      type: feat
  irVersion: 58
  createdAt: "2025-05-22"
  version: 0.63.1

- changelogEntry:
    - summary: |
        Add support for `HEAD` HTTP methods and validate that they define no response body.
      type: feat
  irVersion: 58
  createdAt: "2025-05-22"
  version: 0.63.0

- changelogEntry:
    - summary: |
        Add support for overriding auth in generators.yml. You can now specify auth for a specific generator by adding an `api` field with an `auth` property. For example:

        ```yaml
        - name: fernapi/fern-typescript-node-sdk
          version: 0.48.5
          api: 
            auth: bearer
        ```

        This will override the auth configuration for that specific generator while keeping the original auth configuration for other generators.
      type: internal
  irVersion: 57
  createdAt: "2025-05-21"
  version: 0.62.10

- changelogEntry:
    - summary: |
        Re-release `0.62.7`
      type: internal
  irVersion: 57
  createdAt: "2025-05-21"
  version: 0.62.9

- changelogEntry:
    - summary: |
        Re-release `0.62.7`
      type: internal
  irVersion: 57
  createdAt: "2025-05-21"
  version: 0.62.8

- changelogEntry:
    - summary: |
        Remove `respect-readonly-schemas` for the legacy OpenAPI parser since it can block docs 
        generation. Anyone who wants to enable this can turn it on in `generators.yml` or upgrade
        to the latest OpenAPI parser.
      type: fix
  irVersion: 57
  createdAt: "2025-05-21"
  version: 0.62.7

- changelogEntry:
    - summary: |
        Code samples provided via `x-fern-examples` will now be joined with autogenerated examples.
      type: fix
  irVersion: 57
  createdAt: "2025-05-21"
  version: 0.62.6

- changelogEntry:
    - summary: |
        Parse `number` types as `double` instead of `integer`.
        Empty objects are now interpreted as unnamed primitives in union schemas.
        Update `x-fern-examples` to extract codeSamples in isolation from example request & responses.
        Propagate `x-fern-examples` name to generated code samples.
      type: fix
  irVersion: 57
  createdAt: "2025-05-21"
  version: 0.62.5

- changelogEntry:
    - summary: |
        Improve naming for discriminated unions based on title/discriminator key.
      type: fix
  irVersion: 57
  createdAt: "2025-05-21"
  version: 0.62.4

- changelogEntry:
    - summary: |
        Support optional parameters in OpenRPC imports by properly handling the `required` field in parameter definitions.
      type: fix
  irVersion: 57
  createdAt: "2025-05-20"
  version: 0.62.3

- changelogEntry:
    - summary: |
        Correctly merge services when parsing multiple specs; standardize namespaced service naming.
      type: fix
  irVersion: 57
  createdAt: "2025-05-20"
  version: 0.62.2

- changelogEntry:
    - summary: |
        No changes.
      type: internal
  irVersion: 57
  createdAt: "2025-05-20"
  version: 0.62.1

- changelogEntry:
    - summary: |
        Add `--quiet` (-q) flag to `fern diff` command to suppress output written to stderr.
      type: feat
    - summary: |
        Add `--disable-examples` flag to `fern ir` command to disable automatic example generation.
      type: feat
    - summary: |
        Fix an issue where the `fern diff` command mistakenly reported breaking changes
        for API types that defined multiple errors with the same status code.
      type: fix
    - summary: |
        Fix an issue where the `fern diff` command mistakenly reported breaking changes
        for APIs that contain literal type references.
      type: fix
  irVersion: 57
  version: 0.62.0

- changelogEntry:
    - summary: |
        Standardize package, service, and endpoint naming in the v3 parser.
      type: fix
  irVersion: 57
  version: 0.61.24

- changelogEntry:
    - summary: |
        Remove warning for unrecognized PHP SDK generator name.
      type: fix
  irVersion: 57
  version: 0.61.23

- changelogEntry:
    - summary: |
        Fix an issue where multiple auth schemes would not be converted during IR -> FDR conversion.
      type: fix
  irVersion: 57
  version: 0.61.22

- changelogEntry:
    - summary: |
        Fix AsyncAPI parser to properly handle reference objects in headers and query parameters.
      type: fix
  irVersion: 57
  version: 0.61.21

- changelogEntry:
    - summary: |
        Add logging of filepaths when markdown parsing fails to help with debugging. This includes logging the 
        absolute filepath of the markdown file being parsed and any associated image paths that were 
        being processed when the error occurred.
      type: fix
  irVersion: 57
  version: 0.61.20

- changelogEntry:
    - summary: |
        Correctly build paths for `x-fern-examples` when compiling v2 examples.
        AsyncAPI endpoints now have the correct associated path parameters.
      type: fix
  irVersion: 57
  version: 0.61.19

- changelogEntry:
    - summary: |
        Fix OpenRPC converter to use proper breadcrumbs when generating request and response schemas. 
        This ensures that schemas with the same name but different contexts (such as parameters and results) 
        don't overwrite each other during conversion, maintaining the integrity of the API definition.
      type: fix
  irVersion: 57
  version: 0.61.18

- changelogEntry:
    - summary: |
        Add support for preserving `maxLines` and `focus` attributes when using `<Code src="..." />` components in docs. 
        These attributes are now properly carried over to the generated code blocks, allowing you to control 
        the display of referenced code snippets with features like line limits and syntax highlighting focus.
      type: fix
  irVersion: 57
  version: 0.61.17

- changelogEntry:
    - summary: |
        Fix docs preview server by properly killing the Next.js process on exit and setting 
        a memory limit (--max-old-space-size=2048) to prevent out-of-memory errors during development.
      type: fix
  irVersion: 57
  version: 0.61.16

- changelogEntry:
    - summary: |
        Example pairing operates on example summary fields.
      type: fix
  irVersion: 57
  version: 0.61.15

- changelogEntry:
    - summary: |
        Exclude deprecated fields from examples.
      type: fix
  irVersion: 57
  version: 0.61.14

- changelogEntry:
    - summary: |
        Introduce `fern check --from-openapi` which prints out validation errors directly from OpenAPI
        as well as the corresponding line numbers originating the errors.
      type: fix
  irVersion: 57
  version: 0.61.13

- changelogEntry:
    - summary: |
        When you set `type-dates-as-strings` to `false` in the OpenAPI `settings` in _generators.yml_,
        schemas of type `string` with format `date` will be converted to a Fern `date` type, instead of a `string` type.
      type: feat
  irVersion: 57
  version: 0.61.12

- changelogEntry:
    - summary: |
        Fix an issue where a singular allOf circular reference would lead to an infinite loop in the v3 parser.
      type: fix
  irVersion: 57
  version: 0.61.11

- changelogEntry:
    - summary: |
        Fix a bug where the docs resolver would throw an error when encountering missing or duplicate endpoints.
      type: fix
  irVersion: 57
  version: 0.61.10

- changelogEntry:
    - summary: |
        String parameter examples will use the parameter name as the example value if no example is provided.
      type: fix
  irVersion: 57
  version: 0.61.9

- changelogEntry:
    - summary: |
        Fix a bug where the broken link checker would incorrectly flag links to llms.txt and llms-full.txt files as broken. 
        The checker now properly recognizes these file paths as valid.
      type: fix
  irVersion: 57
  version: 0.61.8

- changelogEntry:
    - summary: |
        Support text/plain content type response examples in the v3 parser.
        Skip certain headers from being added to the IR.
      type: fix
  irVersion: 57
  version: 0.61.7

- changelogEntry:
    - summary: |
        Support text/plain content type responses in the v3 parser.
      type: fix
  irVersion: 57
  version: 0.61.6

- changelogEntry:
    - summary: |
        Fix a bug where the CLI upgrade message was written to stdout. This made it difficult to write shell
        scripts that act upon the output of the CLI. The upgrade message is now written to stderr.
      type: fix
  irVersion: 57
  version: 0.61.5

- changelogEntry:
    - summary: |
        Support application/octet-stream content type requests in the OpenAPI parser.
      type: fix
  irVersion: 57
  version: 0.61.4

- changelogEntry:
    - summary: |
        Fix a bug where streaming response examples would not be rendered correctly in the API Reference.
      type: fix
  irVersion: 57
  version: 0.61.3

- changelogEntry:
    - summary: |
        Improve the naming for nested primitive types in union schemas.
      type: fix
  irVersion: 57
  version: 0.61.2

- changelogEntry:
    - summary: |
        Fix a bug where unknown identifiers in the API Reference layout would not be resolved correctly.
      type: fix
  irVersion: 57
  version: 0.61.1

- changelogEntry:
    - summary: |
        Implement the first iteration of the `fern diff` command, which can be used
        to verify backwards compatibility between API changes.
      type: feat
  irVersion: 57
  version: 0.61.0

- changelogEntry:
    - summary: |
        Various bugfixes and improvements to the v3 parser.
      type: fix
  irVersion: 57
  version: 0.60.31

- changelogEntry:
    - summary: |
        Add support for products and versioned products in the docs config file.
      type: feat
  irVersion: 57
  version: 0.60.30

- changelogEntry:
    - summary: |
        Add support for `propertyAccess` in the IR -> FDR SDK conversion.
      type: feat
  irVersion: 57
  version: 0.60.29

- changelogEntry:
    - summary: |
        Fixed an issue where local generation could produce invalid build files (like pyproject.toml) when 
        GitHub configuration was missing a repository URL. The CLI now ensures a repository URL is always set when possible.
      type: fix
  irVersion: 57
  version: 0.60.28

- changelogEntry:
    - summary: |
        Added support for using Podman as a container runner with `fern generate --runner podman`. 
        This allows users to run generators locally using Podman instead of Docker.
      type: fix
  irVersion: 57
  version: 0.60.27

- changelogEntry:
    - summary: |
        The v3 parser now supports filtering endpoints by audiences.
      type: fix
  irVersion: 57
  version: 0.60.26

- changelogEntry:
    - summary: |
        Endpoints that are referenced for oauth can now have special characters (previously the CLI would throw on this).
      type: fix
  irVersion: 57
  version: 0.60.25

- changelogEntry:
    - summary: |
        Endpoints that are referenced for oauth can now have special characters (previously the CLI would throw on this).
      type: fix
  irVersion: 57
  version: 0.60.24

- changelogEntry:
    - summary: |
        Auto-detect the `expires_in` property if it exists in the OAuth response.
      type: chore
  irVersion: 57
  version: 0.60.23

- changelogEntry:
    - summary: |
        Parse and render errors in the OpenAPI V3 parser.
      type: chore
  irVersion: 57
  version: 0.60.22

- changelogEntry:
    - summary: |
        OpenAPI V3 parser handles converting converting schemas that have a singular non-object `allOf`.
      type: chore
  irVersion: 57
  version: 0.60.21

- changelogEntry:
    - summary: |
        Move subset of customers off of legacy docs development pin and onto latest.
      type: chore
  irVersion: 57
  version: 0.60.20

- changelogEntry:
    - summary: |
        Update subpackage naming to achieve parity with the v1 parser; update docs resolver to support both camelcased and lower-cased subpackage names.
      type: feat
  irVersion: 57
  version: 0.60.19

- changelogEntry:
    - summary: |
        If a local directory is not specified, generate the SDK in the workspace path.
      type: feat
  irVersion: 57
  version: 0.60.18

- changelogEntry:
    - summary: |
        Add `--local` flag to `fern check` command to reduce RPC calls when validating workspaces locally.
      type: feat
  irVersion: 57
  version: 0.60.17

- changelogEntry:
    - summary: |
        Support environment variable substitution in self-hosted mode for GitHub configurations.
      type: feat
  irVersion: 57
  version: 0.60.16

- changelogEntry:
    - summary: |
        Correctly support `readOnly` and `writeOnly` object properties during request and response example generation.
      type: feat
  irVersion: 57
  version: 0.60.15

- changelogEntry:
    - summary: |
        Dont clear tmp dir with generated code in self hosted mode.
      type: fix
  irVersion: 57
  version: 0.60.14

- changelogEntry:
    - summary: |
        Set snippet output filepath in generated SDKs.
      type: fix
  irVersion: 57
  version: 0.60.13

- changelogEntry:
    - summary: |
        Rerelease the Fern CLI.
      type: fix
  irVersion: 57
  version: 0.60.12

- changelogEntry:
    - summary: |
        Fix `fern generate --local` to ask for `FERN_TOKEN` if trying to output to GitHub Enterprise.
      type: fix
  irVersion: 57
  version: 0.60.11

- changelogEntry:
    - summary: |
        Local development mode no longer depends on `pnpm` being pre-installed.
      type: fix
  irVersion: 57
  version: 0.60.10

- changelogEntry:
    - summary: |
        Bump Java generator to use v57 of IR.
      type: feat
  irVersion: 57
  version: 0.60.10-rc1

- changelogEntry:
    - summary: |
        Adding alpha support for SDK generation to GitHub Enterprise (self hosted).
      type: feat
  irVersion: 57
  version: 0.60.10-rc0

- changelogEntry:
    - summary: |
        Prettify `ir` output in the `fern ir` command; correctly extract error schemas from converted error responses.
      type: feat
  irVersion: 57
  version: 0.60.9

- changelogEntry:
    - summary: |
        Add support for environment and auth overrides from generators.yml in the OpenAPI parser. When importing OpenAPI specifications, 
        the parser now checks for environment and auth configurations in the generators.yml file and uses these settings to override 
        the environments and authentication schemes defined in the OpenAPI document. This enhancement provides more flexibility in 
        customizing imported APIs without modifying the original OpenAPI specification, allowing for environment-specific configurations 
        and standardized authentication schemes across different API versions.
      type: feat
  irVersion: 57
  version: 0.60.8

- changelogEntry:
    - summary: |
        Add support for auth descriptions in generated documentation. Auth schemes can now include descriptive text that explains authentication requirements, 
        which is properly displayed in the generated documentation. This enhancement improves API usability by providing clearer guidance on authentication 
        methods directly within the documentation.
      type: feat
  irVersion: 57
  version: 0.60.7

- changelogEntry:
    - summary: |
        Enable v2 example injection for multipart form upload endpoints.
      type: feat
  irVersion: 57
  version: 0.60.6

- changelogEntry:
    - summary: |
        Several improvements to AsyncAPI package and channel generation. Add support for 2.x specific extensions.
      type: feat
  irVersion: 57
  version: 0.60.5

- changelogEntry:
    - summary: |
        Add support for custom parameters in OpenRPC through the `x-fern-parameters` extension. This extension allows OpenRPC 
        definitions to specify path parameters, query parameters, and headers that aren't natively supported in the OpenRPC 
        specification. Parameters defined with this extension are properly converted to the Fern IR format and included in 
        endpoint definitions, enabling more complete API representations when importing from OpenRPC sources.
      type: feat
  irVersion: 57
  version: 0.60.4

- changelogEntry:
    - summary: |
        Query parameter and path parameter generation in the new OpenAPI parser now respects the skipOptionalProperties flag. This ensures that optional
        parameters are properly handled during example generation, resulting in cleaner and more accurate examples that better reflect real-world API usage.
      type: feat
  irVersion: 57
  version: 0.60.3

- changelogEntry:
    - summary: |
        Fix OpenAPI parser to avoid recreating endpoint headers that clash with auth headers. Previously, the parser would 
        generate duplicate header definitions when an endpoint used the same header that was already defined as an auth header. 
        This could lead to conflicts in the generated SDKs. The parser now properly checks for existing auth headers and 
        avoids creating duplicates, resulting in cleaner and more consistent API definitions.
      type: feat
  irVersion: 57
  version: 0.60.2

- changelogEntry:
    - summary: |
        Fix a bug where the v3 parser would throw an error upon receiving an object property schema that is not an object.
      type: fix
  irVersion: 57
  version: 0.60.2

- changelogEntry:
    - summary: |
        Fix an issue where example generation would not correctly merge allOf schemas with parent object schemas.
      type: fix
  irVersion: 57
  version: 0.60.1

- changelogEntry:
    - summary: |
        Promotes `fern docs dev --beta` to `fern docs dev`; local development now better reflects the production version of docs. To use the legacy version, use the `--legacy` flag.
      type: feat
  irVersion: 57
  version: 0.60.0

- changelogEntry:
    - summary: |
        Add support for local SDK generation with a Fern token. When a valid Fern token is provided, 
        users can now generate complete SDKs locally using Docker, without requiring remote generation. 
        This enhancement improves the development workflow by allowing for faster iteration and testing 
        of SDK changes in local environments.
      type: fix
  irVersion: 57
  version: 0.59.6

- changelogEntry:
    - summary: |
        Enhance OpenAPI -> IR conversion to properly handle default values in schemas. The converter now correctly extracts 
        and preserves default values from OpenAPI schemas, ensuring they are properly represented in the generated SDKs. 
        This improvement allows API providers to specify meaningful defaults that will be respected in client implementations.
      type: fix
  irVersion: 57
  version: 0.59.4

- changelogEntry:
    - summary: |
        Improve OpenRPC importer to generate more unique schema IDs for request parameters by combining method name, 
        "Param" keyword, and parameter name. This prevents naming conflicts when different methods have parameters 
        with the same name, resulting in more reliable and consistent type generation in the SDKs.
      type: fix
  irVersion: 57
  version: 0.59.3

- changelogEntry:
    - summary: |
        Add ping/pong to keep websocket connection alive in local development mode.
      type: fix
  irVersion: 57
  version: 0.59.2

- changelogEntry:
    - summary: |
        Enhance OpenAPI -> IR parser to better handle inlined oneOf schemas. The parser now uses the schema ID when 
        generating names for oneOf variants, resulting in more predictable and consistent type names in the generated SDKs.
      type: feat
  irVersion: 57
  version: 0.59.1

- changelogEntry:
    - summary: |
        Add the `fern sdk version` command to generate the next semantic version based on your API changes.
        This command is in-development; changes are expected.
      type: feat
  irVersion: 57
  version: 0.59.0

- changelogEntry:
    - summary: |
        Add support for schema conversion in OpenRPC importer. The importer now properly converts schemas defined in the 
        OpenRPC document's components section into Fern types, enabling full type definitions for request and response 
        objects. This enhancement allows for more complete and accurate SDK generation from OpenRPC specifications.
      type: feat
  irVersion: 57
  version: 0.58.6

- changelogEntry:
    - summary: |
        Local development is now available in beta for all machines.
      type: feat
  irVersion: 57
  version: 0.58.5

- changelogEntry:
    - summary: |
        Add support for external $ref's to OpenAPI converter. Publicly-available external references hosted over HTTP(S)
        can now be used to define request/response bodies, headers, parameters, schemas, and more.
      type: feat
  irVersion: 57
  version: 0.58.4

- changelogEntry:
    - summary: |
        Enhance OpenAPI security scheme handling in the parser to support both global and endpoint-level security requirements. 
        The parser now properly converts security schemes from OpenAPI's `securitySchemes` component into appropriate authentication 
        headers, supporting bearer tokens, basic auth, and custom API key headers. Global security requirements defined at the 
        document level are applied to all endpoints, while endpoint-specific security requirements override or supplement the 
        global configuration, ensuring accurate authentication representation in generated SDKs.
      type: feat
  irVersion: 57
  version: 0.58.3

- changelogEntry:
    - summary: |
        Enhance example generation to consider default values when generating examples for primitive types. 
        When a string primitive type has a default value specified, the example generator now uses this 
        default value instead of a generic example. This produces more realistic and contextually 
        appropriate examples in generated SDKs and documentation.
      type: feat
  irVersion: 57
  version: 0.58.2

- changelogEntry:
    - summary: |
        Local development now supports adjusting the backend server to use open ports.
      type: feat
  irVersion: 57
  version: 0.58.4

- changelogEntry:
    - summary: |
        Local development is now available for all machines using `fern-dev`.
      type: feat
  irVersion: 57
  version: 0.58.4-rc0

- changelogEntry:
    - summary: |
        Add support for OpenRPC example parsing and rendering realistic requests and responses.
      type: fix
  irVersion: 57
  version: 0.58.1

- changelogEntry:
    - summary: |
        Add support for the `x-fern-sdk-namespace` extension, which allows users to define schemas
        with the same name across different namespaces. This is particularly relevant if you have
        multiple API Definitions that have overlapping schema names or operation names.
      type: feat
    - summary: |
        Fix an issue where custom Content-Type headers were not respected for file upload endpoints.
      type: fix
  irVersion: 57
  version: 0.58.0

- changelogEntry:
    - summary: |
        Improve OpenRPC request example generation by not wrapping request payloads in JSON-RPC 2.0 format. 
        This ensures generated request examples match the expected format for the API's method parameters 
        without the additional JSON-RPC envelope.
      type: feat
  irVersion: 57
  version: 0.57.37

- changelogEntry:
    - summary: |
        Improve OpenAPI response handling for 204 status codes by respecting schema definitions. 
        When a 204 (No Content) response includes a schema, the importer now properly processes 
        and preserves this schema information, ensuring accurate API documentation and SDK generation 
        even for endpoints that don't return content in successful responses.
      type: feat
  irVersion: 57
  version: 0.57.35

- changelogEntry:
    - summary: |
        Objects use property schema examples when generating examples; request and response examples are generated with
        optional properties included.

        Single element type arrays will resolve to the single element in the example.
      type: feat
  irVersion: 57
  version: 0.57.34

- changelogEntry:
    - summary: |
        Improve OpenRPC response example generation by wrapping example payloads in JSON-RPC 2.0 format with metadata 
        (jsonrpc version and request id). This ensures generated examples match the actual JSON-RPC response format.
      type: feat
  irVersion: 57
  version: 0.57.33

- changelogEntry:
    - summary: |
        Improve server handling in OpenAPI imports by exploding servers with enum variables into multiple servers, 
        one for each enum value. For example, a server with URL "https://{region}.example.com" where region 
        is an enum ["us", "eu"] will be exploded into two servers: "https://us.example.com" and "https://eu.example.com".
      type: feat
  irVersion: 57
  version: 0.57.32

- changelogEntry:
    - summary: |
        Enable the `--from-openapi` flag for `fdr generate` to generate a FDR API definition from an OpenAPI spec.
      type: feat
  irVersion: 57
  version: 0.57.31

- changelogEntry:
    - summary: |
        Attempt to treat non-array examples as single-element arrays in the v3 ExampleConverter.
      type: feat
  irVersion: 57
  version: 0.57.30

- changelogEntry:
    - summary: |
        The V3 OpenAPI parser now supports rendering user specified and autogenerated examples in Docs.
      type: feat
  irVersion: 57
  version: 0.57.29

- changelogEntry:
    - summary: |
        Support OpenRPC specs as first class APIs in generators.yml and in the `apis` folder.
      type: fix
  irVersion: 57
  version: 0.57.28

- changelogEntry:
    - summary: |
        Fix an issue where deeply wrapped file request properties were not being parsed correctly.
      type: fix
  irVersion: 57
  version: 0.57.27

- changelogEntry:
    - summary: |
        Correctly parse non-string enum values; remove dependency on Fern Definition for v3 Parser.
      type: fix
  irVersion: 57
  version: 0.57.26

- changelogEntry:
    - summary: |
        Local development mode for app router is available in alpha for `fern`.
      type: feat
  irVersion: 57
  version: 0.58.0-rc1

- changelogEntry:
    - summary: |
        Local development mode for app router is available in alpha for `fern-dev`.
      type: feat
  irVersion: 57
  version: 0.58.0-rc0

- changelogEntry:
    - summary: |
        Parse schema-level examples in the v3 OpenAPI parser.
      type: fix
  irVersion: 57
  version: 0.57.25

- changelogEntry:
    - summary: |
        Fix an issue in the OpenAPI importer where discriminated unions with literal discriminant values in the variants would render the discriminant property twice. 
        The importer now correctly checks if union variants contain the discriminant property as a literal value and handles them appropriately.
      type: fix
  irVersion: 57
  version: 0.57.24

- changelogEntry:
    - summary: |
        Correctly package webhooks in the `webhooks` section into IR groups.
      type: fix
  irVersion: 57
  version: 0.57.23

- changelogEntry:
    - summary: |
        Parse `anyOf` and `oneOf` schemas with "null" in a first class manner in the v3 OpenAPI parser.
      type: fix
  irVersion: 57
  version: 0.57.22

- changelogEntry:
    - summary: |
        Correctly parse schema-valued additionalProperties in the v3 OpenAPI parser.
      type: fix
  irVersion: 57
  version: 0.57.21

- changelogEntry:
    - summary: |
        Correctly parse primitive type arrays in the v3 OpenAPI parser.
      type: fix
  irVersion: 57
  version: 0.57.20

- changelogEntry:
    - summary: |
        Fix an issue in the OpenAPI parser where array references were not being properly resolved. The parser now correctly resolves references 
        within array schemas, ensuring that arrays of referenced types are properly handled throughout the API definition.
      type: fix
  irVersion: 57
  version: 0.57.19

- changelogEntry:
    - summary: |
        Improve the ReadMe migrator to respect the original navigation structure when creating the file hierarchy. Previously, nested navigation groups were 
        flattened, but now the file structure will mirror the navigation hierarchy, preserving the original organization of documentation.
      type: fix
  irVersion: 57

  version: 0.57.18

- changelogEntry:
    - summary: |
        Prevent combinatorial explosion of oneOf types when provided a nullable type array in the OpenAPI parser.
      type: fix
  irVersion: 57
  version: 0.57.17

- changelogEntry:
    - summary: |
        Fix an issue where environment URLs would be incorrectly remapped during the merge IR step.
      type: fix
  irVersion: 57
  version: 0.57.16

- changelogEntry:
    - summary: |
        Add support for handling nullable and optional references in the OpenAPI parser. When a reference is marked with `nullable: true` or is not included in the required properties list, the parser now correctly wraps the referenced type in a nullable or optional container. This ensures that references respect the same nullability and optionality rules as inline schemas.
      type: fix
  irVersion: 57
  version: 0.57.15

- changelogEntry:
    - summary: |
        Adds support for the `command-a` model in AI chat, while removing support for the `command-r-plus` model.
      type: chore
  irVersion: 57
  version: 0.57.14

- changelogEntry:
    - summary: |
        Updates parameter parsing in asyncapi-to-ir to correctly handle enum parameters, along with native support for the x-fern-optional and x-fern-type extensions
      type: chore
  irVersion: 57
  version: 0.57.13

- changelogEntry:
    - summary: |
        Add `additional-properties-defaults-to` setting for OpenAPI specs in generators.yml.
        This setting lets you change the default value for the `additionalProperties` field in the generated IR.
      type: feat
  irVersion: 57
  version: 0.57.12

- changelogEntry:
    - summary: |
        Improve parameter parsing in v3 AsyncAPI specs to enable broader support for OpenAPI extensions.
      type: fix
  irVersion: 57
  version: 0.57.11

- changelogEntry:
    - summary: |
        Add support for `respect-forward-compatible-enums` configuration option to specify whether to respect forward compatible enums in OpenAPI specifications.
      type: fix
  irVersion: 57
  version: 0.57.11

- changelogEntry:
    - summary: |
        Add support for handling integer types without a specified format in the new OpenAPI parser. When a schema defines a property with `type: integer` but doesn't specify a format (like int32, int64, etc.), the parser now defaults to treating it as a standard integer type. This ensures consistent behavior for integer fields regardless of whether a format is explicitly provided.
      type: fix
  irVersion: 57
  version: 0.57.10

- changelogEntry:
    - summary: |
        Add support for reading common properties across all oneOf variants in the new OpenAPI parser. When a schema uses `oneOf` with a discriminator, the parser now correctly extracts and includes properties defined at the root level of the schema as base properties of the discriminated union. This ensures that common fields shared by all variants are properly represented in the generated IR.
      type: fix
  irVersion: 57
  version: 0.57.9

- changelogEntry:
    - summary: |
        Bump undici timeouts to make sure docs sites get published. This addresses an issue where large documentation sites were timing out during the publishing process. By increasing the timeout values for the undici HTTP client, we ensure that even complex documentation sites have enough time to complete the publishing process.

      type: fix
  irVersion: 57
  version: 0.57.8

- changelogEntry:
    - summary: |
        Add support for `anyOf` in the new OpenAPI parser. This allows for undiscriminated unions in the OpenAPI schema, where a type can be one of several possible types without a discriminator field. The parser now handles both `oneOf` and `anyOf` schemas in the same way, converting them to undiscriminated unions in the IR.

      type: fix
  irVersion: 57
  version: 0.57.7

- changelogEntry:
    - summary: |
        Reduce CLI output from the legacy OpenAPI parser when using the experimental `openapiParserV3` option. This makes the logs cleaner and more focused on relevant information when using the newer parser.

      type: fix
  irVersion: 57
  version: 0.57.6

- changelogEntry:
    - summary: |
        Fix an issue where endpoint ids were not globally unique because they didn't take into account namespaces. This only affects
        the new OpenAPI -> IR parser.

      type: fix
  irVersion: 57
  version: 0.57.5

- changelogEntry:
    - summary: |
        Add support for namespaces in OpenAPI imports. This allows for organizing multiple OpenAPI specs into different namespaces within a single API definition. Example:

        ```yml
        api:
          specs:
            - namespace: petsV1
              openapi: ./openapi-v1.json
            - namespace: petsV2
              openapi: ./openapi-v2.json
        ```

        Each namespace creates a separate package in the generated IR, allowing for clear separation between different versions or components of your API.

      type: feat
  irVersion: 57
  version: 0.57.4

- changelogEntry:
    - summary: |
        Add support for Cohere's Command R+ model in AI chat - model ID: command-r-plus
      type: feat
  irVersion: 57
  version: 0.57.3

- changelogEntry:
    - summary: |
        Add support for parsing `type: enum` in OpenAPI schemas. This allows for proper conversion of enum types that use the
        non-standard `type: enum` format instead of the standard `type: string` with `enum` values.

      type: feat
  irVersion: 57
  version: 0.57.2

- changelogEntry:
    - summary: |
        Add AI chat config block to docs.yml for model/system prompt customization. Example:

        ai-chat:
          model: Claude 3.5
          system prompt: |
          You are an AI assistant.
          Only respond to questions using information from the documents.
          Include markdown footnotes to the sources of your information.

      type: feat
  irVersion: 57
  version: 0.57.1

- changelogEntry:
    - summary: |
        Add `use-bytes-for-binary-response` configuration option to specify whether to use the `bytes` type for binary responses.
      type: feat
  irVersion: 57
  version: 0.57.0

- changelogEntry:
    - summary: |
        Parse inlined websocket message properties during Fern Definition -> IR.
      type: fix
  irVersion: 57
  version: 0.56.35

- changelogEntry:
    - summary: |
        Fix websocket session example generation for 3.x specs.
      type: fix
  irVersion: 57
  version: 0.56.34

- changelogEntry:
    - summary: |
        Refactor out schema converter nodes into the `v2-importer-commons` package.
      type: fix
  irVersion: 57
  version: 0.56.33

- changelogEntry:
    - summary: |
        Improvements to channel parsing for v3 AsyncAPI specs.
      type: feat
  irVersion: 57
  version: 0.56.32

- changelogEntry:
    - summary: |
        Added support for default values in example generation to prevent SDK generation failures due to corrupted OpenAPI examples.
      type: feat
  irVersion: 57
  version: 0.56.31

- changelogEntry:
    - summary: |
        The default behavior of `fern generate` now excludes broken link checking by default.
        This can be overridden by passing `--broken-links` or `--strict-broken-links`.
      type: feat
  irVersion: 57
  version: 0.56.30

- changelogEntry:
    - summary: |
        Fix an edge case in the OpenAPI converter where unused types were being incorrectly added to the Fern definition.
      type: fix
  irVersion: 57
  version: 0.56.29

- changelogEntry:
    - summary: |
        Remove Fern definition generation warnings when openapi-parser-v3 is enabled for docs dev.
      type: fix
  irVersion: 57
  version: 0.56.28

- changelogEntry:
    - summary: |
        This update includes minor improvements and bugfixes to the v2 AsyncAPI parser.
      type: feat
  irVersion: 57
  version: 0.56.27

- changelogEntry:
    - summary: |
        The V2 Parser now handles environment merging across multiple OpenAPI specs.
      type: feat
  irVersion: 57
  version: 0.56.26

- changelogEntry:
    - summary: |
        The CLI now recognizes that the latest Python SDK uses IRv57.
      type: internal
  irVersion: 57
  version: 0.56.25

- changelogEntry:
    - summary: |
        Minor cleanup to simple type schema constructions.
      type: chore
  irVersion: 57
  version: 0.56.24

- changelogEntry:
    - summary: |
        CLI now passes validation from OpenAPI to Fern Definition.
      type: fix
  irVersion: 57
  version: 0.56.23

- changelogEntry:
    - summary: |
        The `fern init --openapi` command now references the OpenAPI file in
        place using the new `specs` syntax in generators.yml instead of copying the file into the
        Fern directory. This makes it easier to maintain the source OpenAPI file separately from the Fern configuration.
      type: fix
  irVersion: 57
  version: 0.56.22

- changelogEntry:
    - summary: |
        Correctly evaluate SDK groupName for AsyncAPI channels.
      type: fix
  irVersion: 57
  version: 0.56.21

- changelogEntry:
    - summary: |
        Include examples by default for dynamic IR generation (replace dynamic-ir --include-examples option with --disable-examples).
      type: internal
  irVersion: 57
  version: 0.56.20

- changelogEntry:
    - summary: |
        The CLI now recognizes that the latest Go SDK uses IRv57.
      type: internal
  irVersion: 57
  version: 0.56.19

- changelogEntry:
    - summary: |
        Minor v3 parser bugfixes pertaining to document importing and message parsing.
      type: fix
  irVersion: 57
  version: 0.56.18

- changelogEntry:
    - summary: |
        The v3 parser now supports parsing and merging AsyncAPI specs.
      type: feat
  irVersion: 57
  version: 0.56.17

- changelogEntry:
    - summary: |
        Revert only construct an enum when all parameter subtypes are literal string values.
      type: fix
  irVersion: 57
  version: 0.56.16

- changelogEntry:
    - summary: |
        Only construct an enum when all parameter subtypes are literal string values.
      type: fix
  irVersion: 57
  version: 0.56.15

- changelogEntry:
    - summary: |
        Correctly assign a versioned slug to the landing page when applicable.
      type: fix
  irVersion: 57
  version: 0.56.14

- changelogEntry:
    - summary: |
        Correctly parse channel descriptions in AsyncAPI v2 and v3 specs.
      type: fix
  irVersion: 57
  version: 0.56.13

- changelogEntry:
    - summary: |
        Updated the OpenAPI parser to:
        - Support parsing references that point to external files (e.g. https://github.com/...)
        - Enable merging Intermediate Representations (IRs) when APIs have multiple OpenAPI specs
        - Skip legacy parsers when openapi-parser-v3 is enabled for cleaner CLI logging
      type: fix
  irVersion: 57
  version: 0.56.12

- changelogEntry:
    - summary: |
        Add `x-fern-address` extension for AsyncAPI v2.x.x specs to specify the channel address.
      type: fix
  irVersion: 57
  version: 0.56.11

- changelogEntry:
    - summary: |
        Enable correct environment generation when only provided an AsyncAPI spec.
      type: fix
  irVersion: 57
  version: 0.56.10

- changelogEntry:
    - summary: |
        Fix an issue where default values for query parameters would occasionally be omitted during parsing.
      type: fix
  irVersion: 57
  version: 0.56.9

- changelogEntry:
    - summary: |
        OpenAPI file properties can now support descriptions.
      type: feat
  irVersion: 57
  version: 0.56.8

- changelogEntry:
    - summary: |
        The CLI now recognizes that the latest C# SDK uses IRv57.
      type: internal
  irVersion: 57
  version: 0.56.7

- changelogEntry:
    - summary: |
        The CLI now recognizes that the latest PHP SDK uses IRv57.
      type: internal
  irVersion: 57
  version: 0.56.6

- changelogEntry:
    - summary: |
        Updated the CLI to gracefully handle unsupported security schemes (e.g. cookie-based auth) by skipping them
        instead of throwing an error. This allows the CLI to continue processing the rest of the API definition even when
        it encounters security schemes it cannot convert.
      type: fix
  irVersion: 56
  version: 0.56.5

- changelogEntry:
    - summary: |
        Re-releasing the Fern CLI to fix an issue with the published package.
      type: fix
  irVersion: 56
  version: 0.56.4

- changelogEntry:
    - summary: |
        Make the latest C# SDK generator consume IR v56.
      type: internal
  irVersion: 56
  version: 0.56.3

- changelogEntry:
    - summary: |
        Re-releasing the Fern CLI to fix an issue with the published package.
      type: fix
  irVersion: 56
  version: 0.56.2

- changelogEntry:
    - summary: |
        Re-releasing the Fern CLI to fix an issue with the published package.
      type: fix
  irVersion: 56
  version: 0.56.1

- changelogEntry:
    - summary: |
        Fixed several issues with broken link detection in docs:
        - Fixed handling of redirects to ensure broken links aren't reported when valid redirects exist
        - Added proper handling of relative paths from different slugs
        - Improved URL validation and error messages

        Running `fern docs broken-links` will now scan your docs site and log any broken internal links.
      type: fix
  irVersion: 56
  version: 0.56.0

- changelogEntry:
    - summary: |
        Hidden sections are now removed from the docs sitemap.
      type: fix
  irVersion: 56
  version: 0.56.0-rc6

- changelogEntry:
    - summary: |
        Fixed duplicate validation messages in docs validation by deduplicating violations
        that have the same message, node path, file path, and severity.

        This prevents showing the same broken link error multiple times.
      type: fix
  irVersion: 56
  version: 0.56.0-rc5

- changelogEntry:
    - summary: |
        If experimental.openapi-parser-v3 is enabled in docs.yml, OpenAPI documents will now be
        converted directly to IR, bypassing the intermediate Fern Definition step.

        This makes sure that the old code path is completely ignored if the flag is enabled.
      type: feat
  irVersion: 56
  version: 0.56.0-rc4

- changelogEntry:
    - summary: |
        The new OpenAPI parser now shares example generation with the Fern Definition -> IR pipeline,
        ensuring consistent example generation across both input formats. This reuse of example
        generation logic helps maintain parity between OpenAPI and Fern Definition inputs.
      type: feat
  irVersion: 56
  version: 0.56.0-rc3

- changelogEntry:
    - summary: |
        You can now specify custom pagination on your API and endpoints.
        This lets you implement your own pagination strategy in the generated SDKs.
      type: feat
  irVersion: 56
  version: 0.56.0-rc3

- changelogEntry:
    - summary: |
        Fix an issue where channel binding parameters with complex schemas were generated with conflicting names.
      type: fix
  irVersion: 55
  version: 0.56.0-rc2

- changelogEntry:
    - summary: |
        Add support for a new option `--from-openapi` to the `fern ir` command. This command
        will allow you to test early versions of the new OpenAPI parser which goes directly from
        OpenAPI to IR.

        ```bash
        fern ir ir.json --from-openapi
        ```
      type: internal
  irVersion: 55
  version: 0.56.0-rc1

- changelogEntry:
    - summary: |
        Improve the `fern docs broken-links` output to make it easier to
        understand. Logged violations now include clickable links to the
        affected source files (in supported terminals).

        Added a `--broken-links` flag to the `fern check` and `fern docs dev`
        commands. If set, broken links will be logged.
      type: feat
  irVersion: 55
  version: 0.56.0-rc0

- changelogEntry:
    - summary: The Conjure Importer now correctly handles the `auth` property in endpoint definitions.
      type: fix
  irVersion: 55
  version: 0.55.1

- changelogEntry:
    - summary: The Fern definition now supports specifying object properties as `read-only` or `write-only`.
      type: feat
  irVersion: 55
  version: 0.55.0

- changelogEntry:
    - summary: Add support for the `x-fern-enum` extension in the AsyncAPI v3 parser.
      type: feat
  irVersion: 55
  version: 0.54.1

- changelogEntry:
    - summary: Add support for specifying C# snippets in the `generators.yml` file.
      type: feat
  irVersion: 55
  version: 0.54.0-rc12

- changelogEntry:
    - summary: Improve error logging in AsyncAPI v3 parser when parsing location headers.
      type: fix
  irVersion: 55
  version: 0.54.0-rc11

- changelogEntry:
    - summary: Migrate generators.yml without any specs.
      type: chore
  irVersion: 55
  version: 0.54.0-rc10

- changelogEntry:
    - summary: Detect swagger as OpenAPI files when migrating to specs configuration in generators.yml.
      type: chore
  irVersion: 55
  version: 0.54.0-rc9

- changelogEntry:
    - summary: Migration to specs configuration handles yaml/json files and checks for file existence.
      type: chore
  irVersion: 55
  version: 0.54.0-rc8

- changelogEntry:
    - summary: Add Java generator versions to migrations file from v55 to v54
      type: chore
  irVersion: 55
  version: 0.54.0-rc7

- changelogEntry:
    - summary: Improve generators.yml migration to `api.specs` syntax.
      type: fix
  irVersion: 55
  version: 0.54.0-rc6

- changelogEntry:
    - summary: |
        Bump `docs-resolvers` to `0.0.64` to fix an issue with endpoint-level server parsing.
      type: feat
  irVersion: 55
  version: 0.54.0-rc5

- changelogEntry:
    - summary: |
        Handle comments that include '*/' literal values. This previously caused any generator that uses c-style comments to fail.
      type: fix
  irVersion: 55
  version: 0.54.0-rc4

- changelogEntry:
    - summary: |
        Modify the `x-fern-examples` extension to support Websocket session examples for AsyncAPI v3 specs.
      type: feat
  irVersion: 55
  version: 0.54.0-rc3

- changelogEntry:
    - summary: |
        Add the `x-fern-optional` extension to the AsyncAPI v3 parser to allow for optional channel parameters.
      type: feat
    - summary: |
        Improve the violations summary displayed by `fern check` and include elapsed time when available.
      type: chore
  irVersion: 55
  version: 0.54.0-rc2

- changelogEntry:
    - summary: |
        Update CLI-side markdown parsing to detect more hrefs and src's (where src files are automatically uploaded),
        enabling the `<Download src="./path/to/file.pdf">Download me</Download>` pattern to work.
      type: fix
    - summary: |
        Update `fern docs broken-links` to handle links within the current directory.
      type: fix
  irVersion: 55
  version: 0.54.0-rc1

- changelogEntry:
    - summary: |
        Fix issue where the CLI would not parse asyncapi specs within the `api.specs` array in generators.yml.
      type: fix
    - summary: |
        Migrate old spec configuration in generators.yml to the `api.specs[]` format.
      type: feat
    - summary: |
        Log warnings when old generators.yml syntax is used during parsing.
      type: feat
  irVersion: 55
  version: 0.54.0-rc0

- changelogEntry:
    - summary: |
        Fix an issue where de-conflicting message names in AsyncAPI v3 parser would only update subsequent message names,
        but not the first occurrence.
      type: fix
  irVersion: 55
  version: 0.53.18

- changelogEntry:
    - summary: |
        Fix an issue with the OpenAPI v2 parser where recursive subpackage slugs would not generate correctly.
      type: fix
  irVersion: 55
  version: 0.53.17

- changelogEntry:
    - summary: |
        Enable `x-fern-sdk-group-name` extension in AsyncAPI v3 parser.
      type: fix
  irVersion: 55
  version: 0.53.16

- changelogEntry:
    - summary: |
        Disable broken link checker until it is ready to release.
      type: fix
  irVersion: 55
  version: 0.53.15

- changelogEntry:
    - summary: |
        Fixes an issue with the OpenAPI v2 parser where docs configs with no navigation structure would generate incorrect slugs.
      type: fix
  irVersion: 55
  version: 0.53.14

- changelogEntry:
    - summary: |
        Resolve error where `fern docs dev` failed in Windows environments.
      type: fix
  irVersion: 55
  version: 0.53.13

- changelogEntry:
    - summary: |
        Dynamically deconflict AsyncAPI message names when generating Fern Definition Types to preserve original naming
        wherever possible.
      type: fix
  irVersion: 55
  version: 0.53.12

- changelogEntry:
    - summary: |
        Fix an issue with the OpenAPI v2 parser where schemas with single value arrays were being incorrectly parsed.
      type: fix
  irVersion: 55
  version: 0.53.11

- changelogEntry:
    - summary: |
        Support differentiated server URLs in WebSocket channels and correctly generate multi-url environments.
      type: fix
  irVersion: 55
  version: 0.53.10

- changelogEntry:
    - summary: |
        Fix an issue with the OpenAPI v2 parser where incorrect slugs were being generated.
      type: fix
  irVersion: 55
  version: 0.53.9

- changelogEntry:
    - summary: |
        Fix noindex behavior for section overview pages.
      type: fix
  irVersion: 55
  version: 0.53.8

- changelogEntry:
    - summary: |
        Regenerate changelog.
      type: fix
  irVersion: 55
  version: 0.53.7

- changelogEntry:
    - summary: |
        Correctly parse out channel address for v3 AsyncAPI specs.
      type: fix
  irVersion: 55
  version: 0.53.6

- changelogEntry:
    - summary: |
        Support validation schemas in detailed Union types.
      type: fix
  irVersion: 55
  version: 0.53.5

- changelogEntry:
    - summary: |
        Improve error logging on `downloadLocalDocsBundle` failure.
      type: fix
  irVersion: 55
  version: 0.53.4

- changelogEntry:
    - summary: |
        `noindex` property in the frontmatter of a page is now implemented for site navigation + `llms.txt`.
      type: fix
  irVersion: 55
  version: 0.53.3

- changelogEntry:
    - summary: |
        The OpenAPI parser now prefers the `source` extension set in the OpenAPI spec, and only writes
        it if it is not already set.
      type: fix
  irVersion: 55
  version: 0.53.2

- changelogEntry:
    - summary: |
        The OpenAPI v2 parser now parses Server specifications with variables.
      type: fix
  irVersion: 55
  version: 0.53.1

- changelogEntry:
    - summary: |
        Users can now specify the `idiomatic-request-names` option in the `generators.yml` to adapt the behavior of the
        autogenerated request names. The verb is now in front of the noun (e.g. `UsersListRequest` becomes `ListUsersRequest`).

        This is disabled by default (for backwards compatibility), and can be enabled with the following:

        ```yaml
        # generators.yml
        api:
          specs:
            - openapi: ./openapi/openapi.json
              settings:
                idiomatic-request-names: true
        ```
      type: feat
  irVersion: 55
  version: 0.53.0

- changelogEntry:
    - summary: |
        Introduce the AsyncAPI 3.0.0 parser, which enables conditional parsing of both 2.x and 3.x AsyncAPI specs.
      type: fix
  irVersion: 55
  version: 0.52.0

- changelogEntry:
    - summary: |
        The OpenAPI v2 parser now respects object properties as optional, generates display names for undiscriminated union object
        types, and fixes minor issues with docs dev when using specific navigation locators in docs.yml specification.
      type: fix
  irVersion: 55
  version: 0.51.39

- changelogEntry:
    - summary: |
        The OpenAPI v2 parser now ignores optional parameters when generating requests. It also improves upon generation with
        better fallback logic for sparse requests.
      type: fix
  irVersion: 55
  version: 0.51.38

- changelogEntry:
    - summary: |
        Fixed handling of Windows filepaths in the docs generator by ensuring consistent path separators and proper absolute path handling.
      type: fix
  irVersion: 55
  version: 0.51.37

- changelogEntry:
    - summary: |
        Type reference example generation now handles extends and base properties correctly, as well as in-lined Alias types.
      type: fix
  irVersion: 55
  version: 0.51.36

- changelogEntry:
    - summary: |
        The cli will now respect examples with `null` values in OpenAPI specs. This will allow for null properties to show up when using
        OpenAPI parser v2.
      type: fix
  irVersion: 55
  version: 0.51.35

- changelogEntry:
    - summary: |
        The IR generator now correctly handles exploded form parameters in the docs, ensuring that curl code snippets
        accurately reflect the expected request format. Previously, exploded parameters were not properly formatted in the documentation, which
        could lead to incorrect API usage. This fix ensures that array parameters marked as "exploded" are properly expanded in the generated curl examples.
      type: fix
  irVersion: 55
  version: 0.51.34

- changelogEntry:
    - summary: |
        The OpenAPI parser v2 now handles `null` values in examples, parses request and response bodies as unions if multiple, handles required
        properties for global headers and improves upon example generation for APIs.
      type: fix
  irVersion: 55
  version: 0.51.33

- changelogEntry:
    - summary: |
        The Conjure Importer now handles replacing 'rid' types more safely by checking if an import alias starts with 'rid'.
        Previously, it would replace any 'rid' text with 'string', which could incorrectly modify import aliases that happened to start with 'rid'.
        Now it only replaces 'rid' when it appears as a standalone type or generic parameter.
      type: fix
  irVersion: 55
  version: 0.51.32

- changelogEntry:
    - summary: |
        The IR migrator now recognizes that the PHP SDK generator requires IR version 55.
      type: internal
  irVersion: 55
  version: 0.51.31

- changelogEntry:
    - summary: |
        The OpenAPI v2 parser now provides better naming and more robust payloads for examples.
      type: fix
  irVersion: 55
  version: 0.51.30

- changelogEntry:
    - summary: |
        The images will be rendered to browser in the format of image ID that matches FileV2.
        It ensure images will be displayed properly in dev environment.
      type: fix
  irVersion: 55
  version: 0.51.29

- changelogEntry:
    - summary: |
        The IR generator now optimizes SDK generation by skipping automatic example generation when manual examples are provided.
        Previously, it would generate additional examples even when manual examples were specified for an operation.
        This change improves generation performance by avoiding unnecessary example generation work.
      type: fix
  irVersion: 55
  version: 0.51.28

- changelogEntry:
    - summary: |
        The OpenAPI parser now optimizes discriminated union example generation by using the first successful variant.
        Previously, it would continue trying other variants even after finding a valid one. Now it stops after finding
        the first valid variant, making example generation more efficient.
      type: fix
  irVersion: 55
  version: 0.51.27

- changelogEntry:
    - summary: |
        The OpenAPI parser now correctly generates examples for discriminated unions where a variant may itself be a union.
        Previously, if a discriminated union variant was itself a union (e.g. `{ type: "foo", value: { type: "bar" } }`),
        the example generation would skip. Now it recursively handles nested unions to generate valid examples.
      type: fix
  irVersion: 55
  version: 0.51.26

- changelogEntry:
    - summary: |
        Literal property values are now accepted as deep object query parameters. Previously, if a query parameter was a deep object
        with a literal property value (e.g. `{ type: "foo" }`), the CLI would reject it as too complex. Now literal values are
        allowed since they can be safely serialized.
      type: fix
  irVersion: 55
  version: 0.51.25

- changelogEntry:
    - summary: |
        The OpenAPI parser now parses path parameters that are present in the URL but not explicitly declared in the OpenAPI spec.
        Previously, if a path parameter was used in the URL (e.g. `/users/{userId}`) but not declared in the `parameters` section,
        the parser would fail. Now it automatically adds these path parameters as required string parameters.
      type: fix
  irVersion: 55
  version: 0.51.24

- changelogEntry:
    - summary: |
        The CLI now considers `false` and `true` as keywords for the Java generators.
      type: fix
  irVersion: 55
  version: 0.51.23

- changelogEntry:
    - summary: |
        The OpenAPI parser now ignores request bodies on `GET` requests since Fern does not support that.
        This is not a breaking change, since previously the `fern check` would just fail.
      type: fix
  irVersion: 55
  version: 0.51.22

- changelogEntry:
    - summary: |
        The `fern init` command now respects JSON formatting when parsing from an external URL.
      type: fix
  irVersion: 55
  version: 0.51.21

- changelogEntry:
    - summary: |
        The OpenRPC parser now supports generating code snippets in the API Explorer.
      type: fix
  irVersion: 55
  version: 0.51.20

- changelogEntry:
    - summary: |
        The OpenRPC parser now supports generating code snippets in the API Explorer.
      type: fix
  irVersion: 55
  version: 0.51.19

- changelogEntry:
    - summary: |
        The docs will now display errors by default. Previously, errors were hidden by default and needed to be explicitly
        enabled with `displayErrors: true`.
      type: fix
  irVersion: 55
  version: 0.51.18

- changelogEntry:
    - summary: |
        The OpenRPC parser now handles displaying parameters as object examples.
      type: fix
  irVersion: 55
  version: 0.51.17

- changelogEntry:
    - summary: |
        The OpenRPC parser now handles displaying optional parameters in the request.
      type: fix
  irVersion: 55
  version: 0.51.15

- changelogEntry:
    - summary: |
        Updates `whatwg` so that users eliminate punycode deprecation warning.
      type: fix
  irVersion: 55
  version: 0.51.14

- changelogEntry:
    - summary: |
        OpenAPI overrides now support resolving file references from the location of the
        OpenAPI overrides file itself. Previously, relative paths were only resolved from
        the OpenAPI source file.

        Most users will experience no change, but this will enable a wider set of file
        directory layouts depending on the user's preference.
      type: fix
  irVersion: 55
  version: 0.51.13

- changelogEntry:
    - summary: |
        The Fern Definition now allows you to declare status codes for the response without having a type.
        This is useful for `204` response status codes.

        ```yml users.yml
        service:
          auth: false
          base-path: /users
          endpoints:
            update:
              path: ""
              response:
                status-code: 204
        ```
      type: fix
  irVersion: 55
  version: 0.51.12

- changelogEntry:
    - summary: |
        The OpenAPI parser generates response examples that are `{}` for 204 response types.
      type: fix
  irVersion: 55
  version: 0.51.11

- changelogEntry:
    - summary: |
        The OpenAPI parser generates response examples that are `{}` for 204 response types.
      type: fix
  irVersion: 55
  version: 0.51.10

- changelogEntry:
    - summary: |
        Fixed OpenAPI importer to properly handle response status codes in documentation by propagating
        the status code from the OpenAPI spec through the IR and FDR layers.
      type: fix
  irVersion: 55
  version: 0.51.9

- changelogEntry:
    - summary: |
        Fixed OpenAPI importer to properly handle response status codes in documentation by propagating
        the status code from the OpenAPI spec through the IR and FDR layers.
      type: fix
  irVersion: 55
  version: 0.51.8

- changelogEntry:
    - summary: |
        Added better error messages when markdown files reference non-existent MDX files, showing the relative path
        to the missing file rather than just indicating an invalid reference.
      type: fix
  irVersion: 55
  version: 0.51.7

- changelogEntry:
    - summary: |
        Fixed OpenAPI importer to properly handle string enums that are specified as integers by coercing them to strings.
      type: fix
  irVersion: 55
  version: 0.51.6

- changelogEntry:
    - summary: |
        Added a new rule to validate frontmatter parsing across markdown files, ensuring frontmatter
        is properly formatted and can be parsed without errors.
      type: fix
  irVersion: 55
  version: 0.51.5

- changelogEntry:
    - summary: |
        Various improvements to the Mintlify and Readme importers, including better default styling
        and spec imports for Mintlify migrations.
      type: fix
  irVersion: 55
  version: 0.51.4

- changelogEntry:
    - summary: |
        The OpenAPI parser now prefers the JSON Content-Type variant over
        others (e.g. application/x-www-form-urlencoded).
      type: fix
  irVersion: 55
  version: 0.51.3

- changelogEntry:
    - summary: |
        Improved error messages when docs.yml doesn't match schema by showing more specific
        validation errors and including the path where the error occurred.
      type: fix
  irVersion: 55
  version: 0.51.2

- changelogEntry:
    - summary: |
        Fixed x-fern-resolutions to properly handle escaped forward slashes ("~1") in schema references,
        correctly converting them to "/" when resolving references.
      type: fix
  irVersion: 55
  version: 0.51.1

- changelogEntry:
    - summary: |
        The CLI now supports a --readme flag pointing to the URL of a Readme generated docs site and
        migrates existing documentation to a fern-compatible repository.

        To use this feature:
        ```bash
        fern init --readme https://url-to-readme-docs.com
        ```
      type: feat
  irVersion: 55
  version: 0.51.0

- changelogEntry:
    - summary: |
        Improve performance of `fern docs dev` by only reloading the markdown content when
        only markdown files are changed, avoiding unnecessary recompilation of the full docs.

      type: fix
  irVersion: 55
  version: 0.50.17

- changelogEntry:
    - summary: |
        Improve performance of `fern docs dev` by debouncing across edits to multiple files,
        reducing unnecessary recomputation.
      type: fix
  irVersion: 55
  version: 0.50.16

- changelogEntry:
    - summary: |
        This PR improves the performance of `fern docs dev`:
          - Fern does not generate examples if the user has provided them to us
          - Temporarily comment out broken link checker until we make it faster
      type: fix
  irVersion: 55
  version: 0.50.16

- changelogEntry:
    - summary: |
        Move example generation failure logs to trace level since they are not relevant
        for users and add noise to debug logs.
      type: fix
  irVersion: 55
  version: 0.50.15

- changelogEntry:
    - summary: |
        Fixes a bug where duplicate types in undiscriminated unions (`oneOf` in OpenAPI)
        were not being deduped, which could lead to invalid generated code.
      type: fix
  irVersion: 55
  version: 0.50.14

- changelogEntry:
    - summary: |
        Fixes a bug where `--log-level debug` does not include trace logs.
      type: fix
  irVersion: 55
  version: 0.50.13

- changelogEntry:
    - summary: |
        Increase undici timeouts to make sure that `fern generate --docs` completes.
      type: fix
  irVersion: 55
  version: 0.50.12

- changelogEntry:
    - summary: |
        The CLI now supports a `--log-level trace` option to filter out noise from the
        debug log level.
      type: fix
  irVersion: 55
  version: 0.50.11

- changelogEntry:
    - summary: An addition to the broken link checker to further reduce false positives.
      type: fix
  irVersion: 55
  version: 0.50.10

- changelogEntry:
    - summary: |
        The Fern CLI no longer logs the full API request when finishing docs registration,
        reducing unnecessary log output.
      type: fix
  irVersion: 55
  version: 0.50.9

- changelogEntry:
    - summary: |
        An additional fix to the OpenRPC parser for respecting tags when
        organizing methods in the API Reference.
      type: fix
  irVersion: 55
  version: 0.50.8

- changelogEntry:
    - summary: |
        The OpenRPC parser now respects method names as well as tags for
        organization the navigation.
      type: fix
  irVersion: 55
  version: 0.50.7

- changelogEntry:
    - summary: |
        The broken link checker is updated to reduce false positives.
      type: fix
  irVersion: 55
  version: 0.50.6

- changelogEntry:
    - summary: |
        The Fern CLI is updated to create the organization if it doesn't exist when `fern token` is called.
      type: fix
  irVersion: 55
  version: 0.50.5

- changelogEntry:
    - summary: |
        The preview server is updated such that local previews of both OpenRPC and OpenAPI (legacy parser)
        are now possible.
      type: fix
  irVersion: 55
  version: 0.50.4

- changelogEntry:
    - summary: |
        The docs.yml now supports a separate configuration for `feature-flags` which allows Fern to render
        pieces of content depending on whether or not certain feature flags are enabled for particular user.

        This feature is in alpha stage; please contact support@buildwithfern.com to learn more!

        ```yml docs.yml
        navigation:
          - page: Page 1
            feature-flag: my-feature-flag-a # single boolean flag
          - page: Page 2
            feature: # multiple boolean flags
              - flag: my-feature-flag-a
              - flag: my-feature-flag-b
          - section: Section Title
            viewers: role-a
            feature-flag: # configurable match
              flag: my-feature-flag-a
              fallback-value: "ga"
              match: "beta"
            layout: []
        ```
      type: internal
  irVersion: 55
  version: 0.50.4

- changelogEntry:
    - summary: |
        Fixes an issue where optional, nullable properties resulted in a double optional in the
        IRv55 -> IRv54 migration.
      type: internal
  irVersion: 55
  version: 0.50.3

- changelogEntry:
    - summary: |
        The docs now includes alpha support for parsing openrpc specs. To leverage this feature,
        simply define an API section in your docs.yml and point at an openrpc spec.

        ```yml docs.yml
        navigation:
          - api: API Reference
            openrpc: <path to openrpc file>
        ```
      type: fix
  irVersion: 55
  version: 0.50.2

- changelogEntry:
    - summary: |
        Fixes an issue where nullable schemas were not coerced into optional values.
      type: fix
    - summary: |
        Fixes an issue where `fern check` would fail for optional, nullable properties.
      type: fix
  irVersion: 55
  version: 0.50.1

- changelogEntry:
    - summary: |
        The CLI is capable of migrating the latest TypeScript generator to IRv55.
      type: internal
  irVersion: 55
  version: 0.50.0

- changelogEntry:
    - summary: |
        The OpenAPI v2 parser now supports `x-fern-global-headers` and fixes an issue with generating webhook content.
      type: fix
  irVersion: 55
  version: 0.49.1

- changelogEntry:
    - summary: |
        The OpenAPI importer now supports respecting nullable properties in schemas. When enabled, nullable properties will
        be preserved in the generated SDK. By default (without this setting), nullable properties are treated as `optional`.
        To enable this, configure the setting in your `generators.yml`:

        ```yml
        api:
         specs:
           - openapi: ./path/to/openapi.yml
             settings:
               respect-nullable-schemas: true
        ```
      type: feat
  irVersion: 55
  version: 0.49.0

- changelogEntry:
    - summary: |
        The Mintlify docs importer now correctly generates the proper display-name key in the docs.yml file.
      type: fix
  irVersion: 54
  version: 0.48.1

- changelogEntry:
    - summary: |
        Adds support for nullable types in the Fern definition, such as the following:

        ```yaml
        types:
          User:
            properties:
              name: string
              email: nullable<string>
        ```
      type: feat
  irVersion: 55
  version: 0.48.0

- changelogEntry:
    - summary: |
        The IR now pulls in additional request properties from the OAuth getToken endpoint to support custom OAuth schemas.
      type: feat
  irVersion: 54
  version: 0.47.6

- changelogEntry:
    - summary: |
        Fixes an issue with broken link checking in the OpenAPI v2 parser.
      type: feat
  irVersion: 53
  version: 0.47.5

- changelogEntry:
    - summary: |
        Allows for creating nullable types and pass formats on strings using the OpenAPI v2 parser.
      type: feat
  irVersion: 53
  version: 0.47.4

- changelogEntry:
    - summary: |
        Add the JSON schema to the generators.yml file for validation and autocomplete.
      type: feat
  irVersion: 53
  version: 0.47.3

- changelogEntry:
    - summary: |
        The CLI now supports checking for broken links in your docs. You will see warnings in `fern check` if your docs link to any
        page that can't be resolved, and the `--strict-broken-links` option will cause the command to fail (exit with a non-zero exit code) if
        any broken links are found. You can also run the new command `fern docs broken-links` to only check for broken links (ignoring
        other possible errors), with the `--strict` option to cause the command to fail if any broken links are found.
      type: feat
  irVersion: 53
  version: 0.47.2

- changelogEntry:
    - summary: |
        Fixes a bug where the OpenAPI parser stopped respecting the =`unions: v1` setting in your `generators.yml` which configures the parser to generate more
        idiomatic discriminated unions.
        ```yml
        api:
          specs:
            - openapi: ./path/to/openapi.yml
              settings:
                unions: v1
        ```
      type: feat
  irVersion: 53
  version: 0.47.1

- changelogEntry:
    - summary: |
        The CLI now supports publishing docs using the improved OpenAPI v2 parser. You can set `openapi-parser-v2: true`
        in your `docs.yml` to use the new parser.
      type: feat
  irVersion: 53
  version: 0.47.0

- changelogEntry:
    - summary: |
        The CLI now validates that method and group name overrides in OpenAPI settings are not duplicated.
      type: feat
  irVersion: 53
  version: 0.46.23

- changelogEntry:
    - summary: |
        Support configuration of Google Analytics and Google Tag Manager in API Docs.
      type: feat
  irVersion: 53
  version: 0.46.22

- changelogEntry:
    - summary: |
        The CLI now supports the `prefer-undiscriminated-unions-with-literals` setting in OpenAPI settings.
      type: fix
  irVersion: 53
  version: 0.46.21

- changelogEntry:
    - summary: |
        The `fern init` command now supports a `--mintlify` option. You can pass in
        the path to your `mint.json` and the Fern CLI will generate a fern documentation
        website.
      type: feat
  irVersion: 53
  version: 0.46.20

- changelogEntry:
    - summary: |
        If a schema in OpenAPI or AsyncAPI has `additionalProperties: true` then the Fern CLI will now respect bringing in
        example properties that are not defined in the schema. Previously, the CLI would skip them.
      type: fix
  irVersion: 53
  version: 0.46.19

- changelogEntry:
    - summary: |
        If an object or request is annotated with `extra-properties: true` then the user can provide an example that includes
        extra properties that are no longer in the schema.

        For example, check out this fern definition

        ```yml service.yml
        types:
          Item:
            extra-properties: true
            properties:
              id: string


        service:
          auth: false
          base-path: ""
          endpoints:
            create:
              method: POST
              path: /item
              request:
                name: CreateItemRequest
                body:
                  extra-properties: true
                  properties:
                    id: string
              response:
                type: Item
              examples:
                - name: "Item"
                  request:
                    id: "123"
                    foo: "bar" # extra property in the example
                  response:
                    body:
                      id: "123"
                      foo: "bar" # extra property in the example
        ```
      type: fix
  irVersion: 53
  version: 0.46.18

- changelogEntry:
    - summary: |
        Support parsing string values for boolean defaults in OpenAPI schemas.
        * String values like "true" and "false" are now correctly parsed as boolean defaults.
      type: fix
  irVersion: 53
  version: 0.46.17

- changelogEntry:
    - summary: |
        Improve parsing of OpenAPI schemas with an array in the `type` property.
        * If the array contains `"null"`, it is interpreted as nullable, and removed from the array.
        * If there is only a single item in the array (after removing "null"), it previously defaulted to `unknown`, but now the specified type is used.
      type: fix
  irVersion: 53
  version: 0.46.16

- changelogEntry:
    - summary: |
        Fixed issue where user specified examples would be omitted in favor of autogenerated examples.
      type: fix
  irVersion: 53
  version: 0.46.15

- changelogEntry:
    - summary: |
        Boolean default values are now propagated from the Fern Definition through to docs generation.
      type: fix
  irVersion: 53
  version: 0.46.14

- changelogEntry:
    - summary: |
        The CLI now supports both `generators.yml` and `generators.yaml` file extensions for generator configuration.
      type: fix
  irVersion: 53
  version: 0.46.13

- changelogEntry:
    - summary: |
        Correctly omits readOnly query parameters during openapi to fern definition generation.
      type: fix
  irVersion: 53
  version: 0.46.13

- changelogEntry:
    - summary: |
        The CLI now handles parsing service level path parameters with descriptions.
        This fixes a regression introduced in the CLI since versions 0.45.x.
      type: fix
  irVersion: 53
  version: 0.46.12

- changelogEntry:
    - summary: |
        Allow for configuring the depth of example generation in API Docs. For example,
        if you want to generate optional properties that are 5 levels deep, you can add
        the following configuration in your `generators.yml`

        ```yml generators.yml
        api:
          specs:
            - openapi: ./openapi.json
              settings:
                example-generation:
                  response:
                    max-depth: 10
        ```
      type: fix
  irVersion: 53
  version: 0.46.11

- changelogEntry:
    - summary: |
        Correctly support AdditionalProperties on object schemas.
      type: fix
  irVersion: 53
  version: 0.46.10

- changelogEntry:
    - summary: |
        SDK generation no longer hard-fails on single example generation errors.
      type: fix
  irVersion: 53
  version: 0.46.9

- changelogEntry:
    - summary: |
        The CLI now auto generates SSE and JSON Streaming examples even if those are
        not provided in the OpenAPI Spec or Fern Definition.
      type: fix
  irVersion: 53
  version: 0.46.8

- changelogEntry:
    - summary: |
        The generated Fern Definition now properly supports default values for query parameters.
      type: fix
  irVersion: 53
  version: 0.46.7

- changelogEntry:
    - summary: |
        The audiences property on WebSocket channels is now respected when filtering
        the IR graph based on configured audiences.
      type: fix
  irVersion: 53
  version: 0.46.6

- changelogEntry:
    - summary: |
        Previously, when the CLI failed to validate the fern definition yaml file against a JSON Schema,
        we would log `Failed to parse` without a schema path. Now we grab a relevant schema path.
      type: fix
  irVersion: 53
  version: 0.46.5

- changelogEntry:
    - summary: |
        The OpenAPI parser now deduplicates headers that appear in both security schemes and
        operation-level headers to avoid duplicate header declarations.
      type: fix
  irVersion: 53
  version: 0.46.5

- changelogEntry:
    - summary: |
        The generated SSE examples always have `data` and `event` keys so that they are correct.
      type: fix
  irVersion: 53
  version: 0.46.4

- changelogEntry:
    - summary: |
        The Fern CLI now supports generating examples for streaming SSE (server-sent-event)
        endpoints.
      type: fix
  irVersion: 53
  version: 0.46.3

- changelogEntry:
    - summary: |
        The Fern CLI now supports parsing a `logo` option from your frontmatter. If
        you would like to override logo on a specific page you can do so by adding
        the following:

        ```markdown intro.mdx
        ---
        logo: /path/to/my/logo
        ---
        ```

        or

        ```markdown intro.mdx
        ---
        logo:
          light: /path/to/my/light/logo
          dark: /path/to/my/dark/logo
        ---
        ```

      type: feat
  irVersion: 53
  version: 0.46.2

- changelogEntry:
    - summary: |
        Add support for setting the `User-Agent` header value for Go generators.
      type: fix
  irVersion: 53
  version: 0.46.1

- changelogEntry:
    - summary: |
        No changes; promote `0.46.0-rc1` release candidate to minor version.
      type: internal
  irVersion: 53
  version: 0.46.0

- changelogEntry:
    - summary: |
        * Set `inline: true` for inline enums imported from OpenAPI.
        * Set `inline: true` for maps generated from OpenAPI additionalProperties.
      type: fix
  irVersion: 53
  version: 0.46.0-rc1

- changelogEntry:
    - summary: |
        The Fern Definition now supports `bytes` as a response type.

        ```yml service.yml
          endpoints:
            download:
              response: bytes
        ```
      type: feat
  irVersion: 53
  version: 0.46.0-rc0

- changelogEntry:
    - summary: |
        Defaults are no longer set on datetimes when converting to docs shapes.
      type: fix
  irVersion: 53
  version: 0.45.4

- changelogEntry:
    - summary: |
        Unknown schemas are no longer incorrectly marked as `additionalProperties: true`.
      type: chore
  irVersion: 53
  version: 0.45.4-rc1

- changelogEntry:
    - summary: |
        The CLI prompts the user to confirm output directory overwrites on fern generate.
      type: fix
  irVersion: 53
  version: 0.45.4-rc0

- changelogEntry:
    - summary: |
        Unknown schemas are no longer incorrectly marked as `additionalProperties: true`.
      type: fix
  irVersion: 53
  version: 0.45.3

- changelogEntry:
    - summary: |
        Example generation now respects read-only schemas when generating request examples.
      type: fix
  irVersion: 53
  version: 0.45.2

- changelogEntry:
    - summary: |
        Generate valid examples using spec validation information; respect `null` entries during example generation.
      type: fix
  irVersion: 53
  version: 0.45.1-rc0

- changelogEntry:
    - summary: |
        Add `inline` field to type declarations in the Fern definition and IR.
        Add support for importing inline types from OpenAPI into Fern definition and IR.
      type: internal
  irVersion: 53
  version: 0.45.1

- changelogEntry:
    - summary: |
        Several improvements to docs, conjure importer, and the cli.
      type: internal
  irVersion: 53
  version: 0.45.0

- changelogEntry:
    - summary: |
        Docs generation now preserves original model schema names.
      type: internal
  irVersion: 53
  version: 0.45.0-rc55

- changelogEntry:
    - summary: |
        Removes errant minimum and maximums for 'float' types for docs.
      type: internal
  irVersion: 53
  version: 0.45.0-rc54

- changelogEntry:
    - summary: |
        Add support for the `smart-casing` flags in the IR commands.
      type: internal
  irVersion: 53
  version: 0.45.0-rc53

- changelogEntry:
    - summary: |
        Fix bug where max length validation for strings were incorrectly plumbed.
      type: fix
  irVersion: 53
  version: 0.45.0-rc52

- changelogEntry:
    - summary: |
        Add support for the `inline-path-parameters` setting in the OpenAPI
        importer.
      type: feat
  irVersion: 53
  version: 0.45.0-rc51

- changelogEntry:
    - summary: |
        Increase max recursive depth allowed for example validation.
      type: fix
  irVersion: 53
  version: 0.45.0-rc50

- changelogEntry:
    - summary: |
        Add 'list' to reserved keywords for use in PHP generator.
      type: fix
  irVersion: 53
  version: 0.45.0-rc49

- changelogEntry:
    - summary: |
        OAuth Client Credential Auth Scheme now supports the ability to optionally
        set token header and prefix fields for use with docs playground.

        ```yml api.yml
        auth-schemes:
          OAuth:
            scheme: oauth
            type: client-credentials
            token-header: Fern-Authorization
            token-prefix: Fern-Bearer
            ...
        ```
      type: feat
  irVersion: 53
  version: 0.45.0-rc48

- changelogEntry:
    - summary: |
        Support SDK generation provided comma-delineated content-type values in OpenAPI specs.
      type: fix
  irVersion: 53
  version: 0.45.0-rc47

- changelogEntry:
    - summary: |
        The IR handles converting example unions that are aliases.
      type: fix
  irVersion: 53
  version: 0.45.0-rc46

- changelogEntry:
    - summary: |
        Update the IR's `ServiceTypeReferenceInfo` to include all transitive types
        referenced by a service.
      type: fix
  irVersion: 53
  version: 0.45.0-rc44

- changelogEntry:
    - summary: |
        Support non-standard HTTP code 498; Validate `x-fern-examples` during schema parsing.
      type: fix
  irVersion: 53
  version: 0.45.0-rc43

- changelogEntry:
    - summary: |
        Log error message logging when encountering doc errors during preview server initiation.
      type: fix
  irVersion: 53
  version: 0.45.0-rc42

- changelogEntry:
    - summary: Fixes bug introduced in 0.45.0-rc33 where version slugs were not being generated correctly.
      type: fix
  irVersion: 53
  version: 0.45.0-rc41

- changelogEntry:
    - summary: |
        Fixed bug in the Conjure importer where query parameters were overwritten during endpoint parameter parsing.
      type: fix
  irVersion: 53
  version: 0.45.0-rc40

- changelogEntry:
    - summary: |
        The OpenAPI importer now supports correlating request and response examples by name. When an example name is shared
        between a request body and response, they will be paired together in the generated Fern definition.
      type: fix
  irVersion: 53
  version: 0.45.0-rc39

- changelogEntry:
    - summary: |
        The OpenAPI importer now supports respecting readonly properties in schemas. When enabled, readonly properties will be excluded from request bodies for
        POST/PUT/PATCH endpoints. To enable this, configure the setting in your `generators.yml`:

        ```yml
        api:
         specs:
           - openapi: ./path/to/openapi.yml
             settings:
               respect-readonly-schemas: true
        ```
      type: fix
  irVersion: 53
  version: 0.45.0-rc38

- changelogEntry:
    - summary: Support parsing alpha and beta version numbers of Fern generators
      type: internal
  irVersion: 53
  version: 0.45.0-rc37

- changelogEntry:
    - summary: |
        The OpenAPI importer now supports importing deep object query parameters. To do this, you will
        need to configure a setting in your `generators.yml`

        ```yml
        api:
         specs:
           - openapi: ./path/to/openapi.yml
             settings:
               object-query-paramaters: true
        ```
      type: fix
  irVersion: 53
  version: 0.45.0-rc36

- changelogEntry:
    - summary: |
        The CLI now recognizes the versions of the Go generator that require IRv53.
      type: internal
  irVersion: 53
  version: 0.45.0-rc34

- changelogEntry:
    - summary: |
        The Fern CLI now supports roles and viewers in your docs configuration, if you are on the enterprise plan for docs:

        ```yml docs.ym
        roles:
          - internal
          - beta-users
          - enterprise-users

        navigation:
          - section: Internal Section
            viewers:
              - internal
            contents:
              - page: Internal Page
                path: ./internal/page.mdx
        ```
      type: feat
  irVersion: 53
  version: 0.45.0-rc33

- changelogEntry:
    - summary: |
        The OpenAPI importer now supports reading endpoints that have application/x-www-form-urlencoded requests
      type: fix
  irVersion: 53
  version: 0.45.0-rc32

- changelogEntry:
    - summary: |
        The OpenAPI importer now parses webhook examples and generates examples for webhooks when none are provided.
      type: fix
  irVersion: 53
  version: 0.45.0-rc31

- changelogEntry:
    - summary: |
        The OpenAPI importer now parses the `examples` field for primitive schema types like `string`, `number`, `array` and `boolean`.
      type: fix
  irVersion: 53
  version: 0.45.0-rc30

- changelogEntry:
    - summary: |
        The OpenAPI importer now parses the `examples` field that may be present on OpenAPI 3.1 schemas.
      type: feat
  irVersion: 53
  version: 0.45.0-rc29

- changelogEntry:
    - summary: |
        The OpenAPI importer now skips headers in a case-insensitive way (e.g. both "Content-Type" and "content-type" are skipped).
      type: feat
  irVersion: 53
  version: 0.45.0-rc28

- changelogEntry:
    - summary: |
        The Conjure importer now brings in endpoint level descriptions.
      type: feat
  irVersion: 53
  version: 0.45.0-rc27

- changelogEntry:
    - summary: |
        `fern check` handles validating unions that contain base properties.
      type: feat
  irVersion: 53
  version: 0.45.0-rc26

- changelogEntry:
    - summary: |
        The Fern CLI temporarily does not support RBAC/Audiences (they will be added in again shortly).
      type: internal
  irVersion: 53
  version: 0.45.0-rc25

- changelogEntry:
    - summary: |
        `fern docs dev` now runs in Node 16 - Node 22 environments.
      type: fix
  irVersion: 53
  version: 0.45.0-rc24

- changelogEntry:
    - summary: |
        The docs dev server now correctly handles base paths.
      type: fix
  irVersion: 53
  version: 0.45.0-rc23

- changelogEntry:
    - summary: |
        Fixes bug introduced in 0.45.0-rc20 where section children were dropped from the docs definition.
      type: fix
  irVersion: 53
  version: 0.45.0-rc22

- changelogEntry:
    - summary: |
        The Fern CLI now supports orphaned pages in your docs configuration.
      type: feat
    - summary: |
        The RBAC config model is now renamed to `roles` and `viewers`:

        ```yml docs.yml
        roles:
          - internal

        navigation:
          - section: Internal Section
            viewers:
              - internal
            contents:
              - page: Internal Page
                path: ./internal/page.mdx
        ```

      type: fix
  irVersion: 53
  version: 0.45.0-rc21

- changelogEntry:
    - summary: |
        The Fern CLI now supports audiences in your docs configuration:

        ```yml docs.yml
        # all audiences must be declared at the top level
        audiences:
          - internal

        navigation:
          - section: Internal Section
            audience: internal # audience is optional
            contents:
              - page: Internal Page
                path: ./internal/page.mdx
        ```
      type: feat
  irVersion: 53
  version: 0.45.0-rc20

- changelogEntry:
    - summary: |
        - Respect `x-fern-ignore` extension in OpenAPI parameters.
      type: fix
  irVersion: 53
  version: 0.45.0-rc19

- changelogEntry:
    - summary: |
        - Add additional debug logging to the CLI when downloading docs preview bundle
      type: fix
  irVersion: 53
  version: 0.45.0-rc18

- changelogEntry:
    - summary: |
        - Improved union example generation by increasing depth for better handling of recursive structures.
        - Updated Conjure importer to represent binary types as bytes for requests and file for responses in Fern.
        - Added detailed error messages when 'fern docs dev' fails, accessible with --log-level debug.
      type: fix
  irVersion: 53
  version: 0.45.0-rc17

- changelogEntry:
    - summary: |
        The Conjure importer now correctly keys the union subvariant by the property of the discriminant.

        ```conjure
        union:
          discriminant: type
          union:
            square: Square
            circle: Circle
        ```

        is equal to the following Fern Definition:

        ```yml fern
        union:
          discriminant: type
          types:
            square:
              type: Square
              key: square
            circle:
              type: Circle
              key: circle
        ```

      type: fix
  irVersion: 53
  version: 0.45.0-rc16

- changelogEntry:
    - summary: |
        The Conjure importer now correctly imports base-path and docs from your conjure definition.
      type: fix
  irVersion: 53
  version: 0.45.0-rc15

- changelogEntry:
    - summary: |
        The Fern CLI now uses a longer timeout to make HTTP requests, which should fix some flakyness with the docs registration process.
      type: fix
  irVersion: 53
  version: 0.45.0-rc14

- changelogEntry:
    - summary: |
        The Fern CLI now uses a longer timeout to make HTTP requests, which should fix some flakyness with the docs registration process.
      type: fix
  irVersion: 53
  version: 0.45.0-rc13

- changelogEntry:
    - summary: |
        Undiscriminated unions are now represented using `anyOf` in the generated JSON Schema
        Nullable properties are now correctly propagated to the JSON Schema
      type: fix
  irVersion: 53
  version: 0.45.0-rc12

- changelogEntry:
    - summary: |
        Improved JSON Schema generation for object inheritance:
        - Removed the use of `allOf` for representing object extensions
        - Properties from parent objects are now directly added to the child object in the JSON Schema
      type: fix
  irVersion: 53
  version: 0.45.0-rc11

- changelogEntry:
    - summary: |
        Added support for `additionalProperties` on export to JSON Schema.
      type: fix
  irVersion: 53
  version: 0.45.0-rc10

- changelogEntry:
    - summary: |
        Improved JSON Schema generation for object extensions and const values:
        - Object extensions are now properly represented using `allOf` in the JSON Schema
        - Literal values (string and boolean) are now correctly represented using `const` in the JSON Schema
      type: fix
  irVersion: 53
  version: 0.45.0-rc9

- changelogEntry:
    - summary: |
        Add `#!/usr/bin/env node` to the CLI to prevent runtime errors.
      type: internal
  irVersion: 53
  version: 0.45.0-rc8

- changelogEntry:
    - summary: |
        Stop minifying the CLI to prevent javascript runtime errors.
      type: internal
  irVersion: 53
  version: 0.45.0-rc7

- changelogEntry:
    - summary: |
        Update the CLI package.json to include the correct files.
      type: fix
  irVersion: 53
  version: 0.45.0-rc6

- changelogEntry:
    - summary: |
        Introduce a new command `fern jsonschema <output-file> --type <type-name>`
        that outputs the JSON Schema for a given type in your Fern Definition.

        ```sh
        fern jsonschema ./schema.json --type MyType
        ```
      type: feat
  irVersion: 53
  version: 0.45.0-rc5

- changelogEntry:
    - summary: |
        SCIM has been added as a common initialism.
      type: chore
  irVersion: 53
  version: 0.45.0-rc4

- changelogEntry:
    - summary: |
        Numerous fixes to the Conjure API Importer such as reading in request bodies and query parameters.
      type: fix
  irVersion: 53
  version: 0.45.0-rc3

- changelogEntry:
    - summary: |
        The CLI now generates endpoint examples for undiscriminated unions that are recursive.
      type: fix
  irVersion: 53
  version: 0.45.0-rc2

- changelogEntry:
    - summary: |
        The OpenAPI importer now generates streaming examples based on OpenAPI examples.
      type: fix
  irVersion: 53
  version: 0.45.0-rc1

- changelogEntry:
    - summary: |
        The Docs now support rendering `additionalProperties` in the API Playground so that users can send out arbitrary key,value pairs.
      type: fix
  irVersion: 53
  version: 0.45.0-rc0

- changelogEntry:
    - summary: Several improvements to the conjure importer.
      type: fix
  irVersion: 53
  version: 0.44.11

- changelogEntry:
    - summary: |
        API update now supports consuming the API origin from spec V2 configurations.
      type: fix
  irVersion: 53
  version: 0.44.10

- changelogEntry:
    - summary: |
        The fern definition now supports descriptions supplied on request and response bodies.
        You can enable this by simply supplying `docs` in your fern definition, or `description`
        in your OpenAPI spec.
      type: feat
  irVersion: 53
  version: 0.44.9

- changelogEntry:
    - summary: |
        API Configuration V2 schema now takes in `origin` as well, allowing `fern api update` to function as expected in the new config.
      type: fix
  irVersion: 53
  version: 0.44.8

- changelogEntry:
    - summary: |
        The Fern CLI command `fern generator list` now accepts filters for the output mode, for example, you may now specify `fern generator list --excluded-modes local-file-system`
        in order to filter any generators from the list that are outputting locally.
      type: internal
  irVersion: 53
  version: 0.44.7

- changelogEntry:
    - summary: |
        The Fern Definition respects endpoint level base-path overrides when validating examples.
      type: fix
  irVersion: 53
  version: 0.44.6

- changelogEntry:
    - summary: |
        The Fern Definition now supports overriding `base-path` at the endpoint level.
        This is useful if you have subset of endpoints that do not live at the
        configured base-path.

        ```yml imdb.yml
        service:
          endpoints:
            getMovie:
              method: POST
              base-path: "latest/" # overrides the base-path configured in api.yml
              path: "movies/{movieId}"
        ```
      type: feat
  irVersion: 53
  version: 0.44.5

- changelogEntry:
    - summary: |
        Fern's OpenAPI importer will now handle generating examples for declared
        errors so that they show up in the generated documentation.
      type: fix
  irVersion: 53
  version: 0.44.4

- changelogEntry:
    - summary: |
        Fern's OpenAPI importer can now handle `readOnly` properties in the top level
        request schema. Note that Fern does not handle nested `readOnly` properties
        just yet; please file a GitHub issue if this is important!
      type: feat
  irVersion: 53
  version: 0.44.3

- changelogEntry:
    - summary: |
        Fern's OpenAPI importer can now handle multiple error schemas for the
        same status code.
      type: fix
  irVersion: 53
  version: 0.44.2

- changelogEntry:
    - summary: |
        The OpenAPI importer used to try and coerce all enums into a literals.
        In some cases this is not desirable, so we now expose an option called
        `coerce-enums-to-literals` in your generators.yml.

        ```yml generators.yml
        api:
          specs:
            - openapi: ../openapi.json
              overrides: ../openapi-overrides.yml
              settings:
                title-as-schema-name: false
                coerce-enums-to-literals: false
        ```
      type: feat
  irVersion: 53
  version: 0.44.1

- changelogEntry:
    - summary: |
        The Fern CLI now supports parsing [Conjure](https://github.com/palantir/conjure), Palantir's
        home-grown API Definition format.

        If you know a company that is using Conjure that wants API Docs + SDKs, send them our way!
      type: feat
  irVersion: 53
  version: 0.44.0-rc0

- changelogEntry:
    - summary: |
        Any markdown files that have custom components are also pushed up to the Fern Docs
        platform.
      type: fix
  irVersion: 53
  version: 0.43.8

- changelogEntry:
    - summary: |
        The `valid-markdown` rule has been updated to try and parse the markdown file into a
        valid AST. If the file fails to parse, `fern check` will log an error as well
        as the path to the markdown.
      type: fix
  irVersion: 53
  version: 0.43.7

- changelogEntry:
    - summary: |
        The OpenAPI importer now appropriately brings in responses that are under the `text/event-stream`
        Content-Type if your endpoint is annotated with `x-fern-streaming`.
        If your endpoint is not annotated with `x-fern-streaming`, then the response will be ignored.
      type: fix
  irVersion: 53
  version: 0.43.6

- changelogEntry:
    - summary: |
        If you use the `x-fern-streaming` extension and want to provide different descriptions
        for the streaming endpoint, then you can now specify `streaming-description`.

        ```yml openapi.yml
        x-fern-streaming:
          stream-condition: $request.stream
          stream-description: The streaming version of this endpoint returns a series of chunks ...
          response:
            $ref: #/components/schemas/Response
          stream-response:
            $ref: #/components/schemas/ResponseChunk
        ```
      type: fix
  irVersion: 53
  version: 0.43.5

- changelogEntry:
    - summary: |
        The OpenAPI parser now respects the content type in your OpenAPI spec, instead of always sending
        `application/json`. With this upgrade, your SDKs will also start to send the correct content type.
      type: fix
  irVersion: 53
  version: 0.43.4

- changelogEntry:
    - summary: |
        The CLI now passes in the API definition ID once again, this is necessary so that generated snippet templates
        may reference schemas within the API. This was a regression that was recently introduced.
      type: chore
  irVersion: 53
  version: 0.43.3

- changelogEntry:
    - summary: |
        The CLI now prints which API cannot be registered if `fern generate --docs` fails.
      type: fix
  irVersion: 53
  version: 0.43.2

- changelogEntry:
    - summary: |
        The CLI now supports running OpenAPI generator 0.1.0 with IR version 53.
      type: feat
  irVersion: 53
  version: 0.43.1

- changelogEntry:
    - summary: |
        The CLI now recognizes the fern-php-sdk generator.
      type: feat
  irVersion: 53
  version: 0.43.0

- changelogEntry:
    - summary: |
        The documentation resolver now appropriately creates a unique identifier for changelog sections. Previously, if you had multiple
        changelogs within the same section, despite their title and slug being different, they would be treated as the same section since the ID
        only took into account the parents' slug, appended the word "changelog" and that was all.

        As a result previously all changelogs within the same section would get highlighted when one was selected, now only the selected changelog
        is highlighted.
      type: internal
  irVersion: 53
  version: 0.42.15

- changelogEntry:
    - summary: |
        The OpenAPI importer now correctly propagates the title field on `oneof` schemas.
      type: fix
  irVersion: 53
  version: 0.42.14

- changelogEntry:
    - summary: |
        Example generation now intelligently truncates container examples, for example if the depth limit will be reached on a list of objects,
        the list will be returned as an empty list, as opposed the previous behavior where an unknown object would be created.
      type: fix
  irVersion: 53
  version: 0.42.13

- changelogEntry:
    - summary: |
        Previously, deploying docs from Windows machines led to bad asset paths.
        Now, the CLI respects Windows paths during run and web paths for retrieving
        assets.
      type: fix
  irVersion: 53
  version: 0.42.12

- changelogEntry:
    - summary: |
        The API V2 configuration now supports disabling using titles as schema
        names. You may want to disable this flag if your OpenAPI adds the same
        title to multiple schemas.

        ```
        api:
          specs:
            - openapi: /path/to/openapi
              settings:
                use-title-as-schema-name: false
        ```
      type: fix
  irVersion: 53
  version: 0.42.11

- changelogEntry:
    - summary: |
        Previously, the OpenAPI converter would bring over `title` on every
        single property. This field is extraneous, so now we ignore it.
      type: fix
  irVersion: 53
  version: 0.42.10

- changelogEntry:
    - summary: |
        Previously, the OpenAPI importer would ignore skip parsing arbitrary
        content types "*/*". Now it treats this content type as application/json.

        ```json openapi.json
        "responses": {
          "200": {
            "description": "Success reply",
            "content": {
              "*/*": {
        ```
      type: fix
  irVersion: 53
  version: 0.42.9

- changelogEntry:
    - summary: |
        The API V2 configuration (in beta) now supports global header overrides.
        This fixes a bug where those header overrides were getting dropped in
        certain cases.

        ```yml generators.yml
        api:
          headers:
            X-API-VERSION: string
          specs:
            - openapi: /path/to/openapi
              overrides: /path/to/overrides
        ```
      type: fix
  irVersion: 53
  version: 0.42.8

- changelogEntry:
    - summary: |
        The API V2 configuration (in beta) now supports global header
        overrides. To specify global headers that are not in your
        OpenAPI spec, simply add the following block in your `generators.yml`:

        ```yml generators.yml
        api:
          headers:
            X-API-VERSION: string
          specs:
            - openapi: /path/to/openapi
              overrides: /path/to/overrides
        ```
      type: feat
  irVersion: 53
  version: 0.42.7

- changelogEntry:
    - summary: Removes extraneous conditional error within namespacing configuration
      type: fix
  irVersion: 53
  version: 0.42.6

- changelogEntry:
    - summary: Adds additional metadata retrievable by `fern generator get` so you can now get the language and the target repo.
      type: feat
  irVersion: 53
  version: 0.42.5

- changelogEntry:
    - summary: |
        Namespaced APIs now:
          - No longer contain duplicative nesting of some endpoint within another package of the same name as the namespace
          - Respect the `x-fern-sdk-group-name` annotation for endpoints
      type: fix
  irVersion: 53
  version: 0.42.4

- changelogEntry:
    - summary: |
        The OpenAPI importer now supports handling encoding on multipart requests.
        Previously, the generators would not respect the `contentType` field for
        each form input. But, now they do.
        ```yml
        requestBody:
          content:
            multipart/form-data:
              schema:
                type: object
                properties:
                  file:
                    type: string
                    format: binary
                    description: The file to upload
              encoding:
                file:
                  contentType: "application/octet-stream"
        ```
      type: fix
    - summary: |
        The OpenAPI importer now correctly parses descriptions of multipart
        form requests. Previously these descriptions would be ignored.

        For example, previously the description `The file to upload` would be
        ignored in the example below.
        ```yml
        requestBody:
          content:
            multipart/form-data:
              schema:
                type: object
                properties:
                  file:
                    type: string
                    format: binary
                    description: The file to upload
        ```
      type: fix

  irVersion: 53
  version: 0.42.3

- changelogEntry:
    - summary: Error bodies are now appropriately namespaced as well!
      type: fix
  irVersion: 53
  version: 0.42.2

- changelogEntry:
    - summary: |
        Make sure to check for optionality when parsing stdout and stderr in CLI. This
        removes the error: `Cannot read properties of undefined (reading 'includes')`.
      type: fix
  irVersion: 53
  version: 0.42.1

- changelogEntry:
    - summary: |
        If you merge multiple OpenAPI specs with namespaces, `fern check` will no longer
        complain about duplicate schema names across namespaces.
        In the example below, both OpenAPI specs can have duplicative schema names and
        that is okay.
        ```yml
        api:
          specs:
            - openapi: openapi-bar.yml
              namespace: bar
            - openapi: openapi-foo.yml
              namespace: foo
        ```
      type: fix
  irVersion: 53
  version: 0.42.0

- changelogEntry:
    - summary: |
        Previously the OpenAPI converter would incorrectly mark
        the values of `additionalProperties` as optional. Now, we have
        introduced a feature flag to turn this behavior off.

        The feature flag can be configured in generators.yml:
        ```yml
        api:
          specs:
            - openapi: /path/to/openapi
              settings:
                optional-additional-properties: false
        ```
      type: fix
  irVersion: 53
  version: 0.41.16

- changelogEntry:
    - summary: |
        Performance improvements for stringifiying large Intermediate Representations. If
        you have a large OpenAPI spec or Fern Definition, this can potentially shave off
        minutes from `fern generate`.
      type: internal
  irVersion: 53
  version: 0.41.15

- changelogEntry:
    - summary: |
        The Fern Definition now supports `conten-type` on multipart request properties.
        For example, to specify an `application/octet-stream` and `application/json`
        contnet types, use the snippet below:

        ```ts
        service:
          endpoints:
            upload:
              request:
                body:
                  properties:
                    file:
                      type: file
                      content-type: application/octet-stream
                    metadata:
                      type: unknown
                      content-type: application/json
        ```
      type: feat
  irVersion: 53
  version: 0.42.0-rc0

- changelogEntry:
    - summary: Remove bang operator and fix eslint warning in `compatible-ir-versions.ts`.
      type: internal
  irVersion: 53
  version: 0.41.14-rc2

- changelogEntry:
    - summary: |
        Running `fern check` will now check to confirm that the generator versions you are running are compatible with your Fern CLI version.

        Each version of SDK generators depends on a version of a library that is exported by the Fern CLI, and as a result, each generator has a minimum
        compatible version of the Fern CLI. As an example, if you were to run `fern check` while leveraging `fernapi/fern-python-sdk` version `2.0.0`, on CLI version `0.1.3`, you'd receive the following error:

        `The generator fernapi/fern-python-sdk requires CLI version 0.23.0-rc4 or later (current version: 0.1.3-rc0).`

        Indicating that you must upgrade your CLI in order to leverage the current generator.
      added:
        - Running `fern check` will now check to confirm that the generator versions you are running are compatible with your Fern CLI version.
        - Fern commands now print out generator upgrades, in addition to CLI upgrades.
      type: feat
  irVersion: 53
  version: 0.41.14-rc1

- changelogEntry:
    - summary: |
        The Fern CLI now safely handles a npx file exists error by retrying the command on failure.
        This error typically happens when two or more instances of the Fern CLI are running `npx`
        at the same time.
      type: fix
  irVersion: 53
  version: 0.41.14-rc0

- changelogEntry:
    - summary: |
        `fern generate --local` no longer crashes on large API Definitions because we
        stream the JSON to file instead of calling `JSON.stringify`. See [PR 4640](https://github.com/fern-api/fern/pull/4640).
      type: fix
  irVersion: 53
  version: 0.41.13

- changelogEntry:
    - summary: |
        Adds availability to inlined properties for HTTP Requests, Webhooks, and WebSockets for Fern Definition and OpenAPI.
        You can add availability like so:

        Fern Definition:

        ```yml
        Request:
          name: InlineRequest
          properties:
            random:
              type: string
              availability: pre-release
        ```

        OpenAPI:

        ```yml
        requestBody:
        content:
          application/json:
            schema:
              type: object
              properties:
                random:
                  type: string
                  x-fern-availability: beta
        ```
      type: feat
  irVersion: 53
  version: 0.41.12

- changelogEntry:
    - summary: |
        Adds availability and display-names to discriminated union values. Now, in your docs, you can mark your union values
        with custom names and show their availability. You can do so by adding the following to your API definition:
        ```yml
        MyUnionType:
          union:
            UnionValue1:
              docs: The first union value
              type: string
              display-name: Union Value One
              availability: beta
            UnionValue2:
              docs: The second union value
              type: integer
              display-name: Union Value Two
              availability: deprecated
        ```
      type: feat
  irVersion: 53
  version: 0.41.11

- changelogEntry:
    - summary: |
        Adds availability and display-names to discriminated union values. Now, in your docs, you can mark your union values
        with custom names and show their availability. You can do so by adding the following to your API definition:
        ```yml
        MyUnionType:
          union:
            UnionValue1:
              docs: The first union value
              type: string
              display-name: Union Value One
              availability: beta
            UnionValue2:
              docs: The second union value
              type: integer
              display-name: Union Value Two
              availability: deprecated
        ```
      type: feat
  irVersion: 53
  version: 0.41.10

- changelogEntry:
    - summary: |
        Adds a `bundle-path` hidden parameter for `fern docs dev` for use with `fern-platform` testing. You can pass the
        path on the command line as an optional parameter.
      type: internal
  irVersion: 53
  version: 0.41.9

- changelogEntry:
    - summary: |
        The Fern generators.yml configuration now supports a new format for namespacing APIs for additional flexibility:

        ```yml
        api:
          specs:
            - openapi: path/to/v1/openapi
              overrides: path/to/v1/overrides
              namespace: v1
            - openapi: path/to/v2/openapi
              overrides: path/to/v2/overrides
              namespace: v2
        ```

        Through namespacing your API, you can have multiple objects and endpoints with the same name across different namespaces. You can think of them
        as the equivalent to Python modules or TypeScript packages.
      type: feat
  irVersion: 53
  version: 0.41.8

- changelogEntry:
    - summary: |
        Previously we weren't always awaiting PostHog API calls directly. Now the CLI
        awaits these calls so that we can ensure that events are sent.
      type: fix
  createdAt: "2024-09-08"
  irVersion: 53
  version: 0.41.7

- changelogEntry:
    - summary: |
        The Fern Docs CLI now supports OAuth 2.0 Client Credentials injection in API playgrounds.
        To enable this feature, you can define the OAuth Authorization Scheme in your API configuration,
        and enable the feature in your docs configuration.

        API configuration:
        ```yml
        api:
          auth-schemes:
            OAuth:
              scheme: oauth
              type: client-credentials
              get-token:
                endpoint: endpoint.authorization
        ```
        [More Information](https://buildwithfern.com/learn/api-definition/fern/authentication#oauth-client-credentials)

        Docs configuration:
        ```yml
        navigation:
          section: API Reference
            playground:
              oauth: true
        ```
        [More Information](https://buildwithfern.com/learn/docs/api-references/customize-api-playground)
      type: feat
  createdAt: "2024-09-07"
  irVersion: 53
  version: 0.41.6

- changelogEntry:
    - summary: |
        Fix an issue with non-deterministic file ordering when OpenAPI is used as input.
      type: fix
  createdAt: "2024-09-06"
  irVersion: 53
  version: 0.41.5

- changelogEntry:
    - summary: |
        The Fern OpenAPI importer now handles importing an array for the `type` key.

        ```
        User:
          properties:
            name:
              type: ["string"]
            id:
              type: ["string", "number"]
        ```
      type: feat
  createdAt: "2024-09-06"
  irVersion: 53
  version: 0.41.4

- changelogEntry:
    - summary: |
        Allow referencing by method and path. For example, when configuring an
        oauth scheme you can now do:

        ```oauth.yml
        auth-schemes:
          OAuth:
            scheme: oauth
            type: client-credentials
            get-token:
              endpoint: POST /oauth/token
        api:
          auth: OAuth
        ```
      type: feat
  createdAt: "2024-09-06"
  irVersion: 53
  version: 0.41.3

- changelogEntry:
    - summary: |
        Fixes an issue introduced in `0.41.1` that ignored server urls for docs generation.
      type: fix
    - summary: |
        Adds a `auth-schemes` and `auth` block where you can override auth for an existing spec.
        See below:

        ```generators.yml
        auth-schemes:
          Oauth:
            scheme: oauth
            type: client-credentials
            get-token:
              endpoint: auth.get-token
        api:
          auth: Oauth # overrides auth scheme
          specs:
            - openapi: path/to/openapi
        ```
      type: feat
  createdAt: "2024-09-05"
  irVersion: 53
  version: 0.41.2

- changelogEntry:
    - summary: |
        Adds a V2 configuration for the `api` block that is more flexible and allows
        OpenAPI users to consume Fern Definition features.

        For example, now you can override environments directly in the api configuration:
        ```yml
        api:
          environments:
            Production: https://prod.com
            Staging: https://staging.com
          specs:
            - openapi: path/to/openapi
              overrides: path/to/overrides
        ```

        If you want to define, multi-url environments, those can be done by configuring the following generators.yml:
        ```yml
        api:
          environments:
            Production:
              urls:
                api: https://api.com
                auth: https://auth.com
            Staging:
                api: https://stagingapi.com
                auth: https://stagingauth.com
          specs:
            - openapi: path/to/openapi
              overrides: path/to/overrides
        ```

        Note that you will need to use the `x-fern-server-name` annotation on each endpoint to assign it to a relevant server. For example,

        ```yml
        paths:
          /api/users/:
            get:
              x-fern-server-name: api
          /token:
            post:
              x-fern-server-name: auth
        ```
      type: feat
  createdAt: "2024-09-04"
  irVersion: 53
  version: 0.41.1

- changelogEntry:
    - summary: |
        Adds generic object declarations to the fern definition. Now we can define generics and
        use them in alias declarations to minimize code duplication:

        ```yml
        types:
          GenericTest<T>:
            properties:
              value: T
              other-value: string

          GenericApplication:
            type: GenericTest<string>
        ```

        More information can be found here: https://buildwithfern.com/learn/api-definition/fern/types#generics.
      type: feat
  createdAt: "2024-09-04"
  irVersion: 53
  version: 0.41.0

- changelogEntry:
    - summary: |
        Fix an issue where some postman environment variables (e.g. API key) were not substituted
        when running fern generate.
      type: fix
  createdAt: "2024-09-03"
  irVersion: 53
  version: 0.41.0-rc1

- changelogEntry:
    - summary: |
        Every fern folder that is using OpenAPI must configure an explicit location to the
        OpenAPI spec. The location can be configured in your `generators.yml`:

        ```yml
        api:
          path: path/to/openapi.yml
        ```

        If you run **fern upgrade**, the CLI will automatically run a migration for you to
        ensure that you are compliant!
      type: break
  createdAt: "2024-09-02"
  irVersion: 53
  version: 0.41.0-rc0

- changelogEntry:
    - summary: |
        `fern check` allows the service base-path to be a slash. For example, the following
        would be valid:

        ```yml
        service:
          base-path: "/"
        ```
      type: fix
  createdAt: "2024-09-02"
  irVersion: 53
  version: 0.40.4

- changelogEntry:
    - summary: Now `fern generator upgrade` respects  the `--group` flag and only upgrades generators within a particular group.
      type: fix
  createdAt: "2024-09-02"
  irVersion: 53
  version: 0.40.3

- changelogEntry:
    - summary: Release IR v53.9.0 which includes a publishing configuration.
      type: internal
  createdAt: "2024-08-28"
  irVersion: 53
  version: 0.40.2

- changelogEntry:
    - summary: Enable specifying whether redirect in docs.yml is permanent or temporary.
      type: feat
  createdAt: "2024-08-28"
  irVersion: 53
  version: 0.40.1

- changelogEntry:
    - summary: Update the `fern generator upgrade` command to leverage the Generator registry API as opposed to Docker and dockerode.
      type: feat
  createdAt: "2024-08-28"
  irVersion: 53
  version: 0.40.0

- changelogEntry:
    - summary: The OpenAPI importer now appropriately generates examples for circular `oneOf` schemas.
      type: fix
      fixed:
        - The OpenAPI importer now handles generating examples for referenced `oneOf` schemas. Previously, examples generation would fail.
        - |
          The OpenAPI importer now handles generating examples for circular `oneOf` schemas. Previously, the
          the converter would only default to generating examples for the first `oneOf` schema. If the first variant,
          circularly referenced itself, this would make terminating the example impossible.
          Now, the example generator tries every schema in order, guaranteeing that a termination condition will be
          reached.
  createdAt: "2024-08-25"
  irVersion: 53
  version: 0.39.19

- changelogEntry:
    - summary: Produce IR v53.8.0 with raw datetime examples.
      type: fix
      fixed:
        - Produce IR v53.8.0 with raw datetime examples. The raw datetime examples help  when generating test fixtures to assert conditions about the original datetime.
  createdAt: "2024-08-23"
  irVersion: 53
  version: 0.39.18

- changelogEntry:
    - summary: object declarations with extends and no properties now has examples propagating in the Docs and SDKs
      type: fix
      fixed:
        - |
          Previously, object declarations with extends and no properties did not have examples
          propagating in the Docs and SDKs. The core issue was in IR generation which has now
          been resolved.

          The following will now work as expected:

          ```yaml
          types:

            ObjectWithNoProperties:
              extends:
                - ParentA
                - ParentB
              examples:
                - name: Default
                  value:
                    propertyFromParentA: foo
                    propertyFromParentB: bar
          ```
  createdAt: "2024-08-23"
  irVersion: 53
  version: 0.39.17

- changelogEntry:
    - summary: Support running 0.2.x versions of the Postman Generator with IR V53 or above.
      type: chore
  createdAt: "2024-08-22"
  irVersion: 53
  version: 0.39.16

- changelogEntry:
    - summary: Introduce `generator list` and `organization` commands to facilitate actions taken by `fern-bot`
      type: internal
  createdAt: "2024-08-21"
  irVersion: 53
  version: 0.39.15

- changelogEntry:
    - summary: Format validation is enforced on `date` fields that are specified in examples specified in an api defintion.
      type: fix
  createdAt: "2024-08-21"
  irVersion: 53
  version: 0.39.14

- changelogEntry:
    - summary: Generated examples in the Intermediate Representation not respect root level path parameter examples.
      type: fix
      fixed:
        - Generated examples in the Intermediate Representation not respect root level path parameter examples. Previously, when ignored, this would result in invalid cURL examples in documentation.
  createdAt: "2024-08-21"
  irVersion: 53
  version: 0.39.13

- changelogEntry:
    - summary: The mock folder now includes source files, and the CLI no longer hard fails if it cannot resolve source files that are of OpenAPI type.
      type: fix
  createdAt: "2024-08-20"
  irVersion: 53
  version: 0.39.12

- changelogEntry:
    - summary: The Fern CLI now handles parsing `x-fern-parameter-name` on path parameters in an OpenAPI spec.
      type: fix
      fixed:
        - |
          Fix: The Fern CLI now handles parsing `x-fern-parameter-name` on path parameters in an OpenAPI spec. For example,
          if you want to rename a path parameter in the generated SDK, you can now do:

          ```yml
          paths:
            "/user":
                get:
                operationId: list_user
                parameters:
                    - in: header
                    name: X-API-Version
                    x-fern-parameter-name: version
                    schema:
                        type: string
                    required: true
          ```

          For more information, please check out the [docs](https://buildwithfern.com/learn/api-definition/openapi/extensions/parameter-names).
  createdAt: "2024-08-20"
  irVersion: 53
  version: 0.39.11

- changelogEntry:
    - summary: Release 0.39.10
      type: chore
  createdAt: "2024-08-19"
  irVersion: 53
  version: 0.39.10
- changelogEntry:
    - summary: Release 0.39.9
      type: chore
  createdAt: "2024-08-19"
  irVersion: 53
  version: 0.39.9
- changelogEntry:
    - summary: "## What's Changed\r\n* (feature, csharp): Generate well-known types\
        \ by @amckinney in https://github.com/fern-api/fern/pull/4319\r\n* fix: fix\
        \ seed, move unit test to right CoreUtility by @RohinBhargava in https://github.com/fern-api/fern/pull/4324\r\
        \n* fix(openapi): generate examples with latest schemas by @dsinghvi in https://github.com/fern-api/fern/pull/4329\r\
        \n\r\n\r\n**Full Changelog**: https://github.com/fern-api/fern/compare/0.39.6...0.39.7"
      type: chore
  createdAt: "2024-08-18"
  irVersion: 53
  version: 0.39.7
- changelogEntry:
    - summary: "## What's Changed\r\n* fix (ir): upgrade pydantic generator by @dsinghvi\
        \ in https://github.com/fern-api/fern/pull/4320\r\n* fix(ir): autogenerate ir\
        \ sdks on version bump by @dsinghvi in https://github.com/fern-api/fern/pull/4321\r\
        \n* fix(python): upgrade ir sdk to handle null unknown types by @dsinghvi in\
        \ https://github.com/fern-api/fern/pull/4322\r\n* fix: add names to form data\
        \ files by @RohinBhargava in https://github.com/fern-api/fern/pull/4323\r\n\
        * fix(docs): global path parameter examples are respected by @dsinghvi in https://github.com/fern-api/fern/pull/4325\r\
        \n\r\n\r\n**Full Changelog**: https://github.com/fern-api/fern/compare/0.39.5...0.39.6"
      type: chore
  createdAt: "2024-08-16"
  irVersion: 53
  version: 0.39.6
- changelogEntry:
    - summary: "## What's Changed\r\n* (fix): add docs for webhook inlining by @dsinghvi\
        \ in https://github.com/fern-api/fern/pull/4314\r\n* (chore): add any-auth test\
        \ definition by @dsinghvi in https://github.com/fern-api/fern/pull/4297\r\n\
        * (docs): hide a page from sidebar nav and search by @dannysheridan in https://github.com/fern-api/fern/pull/4312\r\
        \n* (fix): fdr test update snapshots by @dsinghvi in https://github.com/fern-api/fern/pull/4318\r\
        \n* feat: add schema definitions for popular analytics providers to the docs\
        \ generator config by @pujitm in https://github.com/fern-api/fern/pull/4291\r\
        \n\r\n\r\n**Full Changelog**: https://github.com/fern-api/fern/compare/0.39.4...0.39.5"
      type: chore
  createdAt: "2024-08-15"
  irVersion: 53
  version: 0.39.5
- changelogEntry:
    - summary: "## What's Changed\r\n* (fix): update ete test snapshots by @dsinghvi\
        \ in https://github.com/fern-api/fern/pull/4311\r\n* bump Python generator versions\
        \ by @armandobelardo in https://github.com/fern-api/fern/pull/4308\r\n* fix:\
        \ add in asyncapi tagging with namespaces by @armandobelardo in https://github.com/fern-api/fern/pull/4313\r\
        \n\r\n\r\n**Full Changelog**: https://github.com/fern-api/fern/compare/0.39.3...0.39.4"
      type: chore
  createdAt: "2024-08-15"
  irVersion: 53
  version: 0.39.4
- changelogEntry:
    - summary: "## What's Changed\r\n* (fix, docs): docs now respect ir base path by\
        \ @dsinghvi in https://github.com/fern-api/fern/pull/4310\r\n\r\n\r\n**Full\
        \ Changelog**: https://github.com/fern-api/fern/compare/0.39.2...0.39.3"
      type: chore
  createdAt: "2024-08-14"
  irVersion: 53
  version: 0.39.3
- changelogEntry:
    - summary: "## What's Changed\r\n* feat: allow namespacing an API from generators.yml\
        \ by @armandobelardo in https://github.com/fern-api/fern/pull/4290\r\n* fix:\
        \ unions with utils re-force update refs by @armandobelardo in https://github.com/fern-api/fern/pull/4296\r\
        \n* (feature, csharp): Generate gRPC core utilities by @amckinney in https://github.com/fern-api/fern/pull/4298\r\
        \n* Update publish-docs command post-migration by @armandobelardo in https://github.com/fern-api/fern/pull/4300\r\
        \n* Run publish-docs.yml if it's updated by @armandobelardo in https://github.com/fern-api/fern/pull/4301\r\
        \n* document redirects by @chdeskur in https://github.com/fern-api/fern/pull/4299\r\
        \n* (docs): add to our Welcome page that this docs site is built with Fern by\
        \ @dannysheridan in https://github.com/fern-api/fern/pull/4307\r\n* add information\
        \ on regex redirects by @chdeskur in https://github.com/fern-api/fern/pull/4306\r\
        \n* fix: read templated env vars in the docs generator config by @pujitm in\
        \ https://github.com/fern-api/fern/pull/4287\r\n* improvement: improve `.dict`\
        \ speed by limiting dict calls by @armandobelardo in https://github.com/fern-api/fern/pull/4302\r\
        \n* improvement: python handles arrays of deep object query parameters by @armandobelardo\
        \ in https://github.com/fern-api/fern/pull/4304\r\n* (fix): docs take into account\
        \ global path params and now we add tests by @dsinghvi in https://github.com/fern-api/fern/pull/4309\r\
        \n\r\n## New Contributors\r\n* @pujitm made their first contribution in https://github.com/fern-api/fern/pull/4287\r\
        \n\r\n**Full Changelog**: https://github.com/fern-api/fern/compare/0.39.1...0.39.2"
      type: chore
  createdAt: "2024-08-14"
  irVersion: 53
  version: 0.39.2
- changelogEntry:
    - summary: "## What's Changed\r\n* chore: update fern logo by @dannysheridan in\
        \ https://github.com/fern-api/fern/pull/4295\r\n* fix (mock server): make date\
        \ comparison against true dates as opposed to string comp by @armandobelardo\
        \ in https://github.com/fern-api/fern/pull/4278\r\n\r\n\r\n**Full Changelog**:\
        \ https://github.com/fern-api/fern/compare/0.38.1...0.39.1"
      type: chore
  createdAt: "2024-08-13"
  irVersion: 53
  version: 0.39.1
- changelogEntry:
    - summary: "## What's Changed\r\n* (feat, docs): add docs on `api.yml` and environment\
        \ audiences by @dsinghvi in https://github.com/fern-api/fern/pull/4292\r\n*\
        \ (fix): ir generation respects disable examples by @dsinghvi in https://github.com/fern-api/fern/pull/4293\r\
        \n* (fix, python): check autogenerated examples before indexing by @dsinghvi\
        \ in https://github.com/fern-api/fern/pull/4294\r\n\r\n\r\n**Full Changelog**:\
        \ https://github.com/fern-api/fern/compare/0.38.0...0.38.1"
      type: chore
  createdAt: "2024-08-13"
  irVersion: 53
  version: 0.38.1
- changelogEntry:
    - summary: "## What's Changed\r\n* (fix): retrigger typescript sdk publishing by\
        \ @dsinghvi in https://github.com/fern-api/fern/pull/4289\r\n\r\n\r\n**Full\
        \ Changelog**: https://github.com/fern-api/fern/compare/0.38.0-rc1...0.38.0"
      type: chore
  createdAt: "2024-08-12"
  irVersion: 53
  version: 0.38.0
- changelogEntry:
    - summary: "## What's Changed\r\n* (feat, typescript): support `hasNextPage`  property\
        \ for offset pagination by @dsinghvi in https://github.com/fern-api/fern/pull/4288\r\
        \n* (feature, cli): Upload source files to S3 by @amckinney in https://github.com/fern-api/fern/pull/4286\r\
        \n\r\n\r\n**Full Changelog**: https://github.com/fern-api/fern/compare/0.38.0-rc0...0.38.0-rc1"
      type: chore
  createdAt: "2024-08-12"
  irVersion: 53
  version: 0.38.0-rc1
- changelogEntry:
    - summary: "## What's Changed\r\n* (feat, python): move to ruff for formatting by\
        \ @dsinghvi in https://github.com/fern-api/fern/pull/4219\r\n* improvement:\
        \ improve discriminated union object naming by @armandobelardo in https://github.com/fern-api/fern/pull/4243\r\
        \n* (feature): Add encoding and source nodes by @amckinney in https://github.com/fern-api/fern/pull/4240\r\
        \n* (feat, cli): add `has-next-page` property to IR by @dsinghvi in https://github.com/fern-api/fern/pull/4241\r\
        \n* feat (wip): add playground settings for API playground by @RohinBhargava\
        \ in https://github.com/fern-api/fern/pull/4245\r\n* fix: remove wraps from\
        \ fastapi validators by @armandobelardo in https://github.com/fern-api/fern/pull/4246\r\
        \n* fix: make model_validator take kwargs by @armandobelardo in https://github.com/fern-api/fern/pull/4247\r\
        \n* (feat): refactor how pagination properties are checked in `fern check` by\
        \ @dsinghvi in https://github.com/fern-api/fern/pull/4250\r\n* (feature): Add\
        \ support for x-fern-encoding by @amckinney in https://github.com/fern-api/fern/pull/4249\r\
        \n* (chore): Remove fhir.json by @amckinney in https://github.com/fern-api/fern/pull/4253\r\
        \n* c#, improvements: small improvements including marking files `internal`\
        \ + client classes `partial` by @dcb6 in https://github.com/fern-api/fern/pull/4248\r\
        \n* c#, improvement: Use `FluentAssertions` in unit tests by @dcb6 in https://github.com/fern-api/fern/pull/4254\r\
        \n* (feat): wire through api workspaces to docs validator by @dsinghvi in https://github.com/fern-api/fern/pull/4255\r\
        \n* (feat): upgrade to yarn v4 by @dsinghvi in https://github.com/fern-api/fern/pull/4257\r\
        \n* c#, improvements: breaking change with several small improvements by @dcb6\
        \ in https://github.com/fern-api/fern/pull/4260\r\n* feat, python: add in true\
        \ forward compat enums by @armandobelardo in https://github.com/fern-api/fern/pull/4262\r\
        \n* (feature): Copy source files in seed tests by @amckinney in https://github.com/fern-api/fern/pull/4258\r\
        \n* c#, improvement: use string response directly in generic exception by @dcb6\
        \ in https://github.com/fern-api/fern/pull/4264\r\n* (internal): `pnpm` migration\
        \ by @dsinghvi in https://github.com/fern-api/fern/pull/4261\r\n* Remove old\
        \ documentation references from README by @armandobelardo in https://github.com/fern-api/fern/pull/4265\r\
        \n* Fix typo in pr-preview.mdx by @zachkirsch in https://github.com/fern-api/fern/pull/4235\r\
        \n* (chore): Update pnpm-lock.yaml by @amckinney in https://github.com/fern-api/fern/pull/4266\r\
        \n* (fix): run compile on every PR by @dsinghvi in https://github.com/fern-api/fern/pull/4267\r\
        \n* (fix): live tests continue to work in the pnpm era by @dsinghvi in https://github.com/fern-api/fern/pull/4268\r\
        \n* (chore): Remove all yarn files by @amckinney in https://github.com/fern-api/fern/pull/4269\r\
        \n* (chore, ir): Use latest TypeScript generator by @amckinney in https://github.com/fern-api/fern/pull/4271\r\
        \n* (chore, ruby): Remove ir-sdk from generator-commons by @amckinney in https://github.com/fern-api/fern/pull/4272\r\
        \n* (fix): bump to 53.6.x by @dsinghvi in https://github.com/fern-api/fern/pull/4273\r\
        \n* (fix): get seed working by deleting yarn ref by @dsinghvi in https://github.com/fern-api/fern/pull/4274\r\
        \n* (feature, csharp): Write Protobuf dependencies in .csproj by @amckinney\
        \ in https://github.com/fern-api/fern/pull/4270\r\n* c#, fix: fix type conflicts\
        \ by @dcb6 in https://github.com/fern-api/fern/pull/4244\r\n* (fix): ir generation\
        \ for examples is stable so that ete tests work by @dsinghvi in https://github.com/fern-api/fern/pull/4276\r\
        \n* fix: add validation around selectable environments for playground settings\
        \ by @RohinBhargava in https://github.com/fern-api/fern/pull/4252\r\n* (chore,\
        \ csharp): Release 1.2.1 by @amckinney in https://github.com/fern-api/fern/pull/4284\r\
        \n* (followup): add tests for playground validation messages by @dsinghvi in\
        \ https://github.com/fern-api/fern/pull/4283\r\n* ir: add `shape` to `ExampleQueryParameter`\
        \ by @dcb6 in https://github.com/fern-api/fern/pull/4222\r\n* (fix): eslint\
        \ is now a required check and will pass by @dsinghvi in https://github.com/fern-api/fern/pull/4285\r\
        \n\r\n\r\n**Full Changelog**: https://github.com/fern-api/fern/compare/0.37.16...0.38.0-rc0"
      type: chore
  createdAt: "2024-08-12"
  irVersion: 53
  version: 0.38.0-rc0
- changelogEntry:
    - summary: "## What's Changed\r\n* fix, python: make circular references more robust\
        \ by @armandobelardo in https://github.com/fern-api/fern/pull/4216\r\n* improvement:\
        \ allow naming for asyncapi messages to pull message name by @armandobelardo\
        \ in https://github.com/fern-api/fern/pull/4228\r\n* c#, fix: class names +\
        \ namespace conflicts by @dcb6 in https://github.com/fern-api/fern/pull/4229\r\
        \n* Add support for anonymous usage of the generate CLI by @antoniomdk in https://github.com/fern-api/fern/pull/4239\r\
        \n* (fix, docs): filter referenced subpackages appropriately by @dsinghvi in\
        \ https://github.com/fern-api/fern/pull/4242\r\n\r\n## New Contributors\r\n\
        * @antoniomdk made their first contribution in https://github.com/fern-api/fern/pull/4239\r\
        \n\r\n**Full Changelog**: https://github.com/fern-api/fern/compare/0.37.15...0.37.16"
      type: chore
  createdAt: "2024-08-09"
  irVersion: 53
  version: 0.37.16
- changelogEntry:
    - summary: "## What's Changed\r\n* improvement: respect returning nested properties\
        \ in python by @armandobelardo in https://github.com/fern-api/fern/pull/4236\r\
        \n* (feature): Add support for `.proto` inputs by @amckinney in https://github.com/fern-api/fern/pull/4223\r\
        \n* custom segment write key by @abarrell in https://github.com/fern-api/fern/pull/4238\r\
        \n\r\n\r\n**Full Changelog**: https://github.com/fern-api/fern/compare/0.37.14...0.37.15"
      type: chore
  createdAt: "2024-08-08"
  irVersion: 53
  version: 0.37.15
- changelogEntry:
    - summary: "## What's Changed\r\n* fix: address TS UT fetcher flakiness by @RohinBhargava\
        \ in https://github.com/fern-api/fern/pull/4226\r\n* chore: bump ir sdk to new\
        \ Python generator by @armandobelardo in https://github.com/fern-api/fern/pull/4214\r\
        \n* feat: hide TOC on docs home page by @zachkirsch in https://github.com/fern-api/fern/pull/4230\r\
        \n* (fix, go): Required properties don't specify omitempty by @amckinney in\
        \ https://github.com/fern-api/fern/pull/4231\r\n* (feat, in progress): ir supports\
        \ user agent headers by @dsinghvi in https://github.com/fern-api/fern/pull/4232\r\
        \n* (fix): LaTeX by @abvthecity in https://github.com/fern-api/fern/pull/4233\r\
        \n* (feat, typescript): send user agent header `<package>/<version>` by @dsinghvi\
        \ in https://github.com/fern-api/fern/pull/4234\r\n\r\n\r\n**Full Changelog**:\
        \ https://github.com/fern-api/fern/compare/0.37.13...0.37.14"
      type: chore
  createdAt: "2024-08-08"
  irVersion: 53
  version: 0.37.14
- changelogEntry:
    - summary: "## What's Changed\r\n* fix: address TS UT fetcher flakiness by @RohinBhargava\
        \ in https://github.com/fern-api/fern/pull/4226\r\n* chore: bump ir sdk to new\
        \ Python generator by @armandobelardo in https://github.com/fern-api/fern/pull/4214\r\
        \n* feat: hide TOC on docs home page by @zachkirsch in https://github.com/fern-api/fern/pull/4230\r\
        \n* (fix, go): Required properties don't specify omitempty by @amckinney in\
        \ https://github.com/fern-api/fern/pull/4231\r\n* (feat, in progress): ir supports\
        \ user agent headers by @dsinghvi in https://github.com/fern-api/fern/pull/4232\r\
        \n* (fix): LaTeX by @abvthecity in https://github.com/fern-api/fern/pull/4233\r\
        \n\r\n\r\n**Full Changelog**: https://github.com/fern-api/fern/compare/0.37.13...0.37.14-rc0"
      type: chore
  createdAt: "2024-08-08"
  irVersion: 53
  version: 0.37.14-rc0
- changelogEntry:
    - summary: "## What's Changed\r\n* (fix): reload docs preview server on specs outside\
        \ of the fern folder by @dsinghvi in https://github.com/fern-api/fern/pull/4227\r\
        \n\r\n\r\n**Full Changelog**: https://github.com/fern-api/fern/compare/0.37.12...0.37.13"
      type: chore
  createdAt: "2024-08-07"
  irVersion: 53
  version: 0.37.13
- changelogEntry:
    - summary: "## What's Changed\r\n* update cli to use default language by @abarrell\
        \ in https://github.com/fern-api/fern/pull/4218\r\n* (fix, openapi parser):\
        \ generated fern definitions respect OpenAPI tag casing by @dsinghvi in https://github.com/fern-api/fern/pull/4225\r\
        \n\r\n\r\n**Full Changelog**: https://github.com/fern-api/fern/compare/0.37.11...0.37.12"
      type: chore
  createdAt: "2024-08-07"
  irVersion: 53
  version: 0.37.12
- changelogEntry:
    - summary: "## What's Changed\r\n* Fix issue where misconfigured directory could\
        \ cause unhelpful error message by @abarrell in https://github.com/fern-api/fern/pull/4206\r\
        \n\r\n## New Contributors\r\n* @abarrell made their first contribution in https://github.com/fern-api/fern/pull/4206\r\
        \n\r\n**Full Changelog**: https://github.com/fern-api/fern/compare/0.37.10...0.37.11"
      type: chore
  createdAt: "2024-08-07"
  irVersion: 53
  version: 0.37.11
- changelogEntry:
    - summary: "## What's Changed\r\n* fix: if audience is filtering and no audiences\
        \ exist on environments, add all environments by @RohinBhargava in https://github.com/fern-api/fern/pull/4220\r\
        \n\r\n\r\n**Full Changelog**: https://github.com/fern-api/fern/compare/0.37.9...0.37.10"
      type: chore
  createdAt: "2024-08-06"
  irVersion: 53
  version: 0.37.10
- changelogEntry:
    - summary: "## What's Changed\r\n* (fix): support base properties when filtering\
        \ for audiences by @dsinghvi in https://github.com/fern-api/fern/pull/4221\r\
        \n\r\n\r\n**Full Changelog**: https://github.com/fern-api/fern/compare/0.37.8...0.37.9"
      type: chore
  createdAt: "2024-08-06"
  irVersion: 53
  version: 0.37.9
- changelogEntry:
    - summary: "## What's Changed\r\n* (feat): cli caches api dependencies by @dsinghvi\
        \ in https://github.com/fern-api/fern/pull/4201\r\n\r\n\r\n**Full Changelog**:\
        \ https://github.com/fern-api/fern/compare/0.37.7...0.37.8"
      type: chore
  createdAt: "2024-08-06"
  irVersion: 53
  version: 0.37.8
- changelogEntry:
    - summary: "## What's Changed\r\n* fix: python readme generation regression by @armandobelardo\
        \ in https://github.com/fern-api/fern/pull/4193\r\n* fix, python: allow extending\
        \ alias types by @armandobelardo in https://github.com/fern-api/fern/pull/4190\r\
        \n* (internal): setup flamegraph generation for python generator by @dsinghvi\
        \ in https://github.com/fern-api/fern/pull/4196\r\n* fix, python: Optional and\
        \ aliased literals are populated in snippets by @armandobelardo in https://github.com/fern-api/fern/pull/4184\r\
        \n* (feat, python): upgrade python generator to pydantic v2 by @dsinghvi in\
        \ https://github.com/fern-api/fern/pull/4197\r\n* fix: add async iterable symbol\
        \ to Stream Wrapper implementations by @RohinBhargava in https://github.com/fern-api/fern/pull/4195\r\
        \n* feat: environment filter by audience by @RohinBhargava in https://github.com/fern-api/fern/pull/4187\r\
        \n* (feat, python): use ruff for formatting by @dsinghvi in https://github.com/fern-api/fern/pull/4199\r\
        \n* Revert \"(feat, python): use ruff for formatting\" by @dsinghvi in https://github.com/fern-api/fern/pull/4200\r\
        \n* fix, python + ts: additional template bugs by @armandobelardo in https://github.com/fern-api/fern/pull/4198\r\
        \n* fix: remove reserved properties from function signatures by @armandobelardo\
        \ in https://github.com/fern-api/fern/pull/4205\r\n* fix, ir-generation: put\
        \ fully substituted path in `url` field of auto-generated `EndpointExampleCall`s\
        \ by @dcb6 in https://github.com/fern-api/fern/pull/4211\r\n* fix, python: allow\
        \ typing any to be wrapped in optional to match Pydantic v2 by @armandobelardo\
        \ in https://github.com/fern-api/fern/pull/4203\r\n* improvement: bring back\
        \ wrapped aliases and custom root validators in\u2026 by @armandobelardo in\
        \ https://github.com/fern-api/fern/pull/4204\r\n* fix: typehinting on unions\
        \ with visitors has been corrected by @armandobelardo in https://github.com/fern-api/fern/pull/4213\r\
        \n* Update speakeasy.mdx by @dannysheridan in https://github.com/fern-api/fern/pull/4215\r\
        \n* improvement: allow pydantic generator to specify package name by @armandobelardo\
        \ in https://github.com/fern-api/fern/pull/4217\r\n* (feature): Add Protobuf\
        \ mapper types by @amckinney in https://github.com/fern-api/fern/pull/4210\r\
        \n\r\n\r\n**Full Changelog**: https://github.com/fern-api/fern/compare/0.37.6...0.37.7"
      type: chore
  createdAt: "2024-08-06"
  irVersion: 53
  version: 0.37.7
- changelogEntry:
    - summary: "## What's Changed\r\n* fix: add literal properties back to typeddict\
        \ snippets by @armandobelardo in https://github.com/fern-api/fern/pull/4173\r\
        \n* (fix, typescript): wire `noScripts` into a PersistedProject and introduce\
        \ a test by @dsinghvi in https://github.com/fern-api/fern/pull/4185\r\n* (feat,\
        \ fastapi): introduce endpoint specific async handlers in fastapi by @dsinghvi\
        \ in https://github.com/fern-api/fern/pull/4188\r\n* fix: python readme references\
        \ request options correctly by @armandobelardo in https://github.com/fern-api/fern/pull/4189\r\
        \n* fix: replace referenced markdown by @abvthecity in https://github.com/fern-api/fern/pull/4191\r\
        \n\r\n\r\n**Full Changelog**: https://github.com/fern-api/fern/compare/0.37.5...0.37.6"
      type: chore
  createdAt: "2024-08-02"
  irVersion: 53
  version: 0.37.6
- changelogEntry:
    - summary: "## What's Changed\r\n* chore, ts: generate union v2 templates by @armandobelardo\
        \ in https://github.com/fern-api/fern/pull/4169\r\n* (feature, csharp): Add\
        \ customizable exception class names by @amckinney in https://github.com/fern-api/fern/pull/4181\r\
        \n* (fix, typescript): introduce no scripts option by @dsinghvi in https://github.com/fern-api/fern/pull/4179\r\
        \n\r\n\r\n**Full Changelog**: https://github.com/fern-api/fern/compare/0.37.4...0.37.5"
      type: chore
  createdAt: "2024-08-01"
  irVersion: 53
  version: 0.37.5
- changelogEntry:
    - summary: "## What's Changed\r\n* (fix, docs): validate api workspaces as in addition\
        \ to docs workspaces by @dsinghvi in https://github.com/fern-api/fern/pull/4178\r\
        \n\r\n\r\n**Full Changelog**: https://github.com/fern-api/fern/compare/0.37.3...0.37.4"
      type: chore
  createdAt: "2024-08-01"
  irVersion: 53
  version: 0.37.4
- changelogEntry:
    - summary: "## What's Changed\r\n* (fix): handle loggable fern cli error by @dsinghvi\
        \ in https://github.com/fern-api/fern/pull/4175\r\n* (fix): add tests for alias\
        \ extends by @dsinghvi in https://github.com/fern-api/fern/pull/4176\r\n* (fix):\
        \ docs preview server falls back to previous bundle by @dsinghvi in https://github.com/fern-api/fern/pull/4177\r\
        \n\r\n\r\n**Full Changelog**: https://github.com/fern-api/fern/compare/0.37.2...0.37.3"
      type: chore
  createdAt: "2024-08-01"
  irVersion: 53
  version: 0.37.3
- changelogEntry:
    - summary: "## What's Changed\r\n* (feature, csharp): Add RequestOptions by @amckinney\
        \ in https://github.com/fern-api/fern/pull/4166\r\n* c#, improvement: error\
        \ parsing  by @dcb6 in https://github.com/fern-api/fern/pull/4168\r\n* (fix):\
        \ introduce extended properties into the IR by @dsinghvi in https://github.com/fern-api/fern/pull/4171\r\
        \n* fix: OSS workspace settings propogate to APIs with dependencies by @armandobelardo\
        \ in https://github.com/fern-api/fern/pull/4147\r\n* chore, python: generate\
        \ union v2 templates by @armandobelardo in https://github.com/fern-api/fern/pull/4167\r\
        \n* c# improvement: text responses + inlined request body inheritance by @dcb6\
        \ in https://github.com/fern-api/fern/pull/4172\r\n\r\n\r\n**Full Changelog**:\
        \ https://github.com/fern-api/fern/compare/0.37.1...0.37.2"
      type: chore
  createdAt: "2024-08-01"
  irVersion: 53
  version: 0.37.2
- changelogEntry:
    - summary: "## What's Changed\r\n* make @dcb6 codeowner for java + csharp by @dcb6\
        \ in https://github.com/fern-api/fern/pull/4163\r\n* (beta, typescript): feature\
        \ flag test generation that actually works by @dsinghvi in https://github.com/fern-api/fern/pull/4164\r\
        \n* fix: add images from frontmatter as well by @RohinBhargava in https://github.com/fern-api/fern/pull/4156\r\
        \n* (fix, docs): ir to fdr converter sends global headers by @dsinghvi in https://github.com/fern-api/fern/pull/4170\r\
        \n\r\n\r\n**Full Changelog**: https://github.com/fern-api/fern/compare/0.37.0...0.37.1"
      type: chore
  createdAt: "2024-07-31"
  irVersion: 53
  version: 0.37.1
- changelogEntry:
    - summary: "## What's Changed\r\n* chore: bump typescript version and changelog\
        \ by @RohinBhargava in https://github.com/fern-api/fern/pull/4143\r\n* feat:\
        \ introduce typeddicts for request objects by @armandobelardo in https://github.com/fern-api/fern/pull/4113\r\
        \n* fix, python: get api error through external import by @armandobelardo in\
        \ https://github.com/fern-api/fern/pull/4145\r\n* fix: Fix unit test path and\
        \ add CI check for this by @RohinBhargava in https://github.com/fern-api/fern/pull/4148\r\
        \n* [c#, improvement]: add explicit namespaces to custom config by @dcb6 in\
        \ https://github.com/fern-api/fern/pull/4144\r\n* c#, improvement: `set` instead\
        \ of `init` field accessors in types by @dcb6 in https://github.com/fern-api/fern/pull/4151\r\
        \n* (feature): Add IRv53; float type by @amckinney in https://github.com/fern-api/fern/pull/4146\r\
        \n* c#, improvement: make datetime deserialization more lenient + include millis\
        \ in datetime serialization by @dcb6 in https://github.com/fern-api/fern/pull/4149\r\
        \n* chore: ci workflow gating on ts-sdk changes by @RohinBhargava in https://github.com/fern-api/fern/pull/4152\r\
        \n* (fix, csharp): `map<string, unknown>` values are nullable by @amckinney in\
        \ https://github.com/fern-api/fern/pull/4153\r\n* fix: incorrect code block\
        \ indentation in api-yml.mdx by @abvthecity in https://github.com/fern-api/fern/pull/4158\r\
        \n* (feature, csharp): Add support for allow-multiple query params by @amckinney\
        \ in https://github.com/fern-api/fern/pull/4157\r\n* internal: update IR to\
        \ have the FDR API definition ID by @armandobelardo in https://github.com/fern-api/fern/pull/4161\r\
        \n* (feature, csharp): Support uint, ulong, and float by @amckinney in https://github.com/fern-api/fern/pull/4160\r\
        \n\r\n**Full Changelog**: https://github.com/fern-api/fern/compare/0.36.0...0.37.0"
      type: chore
  createdAt: "2024-07-31"
  irVersion: 53
  version: 0.37.0
- changelogEntry:
    - summary: "## What's Changed\r\n* improvement, python: export the root client from\
        \ the root init file by @armandobelardo in https://github.com/fern-api/fern/pull/4111\r\
        \n* (feat): support multi url environments in C# by @dsinghvi in https://github.com/fern-api/fern/pull/4120\r\
        \n* (fix, csharp): MultiUrl environments now compile by @dsinghvi in https://github.com/fern-api/fern/pull/4121\r\
        \n* c#, improvement: Add header suppliers to `RawClient` constructor parameters\
        \ by @dcb6 in https://github.com/fern-api/fern/pull/4119\r\n* (fix, csharp):\
        \ uuids are now generated as strings by @dsinghvi in https://github.com/fern-api/fern/pull/4122\r\
        \n* (fix): regenerate c# model snapshots by @dsinghvi in https://github.com/fern-api/fern/pull/4123\r\
        \n* feat: header tabs by @abvthecity in https://github.com/fern-api/fern/pull/4124\r\
        \n* java, fix: match java local config to publish config by @dcb6 in https://github.com/fern-api/fern/pull/4127\r\
        \n* follow up: release java sdk 1.0.5 by @dcb6 in https://github.com/fern-api/fern/pull/4129\r\
        \n* fix: Add Stream Wrappers for use with various environments by @RohinBhargava\
        \ in https://github.com/fern-api/fern/pull/4118\r\n* chore: add changelog and\
        \ version for stream wrapper polyfill by @RohinBhargava in https://github.com/fern-api/fern/pull/4130\r\
        \n* feat: enable arbitrary code snippets in docs by @abvthecity in https://github.com/fern-api/fern/pull/4131\r\
        \n* fix: add start stream on pipe by @RohinBhargava in https://github.com/fern-api/fern/pull/4132\r\
        \n* GH Workflow for Checking Generator Version Consistency by @dcb6 in https://github.com/fern-api/fern/pull/4133\r\
        \n* fix: updated stream wrapper test paths by @RohinBhargava in https://github.com/fern-api/fern/pull/4134\r\
        \n* fix: SSE Streaming Bifurcation by @RohinBhargava in https://github.com/fern-api/fern/pull/4136\r\
        \n* (fix): global headers case insensitive comparison by @dsinghvi in https://github.com/fern-api/fern/pull/4137\r\
        \n\r\n\r\n**Full Changelog**: https://github.com/fern-api/fern/compare/0.35.0...0.36.0"
      type: chore
  createdAt: "2024-07-29"
  irVersion: 52
  version: 0.36.0
- changelogEntry:
    - summary: "## What's Changed\r\n* java, fix: match java local config to publish\
        \ config by @dcb6 in https://github.com/fern-api/fern/pull/4127\r\n* follow\
        \ up: release java sdk 1.0.5 by @dcb6 in https://github.com/fern-api/fern/pull/4129\r\
        \n* fix: Add Stream Wrappers for use with various environments by @RohinBhargava\
        \ in https://github.com/fern-api/fern/pull/4118\r\n* chore: add changelog and\
        \ version for stream wrapper polyfill by @RohinBhargava in https://github.com/fern-api/fern/pull/4130\r\
        \n* feat: enable arbitrary code snippets in docs by @abvthecity in https://github.com/fern-api/fern/pull/4131\r\
        \n* fix: add start stream on pipe by @RohinBhargava in https://github.com/fern-api/fern/pull/4132\r\
        \n\r\n\r\n**Full Changelog**: https://github.com/fern-api/fern/compare/0.36.0-rc0...0.36.0-rc1"
      type: chore
  createdAt: "2024-07-26"
  irVersion: 52
  version: 0.36.0-rc1
- changelogEntry:
    - summary: "## What's Changed\r\n* improvement, python: export the root client from\
        \ the root init file by @armandobelardo in https://github.com/fern-api/fern/pull/4111\r\
        \n* (feat): support multi url environments in C# by @dsinghvi in https://github.com/fern-api/fern/pull/4120\r\
        \n* (fix, csharp): MultiUrl environments now compile by @dsinghvi in https://github.com/fern-api/fern/pull/4121\r\
        \n* c#, improvement: Add header suppliers to `RawClient` constructor parameters\
        \ by @dcb6 in https://github.com/fern-api/fern/pull/4119\r\n* (fix, csharp):\
        \ uuids are now generated as strings by @dsinghvi in https://github.com/fern-api/fern/pull/4122\r\
        \n* (fix): regenerate c# model snapshots by @dsinghvi in https://github.com/fern-api/fern/pull/4123\r\
        \n* feat: header tabs by @abvthecity in https://github.com/fern-api/fern/pull/4124\r\
        \n\r\n\r\n**Full Changelog**: https://github.com/fern-api/fern/compare/0.35.0...0.36.0-rc0"
      type: chore
  createdAt: "2024-07-26"
  irVersion: 52
  version: 0.36.0-rc0
- changelogEntry:
    - summary: "## What's Changed\r\n* (feat): support `default-url`  and  url override\
        \ on imports by @dsinghvi in https://github.com/fern-api/fern/pull/4116\r\n\
        * (fix, openapi): set unauthed appropriately in openapi parser by @dsinghvi\
        \ in https://github.com/fern-api/fern/pull/4117\r\n\r\n\r\n**Full Changelog**:\
        \ https://github.com/fern-api/fern/compare/0.34.0...0.35.0"
      type: chore
  createdAt: "2024-07-25"
  irVersion: 52
  version: 0.35.0
- changelogEntry:
    - summary: "## What's Changed\r\n* (feat): support `default-url`  and  url override\
        \ on imports by @dsinghvi in https://github.com/fern-api/fern/pull/4116\r\n\r\
        \n\r\n**Full Changelog**: https://github.com/fern-api/fern/compare/0.34.0...0.35.0-rc0"
      type: chore
  createdAt: "2024-07-24"
  irVersion: 52
  version: 0.35.0-rc0
- changelogEntry:
    - summary: "## What's Changed\r\n* (chore): add SEO frontmatter section by @chdeskur\
        \ in https://github.com/fern-api/fern/pull/4101\r\n* fix: update typing of `expected_types`\
        \ to tuple to satisfy mypy by @armandobelardo in https://github.com/fern-api/fern/pull/4100\r\
        \n* (chore): document nuget api key by @chdeskur in https://github.com/fern-api/fern/pull/4103\r\
        \n* (chore): pypi styling update by @chdeskur in https://github.com/fern-api/fern/pull/4105\r\
        \n* c#, improvement: datetime serialization by @dcb6 in https://github.com/fern-api/fern/pull/4106\r\
        \n* feat: disable batch/stream toggle by @abvthecity in https://github.com/fern-api/fern/pull/4108\r\
        \n* fix: update forward refs continues to be silent by @armandobelardo in https://github.com/fern-api/fern/pull/4110\r\
        \n* java, improvement: allow builder methods for optional fields to accept null\
        \ by @dcb6 in https://github.com/fern-api/fern/pull/4107\r\n* [FER-2381] CLI\
        \ Forbidden Error Message Improvement by @RohinBhargava in https://github.com/fern-api/fern/pull/4109\r\
        \n* (feat, typescript): copy over `zurg` unit tests to the generated SDK  by\
        \ @williamluer in https://github.com/fern-api/fern/pull/4045\r\n* java, fix:\
        \ don't prematurely close okhttp response by @dcb6 in https://github.com/fern-api/fern/pull/4112\r\
        \n* (feat, typescript): generate tests for `auth` and `fetcher` utilities  by\
        \ @dsinghvi in https://github.com/fern-api/fern/pull/4115\r\n* (feature): Add\
        \ IRv52: uint and enum default values by @amckinney in https://github.com/fern-api/fern/pull/4102\r\
        \n\r\n\r\n**Full Changelog**: https://github.com/fern-api/fern/compare/0.33.5...0.34.0"
      type: chore
  createdAt: "2024-07-24"
  irVersion: 52
  version: 0.34.0
- changelogEntry:
    - summary: "## What's Changed\r\n* (chore): add SEO frontmatter section by @chdeskur\
        \ in https://github.com/fern-api/fern/pull/4101\r\n* fix: update typing of `expected_types`\
        \ to tuple to satisfy mypy by @armandobelardo in https://github.com/fern-api/fern/pull/4100\r\
        \n* (chore): document nuget api key by @chdeskur in https://github.com/fern-api/fern/pull/4103\r\
        \n* (chore): pypi styling update by @chdeskur in https://github.com/fern-api/fern/pull/4105\r\
        \n* c#, improvement: datetime serialization by @dcb6 in https://github.com/fern-api/fern/pull/4106\r\
        \n* feat: disable batch/stream toggle by @abvthecity in https://github.com/fern-api/fern/pull/4108\r\
        \n\r\n\r\n**Full Changelog**: https://github.com/fern-api/fern/compare/0.33.5...0.33.6-rc0"
      type: chore
  createdAt: "2024-07-24"
  irVersion: 51
  version: 0.33.6-rc0
- changelogEntry:
    - summary: "## What's Changed\r\n* (fix, go): Fix error handling for property-name\
        \ error discrimination by @amckinney in https://github.com/fern-api/fern/pull/4098\r\
        \n* improvement: support pydantic v2 outright by @armandobelardo in https://github.com/fern-api/fern/pull/3805\r\
        \n* fix: int64 format is correctly parsed to long by @armandobelardo in https://github.com/fern-api/fern/pull/4099\r\
        \n* c#, fix: fix datetime serialization, stop generating empty serialization\
        \ unit tests by @dcb6 in https://github.com/fern-api/fern/pull/4097\r\n* [FER-2339]\
        \ Pass OpenAPI request parameter examples through Fern IR Schema examples by\
        \ @RohinBhargava in https://github.com/fern-api/fern/pull/4095\r\n\r\n\r\n**Full\
        \ Changelog**: https://github.com/fern-api/fern/compare/0.33.4...0.33.5"
      type: chore
  createdAt: "2024-07-23"
  irVersion: 51
  version: 0.33.5
- changelogEntry:
    - summary: "## What's Changed\r\n* adding readme alternative page by @chdeskur in\
        \ https://github.com/fern-api/fern/pull/4091\r\n* fix: the ruby SDK now returns\
        \ the parsed json instead of openstruct if no JSON serializer is specified by\
        \ @armandobelardo in https://github.com/fern-api/fern/pull/4092\r\n* (fix):\
        \ OpenAPI parser handles generating examples when no request or response required\
        \ by @dsinghvi in https://github.com/fern-api/fern/pull/4096\r\n\r\n\r\n**Full\
        \ Changelog**: https://github.com/fern-api/fern/compare/0.33.3...0.33.4"
      type: chore
  createdAt: "2024-07-22"
  irVersion: 51
  version: 0.33.4
- changelogEntry:
    - summary: "## What's Changed\r\n* feat, csharp: Unit Test Generation + IR Bump\
        \  by @dcb6 in https://github.com/fern-api/fern/pull/4047\r\n* (fix): remove\
        \ `jest-specific-snapshot` by @dsinghvi in https://github.com/fern-api/fern/pull/4088\r\
        \n\r\n\r\n**Full Changelog**: https://github.com/fern-api/fern/compare/0.33.2...0.33.3"
      type: chore
  createdAt: "2024-07-21"
  irVersion: 51
  version: 0.33.3
- changelogEntry:
    - summary: "## What's Changed\r\n* fix, python: only check the oauth expiry if there\
        \ is a specified field by @armandobelardo in https://github.com/fern-api/fern/pull/4077\r\
        \n* fix: python now requires an environment be specified if a default is not\
        \ provided by @armandobelardo in https://github.com/fern-api/fern/pull/4078\r\
        \n* (feat): support `fs.CreateReadStream` on Node 19+ form data uploads by @dsinghvi\
        \ in https://github.com/fern-api/fern/pull/4073\r\n* (fix): support audiences\
        \ on query parameters by @dsinghvi in https://github.com/fern-api/fern/pull/4067\r\
        \n* (feat, cli): Add \"-\", \"/\", \"|\" to supported non-alphanumeric generated\
        \ names for Enums by @dsinghvi in https://github.com/fern-api/fern/pull/4084\r\
        \n* improvement: update 'any object' examples to be flatter by @armandobelardo\
        \ in https://github.com/fern-api/fern/pull/4083\r\n* improvement: global headers\
        \ are not extracted out for docs by @armandobelardo in https://github.com/fern-api/fern/pull/4085\r\
        \n* chore: implement stream-parameter IR change by @armandobelardo in https://github.com/fern-api/fern/pull/4072\r\
        \n* (chore, csharp): Generate latest test snapshots by @amckinney in https://github.com/fern-api/fern/pull/4087\r\
        \n* improvement: Add Availability to OpenApi Parser and OpenApi IR to Fern IR\
        \ by @armandobelardo in https://github.com/fern-api/fern/pull/4086\r\n\r\n\r\
        \n**Full Changelog**: https://github.com/fern-api/fern/compare/0.33.1...0.33.2"
      type: chore
  createdAt: "2024-07-19"
  irVersion: 51
  version: 0.33.2
- changelogEntry:
    - summary: "## What's Changed\r\n* fix, python: only check the oauth expiry if there\
        \ is a specified field by @armandobelardo in https://github.com/fern-api/fern/pull/4077\r\
        \n* fix: python now requires an environment be specified if a default is not\
        \ provided by @armandobelardo in https://github.com/fern-api/fern/pull/4078\r\
        \n* (feat): support `fs.CreateReadStream` on Node 19+ form data uploads by @dsinghvi\
        \ in https://github.com/fern-api/fern/pull/4073\r\n* (fix): support audiences\
        \ on query parameters by @dsinghvi in https://github.com/fern-api/fern/pull/4067\r\
        \n\r\n\r\n**Full Changelog**: https://github.com/fern-api/fern/compare/0.33.1...0.33.2-rc0"
      type: chore
  createdAt: "2024-07-19"
  irVersion: 51
  version: 0.33.2-rc0
- changelogEntry:
    - summary: "## What's Changed\r\n* :improvement: update seed's script runner to\
        \ fail if any of the commands exit 1 by @armandobelardo in https://github.com/fern-api/fern/pull/4075\r\
        \n* (fix, openapi): Deduplicate API version scheme header by @amckinney in https://github.com/fern-api/fern/pull/4076\r\
        \n\r\n\r\n**Full Changelog**: https://github.com/fern-api/fern/compare/0.33.0...0.33.1"
      type: chore
  createdAt: "2024-07-17"
  irVersion: 51
  version: 0.33.1
- changelogEntry:
    - summary: "## What's Changed\r\n* fix: python sdk serializes bytes within JSON\
        \ by @armandobelardo in https://github.com/fern-api/fern/pull/4070\r\n* (fix,\
        \ typescript): multipart form upload on Node 19+ by @dsinghvi in https://github.com/fern-api/fern/pull/4056\r\
        \n* (feat): `ir` now adds a `TypeReference` for container types that makes it\
        \ easier to generate snippets + autogenerated type examples by @dsinghvi in\
        \ https://github.com/fern-api/fern/pull/4038\r\n* (fix): fix `ir-sdk-latest`\
        \ `generators.yml` by @dcb6 in https://github.com/fern-api/fern/pull/4074\r\n\
        * (feature, typescript): Generarte API version scheme by @amckinney in https://github.com/fern-api/fern/pull/4071\r\
        \n\r\n\r\n**Full Changelog**: https://github.com/fern-api/fern/compare/0.32.0...0.33.0"
      type: chore
  createdAt: "2024-07-17"
  irVersion: 51
  version: 0.33.0
- changelogEntry:
    - summary: "## What's Changed\r\n* (fix, openapi): Resolve 'refs' specified in overrides\
        \ by @amckinney in https://github.com/fern-api/fern/pull/4049\r\n* Initial Swift\
        \ Codegen by @armandobelardo in https://github.com/fern-api/fern/pull/4035\r\
        \n* (fix): Swift generator and template by @amckinney in https://github.com/fern-api/fern/pull/4050\r\
        \n* fix: ignore data urls in parseImagePaths by @abvthecity in https://github.com/fern-api/fern/pull/4053\r\
        \n* (feature, typescript): Add omitUndefined option by @amckinney in https://github.com/fern-api/fern/pull/4052\r\
        \n* docs: Inspiration from Conjure, Smithy, and Stripe Docs by @dannysheridan\
        \ in https://github.com/fern-api/fern/pull/4054\r\n* feature: add Penguin AI\
        \ and Koala to our docs website by @dannysheridan in https://github.com/fern-api/fern/pull/3962\r\
        \n* (fix): eslint works by @dsinghvi in https://github.com/fern-api/fern/pull/4055\r\
        \n* fix: python snippet and template recursion errors by @armandobelardo in\
        \ https://github.com/fern-api/fern/pull/4057\r\n* (feature, typescript): Use\
        \ generator-cli to generate reference.md by @amckinney in https://github.com/fern-api/fern/pull/4062\r\
        \n* fix: analytics scripts by @abvthecity in https://github.com/fern-api/fern/pull/4063\r\
        \n* fix analytics 2 by @abvthecity in https://github.com/fern-api/fern/pull/4064\r\
        \n* fix: fern docs publishing by @abvthecity in https://github.com/fern-api/fern/pull/4065\r\
        \n* feature: add tracking via rb2b by @dannysheridan in https://github.com/fern-api/fern/pull/4061\r\
        \n* chore: add back x-readme code samples by @armandobelardo in https://github.com/fern-api/fern/pull/4060\r\
        \n* (feature): Add ApiVersionSchema type by @amckinney in https://github.com/fern-api/fern/pull/4068\r\
        \n\r\n\r\n**Full Changelog**: https://github.com/fern-api/fern/compare/0.31.24...0.32.0"
      type: chore
  createdAt: "2024-07-16"
  irVersion: 50
  version: 0.32.0
- changelogEntry:
    - summary: "## What's Changed\r\n* fix: ignore data urls in parseImagePaths by @abvthecity\
        \ in https://github.com/fern-api/fern/pull/4053\r\n\r\n\r\n**Full Changelog**:\
        \ https://github.com/fern-api/fern/compare/0.31.25-rc0...0.31.25-rc1"
      type: chore
  createdAt: "2024-07-12"
  irVersion: 50
  version: 0.31.25-rc1
- changelogEntry:
    - summary: "## What's Changed\r\n* (fix, openapi): Resolve 'refs' specified in overrides\
        \ by @amckinney in https://github.com/fern-api/fern/pull/4049\r\n* Initial Swift\
        \ Codegen by @armandobelardo in https://github.com/fern-api/fern/pull/4035\r\
        \n* (fix): Swift generator and template by @amckinney in https://github.com/fern-api/fern/pull/4050\r\
        \n\r\n**Full Changelog**: https://github.com/fern-api/fern/compare/0.31.24...0.31.25-rc0"
      type: chore
  createdAt: "2024-07-12"
  irVersion: 50
  version: 0.31.25-rc0
- changelogEntry:
    - summary: Release 0.31.24
      type: chore
  createdAt: "2024-07-12"
  irVersion: 50
  version: 0.31.24
- changelogEntry:
    - summary: "## What's Changed\r\n* (feature, typescript): Add setObjectProperty\
        \ core utility by @amckinney in https://github.com/fern-api/fern/pull/4032\r\
        \n* c#, fix: increase supported union size + handle double optionals by @dcb6\
        \ in https://github.com/fern-api/fern/pull/4033\r\n* (fix): Handle circular\
        \ references in serialization layer by @amckinney in https://github.com/fern-api/fern/pull/4036\r\
        \n* fix: fastapi generation does not duplicate descriptions anymore by @armandobelardo\
        \ in https://github.com/fern-api/fern/pull/4037\r\n* Move use_str_enums to base\
        \ by @jochs in https://github.com/fern-api/fern/pull/4040\r\n* (chore): remove\
        \ generator upgrade docs by @chdeskur in https://github.com/fern-api/fern/pull/4043\r\
        \n* (feature, openapi): Add support for x-fern-property-name on request body\
        \ by @amckinney in https://github.com/fern-api/fern/pull/4042\r\n* (feat, typescript):\
        \ refactor `Fetcher` and add unit tests by @williamluer in https://github.com/fern-api/fern/pull/3977\r\
        \n\r\n## New Contributors\r\n* @jochs made their first contribution in https://github.com/fern-api/fern/pull/4040\r\
        \n\r\n**Full Changelog**: https://github.com/fern-api/fern/compare/0.31.22...0.31.23"
      type: chore
  createdAt: "2024-07-11"
  irVersion: 50
  version: 0.31.23
- changelogEntry:
    - summary: "## What's Changed\r\n* (feature, typescript): Add setObjectProperty\
        \ core utility by @amckinney in https://github.com/fern-api/fern/pull/4032\r\
        \n* c#, fix: increase supported union size + handle double optionals by @dcb6\
        \ in https://github.com/fern-api/fern/pull/4033\r\n* (fix): Handle circular\
        \ references in serialization layer by @amckinney in https://github.com/fern-api/fern/pull/4036\r\
        \n* fix: fastapi generation does not duplicate descriptions anymore by @armandobelardo\
        \ in https://github.com/fern-api/fern/pull/4037\r\n* (feat): ir now adds a TypeReference\
        \ for container types that makes it easier to generate snippets by @dcb6 in\
        \ https://github.com/fern-api/fern/pull/4038\r\n\r\n\r\n**Full Changelog**:\
        \ https://github.com/fern-api/fern/compare/0.31.22...0.31.23-rc0"
      type: chore
  createdAt: "2024-07-11"
  irVersion: 50
  version: 0.31.23-rc0
- changelogEntry:
    - summary: "## What's Changed\r\n* Revert \"Revert \"feat: landing page in docs\"\
        \" by @abvthecity in https://github.com/fern-api/fern/pull/4023\r\n* Fix core-utilities\
        \ typescript tests by @williamluer in https://github.com/fern-api/fern/pull/4022\r\
        \n* experimental: scan files to include react in mdx by @abvthecity in https://github.com/fern-api/fern/pull/4015\r\
        \n* (feat, typescript): make `zurg` completely synchronous by @dsinghvi in https://github.com/fern-api/fern/pull/4024\r\
        \n* (chore): add xml type by @chdeskur in https://github.com/fern-api/fern/pull/4025\r\
        \n* fix: (regression) parseDocsConfiguration accidentally calls loadAllPages\
        \ with absolutePathToDocsConfig by @abvthecity in https://github.com/fern-api/fern/pull/4026\r\
        \n* (feature, typescript): Add offset step pagination with IRv48 by @amckinney\
        \ in https://github.com/fern-api/fern/pull/4028\r\n* csharp, fix, feature, improvement:\
        \ Target .NET Standard + Framework, fix various bugs, many small improvements\
        \ by @dcb6 in https://github.com/fern-api/fern/pull/4030\r\n* fix: update unchecked\
        \ base model to not coerce none by @armandobelardo in https://github.com/fern-api/fern/pull/4029\r\
        \n* fix: unreserve `set` name for python methods by @armandobelardo in https://github.com/fern-api/fern/pull/4031\r\
        \n* add in swift to seed runner by @armandobelardo in https://github.com/fern-api/fern/pull/4034\r\
        \n\r\n\r\n**Full Changelog**: https://github.com/fern-api/fern/compare/0.31.21...0.31.22"
      type: chore
  createdAt: "2024-07-10"
  irVersion: 50
  version: 0.31.22
- changelogEntry:
    - summary: "## What's Changed\r\n* Fix core-utilities typescript tests by @williamluer\
        \ in https://github.com/fern-api/fern/pull/4022\r\n* experimental: scan files\
        \ to include react in mdx by @abvthecity in https://github.com/fern-api/fern/pull/4015\r\
        \n\r\n\r\n**Full Changelog**: https://github.com/fern-api/fern/compare/0.31.22-rc0...0.31.22-rc1"
      type: chore
  createdAt: "2024-07-09"
  irVersion: 50
  version: 0.31.22-rc1
- changelogEntry:
    - summary: "## What's Changed\r\n* (feat, typescript): make `zurg` completely synchronous\
        \ by @dsinghvi in https://github.com/fern-api/fern/pull/4024\r\n* (chore): add\
        \ xml type by @chdeskur in https://github.com/fern-api/fern/pull/4025\r\n* fix:\
        \ (regression) parseDocsConfiguration accidentally calls loadAllPages with absolutePathToDocsConfig\
        \ by @abvthecity in https://github.com/fern-api/fern/pull/4026\r\n* (feature,\
        \ typescript): Add offset step pagination with IRv48 by @amckinney in https://github.com/fern-api/fern/pull/4028\r\
        \n\r\n\r\n**Full Changelog**: https://github.com/fern-api/fern/compare/0.31.22-rc1...0.31.22-rc2"
      type: chore
  createdAt: "2024-07-09"
  irVersion: 50
  version: 0.31.22-rc2
- changelogEntry:
    - summary: "## What's Changed\r\n* Revert \"Revert \"feat: landing page in docs\"\
        \" by @abvthecity in https://github.com/fern-api/fern/pull/4023\r\n\r\n\r\n\
        **Full Changelog**: https://github.com/fern-api/fern/compare/0.31.21...0.31.22-rc0"
      type: chore
  createdAt: "2024-07-09"
  irVersion: 50
  version: 0.31.22-rc0
- changelogEntry:
    - summary: "## What's Changed\r\n* (chore, typescript): Release 0.28.0-rc0 by @amckinney\
        \ in https://github.com/fern-api/fern/pull/4019\r\n* Revert \"feat: landing\
        \ page in docs\" by @dsinghvi in https://github.com/fern-api/fern/pull/4021\r\
        \n\r\n\r\n**Full Changelog**: https://github.com/fern-api/fern/compare/0.31.20...0.31.21"
      type: chore
  createdAt: "2024-07-09"
  irVersion: 50
  version: 0.31.21
- changelogEntry:
    - summary: "## What's Changed\r\n* (feature, typescript): Add offset pagination\
        \ by @amckinney in https://github.com/fern-api/fern/pull/4008\r\n* (fix, internal):\
        \ `template/codegen` repo plays nicely with mrlint by @dsinghvi in https://github.com/fern-api/fern/pull/4018\r\
        \n* (fix): CI is green by @amckinney in https://github.com/fern-api/fern/pull/4017\r\
        \n\r\n\r\n**Full Changelog**: https://github.com/fern-api/fern/compare/0.31.19...0.31.20"
      type: chore
  createdAt: "2024-07-09"
  irVersion: 50
  version: 0.31.20
- changelogEntry:
    - summary: "## What's Changed\r\n* (fix): Pagination works with imported type references\
        \ by @amckinney in https://github.com/fern-api/fern/pull/4014\r\n* Template\
        \ for creating a new SDK generator by @mikemilla in https://github.com/fern-api/fern/pull/4010\r\
        \n\r\n## New Contributors\r\n* @mikemilla made their first contribution in https://github.com/fern-api/fern/pull/4010\r\
        \n\r\n**Full Changelog**: https://github.com/fern-api/fern/compare/0.31.18...0.31.19"
      type: chore
  createdAt: "2024-07-09"
  irVersion: 50
  version: 0.31.19
- changelogEntry:
    - summary: "## What's Changed\r\n* feat: landing page in docs by @abvthecity in\
        \ https://github.com/fern-api/fern/pull/3999\r\n* (feature, typescript): Add\
        \ support for alpha/beta dist tags by @amckinney in https://github.com/fern-api/fern/pull/4000\r\
        \n* fix: allowed text encodings by @abvthecity in https://github.com/fern-api/fern/pull/4005\r\
        \n* (internal): get ci to green by @dsinghvi in https://github.com/fern-api/fern/pull/4009\r\
        \n* (feat, typescript): support jsr publish by @dsinghvi in https://github.com/fern-api/fern/pull/4007\r\
        \n* (chore, python): Update README.md snapshots by @amckinney in https://github.com/fern-api/fern/pull/4012\r\
        \n* (chore, check): Add pagination test cases by @amckinney in https://github.com/fern-api/fern/pull/4011\r\
        \n* (fix, typescript): readme correctly displays advanced sections by @dsinghvi\
        \ in https://github.com/fern-api/fern/pull/4013\r\n\r\n\r\n**Full Changelog**:\
        \ https://github.com/fern-api/fern/compare/0.31.17...0.31.18-rc0"
      type: chore
  createdAt: "2024-07-09"
  irVersion: 50
  version: 0.31.18
- changelogEntry:
    - summary: "## What's Changed\r\n* (chore): Replace CircleCI with GitHub workflows\
        \ by @amckinney in https://github.com/fern-api/fern/pull/3991\r\n* (fix): Update\
        \ NPM token environment variable by @amckinney in https://github.com/fern-api/fern/pull/3992\r\
        \n* (fix): Update git-version.sh script by @amckinney in https://github.com/fern-api/fern/pull/3993\r\
        \n* (fix): Use github.ref_name by @amckinney in https://github.com/fern-api/fern/pull/3996\r\
        \n* (fix): Add POSTHOG_API_KEY to live-test job by @amckinney in https://github.com/fern-api/fern/pull/3998\r\
        \n\r\n**Full Changelog**: https://github.com/fern-api/fern/compare/0.31.15...0.31.17"
      type: chore
  createdAt: "2024-07-05"
  irVersion: 50
  version: 0.31.17
- changelogEntry:
    - summary: "## What's Changed\r\n* (fix): Add POSTHOG_API_KEY to live-test job by\
        \ @amckinney in https://github.com/fern-api/fern/pull/3998\r\n\r\n**Full Changelog**:\
        \ https://github.com/fern-api/fern/compare/0.31.17-rc1...0.31.17-rc2"
      type: chore
  createdAt: "2024-07-05"
  irVersion: 50
  version: 0.31.17-rc2
- changelogEntry:
    - summary:
        "## What's Changed\r\n* (fix): Use github.ref_name by @amckinney in https://github.com/fern-api/fern/pull/3996\r\
        \n\r\n**Full Changelog**: https://github.com/fern-api/fern/compare/0.31.17-rc0...0.31.17-rc1"
      type: chore
  createdAt: "2024-07-05"
  irVersion: 50
  version: 0.31.17-rc1
- changelogEntry:
    - summary: "## What's Changed\r\n* (chore): Replace CircleCI with GitHub workflows\
        \ by @amckinney in https://github.com/fern-api/fern/pull/3991\r\n* (fix): Update\
        \ NPM token environment variable by @amckinney in https://github.com/fern-api/fern/pull/3992\r\
        \n* (fix): Update git-version.sh script by @amckinney in https://github.com/fern-api/fern/pull/3993\r\
        \n\r\n**Full Changelog**: https://github.com/fern-api/fern/compare/0.31.15...0.31.17-rc0"
      type: chore
  createdAt: "2024-07-05"
  irVersion: 50
  version: 0.31.17-rc0
- changelogEntry:
    - summary: "## What's Changed\r\n* (chore): update availability.mdx by @chdeskur\
        \ in https://github.com/fern-api/fern/pull/3989\r\n* (fix, openapi): Fix allOf\
        \ object filtering by @amckinney in https://github.com/fern-api/fern/pull/3990\r\
        \n\r\n\r\n**Full Changelog**: https://github.com/fern-api/fern/compare/0.31.14...0.31.16"
      type: chore
  createdAt: "2024-07-05"
  irVersion: 50
  version: 0.31.16
- changelogEntry:
    - summary: "## What's Changed\r\n* (chore): update availability.mdx by @chdeskur\
        \ in https://github.com/fern-api/fern/pull/3989\r\n* (fix, openapi): Fix allOf\
        \ object filtering by @amckinney in https://github.com/fern-api/fern/pull/3990\r\
        \n\r\n\r\n**Full Changelog**: https://github.com/fern-api/fern/compare/0.31.14...0.31.15"
      type: chore
  createdAt: "2024-07-05"
  irVersion: 50
  version: 0.31.15
- changelogEntry:
    - summary: "## What's Changed\r\n* (fix, go): Don't send 'null' for nil request\
        \ body by @amckinney in https://github.com/fern-api/fern/pull/3987\r\n* (fix):\
        \ fern generate --preview doesn't check for env variables by @dsinghvi in https://github.com/fern-api/fern/pull/3988\r\
        \n\r\n\r\n**Full Changelog**: https://github.com/fern-api/fern/compare/0.31.13...0.31.14"
      type: chore
  createdAt: "2024-07-04"
  irVersion: 50
  version: 0.31.14
- changelogEntry:
    - summary: "## What's Changed\r\n* (fix): allow ISO-8859-1 encoded files by @dsinghvi\
        \ in https://github.com/fern-api/fern/pull/3986\r\n\r\n\r\n**Full Changelog**:\
        \ https://github.com/fern-api/fern/compare/0.31.12...0.31.13"
      type: chore
  createdAt: "2024-07-04"
  irVersion: 50
  version: 0.31.13
- changelogEntry:
    - summary: "## What's Changed\r\n* (fix, cli): Remove default value checks for boolean,\
        \ long, and bigint by @amckinney in https://github.com/fern-api/fern/pull/3985\r\
        \n\r\n\r\n**Full Changelog**: https://github.com/fern-api/fern/compare/0.31.11...0.31.12"
      type: chore
  createdAt: "2024-07-04"
  irVersion: 50
  version: 0.31.12
- changelogEntry:
    - summary: "## What's Changed\r\n* fix: ruby snippets for dates have correct quotes\
        \ by @armandobelardo in https://github.com/fern-api/fern/pull/3983\r\n* improvement:\
        \ python respects ir50, inserts defaults by @armandobelardo in https://github.com/fern-api/fern/pull/3982\r\
        \n* (fix, openapi): Prefer security schemes in order by @amckinney in https://github.com/fern-api/fern/pull/3984\r\
        \n\r\n\r\n**Full Changelog**: https://github.com/fern-api/fern/compare/0.31.10...0.31.11"
      type: chore
  createdAt: "2024-07-04"
  irVersion: 50
  version: 0.31.11
- changelogEntry:
    - summary: "## What's Changed\r\n* improvement: add advanced section to python readme\
        \ by @armandobelardo in https://github.com/fern-api/fern/pull/3970\r\n* (feat):\
        \ customize status code for typescript express generator  by @dsinghvi in https://github.com/fern-api/fern/pull/3971\r\
        \n* fix, python: allow offsets to start at 0 by @armandobelardo in https://github.com/fern-api/fern/pull/3972\r\
        \n* fix: python pagination helper types now share generic type by @armandobelardo\
        \ in https://github.com/fern-api/fern/pull/3973\r\n* chore: update python seed\
        \ after generator-cli update by @armandobelardo in https://github.com/fern-api/fern/pull/3974\r\
        \n* (csharp, fix): Empty Root Client Methods + `.Core` namespace issue by @dcb6\
        \ in https://github.com/fern-api/fern/pull/3975\r\n* (java, improvement): change\
        \ default `JsonInclude` behavior  by @dcb6 in https://github.com/fern-api/fern/pull/3978\r\
        \n* (csharp, fix): base client requests not generated by @dcb6 in https://github.com/fern-api/fern/pull/3976\r\
        \n* chore: plumb through ruby snippets config to FDR by @armandobelardo in https://github.com/fern-api/fern/pull/3980\r\
        \n* improvement: allow boolean defaults within IR by @armandobelardo in https://github.com/fern-api/fern/pull/3981\r\
        \n\r\n\r\n**Full Changelog**: https://github.com/fern-api/fern/compare/0.31.9...0.31.10"
      type: chore
  createdAt: "2024-07-03"
  irVersion: 50
  version: 0.31.10
- changelogEntry:
    - summary: "## What's Changed\r\n* improvement: python async snippets now leverage\
        \ asyncio run by @armandobelardo in https://github.com/fern-api/fern/pull/3961\r\
        \n* improvement: allow adding extra dependencies to Ruby SDK by @armandobelardo\
        \ in https://github.com/fern-api/fern/pull/3960\r\n* fix: Mark CSS files as\
        \ 'will not be uploaded' by @trevorblades in https://github.com/fern-api/fern/pull/3964\r\
        \n* (fix, cli): make sure `js` file checking works by @dsinghvi in https://github.com/fern-api/fern/pull/3963\r\
        \n\r\n\r\n**Full Changelog**: https://github.com/fern-api/fern/compare/0.31.8...0.31.9"
      type: chore
  createdAt: "2024-07-01"
  irVersion: 49
  version: 0.31.9
- changelogEntry:
    - summary: "## What's Changed\r\n* fix: generator upgrade cli upgrades in place\
        \ by @armandobelardo in https://github.com/fern-api/fern/pull/3951\r\n* feat:\
        \ add reviewers blocks to generators.yml by @armandobelardo in https://github.com/fern-api/fern/pull/3952\r\
        \n* Use all FormData headers and don't stringify stream.Readable by @williamluer\
        \ in https://github.com/fern-api/fern/pull/3956\r\n* (feat, csharp): support\
        \ extra dependencies  by @dsinghvi in https://github.com/fern-api/fern/pull/3957\r\
        \n* improvement: allow specifying if taking major in flag by @armandobelardo\
        \ in https://github.com/fern-api/fern/pull/3958\r\n* fix: include css alongside\
        \ js when validating UTF8 files by @abvthecity in https://github.com/fern-api/fern/pull/3959\r\
        \n\r\n## New Contributors\r\n* @williamluer made their first contribution in\
        \ https://github.com/fern-api/fern/pull/3956\r\n\r\n**Full Changelog**: https://github.com/fern-api/fern/compare/0.31.7...0.31.8"
      type: chore
  createdAt: "2024-07-01"
  irVersion: 49
  version: 0.31.8
- changelogEntry:
    - summary: "## What's Changed\r\n* fix: validate files to be uploaded by @trevorblades\
        \ in https://github.com/fern-api/fern/pull/3917\r\n* fix: python list allowlist\
        \ is now case insensitive by @armandobelardo in https://github.com/fern-api/fern/pull/3950\r\
        \n* improvement: add x-fern-base-path to asyncapi extensions by @armandobelardo\
        \ in https://github.com/fern-api/fern/pull/3953\r\n\r\n\r\n**Full Changelog**:\
        \ https://github.com/fern-api/fern/compare/0.31.6...0.31.7"
      type: chore
  createdAt: "2024-06-28"
  irVersion: 49
  version: 0.31.7
- changelogEntry:
    - summary: "## What's Changed\r\n* (improvement, typescript): support overriding\
        \ global headers by @dsinghvi in https://github.com/fern-api/fern/pull/3945\r\
        \n* feat, python: introduce `reference.md` generation by @armandobelardo in\
        \ https://github.com/fern-api/fern/pull/3946\r\n* (fix, csharp): json serialize\
        \ enums before sending over the wire by @dsinghvi in https://github.com/fern-api/fern/pull/3947\r\
        \n* (fix, cli): remove out of range number validations in `openapi-ir-to-fern`\
        \ + remove husky by @dcb6 in https://github.com/fern-api/fern/pull/3948\r\n\r\
        \n\r\n**Full Changelog**: https://github.com/fern-api/fern/compare/0.31.5...0.31.6"
      type: chore
  createdAt: "2024-06-27"
  irVersion: 49
  version: 0.31.6
- changelogEntry:
    - summary: "## What's Changed\r\n* fix: api update command now works with unioned\
        \ + nested APIs by @armandobelardo in https://github.com/fern-api/fern/pull/3944\r\
        \n\r\n\r\n**Full Changelog**: https://github.com/fern-api/fern/compare/0.31.4...0.31.5"
      type: chore
  createdAt: "2024-06-27"
  irVersion: 49
  version: 0.31.5
- changelogEntry:
    - summary: "## What's Changed\r\n* (feat, typescript): support automatic cursor\
        \ based pagination by @dsinghvi in https://github.com/fern-api/fern/pull/3941\r\
        \n* (fix, typescript): auto pagination handles optional results arrays by @dsinghvi\
        \ in https://github.com/fern-api/fern/pull/3942\r\n* (fix, openapi):  `x-fern-global-headers`\
        \ works with predefined types by @dsinghvi in https://github.com/fern-api/fern/pull/3943\r\
        \n\r\n\r\n**Full Changelog**: https://github.com/fern-api/fern/compare/0.31.3...0.31.4"
      type: chore
  createdAt: "2024-06-27"
  irVersion: 49
  version: 0.31.4
- changelogEntry:
    - summary: "## What's Changed\r\n* fix: the python sdk sends additional properties\
        \ to the correct request\u2026 by @armandobelardo in https://github.com/fern-api/fern/pull/3936\r\
        \n* java, improvement: improve java exception naming by @dcb6 in https://github.com/fern-api/fern/pull/3938\r\
        \n* Bump golang.org/x/tools from 0.21.0 to 0.22.0 in /generators/go by @dependabot\
        \ in https://github.com/fern-api/fern/pull/3823\r\n* (fix): make sure that `exclusiveMaximum`\
        \ and `exclusiveMinimum` are always booleans by @dsinghvi in https://github.com/fern-api/fern/pull/3940\r\
        \n\r\n\r\n**Full Changelog**: https://github.com/fern-api/fern/compare/0.31.2...0.31.3"
      type: chore
  createdAt: "2024-06-26"
  irVersion: 49
  version: 0.31.3
- changelogEntry:
    - summary: "## What's Changed\r\n* (fix): openapi parser gets boolean values safely\
        \ by @dsinghvi in https://github.com/fern-api/fern/pull/3937\r\n\r\n\r\n**Full\
        \ Changelog**: https://github.com/fern-api/fern/compare/0.31.1...0.31.2"
      type: chore
  createdAt: "2024-06-26"
  irVersion: 49
  version: 0.31.2
- changelogEntry:
    - summary: "## What's Changed\r\n* fix: ruby RC respects header prefixes again by\
        \ @armandobelardo in https://github.com/fern-api/fern/pull/3927\r\n* (feat,\
        \ cli): add support for `--mode pull-request` in the CLI when running `fern\
        \ generate` by @dsinghvi in https://github.com/fern-api/fern/pull/3928\r\n*\
        \ fix, ruby: add one missed prefix fix by @armandobelardo in https://github.com/fern-api/fern/pull/3929\r\
        \n* docs: add java example for oauth by @dcb6 in https://github.com/fern-api/fern/pull/3930\r\
        \n* (improvement, python): add in root client templates for python snippets\
        \ by @armandobelardo in https://github.com/fern-api/fern/pull/3931\r\n* Update\
        \ generate-api-ref.mdx by @dannysheridan in https://github.com/fern-api/fern/pull/3933\r\
        \n* improvement: add streaming and pagination sections to generated readme by\
        \ @armandobelardo in https://github.com/fern-api/fern/pull/3932\r\n* java: make\
        \ base api error class name configurable by @dcb6 in https://github.com/fern-api/fern/pull/3934\r\
        \n* (chore, internal): upgrade python generator to use ir v49 by @dsinghvi in\
        \ https://github.com/fern-api/fern/pull/3915\r\n* build(deps-dev): bump @types/jest-specific-snapshot\
        \ from 0.5.7 to 0.5.9 by @dependabot in https://github.com/fern-api/fern/pull/3925\r\
        \n* build(deps-dev): bump jsonc-parser from 2.2.1 to 3.3.0 by @dependabot in\
        \ https://github.com/fern-api/fern/pull/3924\r\n* build(deps-dev): bump @types/is-ci\
        \ from 3.0.2 to 3.0.4 by @dependabot in https://github.com/fern-api/fern/pull/3922\r\
        \n* (fix, typescript): upgrade generators to `v46.2.0` by @dsinghvi in https://github.com/fern-api/fern/pull/3935\r\
        \n\r\n\r\n**Full Changelog**: https://github.com/fern-api/fern/compare/0.31.0...0.31.1"
      type: chore
  createdAt: "2024-06-26"
  irVersion: 49
  version: 0.31.1
- changelogEntry:
    - summary: "**Full Changelog**: https://github.com/fern-api/fern/compare/0.31.0-rc5...0.31.0"
      type: chore
  createdAt: "2024-06-24"
  irVersion: 49
  version: 0.31.0
- changelogEntry:
    - summary: "## What's Changed\r\n* (fix): set  when uploading a mock server definition\
        \ by @dsinghvi in https://github.com/fern-api/fern/pull/3926\r\n\r\n\r\n**Full\
        \ Changelog**: https://github.com/fern-api/fern/compare/0.31.0-rc4...0.31.0-rc5"
      type: chore
  createdAt: "2024-06-24"
  irVersion: 49
  version: 0.31.0-rc5
- changelogEntry:
    - summary: "## What's Changed\r\n* (feat, IR): support streaming code generation\
        \ with the parameter by @dsinghvi in https://github.com/fern-api/fern/pull/3914\r\
        \n* (feat): update frontmatter docs by @chdeskur in https://github.com/fern-api/fern/pull/3916\r\
        \n* (fix, cli): examples don't print out where the missing property is by @dsinghvi\
        \ in https://github.com/fern-api/fern/pull/3919\r\n* (fix): don't error if required\
        \ literal parameters are unspecified by @dsinghvi in https://github.com/fern-api/fern/pull/3921\r\
        \n\r\n\r\n**Full Changelog**: https://github.com/fern-api/fern/compare/0.31.0-rc3...0.31.0-rc4"
      type: chore
  createdAt: "2024-06-24"
  irVersion: 49
  version: 0.31.0-rc4
- changelogEntry:
    - summary: "## What's Changed\r\n* (fix, python): SDK doesn't leak `JSONDecodeError`\
        \ to users by @dsinghvi in https://github.com/fern-api/fern/pull/3908\r\n* (fix,\
        \ python): python sdk generator handles stream termination like `[[DONE]]` by\
        \ @dsinghvi in https://github.com/fern-api/fern/pull/3909\r\n* (feature, readme):\
        \ Add support for configurable introduction by @amckinney in https://github.com/fern-api/fern/pull/3898\r\
        \n* build(deps): bump ws from 8.17.0 to 8.17.1 by @dependabot in https://github.com/fern-api/fern/pull/3866\r\
        \n* (internal, refactor): make `OSSWorkspace` and `FernWorkspace` classes by\
        \ @dsinghvi in https://github.com/fern-api/fern/pull/3910\r\n* (refactor, internal):\
        \ generate fern workspace before calling generate by @dsinghvi in https://github.com/fern-api/fern/pull/3911\r\
        \n* (refactor, internal): clean up how OpenAPI parser deals with settings by\
        \ @dsinghvi in https://github.com/fern-api/fern/pull/3912\r\n* (feat, cli):\
        \ support customizing api settings per generator by @dsinghvi in https://github.com/fern-api/fern/pull/3913\r\
        \n\r\n\r\n**Full Changelog**: https://github.com/fern-api/fern/compare/0.31.0-rc2...0.31.0-rc3"
      type: chore
  createdAt: "2024-06-24"
  irVersion: 48
  version: 0.31.0-rc3
- changelogEntry:
    - summary: "## What's Changed\r\n* (fix, csharp): concatenate `baseURL` and endpoint\
        \ path together by @dsinghvi in https://github.com/fern-api/fern/pull/3906\r\
        \n* (fix, cli): literal examples are generated correctly in the IR by @dsinghvi\
        \ in https://github.com/fern-api/fern/pull/3907\r\n\r\n\r\n**Full Changelog**:\
        \ https://github.com/fern-api/fern/compare/0.31.0-rc1...0.31.0-rc2"
      type: chore
  createdAt: "2024-06-22"
  irVersion: 48
  version: 0.31.0-rc2
- changelogEntry:
    - summary: "## What's Changed\r\n* fix, ruby: leverage a types module by @armandobelardo\
        \ in https://github.com/fern-api/fern/pull/3893\r\n* (fix, typescript): generate\
        \ streaming endpoint snippets by @dsinghvi in https://github.com/fern-api/fern/pull/3895\r\
        \n* fix: new ruby generator config matches class reference and class decl\u2026\
        \ by @armandobelardo in https://github.com/fern-api/fern/pull/3896\r\n* fix,\
        \ python: readme is not specified in pyproject if not made by @armandobelardo\
        \ in https://github.com/fern-api/fern/pull/3894\r\n* (fix, csharp): query params\
        \ for datetimes index `Value` by @dsinghvi in https://github.com/fern-api/fern/pull/3892\r\
        \n* (feature, python): Generate better README.md by @amckinney in https://github.com/fern-api/fern/pull/3897\r\
        \n* (fix, typescript): remove fs dependency in browser runtimes by @dsinghvi\
        \ in https://github.com/fern-api/fern/pull/3899\r\n* (fix, csharp): sdk respects\
        \ service level path and path parameters by @dsinghvi in https://github.com/fern-api/fern/pull/3900\r\
        \n* fix: validate files to be uploaded by @trevorblades in https://github.com/fern-api/fern/pull/3872\r\
        \n* (feat, csharp): support sending bytes requests by @dsinghvi in https://github.com/fern-api/fern/pull/3901\r\
        \n* (fix, csharp): safe join url and base path by @dsinghvi in https://github.com/fern-api/fern/pull/3902\r\
        \n* Revert \"fix: validate files to be uploaded\" by @abvthecity in https://github.com/fern-api/fern/pull/3904\r\
        \n* feat: changelog on tabs and sections by @abvthecity in https://github.com/fern-api/fern/pull/3903\r\
        \n\r\n## New Contributors\r\n* @trevorblades made their first contribution in\
        \ https://github.com/fern-api/fern/pull/3872\r\n\r\n**Full Changelog**: https://github.com/fern-api/fern/compare/0.31.0-rc0...0.31.0-rc1"
      type: chore
  createdAt: "2024-06-22"
  irVersion: 48
  version: 0.31.0-rc1
- changelogEntry:
    - summary: "## What's Changed\r\n* (fix, csharp): revert to .NET 6+ compatibility\
        \ by @dsinghvi in https://github.com/fern-api/fern/pull/3882\r\n* (fix, ts):\
        \ Fix environment import in snippets by @amckinney in https://github.com/fern-api/fern/pull/3885\r\
        \n* (feat, internal): setup csharp seed scripts by @dsinghvi in https://github.com/fern-api/fern/pull/3884\r\
        \n* (feature, ts): Merge README.md files by @amckinney in https://github.com/fern-api/fern/pull/3881\r\
        \n* (fix, csharp): ToString() Datetimes must be explicitly iso encoded by @dsinghvi\
        \ in https://github.com/fern-api/fern/pull/3886\r\n* (feat, internal): run seed\
        \ with audiences  by @dsinghvi in https://github.com/fern-api/fern/pull/3887\r\
        \n* (fix, csharp): handle discriminated unions + header literal parameters by\
        \ @dsinghvi in https://github.com/fern-api/fern/pull/3888\r\n* (fix, csharp):\
        \ handle optional datetime encoding by @dsinghvi in https://github.com/fern-api/fern/pull/3889\r\
        \n* (fix): add seed test case for optional datetime query parameters by @dsinghvi\
        \ in https://github.com/fern-api/fern/pull/3890\r\n* (fix): remove sdk language\
        \ toggle for new unions by @dsinghvi in https://github.com/fern-api/fern/pull/3891\r\
        \n\r\n\r\n**Full Changelog**: https://github.com/fern-api/fern/compare/0.30.10...0.31.0-rc0"
      type: chore
  createdAt: "2024-06-20"
  irVersion: 48
  version: 0.31.0-rc0
- changelogEntry:
    - summary: "## What's Changed\r\n* (chore, python): Upgrade to IRv46 by @amckinney\
        \ in https://github.com/fern-api/fern/pull/3880\r\n* feat: add basepath to preview\
        \ generation by @abvthecity in https://github.com/fern-api/fern/pull/3877\r\n\
        \r\n\r\n**Full Changelog**: https://github.com/fern-api/fern/compare/0.30.9...0.30.10"
      type: chore
  createdAt: "2024-06-19"
  irVersion: 48
  version: 0.30.10
- changelogEntry:
    - summary: "## What's Changed\r\n* fix: bold text on \u201Ccomparison with openapi\u201D\
        \ docs by @zachkirsch in https://github.com/fern-api/fern/pull/3876\r\n* (fix,\
        \ typescript): snippet templates include client import by @dsinghvi in https://github.com/fern-api/fern/pull/3878\r\
        \n* (fix, ts): Update README.md snippets to call nested methods by @amckinney\
        \ in https://github.com/fern-api/fern/pull/3873\r\n* fix: python and ts generators\
        \ only add publish block if they have cre\u2026 by @armandobelardo in https://github.com/fern-api/fern/pull/3871\r\
        \n* (fix, openapi): generate examples for discriminated unions by @dsinghvi\
        \ in https://github.com/fern-api/fern/pull/3879\r\n\r\n\r\n**Full Changelog**:\
        \ https://github.com/fern-api/fern/compare/0.30.8...0.30.9"
      type: chore
  createdAt: "2024-06-19"
  irVersion: 48
  version: 0.30.9
- changelogEntry:
    - summary:
        "## What's Changed\r\n* java, feature: pagination by @dcb6 in https://github.com/fern-api/fern/pull/3845\r\
        \n* (fix): handle code samples without accompanying examples by @dsinghvi in\
        \ https://github.com/fern-api/fern/pull/3849\r\n* (fix, ts): Add environment\
        \ property to snippets by @amckinney in https://github.com/fern-api/fern/pull/3850\r\
        \n* feat: api navigation reorder by @abvthecity in https://github.com/fern-api/fern/pull/3841\r\
        \n* (fix, webhooks): support audiences for webhooks and payload properties by\
        \ @dsinghvi in https://github.com/fern-api/fern/pull/3851\r\n* fix: merge and\
        \ filter children within non-visited subpackage by @abvthecity in https://github.com/fern-api/fern/pull/3854\r\
        \n* (fix, docs): Update OAuth section by @amckinney in https://github.com/fern-api/fern/pull/3856\r\
        \n* build(deps): bump idna from 3.6 to 3.7 in /generators/python by @dependabot\
        \ in https://github.com/fern-api/fern/pull/3364\r\n* (fix, ts): Snippets and\
        \ GitHub publish workflow by @amckinney in https://github.com/fern-api/fern/pull/3858\r\
        \n* docs: fix broken links to cli commands by @atwooddc in https://github.com/fern-api/fern/pull/3782\r\
        \n* docs: add openapi and asyncapi overrides by @dannysheridan in https://github.com/fern-api/fern/pull/3863\r\
        \n* build(deps): bump @fern-fern/ir-v1-model from 0.0.1 to 0.0.2 by @dependabot\
        \ in https://github.com/fern-api/fern/pull/3861\r\n* build(deps): bump @fern-fern/ir-v16-model\
        \ from 0.0.1 to 0.0.4 by @dependabot in https://github.com/fern-api/fern/pull/3860\r\
        \n* feat, ruby: enable oauth client generation by @armandobelardo in https://github.com/fern-api/fern/pull/3842\r\
        \n* docs: add fern definition display-name property by @chdeskur in https://github.com/fern-api/fern/pull/3864\r\
        \n* (feature, IRv48): Add offset pagination step by @amckinney in https://github.com/fern-api/fern/pull/3865\r\
        \n* bump ir to account for ruby upgrade by @armandobelardo in https://github.com/fern-api/fern/pull/3868\r\
        \n* [FER-1985] Adds support for templatized Client Generation parameters in\
        \ Dynamic Snippets by @ppod1991 in https://github.com/fern-api/fern/pull/3848\r\
        \n* fix, ruby: deeply nested from_json functions now respect whether to call\
        \ to_json or not by @armandobelardo in https://github.com/fern-api/fern/pull/3870\r\
        \n* fix: subpackages should recursively expand its children by @abvthecity in\
        \ https://github.com/fern-api/fern/pull/3875\r\n* docs: update how to specify\
        \ servers with FastAPI by @minaelee in https://github.com/fern-api/fern/pull/3874\r\
        \n\r\n\r\n**Full Changelog**: https://github.com/fern-api/fern/compare/0.30.7...0.30.8"
      type: chore
  createdAt: "2024-06-18"
  irVersion: 48
  version: 0.30.8
- changelogEntry:
    - summary: "## What's Changed\r\n* fix: merge and filter children within non-visited\
        \ subpackage by @abvthecity in https://github.com/fern-api/fern/pull/3854\r\n\
        * (fix, docs): Update OAuth section by @amckinney in https://github.com/fern-api/fern/pull/3856\r\
        \n* build(deps): bump idna from 3.6 to 3.7 in /generators/python by @dependabot\
        \ in https://github.com/fern-api/fern/pull/3364\r\n* (fix, ts): Snippets and\
        \ GitHub publish workflow by @amckinney in https://github.com/fern-api/fern/pull/3858\r\
        \n* docs: fix broken links to cli commands by @atwooddc in https://github.com/fern-api/fern/pull/3782\r\
        \n* docs: add openapi and asyncapi overrides by @dannysheridan in https://github.com/fern-api/fern/pull/3863\r\
        \n* build(deps): bump @fern-fern/ir-v1-model from 0.0.1 to 0.0.2 by @dependabot\
        \ in https://github.com/fern-api/fern/pull/3861\r\n* build(deps): bump @fern-fern/ir-v16-model\
        \ from 0.0.1 to 0.0.4 by @dependabot in https://github.com/fern-api/fern/pull/3860\r\
        \n* feat, ruby: enable oauth client generation by @armandobelardo in https://github.com/fern-api/fern/pull/3842\r\
        \n* docs: add fern definition display-name property by @chdeskur in https://github.com/fern-api/fern/pull/3864\r\
        \n* (feature, IRv48): Add offset pagination step by @amckinney in https://github.com/fern-api/fern/pull/3865\r\
        \n* bump ir to account for ruby upgrade by @armandobelardo in https://github.com/fern-api/fern/pull/3868\r\
        \n\r\n\r\n**Full Changelog**: https://github.com/fern-api/fern/compare/0.30.8-rc6...0.30.8-rc7"
      type: chore
  createdAt: "2024-06-18"
  irVersion: 48
  version: 0.30.8-rc7
- changelogEntry:
    - summary: "## What's Changed\r\n* feat: api navigation reorder by @abvthecity in\
        \ https://github.com/fern-api/fern/pull/3841\r\n* (fix, webhooks): support audiences\
        \ for webhooks and payload properties by @dsinghvi in https://github.com/fern-api/fern/pull/3851\r\
        \n\r\n\r\n**Full Changelog**: https://github.com/fern-api/fern/compare/0.30.8-rc2...0.30.8-rc6"
      type: chore
  createdAt: "2024-06-14"
  irVersion: 47
  version: 0.30.8-rc6
- changelogEntry:
    - summary: "**Full Changelog**: https://github.com/fern-api/fern/compare/0.30.8-rc4...0.30.8-rc5"
      type: chore
  createdAt: "2024-06-14"
  irVersion: 47
  version: 0.30.8-rc5
- changelogEntry:
    - summary: "**Full Changelog**: https://github.com/fern-api/fern/compare/0.30.8-rc3...0.30.8-rc4"
      type: chore
  createdAt: "2024-06-14"
  irVersion: 47
  version: 0.30.8-rc4
- changelogEntry:
    - summary: "## What's Changed\r\n* (fix): handle code samples without accompanying\
        \ examples by @dsinghvi in https://github.com/fern-api/fern/pull/3849\r\n* (fix,\
        \ ts): Add environment property to snippets by @amckinney in https://github.com/fern-api/fern/pull/3850\r\
        \n\r\n\r\n**Full Changelog**: https://github.com/fern-api/fern/compare/0.30.8-rc1...0.30.8-rc3"
      type: chore
  createdAt: "2024-06-14"
  irVersion: 47
  version: 0.30.8-rc3
- changelogEntry:
    - summary:
        "## What's Changed\r\n* java, feature: pagination by @dcb6 in https://github.com/fern-api/fern/pull/3845\r\
        \n* (fix): handle code samples without accompanying examples by @dsinghvi in\
        \ https://github.com/fern-api/fern/pull/3849\r\n* (fix, ts): Add environment\
        \ property to snippets by @amckinney in https://github.com/fern-api/fern/pull/3850\r\
        \n\r\n\r\n**Full Changelog**: https://github.com/fern-api/fern/compare/0.30.7...0.30.8-rc2"
      type: chore
  createdAt: "2024-06-14"
  irVersion: 47
  version: 0.30.8-rc2
- changelogEntry:
    - summary: "**Full Changelog**: https://github.com/fern-api/fern/compare/0.30.8-rc0...0.30.8-rc1"
      type: chore
  createdAt: "2024-06-14"
  irVersion: 46
  version: 0.30.8-rc1
- changelogEntry:
    - summary:
        "## What's Changed\r\n* java, feature: pagination by @dcb6 in https://github.com/fern-api/fern/pull/3845\r\
        \n\r\n\r\n**Full Changelog**: https://github.com/fern-api/fern/compare/0.30.7...0.30.8-rc0"
      type: chore
  createdAt: "2024-06-14"
  irVersion: 46
  version: 0.30.8-rc0
- changelogEntry:
    - summary: "## What's Changed\r\n* fix: after parsing the paths, replace the image\
        \ paths with file ids by @abvthecity in https://github.com/fern-api/fern/pull/3847\r\
        \n\r\n\r\n**Full Changelog**: https://github.com/fern-api/fern/compare/0.30.6...0.30.7"
      type: chore
  createdAt: "2024-06-13"
  irVersion: 46
  version: 0.30.7
- changelogEntry:
    - summary: "## What's Changed\r\n* (feature, openapi): Add better support for OpenAPI\
        \ webhooks by @amckinney in https://github.com/fern-api/fern/pull/3846\r\n\r\
        \n\r\n**Full Changelog**: https://github.com/fern-api/fern/compare/0.30.5...0.30.6"
      type: chore
  createdAt: "2024-06-13"
  irVersion: 46
  version: 0.30.6
- changelogEntry:
    - summary: "## What's Changed\r\n* (fix, go): Handle deepObject query parameter\
        \ arrays by @amckinney in https://github.com/fern-api/fern/pull/3836\r\n* [FER-1986]\
        \ Fix two DiscriminatedUnion bugs in dynamic Typescript snippets by @ppod1991\
        \ in https://github.com/fern-api/fern/pull/3833\r\n* added custom package json\
        \ config by @jmedway614 in https://github.com/fern-api/fern/pull/3832\r\n* (release,\
        \ typescript): version `0.23.0-rc1` by @dsinghvi in https://github.com/fern-api/fern/pull/3838\r\
        \n* (fix, ts): Support README.md generation in local mode by @amckinney in https://github.com/fern-api/fern/pull/3839\r\
        \n* Chdeskur/streamline audiences by @chdeskur in https://github.com/fern-api/fern/pull/3815\r\
        \n* Bump boxen from 7.0.0 to 7.1.1 by @dependabot in https://github.com/fern-api/fern/pull/3827\r\
        \n* Bump inquirer and @types/inquirer by @dependabot in https://github.com/fern-api/fern/pull/3828\r\
        \n* Bump braces from 3.0.2 to 3.0.3 by @dependabot in https://github.com/fern-api/fern/pull/3837\r\
        \n* Bump github.com/fern-api/generator-exec-go from 0.0.874 to 0.0.877 in /generators/go\
        \ by @dependabot in https://github.com/fern-api/fern/pull/3825\r\n* Bump golang.org/x/mod\
        \ from 0.17.0 to 0.18.0 in /generators/go by @dependabot in https://github.com/fern-api/fern/pull/3824\r\
        \n* integration docs by @chdeskur in https://github.com/fern-api/fern/pull/3795\r\
        \n* fix, python: the unchecked base model stops special casing pydantic v2 by\
        \ @armandobelardo in https://github.com/fern-api/fern/pull/3840\r\n* (fix, ts):\
        \ Handle undiscriminated union map key examples by @amckinney in https://github.com/fern-api/fern/pull/3844\r\
        \n* java: upgrade to IR 46 + BigInteger support by @dcb6 in https://github.com/fern-api/fern/pull/3814\r\
        \n* fix: image path parsing from markdown considers MDX children by @abvthecity\
        \ in https://github.com/fern-api/fern/pull/3843\r\n\r\n## New Contributors\r\
        \n* @ppod1991 made their first contribution in https://github.com/fern-api/fern/pull/3833\r\
        \n\r\n**Full Changelog**: https://github.com/fern-api/fern/compare/0.30.4...0.30.5"
      type: chore
  createdAt: "2024-06-13"
  irVersion: 46
  version: 0.30.5
- changelogEntry:
    - summary: "## What's Changed\r\n* fix: pagination is 1-based not 0 by @armandobelardo\
        \ in https://github.com/fern-api/fern/pull/3835\r\n* (fix, openapi): fall back\
        \ to default status code if none provided by @dsinghvi in https://github.com/fern-api/fern/pull/3834\r\
        \n\r\n\r\n**Full Changelog**: https://github.com/fern-api/fern/compare/0.30.3...0.30.4"
      type: chore
  createdAt: "2024-06-11"
  irVersion: 46
  version: 0.30.4
- changelogEntry:
    - summary: "## What's Changed\r\n* (feature, ts): Add generator-cli client to generate\
        \ README.md by @amckinney in https://github.com/fern-api/fern/pull/3817\r\n\
        * (fix, python): Unions with single element and/or no properties by @amckinney\
        \ in https://github.com/fern-api/fern/pull/3822\r\n* (fix, openapi): Handle\
        \ more `allow-multiple` oneOf cases by @amckinney in https://github.com/fern-api/fern/pull/3830\r\
        \n\r\n\r\n**Full Changelog**: https://github.com/fern-api/fern/compare/0.30.2...0.30.3"
      type: chore
  createdAt: "2024-06-10"
  irVersion: 46
  version: 0.30.3
- changelogEntry:
    - summary: "## What's Changed\r\n* (fix): snippet templates for discriminated unions\
        \ specify `template_inputs` by @dsinghvi in https://github.com/fern-api/fern/pull/3808\r\
        \n* fix python seed by @dsinghvi in https://github.com/fern-api/fern/pull/3809\r\
        \n* (feature): Write ReameConfig in IR by @amckinney in https://github.com/fern-api/fern/pull/3786\r\
        \n* python: improve seed setup script by @dcb6 in https://github.com/fern-api/fern/pull/3810\r\
        \n* (fix): fern definition overview repetition by @chdeskur in https://github.com/fern-api/fern/pull/3812\r\
        \n* fix: unchecked base model respects dicts as well as objects by @armandobelardo\
        \ in https://github.com/fern-api/fern/pull/3813\r\n* (feat): C# is `.NET 4`\
        \ compatible by @dsinghvi in https://github.com/fern-api/fern/pull/3816\r\n\
        * add query encoder tests for value and for None by @jmedway614 in https://github.com/fern-api/fern/pull/3818\r\
        \n* (internal, python): python generator uses python 3.9 and pins mypy by @dsinghvi\
        \ in https://github.com/fern-api/fern/pull/3819\r\n* (internal, ir-sdk): generate\
        \ ir sdk with pydantic v1 by @dsinghvi in https://github.com/fern-api/fern/pull/3820\r\
        \n* (chore, ts): Pin IRv46 TypeScript migrator versions by @amckinney in https://github.com/fern-api/fern/pull/3821\r\
        \n\r\n\r\n**Full Changelog**: https://github.com/fern-api/fern/compare/0.30.1...0.30.2"
      type: chore
  createdAt: "2024-06-10"
  irVersion: 46
  version: 0.30.2
- changelogEntry:
    - summary: "## What's Changed\r\n* fix, python: update timeout parameter docs by\
        \ @armandobelardo in https://github.com/fern-api/fern/pull/3771\r\n* fix, python:\
        \ mypy variance check by @armandobelardo in https://github.com/fern-api/fern/pull/3772\r\
        \n* java: make sure oauth gated properly by @dcb6 in https://github.com/fern-api/fern/pull/3757\r\
        \n* Bump validate-npm-package-name from 4.0.0 to 5.0.1 by @dependabot in https://github.com/fern-api/fern/pull/3765\r\
        \n* Bump jwks-rsa from 3.0.0 to 3.1.0 by @dependabot in https://github.com/fern-api/fern/pull/3767\r\
        \n* clean up step text by @chdeskur in https://github.com/fern-api/fern/pull/3774\r\
        \n* Bump qs and @types/qs by @dependabot in https://github.com/fern-api/fern/pull/3768\r\
        \n* feat: skip-slug in tabs by @abvthecity in https://github.com/fern-api/fern/pull/3780\r\
        \n* (docs): Add Go and Ruby snippet sections by @amckinney in https://github.com/fern-api/fern/pull/3775\r\
        \n* (feature): Add ReadmeConfig IR and generators.yml schema by @amckinney in\
        \ https://github.com/fern-api/fern/pull/3781\r\n* improvement, python: unit\
        \ tests are now run in CI if configured by @armandobelardo in https://github.com/fern-api/fern/pull/3783\r\
        \n* java, improvement: error types by @dcb6 in https://github.com/fern-api/fern/pull/3779\r\
        \n* java, feat: support response properties in sdk by @dcb6 in https://github.com/fern-api/fern/pull/3785\r\
        \n* fix, python: the new client ensures there's a slash on the base path by\
        \ @armandobelardo in https://github.com/fern-api/fern/pull/3787\r\n* (fix, python):\
        \ generated python snippets respect trailing slashes by @dsinghvi in https://github.com/fern-api/fern/pull/3789\r\
        \n* (chore, ts): Upgrade to IRv46 by @amckinney in https://github.com/fern-api/fern/pull/3788\r\
        \n* (feat): run mypy on non integration tests by @dsinghvi in https://github.com/fern-api/fern/pull/3794\r\
        \n* fix, python: regressions with client clean up by @armandobelardo in https://github.com/fern-api/fern/pull/3797\r\
        \n* fix: address a number of unit test issues by @armandobelardo in https://github.com/fern-api/fern/pull/3800\r\
        \n* java, fix: use `@java.lang.Override` in all generated code by @dcb6 in https://github.com/fern-api/fern/pull/3799\r\
        \n* (eslint): check for `no-misused-promises` by @dsinghvi in https://github.com/fern-api/fern/pull/3801\r\
        \n* upgrade: fdr-sdk by @abvthecity in https://github.com/fern-api/fern/pull/3792\r\
        \n* improvement: add local configuration for python by @armandobelardo in https://github.com/fern-api/fern/pull/3803\r\
        \n* (fix): Publish ir-types-latest by @amckinney in https://github.com/fern-api/fern/pull/3806\r\
        \n* Add Extra Field Support for FastAPI by @jmedway614 in https://github.com/fern-api/fern/pull/3804\r\
        \n* java, fix: initialize `RequestOptions` `timeout` field correctly to `Optional.empty()`\
        \ by @dcb6 in https://github.com/fern-api/fern/pull/3807\r\n* (fix, typescript):\
        \ prefer `TextDecoder` when deserializing stream data by @dsinghvi in https://github.com/fern-api/fern/pull/3791\r\
        \n\r\n## New Contributors\r\n* @jmedway614 made their first contribution in\
        \ https://github.com/fern-api/fern/pull/3804\r\n\r\n**Full Changelog**: https://github.com/fern-api/fern/compare/0.30.0...0.30.1"
      type: chore
  createdAt: "2024-06-07"
  irVersion: 46
  version: 0.30.1
- changelogEntry:
    - summary: "## What's Changed\r\n* fix, python: update timeout parameter docs by\
        \ @armandobelardo in https://github.com/fern-api/fern/pull/3771\r\n* fix, python:\
        \ mypy variance check by @armandobelardo in https://github.com/fern-api/fern/pull/3772\r\
        \n* java: make sure oauth gated properly by @dcb6 in https://github.com/fern-api/fern/pull/3757\r\
        \n* Bump validate-npm-package-name from 4.0.0 to 5.0.1 by @dependabot in https://github.com/fern-api/fern/pull/3765\r\
        \n* Bump jwks-rsa from 3.0.0 to 3.1.0 by @dependabot in https://github.com/fern-api/fern/pull/3767\r\
        \n* clean up step text by @chdeskur in https://github.com/fern-api/fern/pull/3774\r\
        \n* Bump qs and @types/qs by @dependabot in https://github.com/fern-api/fern/pull/3768\r\
        \n* feat: skip-slug in tabs by @abvthecity in https://github.com/fern-api/fern/pull/3780\r\
        \n* (docs): Add Go and Ruby snippet sections by @amckinney in https://github.com/fern-api/fern/pull/3775\r\
        \n* (feature): Add ReadmeConfig IR and generators.yml schema by @amckinney in\
        \ https://github.com/fern-api/fern/pull/3781\r\n* improvement, python: unit\
        \ tests are now run in CI if configured by @armandobelardo in https://github.com/fern-api/fern/pull/3783\r\
        \n* java, improvement: error types by @dcb6 in https://github.com/fern-api/fern/pull/3779\r\
        \n* java, feat: support response properties in sdk by @dcb6 in https://github.com/fern-api/fern/pull/3785\r\
        \n* fix, python: the new client ensures there's a slash on the base path by\
        \ @armandobelardo in https://github.com/fern-api/fern/pull/3787\r\n* (fix, python):\
        \ generated python snippets respect trailing slashes by @dsinghvi in https://github.com/fern-api/fern/pull/3789\r\
        \n* (chore, ts): Upgrade to IRv46 by @amckinney in https://github.com/fern-api/fern/pull/3788\r\
        \n* (feat): run mypy on non integration tests by @dsinghvi in https://github.com/fern-api/fern/pull/3794\r\
        \n* fix, python: regressions with client clean up by @armandobelardo in https://github.com/fern-api/fern/pull/3797\r\
        \n* fix: address a number of unit test issues by @armandobelardo in https://github.com/fern-api/fern/pull/3800\r\
        \n* java, fix: use `@java.lang.Override` in all generated code by @dcb6 in https://github.com/fern-api/fern/pull/3799\r\
        \n* (eslint): check for `no-misused-promises` by @dsinghvi in https://github.com/fern-api/fern/pull/3801\r\
        \n* upgrade: fdr-sdk by @abvthecity in https://github.com/fern-api/fern/pull/3792\r\
        \n\r\n\r\n**Full Changelog**: https://github.com/fern-api/fern/compare/0.30.0...0.30.1-rc1"
      type: chore
  createdAt: "2024-06-06"
  irVersion: 46
  version: 0.30.1-rc1
- changelogEntry:
    - summary: "## What's Changed\r\n* fix: address a number of papercuts in the mock\
        \ server and python unit tests by @armandobelardo in https://github.com/fern-api/fern/pull/3749\r\
        \n* (fix, ts): Simplify OAuth error handling by @amckinney in https://github.com/fern-api/fern/pull/3752\r\
        \n* docs: add java examples by @dcb6 in https://github.com/fern-api/fern/pull/3755\r\
        \n* (feat, python): write out example ids in generated snippets by @dsinghvi\
        \ in https://github.com/fern-api/fern/pull/3750\r\n* docs: remove maxHeight\
        \ prop by @chdeskur in https://github.com/fern-api/fern/pull/3734\r\n* (fix,\
        \ typescript): peer dependencies are always persisted by @dsinghvi in https://github.com/fern-api/fern/pull/3758\r\
        \n* docs: added custom css & js page by @atwooddc in https://github.com/fern-api/fern/pull/3753\r\
        \n* (fix, typescript): example identifiers are added to generated snippets by\
        \ @dsinghvi in https://github.com/fern-api/fern/pull/3759\r\n* improvement,\
        \ python: clean up endpoint functions by centralizing logic by @armandobelardo\
        \ in https://github.com/fern-api/fern/pull/3761\r\n* improvement: add literal\
        \ example type and add id to example by @armandobelardo in https://github.com/fern-api/fern/pull/3756\r\
        \n* improvement: filter out nulls after merging API specs by @armandobelardo\
        \ in https://github.com/fern-api/fern/pull/3710\r\n* (docs): Add discriminated\
        \ union section by @amckinney in https://github.com/fern-api/fern/pull/3763\r\
        \n* improvement: add a flag to allow python to generate discriminated unions\
        \ as undiscriminated unions by @armandobelardo in https://github.com/fern-api/fern/pull/3740\r\
        \n* (feature): Add keywords configuration by @amckinney in https://github.com/fern-api/fern/pull/3769\r\
        \n\r\n\r\n**Full Changelog**: https://github.com/fern-api/fern/compare/0.29.5...0.30.0"
      type: chore
  createdAt: "2024-06-03"
  irVersion: 46
  version: 0.30.0
- changelogEntry:
    - summary: "## What's Changed\r\n* fix: address a number of papercuts in the mock\
        \ server and python unit tests by @armandobelardo in https://github.com/fern-api/fern/pull/3749\r\
        \n* (fix, ts): Simplify OAuth error handling by @amckinney in https://github.com/fern-api/fern/pull/3752\r\
        \n* docs: add java examples by @dcb6 in https://github.com/fern-api/fern/pull/3755\r\
        \n* (feat, python): write out example ids in generated snippets by @dsinghvi\
        \ in https://github.com/fern-api/fern/pull/3750\r\n* docs: remove maxHeight\
        \ prop by @chdeskur in https://github.com/fern-api/fern/pull/3734\r\n* (fix,\
        \ typescript): peer dependencies are always persisted by @dsinghvi in https://github.com/fern-api/fern/pull/3758\r\
        \n* docs: added custom css & js page by @atwooddc in https://github.com/fern-api/fern/pull/3753\r\
        \n* (fix, typescript): example identifiers are added to generated snippets by\
        \ @dsinghvi in https://github.com/fern-api/fern/pull/3759\r\n* improvement,\
        \ python: clean up endpoint functions by centralizing logic by @armandobelardo\
        \ in https://github.com/fern-api/fern/pull/3761\r\n* improvement: add literal\
        \ example type and add id to example by @armandobelardo in https://github.com/fern-api/fern/pull/3756\r\
        \n* improvement: filter out nulls after merging API specs by @armandobelardo\
        \ in https://github.com/fern-api/fern/pull/3710\r\n* (docs): Add discriminated\
        \ union section by @amckinney in https://github.com/fern-api/fern/pull/3763\r\
        \n* improvement: add a flag to allow python to generate discriminated unions\
        \ as undiscriminated unions by @armandobelardo in https://github.com/fern-api/fern/pull/3740\r\
        \n\r\n\r\n**Full Changelog**: https://github.com/fern-api/fern/compare/0.29.5...0.30.0-rc0"
      type: chore
  createdAt: "2024-06-03"
  irVersion: 46
  version: 0.30.0-rc0
- changelogEntry:
    - summary: "**Full Changelog**: https://github.com/fern-api/fern/compare/0.29.5...0.29.6"
      type: chore
  createdAt: "2024-05-31"
  irVersion: 45
  version: 0.29.6
- changelogEntry:
    - summary: "## What's Changed\r\n* (fix, ts): Throw an error upon OAuth refresh\
        \ failure by @amckinney in https://github.com/fern-api/fern/pull/3737\r\n* (fix,\
        \ openapi): Preserve descriptions in anyOf by @amckinney in https://github.com/fern-api/fern/pull/3748\r\
        \n\r\n\r\n**Full Changelog**: https://github.com/fern-api/fern/compare/0.29.4...0.29.5"
      type: chore
  createdAt: "2024-05-31"
  irVersion: 45
  version: 0.29.5
- changelogEntry:
    - summary: "## What's Changed\r\n* (fix, typescript): disable integration test generation\
        \ by @dsinghvi in https://github.com/fern-api/fern/pull/3731\r\n* (fix, typescript):\
        \ generated GitHub workflows do not assume `fern` present by @dsinghvi in https://github.com/fern-api/fern/pull/3732\r\
        \n* fix, python: add type annotations to test vars by @armandobelardo in https://github.com/fern-api/fern/pull/3733\r\
        \n* (feature, typescript): support `extraPeerDependencies` and `extraPeerDependenciesMeta`\
        \ in custom config by @dsinghvi in https://github.com/fern-api/fern/pull/3739\r\
        \n* docs: add note on GFM support by @chdeskur in https://github.com/fern-api/fern/pull/3738\r\
        \n* Bump eslint-plugin-jest from 27.0.4 to 27.9.0 by @dependabot in https://github.com/fern-api/fern/pull/3539\r\
        \n* Bump golang.org/x/tools from 0.20.0 to 0.21.0 in /generators/go by @dependabot\
        \ in https://github.com/fern-api/fern/pull/3538\r\n* (feat, python): support\
        \ optional python deps + extras by @dsinghvi in https://github.com/fern-api/fern/pull/3742\r\
        \n* java, improvement: run seed faster using local mode by @dcb6 in https://github.com/fern-api/fern/pull/3741\r\
        \n* java, fix: generate builders even when types have no fields by @dcb6 in\
        \ https://github.com/fern-api/fern/pull/3744\r\n* (fix, csharp): support `List<OneOf>`\
        \ deserialization by @dsinghvi in https://github.com/fern-api/fern/pull/3745\r\
        \n* (feat, openapi): add support for `x-fern-idempotency-headers` by @dsinghvi\
        \ in https://github.com/fern-api/fern/pull/3746\r\n\r\n## New Contributors\r\
        \n* @chdeskur made their first contribution in https://github.com/fern-api/fern/pull/3738\r\
        \n\r\n**Full Changelog**: https://github.com/fern-api/fern/compare/0.29.3...0.29.4"
      type: chore
  createdAt: "2024-05-31"
  irVersion: 45
  version: 0.29.4
- changelogEntry:
    - summary: "## What's Changed\r\n* (fix): write mock definition by @dsinghvi in\
        \ https://github.com/fern-api/fern/pull/3730\r\n\r\n\r\n**Full Changelog**:\
        \ https://github.com/fern-api/fern/compare/0.29.2...0.29.3"
      type: chore
  createdAt: "2024-05-30"
  irVersion: 45
  version: 0.29.3
- changelogEntry:
    - summary: "## What's Changed\r\n* docs: fix broken links and anchor text by @atwooddc\
        \ in https://github.com/fern-api/fern/pull/3718\r\n* docs: nested tabs auto\
        \ pagination page bug by @atwooddc in https://github.com/fern-api/fern/pull/3717\r\
        \n* (fix, internal): do deploys of fern docs to dev by @dsinghvi in https://github.com/fern-api/fern/pull/3529\r\
        \n* fix, python: flatten optional pagination return types by @armandobelardo\
        \ in https://github.com/fern-api/fern/pull/3721\r\n* java, fix: de-conflict\
        \ undiscriminated unions by @dcb6 in https://github.com/fern-api/fern/pull/3719\r\
        \n* improvement, python: literal fields are now defaulted by @armandobelardo\
        \ in https://github.com/fern-api/fern/pull/3724\r\n* (fix, csharp): enum deserialization\
        \ by @armandobelardo in https://github.com/fern-api/fern/pull/3725\r\n* docs:\
        \ added subtitle documentation on frontmatter page by @atwooddc in https://github.com/fern-api/fern/pull/3723\r\
        \n* docs: added api reference summary by @atwooddc in https://github.com/fern-api/fern/pull/3716\r\
        \n* docs: fixed broken links and updated openapi generator info by @atwooddc\
        \ in https://github.com/fern-api/fern/pull/3700\r\n* (fix, seed): Fix snapshots\
        \ by @dcb6 in https://github.com/fern-api/fern/pull/3726\r\n* (fix, csharp):\
        \ streamline enum + union serde by @dsinghvi in https://github.com/fern-api/fern/pull/3727\r\
        \n* (fix, typescript): remove `node:stream` import to play nicely with webpack\
        \ by @dsinghvi in https://github.com/fern-api/fern/pull/3728\r\n* (fix, ts):\
        \ Support OAuth for SDKs that set neverThrowErrors by @amckinney in https://github.com/fern-api/fern/pull/3729\r\
        \n\r\n\r\n**Full Changelog**: https://github.com/fern-api/fern/compare/0.29.1...0.29.2"
      type: chore
  createdAt: "2024-05-29"
  irVersion: 45
  version: 0.29.2
- changelogEntry:
    - summary: "## What's Changed\r\n* fix, python: do not manually specify custom license\
        \ file by @armandobelardo in https://github.com/fern-api/fern/pull/3697\r\n\
        * build(deps): bump github.com/fern-api/generator-exec-go from 0.0.817 to 0.0.823\
        \ in /generators/go by @dependabot in https://github.com/fern-api/fern/pull/3653\r\
        \n* fix, fastapi: fixes path prefixes and construction by @armandobelardo in\
        \ https://github.com/fern-api/fern/pull/3699\r\n* (docs) Add Building Your Docs\
        \ section by @dannysheridan in https://github.com/fern-api/fern/pull/3698\r\n\
        * docs: individualized title tags by @atwooddc in https://github.com/fern-api/fern/pull/3704\r\
        \n* docs: add img alt attributes by @atwooddc in https://github.com/fern-api/fern/pull/3703\r\
        \n* docs fixed tabs meta description typo by @atwooddc in https://github.com/fern-api/fern/pull/3702\r\
        \n* (docs) Add custom subdomain and subpath instructions by @dannysheridan in\
        \ https://github.com/fern-api/fern/pull/3705\r\n* (fix, docs): add missing dashes\
        \ for \u201C--instance\u201D in CLI docs by @zachkirsch in https://github.com/fern-api/fern/pull/3709\r\
        \n* build(deps): bump github.com/fern-api/generator-exec-go from 0.0.823 to\
        \ 0.0.874 in /generators/go by @dependabot in https://github.com/fern-api/fern/pull/3707\r\
        \n* fix: ruby snippets now respect the full module path of the function call\
        \ by @armandobelardo in https://github.com/fern-api/fern/pull/3706\r\n* (fix,\
        \ csharp): make C# sdk .NET 6 compatible by @dsinghvi in https://github.com/fern-api/fern/pull/3711\r\
        \n* (fix, csharp): generated GitHub workflows use `.NET` 8.x by @dsinghvi in\
        \ https://github.com/fern-api/fern/pull/3712\r\n* fix: fastapi now has all pydantic\
        \ utilities it needs by @armandobelardo in https://github.com/fern-api/fern/pull/3713\r\
        \n* fix, python: add typing lib for dateutils by @armandobelardo in https://github.com/fern-api/fern/pull/3714\r\
        \n* Docs remove redirect links by @atwooddc in https://github.com/fern-api/fern/pull/3701\r\
        \n* (fix): `x-fern-base-path` impacts endpoint paths instead of `api.yml` base\
        \ path by @dsinghvi in https://github.com/fern-api/fern/pull/3720\r\n\r\n\r\n\
        **Full Changelog**: https://github.com/fern-api/fern/compare/0.29.1-rc0...0.29.2"
      type: chore
  createdAt: "2024-05-28"
  irVersion: 45
  version: 0.29.1
- changelogEntry:
    - summary: "## What's Changed\r\n* (feat, csharp): generate `Environments.cs` and\
        \ populate default `BaseURL` by @dsinghvi in https://github.com/fern-api/fern/pull/3677\r\
        \n* (fix, csharp): package in LICENSE in `.csproj` by @dsinghvi in https://github.com/fern-api/fern/pull/3678\r\
        \n* (fix, python): re-add python unit tests by @armandobelardo in https://github.com/fern-api/fern/pull/3609\r\
        \n* (chore, python): fix typo in generated comments by @armandobelardo in https://github.com/fern-api/fern/pull/3680\r\
        \n* fix, python: do not run `fern test` in CI yet by @armandobelardo in https://github.com/fern-api/fern/pull/3683\r\
        \n* docs changed trivial anchor text by @atwooddc in https://github.com/fern-api/fern/pull/3687\r\
        \n* docs: unbolded sections for seo by @atwooddc in https://github.com/fern-api/fern/pull/3686\r\
        \n* docs: api definition docs and mdx descriptions for seo by @atwooddc in https://github.com/fern-api/fern/pull/3685\r\
        \n* (fix, csharp): scan `EnumMember` annotations when serializing to string\
        \ by @dsinghvi in https://github.com/fern-api/fern/pull/3688\r\n* fix, python:\
        \ request bodies respect literals again by @armandobelardo in https://github.com/fern-api/fern/pull/3689\r\
        \n* (fix, python): support  endpoint method names by @dsinghvi in https://github.com/fern-api/fern/pull/3690\r\
        \n* (fix, csharp): inlined requests that are 1:1 with HTTP bodies now have JSON\
        \ annotations by @dsinghvi in https://github.com/fern-api/fern/pull/3691\r\n\
        * docs cli UI changed to Accordion Group by @atwooddc in https://github.com/fern-api/fern/pull/3681\r\
        \n* docs: fixing broken links by @atwooddc in https://github.com/fern-api/fern/pull/3667\r\
        \n* Update extensions.mdx by @dannysheridan in https://github.com/fern-api/fern/pull/3658\r\
        \n* feat: markdown-in-markdown - load markdown from another markdown file. by\
        \ @abvthecity in https://github.com/fern-api/fern/pull/3693\r\n* java: oauth\
        \ improvements including token refresh by @dcb6 in https://github.com/fern-api/fern/pull/3682\r\
        \n* (feat, typescript): accept abort signals as request options by @dsinghvi\
        \ in https://github.com/fern-api/fern/pull/3694\r\n* (fix, typescript): pass\
        \ abort signal to SSE/JSON streams by @dsinghvi in https://github.com/fern-api/fern/pull/3695\r\
        \n* (feat, express): pass `next` into express handlers by @dsinghvi in https://github.com/fern-api/fern/pull/3696\r\
        \n\r\n\r\n**Full Changelog**: https://github.com/fern-api/fern/compare/0.29.0...0.29.1-rc0"
      type: chore
  createdAt: "2024-05-24"
  irVersion: 45
  version: 0.29.1-rc0
- changelogEntry:
    - summary: "## What's Changed\r\n* (fix, python): fix naming conflicts with inlined\
        \ body parameters by @armandobelardo in https://github.com/fern-api/fern/pull/3673\r\
        \n* (fix, python): correct snippets for optional referenced requests when\u2026\
        \ by @armandobelardo in https://github.com/fern-api/fern/pull/3676\r\n* fix,\
        \ java: make java compatible with java 8 by @dcb6 in https://github.com/fern-api/fern/pull/3671\r\
        \n* (fix, python): use safe names wherever there's no string concat by @armandobelardo\
        \ in https://github.com/fern-api/fern/pull/3674\r\n* (feature, openapi): Map\
        \ additionalProperties to extra-properties by @amckinney in https://github.com/fern-api/fern/pull/3675\r\
        \n\r\n\r\n**Full Changelog**: https://github.com/fern-api/fern/compare/0.28.0...0.29.0"
      type: chore
  createdAt: "2024-05-22"
  irVersion: 45
  version: 0.29.0
- changelogEntry:
    - summary: "## What's Changed\r\n* (feature): Add support for default values and\
        \ validation rules by @amckinney in https://github.com/fern-api/fern/pull/3640\r\
        \n* improvement: add in config to enrich pypi metadata by @armandobelardo in\
        \ https://github.com/fern-api/fern/pull/3660\r\n* (fix, csharp): `.csproj` generation\
        \ includes license, version, and github url by @dsinghvi in https://github.com/fern-api/fern/pull/3659\r\
        \n* feat: allow users to configure pypi details by @armandobelardo in https://github.com/fern-api/fern/pull/3662\r\
        \n* (fix, python): include project URLs in generated pyproject toml by @armandobelardo\
        \ in https://github.com/fern-api/fern/pull/3663\r\n* (fix, python): change author\
        \ format and fix query encoder by @armandobelardo in https://github.com/fern-api/fern/pull/3664\r\
        \n* chore: update docs on using overrides.yml by @armandobelardo in https://github.com/fern-api/fern/pull/3666\r\
        \n* (feature, ts): Add inlineFileProperties configuration by @amckinney in https://github.com/fern-api/fern/pull/3661\r\
        \n* (chore, readme): add csharp sdk generator by @dannysheridan in https://github.com/fern-api/fern/pull/3665\r\
        \n* docs fixed typos by @atwooddc in https://github.com/fern-api/fern/pull/3668\r\
        \n* (feature, go): Expose extra response properties by @amckinney in https://github.com/fern-api/fern/pull/3669\r\
        \n* (feature): Add SAML and SSO to common initialisms by @amckinney in https://github.com/fern-api/fern/pull/3670\r\
        \n\r\n\r\n**Full Changelog**: https://github.com/fern-api/fern/compare/0.27.0...0.28.0"
      type: chore
  createdAt: "2024-05-21"
  irVersion: 45
  version: 0.28.0
- changelogEntry:
    - summary: "## What's Changed\r\n* (feature): Add support for default values and\
        \ validation rules by @amckinney in https://github.com/fern-api/fern/pull/3640\r\
        \n* improvement: add in config to enrich pypi metadata by @armandobelardo in\
        \ https://github.com/fern-api/fern/pull/3660\r\n* (fix, csharp): `.csproj` generation\
        \ includes license, version, and github url by @dsinghvi in https://github.com/fern-api/fern/pull/3659\r\
        \n\r\n\r\n**Full Changelog**: https://github.com/fern-api/fern/compare/0.27.0...0.27.1-rc0"
      type: chore
  createdAt: "2024-05-21"
  irVersion: 45
  version: 0.27.1-rc0
- changelogEntry:
    - summary: "## What's Changed\r\n- (feature): support local preview of docs via\
        \ `fern docs dev`\r\n\r\n\r\n**Full Changelog**: https://github.com/fern-api/fern/compare/0.26.11...0.27.0"
      type: chore
  createdAt: "2024-05-20"
  irVersion: 45
  version: 0.27.0
- changelogEntry:
    - summary: "## What's Changed\r\n* (feat, docs): document local previews by @dsinghvi\
        \ in https://github.com/fern-api/fern/pull/3649\r\n* chore: add identifier override\
        \ to further specify snippets by @armandobelardo in https://github.com/fern-api/fern/pull/3642\r\
        \n* fixed broken internal links on docs site by @atwooddc in https://github.com/fern-api/fern/pull/3656\r\
        \n* chore: add v1 websocket events in local docs preview by @abvthecity in https://github.com/fern-api/fern/pull/3655\r\
        \n* fix, python: deconflict parameter names when inlining request parameters\
        \ by @armandobelardo in https://github.com/fern-api/fern/pull/3650\r\n* (fix):\
        \ support running docs dev server on a port by @dsinghvi in https://github.com/fern-api/fern/pull/3657\r\
        \n\r\n## New Contributors\r\n* @atwooddc made their first contribution in https://github.com/fern-api/fern/pull/3656\r\
        \n\r\n**Full Changelog**: https://github.com/fern-api/fern/compare/0.26.10...0.26.11"
      type: chore
  createdAt: "2024-05-20"
  irVersion: 45
  version: 0.26.11
- changelogEntry:
    - summary: "## What's Changed\r\n* (fix): `fern docs preview` -> `fern docs dev`\
        \ by @dsinghvi in https://github.com/fern-api/fern/pull/3647\r\n* (fix): docs\
        \ preview server is fault tolerant to invalid `docs.yml` files by @dsinghvi\
        \ in https://github.com/fern-api/fern/pull/3648\r\n\r\n\r\n**Full Changelog**:\
        \ https://github.com/fern-api/fern/compare/0.26.10-rc2...0.26.10"
      type: chore
  createdAt: "2024-05-19"
  irVersion: 45
  version: 0.26.10
- changelogEntry:
    - summary: "## What's Changed\r\n* (fix): improve local preview responsiveness by\
        \ @dsinghvi in https://github.com/fern-api/fern/pull/3646\r\n\r\n\r\n**Full\
        \ Changelog**: https://github.com/fern-api/fern/compare/0.26.10-rc1...0.26.10-rc2"
      type: chore
  createdAt: "2024-05-19"
  irVersion: 45
  version: 0.26.10-rc2
- changelogEntry:
    - summary: "## What's Changed\r\n* chore: document auto-pagination configuration\
        \ by @armandobelardo in https://github.com/fern-api/fern/pull/3644\r\n* Tidy\
        \ up python generator docs by @fabubaker in https://github.com/fern-api/fern/pull/3645\r\
        \n* (feat, local preview): setup dynamic local preview by @dsinghvi in https://github.com/fern-api/fern/pull/3634\r\
        \n* refactor: share common logic between publishDocs and previewDocs by @abvthecity\
        \ in https://github.com/fern-api/fern/pull/3639\r\n\r\n## New Contributors\r\
        \n* @fabubaker made their first contribution in https://github.com/fern-api/fern/pull/3645\r\
        \n\r\n**Full Changelog**: https://github.com/fern-api/fern/compare/0.26.10-rc0...0.26.10-rc1"
      type: chore
  createdAt: "2024-05-19"
  irVersion: 45
  version: 0.26.10-rc1
- changelogEntry:
    - summary: "## What's Changed\r\n* chore: clean up some nuget references by @armandobelardo\
        \ in https://github.com/fern-api/fern/pull/3627\r\n* (fix, ts): OAuth provides\
        \ an optional token by @amckinney in https://github.com/fern-api/fern/pull/3633\r\
        \n* improvement, java: stop generating extra semicolon by @dcb6 in https://github.com/fern-api/fern/pull/3631\r\
        \n* chore, python: improve snippets for streaming by @armandobelardo in https://github.com/fern-api/fern/pull/3630\r\
        \n* improvement: python now respects deep object query parameters by @armandobelardo\
        \ in https://github.com/fern-api/fern/pull/3629\r\n* fix: fern cli now appropriately\
        \ awaits docker pull by @armandobelardo in https://github.com/fern-api/fern/pull/3636\r\
        \n* (docs, improvement): add guide on how to publish public sdks by @dsinghvi\
        \ in https://github.com/fern-api/fern/pull/3638\r\n* (feat): Add default values,\
        \ validation rules, and big integer to primitives by @dsinghvi in https://github.com/fern-api/fern/pull/3625\r\
        \n* feat: add seo and metadata configuration in docs.yml by @abvthecity in https://github.com/fern-api/fern/pull/3635\r\
        \n* Update welcome.mdx by @dannysheridan in https://github.com/fern-api/fern/pull/3637\r\
        \n* fix formatting of our own java code by @dcb6 in https://github.com/fern-api/fern/pull/3641\r\
        \n\r\n\r\n**Full Changelog**: https://github.com/fern-api/fern/compare/0.26.9...0.26.10-rc0"
      type: chore
  createdAt: "2024-05-17"
  irVersion: 45
  version: 0.26.10-rc0
- changelogEntry:
    - summary: "## What's Changed\r\n* (fix, ts): Client credentials are optional with\
        \ env vars by @amckinney in https://github.com/fern-api/fern/pull/3617\r\n*\
        \ fix: upload images in changelogs by @abvthecity in https://github.com/fern-api/fern/pull/3623\r\
        \n* fix: batch image and file upload by @abvthecity in https://github.com/fern-api/fern/pull/3624\r\
        \n* chore: add nuget config for csharp sdks by @armandobelardo in https://github.com/fern-api/fern/pull/3621\r\
        \n* (feat): add java oauth generation by @dcb6 in https://github.com/fern-api/fern/pull/3614\r\
        \n* (fix): generate unknown examples as primitive by @dsinghvi in https://github.com/fern-api/fern/pull/3626\r\
        \n\r\n\r\n**Full Changelog**: https://github.com/fern-api/fern/compare/0.26.8...0.26.9"
      type: chore
  createdAt: "2024-05-15"
  irVersion: 44
  version: 0.26.9
- changelogEntry:
    - summary: Release 0.26.9-rc2
      type: chore
  createdAt: "2024-05-15"
  irVersion: 44
  version: 0.26.9-rc2
- changelogEntry:
    - summary: "## What's Changed\r\n* fix: batch image and file upload by @abvthecity\
        \ in https://github.com/fern-api/fern/pull/3624\r\n\r\n\r\n**Full Changelog**:\
        \ https://github.com/fern-api/fern/compare/0.26.9-rc0...0.26.9-rc1"
      type: chore
  createdAt: "2024-05-15"
  irVersion: 44
  version: 0.26.9-rc1
- changelogEntry:
    - summary: "## What's Changed\r\n* (fix, ts): Client credentials are optional with\
        \ env vars by @amckinney in https://github.com/fern-api/fern/pull/3617\r\n*\
        \ fix: upload images in changelogs by @abvthecity in https://github.com/fern-api/fern/pull/3623\r\
        \n\r\n\r\n**Full Changelog**: https://github.com/fern-api/fern/compare/0.26.8...0.26.9\r\
        \n"
      type: chore
  createdAt: "2024-05-15"
  irVersion: 44
  version: 0.26.9-rc0
- changelogEntry:
    - summary: "## What's Changed\r\n* (fix, openapi): Fix nameOverride resolution by\
        \ @amckinney in https://github.com/fern-api/fern/pull/3622\r\n* (docs): Add\
        \ OAuth SDK docs by @amckinney in https://github.com/fern-api/fern/pull/3615\r\
        \n\r\n\r\n**Full Changelog**: https://github.com/fern-api/fern/compare/0.26.7...0.26.8"
      type: chore
  createdAt: "2024-05-14"
  irVersion: 44
  version: 0.26.8
- changelogEntry:
    - summary: "## What's Changed\r\n* [WIP] Upgrade Java Generator to IR 42 by @dcb6\
        \ in https://github.com/fern-api/fern/pull/3608\r\n* (improvement, fern): Add\
        \ better error for invalid generators.yml by @amckinney in https://github.com/fern-api/fern/pull/3521\r\
        \n* fix: fern-aware pydantic models now effectively 'exclude_optional' in\u2026\
        \ by @armandobelardo in https://github.com/fern-api/fern/pull/3618\r\n* feat:\
        \ introduce pagination to python by @armandobelardo in https://github.com/fern-api/fern/pull/3604\r\
        \n* (fix, ir): Fix undiscriminated union examples by @amckinney in https://github.com/fern-api/fern/pull/3619\r\
        \n\r\n\r\n**Full Changelog**: https://github.com/fern-api/fern/compare/0.26.6...0.26.7"
      type: chore
  createdAt: "2024-05-14"
  irVersion: 44
  version: 0.26.7
- changelogEntry:
    - summary: "## What's Changed\r\n* (fix, openapi): Consolidate enums into discriminants\
        \ by @amckinney in https://github.com/fern-api/fern/pull/3607\r\n* (feature,\
        \ ts): Support oauth client credentials flow by @amckinney in https://github.com/fern-api/fern/pull/3578\r\
        \n* (fix, openapi): OpenAPI importer now parses list examples that are specific\
        \ to a field by @dsinghvi in https://github.com/fern-api/fern/pull/3613\r\n\r\
        \n\r\n**Full Changelog**: https://github.com/fern-api/fern/compare/0.26.5...0.26.6"
      type: chore
  createdAt: "2024-05-14"
  irVersion: 44
  version: 0.26.6
- changelogEntry:
    - summary:
        "## What's Changed\r\n* (fix): eslint passes by @dsinghvi in https://github.com/fern-api/fern/pull/3603\r\
        \n* (fix, typescript): ensure formdata utils work cross-runtime by @armandobelardo\
        \ in https://github.com/fern-api/fern/pull/3601\r\n* (improvement, yaml): Update\
        \ default OAuth configuration by @amckinney in https://github.com/fern-api/fern/pull/3573\r\
        \n* (feature): support `skipResponseValidation` in express handlers by @dsinghvi\
        \ in https://github.com/fern-api/fern/pull/3611\r\n* (fix, changelog): relativize\
        \ changelog paths, and properly handle in tabbed docs by @abvthecity in https://github.com/fern-api/fern/pull/3610\r\
        \n\r\n\r\n**Full Changelog**: https://github.com/fern-api/fern/compare/0.26.4...0.26.5"
      type: chore
  createdAt: "2024-05-13"
  irVersion: 44
  version: 0.26.5
- changelogEntry:
    - summary: "## What's Changed\r\n* (docs) Add intro section by @dannysheridan in\
        \ https://github.com/fern-api/fern/pull/3547\r\n* (chore, fastapi, ruby sdk)\
        \ release versions by @dannysheridan in https://github.com/fern-api/fern/pull/3587\r\
        \n* (chore, pydantic): Release 0.9.0 by @dannysheridan in https://github.com/fern-api/fern/pull/3586\r\
        \n* (document) reusable code snippets by @dannysheridan in https://github.com/fern-api/fern/pull/3524\r\
        \n* remove page that does not exist from docs by @armandobelardo in https://github.com/fern-api/fern/pull/3589\r\
        \n* improvement: add  `extra_dev_dependencies` to python generator by @armandobelardo\
        \ in https://github.com/fern-api/fern/pull/3585\r\n* feat: support Stream and\
        \ SSE in ExampleResponseSchema by @abvthecity in https://github.com/fern-api/fern/pull/3577\r\
        \n* improvement: also run fetch latest version on `fern init` by @armandobelardo\
        \ in https://github.com/fern-api/fern/pull/3588\r\n* improvement: allow a break\
        \ the glass override of the min-python version by @armandobelardo in https://github.com/fern-api/fern/pull/3591\r\
        \n* feat: allow overriding api reference slug in docs by @abvthecity in https://github.com/fern-api/fern/pull/3575\r\
        \n* break: release python 2.x by @armandobelardo in https://github.com/fern-api/fern/pull/3590\r\
        \n* fix: treat multipart form as form by @abvthecity in https://github.com/fern-api/fern/pull/3553\r\
        \n* (feat, csharp): several fixes including arbitrary nested subpackage clients\
        \ by @dsinghvi in https://github.com/fern-api/fern/pull/3593\r\n* (fix, csharp):\
        \ support sending inlined requests that are entirely bodies by @dsinghvi in\
        \ https://github.com/fern-api/fern/pull/3594\r\n* chore: document naming and\
        \ env overrides for basic and bearer auth in\u2026 by @armandobelardo in https://github.com/fern-api/fern/pull/3596\r\
        \n* feat: streaming and sse examples by @abvthecity in https://github.com/fern-api/fern/pull/3592\r\
        \n* fix issue#3566 by @last-developer in https://github.com/fern-api/fern/pull/3597\r\
        \n* (fix, docs) webhook indentation by @dannysheridan in https://github.com/fern-api/fern/pull/3600\r\
        \n* (fix):`ir.json` are not out of date for seed by @dsinghvi in https://github.com/fern-api/fern/pull/3598\r\
        \n* (fix): `fern add` with a new `--group` works by @dsinghvi in https://github.com/fern-api/fern/pull/3602\r\
        \n\r\n## New Contributors\r\n* @last-developer made their first contribution\
        \ in https://github.com/fern-api/fern/pull/3597\r\n\r\n**Full Changelog**: https://github.com/fern-api/fern/compare/0.26.3...0.26.4"
      type: chore
  createdAt: "2024-05-13"
  irVersion: 44
  version: 0.26.4
- changelogEntry:
    - summary: "## What's Changed\r\n* fix: upgrade gen version now pulls image correctly\
        \ by @armandobelardo in https://github.com/fern-api/fern/pull/3584\r\n\r\n\r\
        \n**Full Changelog**: https://github.com/fern-api/fern/compare/0.26.2...0.26.3"
      type: chore
  createdAt: "2024-05-09"
  irVersion: 43
  version: 0.26.3
- changelogEntry:
    - summary: "## What's Changed\r\n* feat, cli: add `fern generator upgrade` command\
        \ by @armandobelardo in https://github.com/fern-api/fern/pull/3535\r\n* (fix,\
        \ internal): typescript generators depend on latest ir by @dsinghvi in https://github.com/fern-api/fern/pull/3583\r\
        \n\r\n\r\n**Full Changelog**: https://github.com/fern-api/fern/compare/0.26.1...0.26.2"
      type: chore
  createdAt: "2024-05-09"
  irVersion: 43
  version: 0.26.2
- changelogEntry:
    - summary: "## What's Changed\r\n* (feat, docs): send status code to fdr by @dsinghvi\
        \ in https://github.com/fern-api/fern/pull/3582\r\n\r\n\r\n**Full Changelog**:\
        \ https://github.com/fern-api/fern/compare/0.26.0...0.26.1"
      type: chore
  createdAt: "2024-05-09"
  irVersion: 43
  version: 0.26.1
- changelogEntry:
    - summary: "## What's Changed\r\n* (feat, definition): support response status codes\
        \ by @dsinghvi in https://github.com/fern-api/fern/pull/3580\r\n\r\n\r\n**Full\
        \ Changelog**: https://github.com/fern-api/fern/compare/0.25.0...0.26.0"
      type: chore
  createdAt: "2024-05-09"
  irVersion: 43
  version: 0.26.0
- changelogEntry:
    - summary: "## What's Changed\r\n* feat: add origin and ability to update API spec\
        \ via CLI by @armandobelardo in https://github.com/fern-api/fern/pull/3533\r\
        \n* internal: add in tags and labels for docker images for use in upgrade\u2026\
        \ by @armandobelardo in https://github.com/fern-api/fern/pull/3542\r\n* Bump\
        \ @fern-api/fdr-sdk from 0.82.1-32d571a0d to 0.82.1-6020e1266 by @dependabot\
        \ in https://github.com/fern-api/fern/pull/3540\r\n* (improvement, express):\
        \ Remove unnecessary console.error by @amckinney in https://github.com/fern-api/fern/pull/3541\r\
        \n* fix: update docker cli usage for ts sdks by @armandobelardo in https://github.com/fern-api/fern/pull/3544\r\
        \n* (feat, cli): introduce error examples in the fern definition by @dsinghvi\
        \ in https://github.com/fern-api/fern/pull/3546\r\n* (feat, ir): add example\
        \ errors to ir and fdr by @dsinghvi in https://github.com/fern-api/fern/pull/3548\r\
        \n* (feature, ts): Support upload endpoints with file arrays by @amckinney in\
        \ https://github.com/fern-api/fern/pull/3543\r\n* (fix): ete tests are green\
        \ by @dsinghvi in https://github.com/fern-api/fern/pull/3550\r\n* (fix): openapi\
        \ ir to fern carries through error examples by @dsinghvi in https://github.com/fern-api/fern/pull/3551\r\
        \n* (fix): pass in example.value to error converter by @dsinghvi in https://github.com/fern-api/fern/pull/3554\r\
        \n* (fix, openapi): Recursively visit nested anyOf schemas by @amckinney in\
        \ https://github.com/fern-api/fern/pull/3536\r\n* (express): Release 0.12.0-rc2\
        \ by @amckinney in https://github.com/fern-api/fern/pull/3555\r\n* fix, java:\
        \ do not require non-auth headers if auth is mandatory by @armandobelardo in\
        \ https://github.com/fern-api/fern/pull/3549\r\n* (fix): add `node-gyp` to make\
        \ yarn installs faster by @dsinghvi in https://github.com/fern-api/fern/pull/3552\r\
        \n* Revert \"(fix): add `node-gyp` to make yarn installs faster\" by @dsinghvi\
        \ in https://github.com/fern-api/fern/pull/3558\r\n* (fix): OpenAPI converter\
        \ only adds unique error examples by @dsinghvi in https://github.com/fern-api/fern/pull/3556\r\
        \n* (fix, go): Disable url tags for in-lined body properties by @amckinney in\
        \ https://github.com/fern-api/fern/pull/3557\r\n* (feat, express): add `skipRequestValidation`\
        \ configuration to the express generator by @dsinghvi in https://github.com/fern-api/fern/pull/3560\r\
        \n* (fix) [wip] java empty response body instead of null by @dcb6 in https://github.com/fern-api/fern/pull/3545\r\
        \n* Document new `background` prop for `Frame` component by @KenzoBenzo in https://github.com/fern-api/fern/pull/3559\r\
        \n* (improvement, ir): Improve OAuth IR customizability by @amckinney in https://github.com/fern-api/fern/pull/3563\r\
        \n* (docs) consolidate code snippets and code block markdown pages by @abvthecity\
        \ in https://github.com/fern-api/fern/pull/3562\r\n* fix: deduplicate image\
        \ filepaths to upload by @abvthecity in https://github.com/fern-api/fern/pull/3564\r\
        \n* (fix, internal): seed exits when docker fails to build by @dsinghvi in https://github.com/fern-api/fern/pull/3568\r\
        \n* (internal, fix): rewrite inputs and run seed on ir changes by @dsinghvi\
        \ in https://github.com/fern-api/fern/pull/3569\r\n* fix: do not add header\
        \ to java map unless not null by @armandobelardo in https://github.com/fern-api/fern/pull/3567\r\
        \n* (fix, docs): improve docs on augmenting generators with customization by\
        \ @dsinghvi in https://github.com/fern-api/fern/pull/3570\r\n* docs: sidebar\
        \ icons by @abvthecity in https://github.com/fern-api/fern/pull/3574\r\n* fix:\
        \ perform the correct null check on headers by @armandobelardo in https://github.com/fern-api/fern/pull/3571\r\
        \n* fix, ir: fall back to the generated name when creating schemas if the\u2026\
        \ by @armandobelardo in https://github.com/fern-api/fern/pull/3572\r\n\r\n##\
        \ New Contributors\r\n* @dcb6 made their first contribution in https://github.com/fern-api/fern/pull/3545\r\
        \n* @KenzoBenzo made their first contribution in https://github.com/fern-api/fern/pull/3559\r\
        \n\r\n**Full Changelog**: https://github.com/fern-api/fern/compare/0.24.0...0.25.0"
      type: chore
  createdAt: "2024-05-08"
  irVersion: 42
  version: 0.25.0
- changelogEntry:
    - summary: "## What's Changed\r\n* (express): Release 0.12.0-rc2 by @amckinney in\
        \ https://github.com/fern-api/fern/pull/3555\r\n* fix, java: do not require\
        \ non-auth headers if auth is mandatory by @armandobelardo in https://github.com/fern-api/fern/pull/3549\r\
        \n* (fix): OpenAPI converter only adds unique error examples by @dsinghvi in\
        \ https://github.com/fern-api/fern/pull/3556\r\n\r\n\r\n**Full Changelog**:\
        \ https://github.com/fern-api/fern/compare/0.25.0-rc2...0.25.0-rc3"
      type: chore
  createdAt: "2024-05-07"
  irVersion: 41
  version: 0.25.0-rc3
- changelogEntry:
    - summary: "## What's Changed\r\n* feat: add origin and ability to update API spec\
        \ via CLI by @armandobelardo in https://github.com/fern-api/fern/pull/3533\r\
        \n* internal: add in tags and labels for docker images for use in upgrade\u2026\
        \ by @armandobelardo in https://github.com/fern-api/fern/pull/3542\r\n* Bump\
        \ @fern-api/fdr-sdk from 0.82.1-32d571a0d to 0.82.1-6020e1266 by @dependabot\
        \ in https://github.com/fern-api/fern/pull/3540\r\n* (improvement, express):\
        \ Remove unnecessary console.error by @amckinney in https://github.com/fern-api/fern/pull/3541\r\
        \n* fix: update docker cli usage for ts sdks by @armandobelardo in https://github.com/fern-api/fern/pull/3544\r\
        \n* (feat, cli): introduce error examples in the fern definition by @dsinghvi\
        \ in https://github.com/fern-api/fern/pull/3546\r\n* (feat, ir): add example\
        \ errors to ir and fdr by @dsinghvi in https://github.com/fern-api/fern/pull/3548\r\
        \n* (feature, ts): Support upload endpoints with file arrays by @amckinney in\
        \ https://github.com/fern-api/fern/pull/3543\r\n* (fix): ete tests are green\
        \ by @dsinghvi in https://github.com/fern-api/fern/pull/3550\r\n* (fix): openapi\
        \ ir to fern carries through error examples by @dsinghvi in https://github.com/fern-api/fern/pull/3551\r\
        \n* (fix): pass in example.value to error converter by @dsinghvi in https://github.com/fern-api/fern/pull/3554\r\
        \n* (fix, openapi): Recursively visit nested anyOf schemas by @amckinney in\
        \ https://github.com/fern-api/fern/pull/3536\r\n\r\n\r\n**Full Changelog**:\
        \ https://github.com/fern-api/fern/compare/0.24.0...0.25.0-rc2"
      type: chore
  createdAt: "2024-05-07"
  irVersion: 41
  version: 0.25.0-rc2
- changelogEntry:
    - summary: "## What's Changed\r\n* feat: add origin and ability to update API spec\
        \ via CLI by @armandobelardo in https://github.com/fern-api/fern/pull/3533\r\
        \n* internal: add in tags and labels for docker images for use in upgrade\u2026\
        \ by @armandobelardo in https://github.com/fern-api/fern/pull/3542\r\n* Bump\
        \ @fern-api/fdr-sdk from 0.82.1-32d571a0d to 0.82.1-6020e1266 by @dependabot\
        \ in https://github.com/fern-api/fern/pull/3540\r\n* (improvement, express):\
        \ Remove unnecessary console.error by @amckinney in https://github.com/fern-api/fern/pull/3541\r\
        \n* fix: update docker cli usage for ts sdks by @armandobelardo in https://github.com/fern-api/fern/pull/3544\r\
        \n* (feat, cli): introduce error examples in the fern definition by @dsinghvi\
        \ in https://github.com/fern-api/fern/pull/3546\r\n* (feat, ir): add example\
        \ errors to ir and fdr by @dsinghvi in https://github.com/fern-api/fern/pull/3548\r\
        \n* (feature, ts): Support upload endpoints with file arrays by @amckinney in\
        \ https://github.com/fern-api/fern/pull/3543\r\n* (fix): ete tests are green\
        \ by @dsinghvi in https://github.com/fern-api/fern/pull/3550\r\n* (fix): openapi\
        \ ir to fern carries through error examples by @dsinghvi in https://github.com/fern-api/fern/pull/3551\r\
        \n* (fix): pass in example.value to error converter by @dsinghvi in https://github.com/fern-api/fern/pull/3554\r\
        \n\r\n\r\n**Full Changelog**: https://github.com/fern-api/fern/compare/0.24.0...0.25.0-rc1"
      type: chore
  createdAt: "2024-05-07"
  irVersion: 41
  version: 0.25.0-rc1
- changelogEntry:
    - summary: "## What's Changed\r\n* feat: add origin and ability to update API spec\
        \ via CLI by @armandobelardo in https://github.com/fern-api/fern/pull/3533\r\
        \n* internal: add in tags and labels for docker images for use in upgrade\u2026\
        \ by @armandobelardo in https://github.com/fern-api/fern/pull/3542\r\n* Bump\
        \ @fern-api/fdr-sdk from 0.82.1-32d571a0d to 0.82.1-6020e1266 by @dependabot\
        \ in https://github.com/fern-api/fern/pull/3540\r\n* (improvement, express):\
        \ Remove unnecessary console.error by @amckinney in https://github.com/fern-api/fern/pull/3541\r\
        \n* fix: update docker cli usage for ts sdks by @armandobelardo in https://github.com/fern-api/fern/pull/3544\r\
        \n* (feat, cli): introduce error examples in the fern definition by @dsinghvi\
        \ in https://github.com/fern-api/fern/pull/3546\r\n* (feat, ir): add example\
        \ errors to ir and fdr by @dsinghvi in https://github.com/fern-api/fern/pull/3548\r\
        \n* (feature, ts): Support upload endpoints with file arrays by @amckinney in\
        \ https://github.com/fern-api/fern/pull/3543\r\n* (fix): ete tests are green\
        \ by @dsinghvi in https://github.com/fern-api/fern/pull/3550\r\n* (fix): openapi\
        \ ir to fern carries through error examples by @dsinghvi in https://github.com/fern-api/fern/pull/3551\r\
        \n\r\n\r\n**Full Changelog**: https://github.com/fern-api/fern/compare/0.24.0...0.25.0-rc0"
      type: chore
  createdAt: "2024-05-07"
  irVersion: 41
  version: 0.25.0-rc0
- changelogEntry:
    - summary: "## What's Changed\r\n* (fix): remove `api.yml` not found error when\
        \ the openapi folder is present by @dsinghvi in https://github.com/fern-api/fern/pull/3519\r\
        \n* add example snippet syntax by @abvthecity in https://github.com/fern-api/fern/pull/3523\r\
        \n* (fix, internal):  fix preview docs and move props to left side in docs by\
        \ @dsinghvi in https://github.com/fern-api/fern/pull/3525\r\n* fix, python:\
        \ check for nulls before dereferencing in unchecked base m\u2026 by @armandobelardo\
        \ in https://github.com/fern-api/fern/pull/3528\r\n* (feature, openapi): Add\
        \ x-fern-base-path extension by @amckinney in https://github.com/fern-api/fern/pull/3530\r\
        \n\r\n\r\n**Full Changelog**: https://github.com/fern-api/fern/compare/0.23.7...0.24.0"
      type: chore
  createdAt: "2024-05-06"
  irVersion: 40
  version: 0.24.0
- changelogEntry:
    - summary: "## What's Changed\r\n* fix: The vanilla pydantic base model now respects\
        \ the by @armandobelardo in https://github.com/fern-api/fern/pull/3504\r\n*\
        \ (fix): support parsing path parameters in asyncapi v2 by @dsinghvi in https://github.com/fern-api/fern/pull/3505\r\
        \n* (internal, test): Stop testing IR generation snapshots by @dsinghvi in https://github.com/fern-api/fern/pull/3508\r\
        \n* fix, python: pipe through the whole kit and caboodle for inlined unions\
        \ by @armandobelardo in https://github.com/fern-api/fern/pull/3507\r\n* fix,\
        \ python: the SDK generator now generates discriminated unions correctly by\
        \ @armandobelardo in https://github.com/fern-api/fern/pull/3509\r\n* internal:\
        \ release python generator RC by @armandobelardo in https://github.com/fern-api/fern/pull/3510\r\
        \n* fix, ts, python: snippet template paper cuts by @armandobelardo in https://github.com/fern-api/fern/pull/3511\r\
        \n* (fix, ts): Prefer user-provided examples by @amckinney in https://github.com/fern-api/fern/pull/3496\r\
        \n* (fix, ts): Add URL encoding to path parameters by @amckinney in https://github.com/fern-api/fern/pull/3494\r\
        \n* (docs) aside component by @dannysheridan in https://github.com/fern-api/fern/pull/3512\r\
        \n* internal: update public api docs by @armandobelardo in https://github.com/fern-api/fern/pull/3513\r\
        \n* (feature, ts): Add JSDoc docs to client methods by @amckinney in https://github.com/fern-api/fern/pull/3515\r\
        \n* improvement: add in sync templates for python (in addition to async) by\
        \ @armandobelardo in https://github.com/fern-api/fern/pull/3516\r\n* (chore,\
        \ python): Ignore core_utilities in mypy by @amckinney in https://github.com/fern-api/fern/pull/3517\r\
        \n* (feature): expose `x-fern-property-name` extension by @dsinghvi in https://github.com/fern-api/fern/pull/3518\r\
        \n\r\n\r\n**Full Changelog**: https://github.com/fern-api/fern/compare/0.23.6...0.23.7"
      type: chore
  createdAt: "2024-05-02"
  irVersion: 40
  version: 0.23.7
- changelogEntry:
    - summary: "## What's Changed\r\n* docs: Add services to entities with `availability`\
        \ by @jackfischer in https://github.com/fern-api/fern/pull/3500\r\n* fix typo\
        \ in docs by @rnz269 in https://github.com/fern-api/fern/pull/3502\r\n* fix:\
        \ filter allOf schemas to look for objects instead of malformed bl\u2026 by\
        \ @armandobelardo in https://github.com/fern-api/fern/pull/3503\r\n\r\n## New\
        \ Contributors\r\n* @rnz269 made their first contribution in https://github.com/fern-api/fern/pull/3502\r\
        \n\r\n**Full Changelog**: https://github.com/fern-api/fern/compare/0.23.5...0.23.6"
      type: chore
  createdAt: "2024-05-01"
  irVersion: 40
  version: 0.23.6
- changelogEntry:
    - summary: "## What's Changed\r\n* (fix): literal descriptions from OpenAPI by @dsinghvi\
        \ in https://github.com/fern-api/fern/pull/3501\r\n\r\n\r\n**Full Changelog**:\
        \ https://github.com/fern-api/fern/compare/0.23.4...0.23.5"
      type: chore
  createdAt: "2024-05-01"
  irVersion: 40
  version: 0.23.5
- changelogEntry:
    - summary: "## What's Changed\r\n* improvements, python: update docstrings to match\
        \ numpydoc convention by @armandobelardo in https://github.com/fern-api/fern/pull/3487\r\
        \n* feat, python: introduce flag to inline request params in function sig\u2026\
        \ by @armandobelardo in https://github.com/fern-api/fern/pull/3491\r\n* (fix,\
        \ go): Add URL encoding to path parameters by @amckinney in https://github.com/fern-api/fern/pull/3488\r\
        \n* (feat, internal): introduce default custom config and use in express generator\
        \ by @dsinghvi in https://github.com/fern-api/fern/pull/3493\r\n* (fix, python):\
        \ re-add inlining union properties by @armandobelardo in https://github.com/fern-api/fern/pull/3476\r\
        \n* feat: tabs with href by @abvthecity in https://github.com/fern-api/fern/pull/3497\r\
        \n* feat: in docs.yml, allow api reference to be \"flattened\" by @abvthecity\
        \ in https://github.com/fern-api/fern/pull/3498\r\n* fix, ts: remove duplicate\
        \ quotation marks from snippet templates by @armandobelardo in https://github.com/fern-api/fern/pull/3495\r\
        \n* fix: address formatting issues with python templates by @armandobelardo\
        \ in https://github.com/fern-api/fern/pull/3499\r\n\r\n\r\n**Full Changelog**:\
        \ https://github.com/fern-api/fern/compare/0.23.3...0.23.4"
      type: chore
  createdAt: "2024-05-01"
  irVersion: 40
  version: 0.23.4
- changelogEntry:
    - summary: "## What's Changed\r\n* (fix): send file arrays to fdr by @dsinghvi in\
        \ https://github.com/fern-api/fern/pull/3492\r\n\r\n\r\n**Full Changelog**:\
        \ https://github.com/fern-api/fern/compare/0.23.2...0.23.3"
      type: chore
  createdAt: "2024-04-30"
  irVersion: 40
  version: 0.23.3
- changelogEntry:
    - summary: "## What's Changed\r\n* improvement: throw a better error when an invalid\
        \ version is used by @armandobelardo in https://github.com/fern-api/fern/pull/3477\r\
        \n* (fix, go): Discriminated unions always include discriminant by @amckinney\
        \ in https://github.com/fern-api/fern/pull/3479\r\n* (internal, feat): add \
        \ mode to seed for running the generators directly from source by @dsinghvi\
        \ in https://github.com/fern-api/fern/pull/3421\r\n* (fix, docs): improve docs\
        \ overview by @dsinghvi in https://github.com/fern-api/fern/pull/3480\r\n* (docs,\
        \ quickstart): rewrite the docs quickstart by @dsinghvi in https://github.com/fern-api/fern/pull/3481\r\
        \n* docs: add pages for api reference navigation and summary markdown by @abvthecity\
        \ in https://github.com/fern-api/fern/pull/3482\r\n* (chore): parse file upload\
        \ and their descriptions by @dsinghvi in https://github.com/fern-api/fern/pull/3485\r\
        \n* (feature, go): Add cursor and offset pagination by @amckinney in https://github.com/fern-api/fern/pull/3486\r\
        \n* (fix): redo docs for accordion, accordion groups, callouts, card groups,\
        \ etc. by @dsinghvi in https://github.com/fern-api/fern/pull/3489\r\n* (fix,\
        \ docs): document frames and endpoint req/res snippets by @dsinghvi in https://github.com/fern-api/fern/pull/3490\r\
        \n\r\n\r\n**Full Changelog**: https://github.com/fern-api/fern/compare/0.23.1...0.23.2"
      type: chore
  createdAt: "2024-04-30"
  irVersion: 40
  version: 0.23.2
- changelogEntry:
    - summary: "## What's Changed\r\n* fix: run seed to get CI to green by @armandobelardo\
        \ in https://github.com/fern-api/fern/pull/3463\r\n* (feature, go): Add support\
        \ for extra properties by @amckinney in https://github.com/fern-api/fern/pull/3462\r\
        \n* fix: try ignoring the .mock folder, whos diff doesn't matter by @armandobelardo\
        \ in https://github.com/fern-api/fern/pull/3465\r\n* feat: support multiple\
        \ custom domains by @abvthecity in https://github.com/fern-api/fern/pull/3466\r\
        \n* fix: migrating docs.yml to 0.15.0-rc0 should fail if custom-domain is an\
        \ array by @abvthecity in https://github.com/fern-api/fern/pull/3467\r\n* (feat):\
        \ introduce an audiences config to load filtered OpenAPIs  by @dsinghvi in https://github.com/fern-api/fern/pull/3468\r\
        \n* add logging to ts snippet template generation by @armandobelardo in https://github.com/fern-api/fern/pull/3469\r\
        \n* fix: fix indentation level for ts templates by @armandobelardo in https://github.com/fern-api/fern/pull/3470\r\
        \n* (fix, go): Only use omitempty for nil-able types by @amckinney in https://github.com/fern-api/fern/pull/3471\r\
        \n* (fix): backfill SSE events as streaming json by @dsinghvi in https://github.com/fern-api/fern/pull/3472\r\
        \n* Add image parsing to cli by @jhpak22 in https://github.com/fern-api/fern/pull/3193\r\
        \n* (docs): add docs about defining webhooks in the fern definition by @dsinghvi\
        \ in https://github.com/fern-api/fern/pull/3473\r\n* Fix typo in forward-compatibility.mdx\
        \ by @zachkirsch in https://github.com/fern-api/fern/pull/3474\r\n* fix: broken\
        \ docs post-processor by @abvthecity in https://github.com/fern-api/fern/pull/3475\r\
        \n\r\n## New Contributors\r\n* @jhpak22 made their first contribution in https://github.com/fern-api/fern/pull/3193\r\
        \n\r\n**Full Changelog**: https://github.com/fern-api/fern/compare/0.23.0...0.23.1-rc6"
      type: chore
  createdAt: "2024-04-26"
  irVersion: 40
  version: 0.23.1-rc6
- changelogEntry:
    - summary: Release 0.23.1
      type: chore
  createdAt: "2024-04-26"
  irVersion: 40
  version: 0.23.1
- changelogEntry:
    - summary: "## What's Changed\r\n* fix: run seed to get CI to green by @armandobelardo\
        \ in https://github.com/fern-api/fern/pull/3463\r\n* (feature, go): Add support\
        \ for extra properties by @amckinney in https://github.com/fern-api/fern/pull/3462\r\
        \n* fix: try ignoring the .mock folder, whos diff doesn't matter by @armandobelardo\
        \ in https://github.com/fern-api/fern/pull/3465\r\n* feat: support multiple\
        \ custom domains by @abvthecity in https://github.com/fern-api/fern/pull/3466\r\
        \n* fix: migrating docs.yml to 0.15.0-rc0 should fail if custom-domain is an\
        \ array by @abvthecity in https://github.com/fern-api/fern/pull/3467\r\n* (feat):\
        \ introduce an audiences config to load filtered OpenAPIs  by @dsinghvi in https://github.com/fern-api/fern/pull/3468\r\
        \n* add logging to ts snippet template generation by @armandobelardo in https://github.com/fern-api/fern/pull/3469\r\
        \n* fix: fix indentation level for ts templates by @armandobelardo in https://github.com/fern-api/fern/pull/3470\r\
        \n* (fix, go): Only use omitempty for nil-able types by @amckinney in https://github.com/fern-api/fern/pull/3471\r\
        \n* (fix): backfill SSE events as streaming json by @dsinghvi in https://github.com/fern-api/fern/pull/3472\r\
        \n* Add image parsing to cli by @jhpak22 in https://github.com/fern-api/fern/pull/3193\r\
        \n* (docs): add docs about defining webhooks in the fern definition by @dsinghvi\
        \ in https://github.com/fern-api/fern/pull/3473\r\n* Fix typo in forward-compatibility.mdx\
        \ by @zachkirsch in https://github.com/fern-api/fern/pull/3474\r\n\r\n## New\
        \ Contributors\r\n* @jhpak22 made their first contribution in https://github.com/fern-api/fern/pull/3193\r\
        \n\r\n**Full Changelog**: https://github.com/fern-api/fern/compare/0.23.0...0.23.1-rc5"
      type: chore
  createdAt: "2024-04-26"
  irVersion: 40
  version: 0.23.1-rc5
- changelogEntry:
    - summary: "## What's Changed\r\n* fix: run seed to get CI to green by @armandobelardo\
        \ in https://github.com/fern-api/fern/pull/3463\r\n* (feature, go): Add support\
        \ for extra properties by @amckinney in https://github.com/fern-api/fern/pull/3462\r\
        \n* fix: try ignoring the .mock folder, whos diff doesn't matter by @armandobelardo\
        \ in https://github.com/fern-api/fern/pull/3465\r\n* feat: support multiple\
        \ custom domains by @abvthecity in https://github.com/fern-api/fern/pull/3466\r\
        \n* fix: migrating docs.yml to 0.15.0-rc0 should fail if custom-domain is an\
        \ array by @abvthecity in https://github.com/fern-api/fern/pull/3467\r\n* (feat):\
        \ introduce an audiences config to load filtered OpenAPIs  by @dsinghvi in https://github.com/fern-api/fern/pull/3468\r\
        \n* add logging to ts snippet template generation by @armandobelardo in https://github.com/fern-api/fern/pull/3469\r\
        \n* fix: fix indentation level for ts templates by @armandobelardo in https://github.com/fern-api/fern/pull/3470\r\
        \n* (fix, go): Only use omitempty for nil-able types by @amckinney in https://github.com/fern-api/fern/pull/3471\r\
        \n* (fix): backfill SSE events as streaming json by @dsinghvi in https://github.com/fern-api/fern/pull/3472\r\
        \n\r\n\r\n**Full Changelog**: https://github.com/fern-api/fern/compare/0.23.0...0.23.1-rc4"
      type: chore
  createdAt: "2024-04-26"
  irVersion: 40
  version: 0.23.1-rc4
- changelogEntry:
    - summary: "## What's Changed\r\n* fix: run seed to get CI to green by @armandobelardo\
        \ in https://github.com/fern-api/fern/pull/3463\r\n* (feature, go): Add support\
        \ for extra properties by @amckinney in https://github.com/fern-api/fern/pull/3462\r\
        \n* fix: try ignoring the .mock folder, whos diff doesn't matter by @armandobelardo\
        \ in https://github.com/fern-api/fern/pull/3465\r\n* feat: support multiple\
        \ custom domains by @abvthecity in https://github.com/fern-api/fern/pull/3466\r\
        \n\r\n\r\n**Full Changelog**: https://github.com/fern-api/fern/compare/0.23.0...0.23.1-rc1"
      type: chore
  createdAt: "2024-04-25"
  irVersion: 40
  version: 0.23.1-rc1
- changelogEntry:
    - summary: "## What's Changed\r\n* fix: run seed to get CI to green by @armandobelardo\
        \ in https://github.com/fern-api/fern/pull/3463\r\n* (feature, go): Add support\
        \ for extra properties by @amckinney in https://github.com/fern-api/fern/pull/3462\r\
        \n\r\n\r\n**Full Changelog**: https://github.com/fern-api/fern/compare/0.23.0...0.23.1-rc0"
      type: chore
  createdAt: "2024-04-25"
  irVersion: 40
  version: 0.23.1-rc0
- changelogEntry:
    - summary: "## What's Changed\r\n* (feat): add `format` to the `x-fern-streaming`\
        \ extension to support sse by @dsinghvi in https://github.com/fern-api/fern/pull/3407\r\
        \n* Revert \"(fix): inline discriminated union props\" by @dsinghvi in https://github.com/fern-api/fern/pull/3408\r\
        \n* (fix): python generator imports `json` when deserializing server sent events\
        \ by @dsinghvi in https://github.com/fern-api/fern/pull/3409\r\n* (feature):\
        \ Add OAuth to IR by @amckinney in https://github.com/fern-api/fern/pull/3410\r\
        \n* (feat, ts): support server-sent events by @dsinghvi in https://github.com/fern-api/fern/pull/3411\r\
        \n* (feat, docs): create a api definition tab before sdks and docs by @dsinghvi\
        \ in https://github.com/fern-api/fern/pull/3413\r\n* (fix): setup local cli\
        \ by @dsinghvi in https://github.com/fern-api/fern/pull/3416\r\n* (fix): fixes\
        \ trailing slash parsing in openapi-parser, updates tests by @franklinharvey\
        \ in https://github.com/fern-api/fern/pull/3418\r\n* (fix): fixes trailing slash\
        \ additional test by @franklinharvey in https://github.com/fern-api/fern/pull/3419\r\
        \n* (internal, seed): heavy rewrite of seed by @dsinghvi in https://github.com/fern-api/fern/pull/3297\r\
        \n* feat: register snippet templates by @armandobelardo in https://github.com/fern-api/fern/pull/3400\r\
        \n* (feat): release python sdk generator by @dsinghvi in https://github.com/fern-api/fern/pull/3423\r\
        \n* internal: add logging to python template generation by @armandobelardo in\
        \ https://github.com/fern-api/fern/pull/3424\r\n* fix: fix debug log in template\
        \ generator by @armandobelardo in https://github.com/fern-api/fern/pull/3426\r\
        \n* fix, internal: leverage the union factory to create the generic templ\u2026\
        \ by @armandobelardo in https://github.com/fern-api/fern/pull/3427\r\n* fix,\
        \ python: add best-case formatting to snippet templates by @armandobelardo in\
        \ https://github.com/fern-api/fern/pull/3428\r\n* (fix, typescript): respect\
        \ stream terminator by @dsinghvi in https://github.com/fern-api/fern/pull/3429\r\
        \n* fix: use relative location for containers, not it's parent's location by\
        \ @armandobelardo in https://github.com/fern-api/fern/pull/3431\r\n* fix: do\
        \ not stringify null headers by @armandobelardo in https://github.com/fern-api/fern/pull/3433\r\
        \n* fix: parse map example by @abvthecity in https://github.com/fern-api/fern/pull/3434\r\
        \n* fix: skipUrlSlug in api section by @abvthecity in https://github.com/fern-api/fern/pull/3435\r\
        \n* Fixes validation rules for path and base-path by @franklinharvey in https://github.com/fern-api/fern/pull/3420\r\
        \n* (fix): get ci to green by @dsinghvi in https://github.com/fern-api/fern/pull/3437\r\
        \n* chore, python: follow redirects by default by @armandobelardo in https://github.com/fern-api/fern/pull/3436\r\
        \n* (feature, python): Add OAuth token provider by @amckinney in https://github.com/fern-api/fern/pull/3439\r\
        \n* improvement, oas: do not require schema to be present to parse response\
        \ objects by @armandobelardo in https://github.com/fern-api/fern/pull/3438\r\
        \n* feat: show error schemas in docs by @abvthecity in https://github.com/fern-api/fern/pull/3401\r\
        \n* (fix): OAuth is migrated back to bearer by @amckinney in https://github.com/fern-api/fern/pull/3440\r\
        \n* chore: transition snippets api to monorepo by @armandobelardo in https://github.com/fern-api/fern/pull/3442\r\
        \n* Update what-is-an-api-definition.mdx by @bsinghvi in https://github.com/fern-api/fern/pull/3443\r\
        \n* (fix, python): OAuthTokenProvider initializes all private member variables\
        \ by @amckinney in https://github.com/fern-api/fern/pull/3444\r\n* (fix): seed\
        \ run with custom fixture works by @dsinghvi in https://github.com/fern-api/fern/pull/3445\r\
        \n* (feature): Add support for extra-properties by @amckinney in https://github.com/fern-api/fern/pull/3441\r\
        \n* chore: add a lot of logging and attempt to optimize rubocop config by @armandobelardo\
        \ in https://github.com/fern-api/fern/pull/3447\r\n* (fix): ts seed debugging\
        \ works by @dsinghvi in https://github.com/fern-api/fern/pull/3446\r\n* (feat):\
        \ support text responses in typescript by @dsinghvi in https://github.com/fern-api/fern/pull/3451\r\
        \n* fix: subpackage uses original name by @abvthecity in https://github.com/fern-api/fern/pull/3452\r\
        \n* (fix, python): Use kwargs for all httpx params by @amckinney in https://github.com/fern-api/fern/pull/3454\r\
        \n* fix: do not fail hard if FDR is having problems by @armandobelardo in https://github.com/fern-api/fern/pull/3455\r\
        \n* (chore): Update all seed snapshots by @amckinney in https://github.com/fern-api/fern/pull/3456\r\
        \n* (chore): Add better Python CHANGELOG.md entry by @amckinney in https://github.com/fern-api/fern/pull/3457\r\
        \n* (fix, typescript): handle empty sse events by @dsinghvi in https://github.com/fern-api/fern/pull/3458\r\
        \n* (improvement): appending type for type exports by @bsinghvi in https://github.com/fern-api/fern/pull/3405\r\
        \n* Updating TS seed generated files by @bsinghvi in https://github.com/fern-api/fern/pull/3459\r\
        \n* Fixing API First Development box link by @bsinghvi in https://github.com/fern-api/fern/pull/3460\r\
        \n* Switching product card ordering on welcome by @bsinghvi in https://github.com/fern-api/fern/pull/3461\r\
        \n* feat, ts: introduce snippet template creation by @armandobelardo in https://github.com/fern-api/fern/pull/3450\r\
        \n* (fix): openapi converter handles missing schemas by @dsinghvi in https://github.com/fern-api/fern/pull/3464\r\
        \n\r\n## New Contributors\r\n* @franklinharvey made their first contribution\
        \ in https://github.com/fern-api/fern/pull/3418\r\n\r\n**Full Changelog**: https://github.com/fern-api/fern/compare/0.22.0...0.23.0"
      type: chore
  createdAt: "2024-04-25"
  irVersion: 40
  version: 0.23.0
- changelogEntry:
    - summary: "## What's Changed\r\n* improvement, oas: do not require schema to be\
        \ present to parse response objects by @armandobelardo in https://github.com/fern-api/fern/pull/3438\r\
        \n\r\n**Full Changelog**: https://github.com/fern-api/fern/compare/0.23.0-rc5...0.23.0-rc6"
      type: chore
  createdAt: "2024-04-23"
  irVersion: 39
  version: 0.23.0-rc6
- changelogEntry:
    - summary: "## What's Changed\r\n* (feat): add `format` to the `x-fern-streaming`\
        \ extension to support sse by @dsinghvi in https://github.com/fern-api/fern/pull/3407\r\
        \n* Revert \"(fix): inline discriminated union props\" by @dsinghvi in https://github.com/fern-api/fern/pull/3408\r\
        \n* (fix): python generator imports `json` when deserializing server sent events\
        \ by @dsinghvi in https://github.com/fern-api/fern/pull/3409\r\n* (feature):\
        \ Add OAuth to IR by @amckinney in https://github.com/fern-api/fern/pull/3410\r\
        \n* (feat, ts): support server-sent events by @dsinghvi in https://github.com/fern-api/fern/pull/3411\r\
        \n* (feat, docs): create a api definition tab before sdks and docs by @dsinghvi\
        \ in https://github.com/fern-api/fern/pull/3413\r\n* (fix): setup local cli\
        \ by @dsinghvi in https://github.com/fern-api/fern/pull/3416\r\n* (fix): fixes\
        \ trailing slash parsing in openapi-parser, updates tests by @franklinharvey\
        \ in https://github.com/fern-api/fern/pull/3418\r\n* (fix): fixes trailing slash\
        \ additional test by @franklinharvey in https://github.com/fern-api/fern/pull/3419\r\
        \n* (internal, seed): heavy rewrite of seed by @dsinghvi in https://github.com/fern-api/fern/pull/3297\r\
        \n* feat: register snippet templates by @armandobelardo in https://github.com/fern-api/fern/pull/3400\r\
        \n* (feat): release python sdk generator by @dsinghvi in https://github.com/fern-api/fern/pull/3423\r\
        \n* internal: add logging to python template generation by @armandobelardo in\
        \ https://github.com/fern-api/fern/pull/3424\r\n* fix: fix debug log in template\
        \ generator by @armandobelardo in https://github.com/fern-api/fern/pull/3426\r\
        \n* fix, internal: leverage the union factory to create the generic templ\u2026\
        \ by @armandobelardo in https://github.com/fern-api/fern/pull/3427\r\n* fix,\
        \ python: add best-case formatting to snippet templates by @armandobelardo in\
        \ https://github.com/fern-api/fern/pull/3428\r\n* (fix, typescript): respect\
        \ stream terminator by @dsinghvi in https://github.com/fern-api/fern/pull/3429\r\
        \n* fix: use relative location for containers, not it's parent's location by\
        \ @armandobelardo in https://github.com/fern-api/fern/pull/3431\r\n* fix: do\
        \ not stringify null headers by @armandobelardo in https://github.com/fern-api/fern/pull/3433\r\
        \n* fix: parse map example by @abvthecity in https://github.com/fern-api/fern/pull/3434\r\
        \n* fix: skipUrlSlug in api section by @abvthecity in https://github.com/fern-api/fern/pull/3435\r\
        \n* Fixes validation rules for path and base-path by @franklinharvey in https://github.com/fern-api/fern/pull/3420\r\
        \n* (fix): get ci to green by @dsinghvi in https://github.com/fern-api/fern/pull/3437\r\
        \n* chore, python: follow redirects by default by @armandobelardo in https://github.com/fern-api/fern/pull/3436\r\
        \n* (feature, python): Add OAuth token provider by @amckinney in https://github.com/fern-api/fern/pull/3439\r\
        \n\r\n## New Contributors\r\n* @franklinharvey made their first contribution\
        \ in https://github.com/fern-api/fern/pull/3418\r\n\r\n**Full Changelog**: https://github.com/fern-api/fern/compare/0.22.0...0.23.0-rc5"
      type: chore
  createdAt: "2024-04-23"
  irVersion: 39
  version: 0.23.0-rc5
- changelogEntry:
    - summary: "## What's Changed\r\n* (feat): add `format` to the `x-fern-streaming`\
        \ extension to support sse by @dsinghvi in https://github.com/fern-api/fern/pull/3407\r\
        \n* Revert \"(fix): inline discriminated union props\" by @dsinghvi in https://github.com/fern-api/fern/pull/3408\r\
        \n* (fix): python generator imports `json` when deserializing server sent events\
        \ by @dsinghvi in https://github.com/fern-api/fern/pull/3409\r\n* (feature):\
        \ Add OAuth to IR by @amckinney in https://github.com/fern-api/fern/pull/3410\r\
        \n* (feat, ts): support server-sent events by @dsinghvi in https://github.com/fern-api/fern/pull/3411\r\
        \n* (feat, docs): create a api definition tab before sdks and docs by @dsinghvi\
        \ in https://github.com/fern-api/fern/pull/3413\r\n* (fix): setup local cli\
        \ by @dsinghvi in https://github.com/fern-api/fern/pull/3416\r\n* (fix): fixes\
        \ trailing slash parsing in openapi-parser, updates tests by @franklinharvey\
        \ in https://github.com/fern-api/fern/pull/3418\r\n* (fix): fixes trailing slash\
        \ additional test by @franklinharvey in https://github.com/fern-api/fern/pull/3419\r\
        \n* (internal, seed): heavy rewrite of seed by @dsinghvi in https://github.com/fern-api/fern/pull/3297\r\
        \n* feat: register snippet templates by @armandobelardo in https://github.com/fern-api/fern/pull/3400\r\
        \n* (feat): release python sdk generator by @dsinghvi in https://github.com/fern-api/fern/pull/3423\r\
        \n* internal: add logging to python template generation by @armandobelardo in\
        \ https://github.com/fern-api/fern/pull/3424\r\n* fix: fix debug log in template\
        \ generator by @armandobelardo in https://github.com/fern-api/fern/pull/3426\r\
        \n* fix, internal: leverage the union factory to create the generic templ\u2026\
        \ by @armandobelardo in https://github.com/fern-api/fern/pull/3427\r\n* fix,\
        \ python: add best-case formatting to snippet templates by @armandobelardo in\
        \ https://github.com/fern-api/fern/pull/3428\r\n* (fix, typescript): respect\
        \ stream terminator by @dsinghvi in https://github.com/fern-api/fern/pull/3429\r\
        \n* fix: use relative location for containers, not it's parent's location by\
        \ @armandobelardo in https://github.com/fern-api/fern/pull/3431\r\n* fix: do\
        \ not stringify null headers by @armandobelardo in https://github.com/fern-api/fern/pull/3433\r\
        \n* fix: parse map example by @abvthecity in https://github.com/fern-api/fern/pull/3434\r\
        \n* fix: skipUrlSlug in api section by @abvthecity in https://github.com/fern-api/fern/pull/3435\r\
        \n* Fixes validation rules for path and base-path by @franklinharvey in https://github.com/fern-api/fern/pull/3420\r\
        \n* (fix): get ci to green by @dsinghvi in https://github.com/fern-api/fern/pull/3437\r\
        \n\r\n## New Contributors\r\n* @franklinharvey made their first contribution\
        \ in https://github.com/fern-api/fern/pull/3418\r\n\r\n**Full Changelog**: https://github.com/fern-api/fern/compare/0.22.0...0.23.0-rc4"
      type: chore
  createdAt: "2024-04-23"
  irVersion: 39
  version: 0.23.0-rc4
- changelogEntry:
    - summary: "## What's Changed\r\n* (chore, docs): document automated registry publishing)\
        \ by @dsinghvi in https://github.com/fern-api/fern/pull/3379\r\n* (feature):\
        \ Add allowExtraFields configuration to TypeScript generators by @amckinney\
        \ in https://github.com/fern-api/fern/pull/3368\r\n* fix: address parsed_json\
        \ instantiation for serializable object types by @armandobelardo in https://github.com/fern-api/fern/pull/3382\r\
        \n* Fix typo in SDK docs page by @zachkirsch in https://github.com/fern-api/fern/pull/3383\r\
        \n* (chore): upgrade fern version by @dannysheridan in https://github.com/fern-api/fern/pull/3376\r\
        \n* fix: support multiple request and response examples automatically by @abvthecity\
        \ in https://github.com/fern-api/fern/pull/3384\r\n* (fix): discriminated union\
        \ schema examples don't contain discriminants by @dsinghvi in https://github.com/fern-api/fern/pull/3386\r\
        \n* (fix): make sure versioned tabbed config works by @dsinghvi in https://github.com/fern-api/fern/pull/3387\r\
        \n* (fix): Go path parameter order by @amckinney in https://github.com/fern-api/fern/pull/3385\r\
        \n* (feature): Go supports environment variable scanning by @amckinney in https://github.com/fern-api/fern/pull/3389\r\
        \n* (fix): only generate unit tests when enabled by @dsinghvi in https://github.com/fern-api/fern/pull/3390\r\
        \n* (fix): update `node-fetch` import to be dynamic by @dsinghvi in https://github.com/fern-api/fern/pull/3391\r\
        \n* (fix): Generate TS snippets for file download by @bsinghvi in https://github.com/fern-api/fern/pull/3394\r\
        \n* (feat): support sse with arbitrary terminators by @dsinghvi in https://github.com/fern-api/fern/pull/3395\r\
        \n* (improvement): add return type for getAuthorizationHeader by @bsinghvi in\
        \ https://github.com/fern-api/fern/pull/3396\r\n* (feat): make module imports\
        \ directly point to index.js by @dsinghvi in https://github.com/fern-api/fern/pull/3397\r\
        \n* (fix): generate basic tests when integration tests disabled by @dsinghvi\
        \ in https://github.com/fern-api/fern/pull/3398\r\n* (fix, typescript): do file\
        \ upload snippet generation by @dsinghvi in https://github.com/fern-api/fern/pull/3399\r\
        \n* (feature): Add OAuth YAML and validator by @amckinney in https://github.com/fern-api/fern/pull/3403\r\
        \n* (feat, python): support sse by @dsinghvi in https://github.com/fern-api/fern/pull/3402\r\
        \n* (fix): inline discriminated union props by @dsinghvi in https://github.com/fern-api/fern/pull/3404\r\
        \n\r\n## New Contributors\r\n* @bsinghvi made their first contribution in https://github.com/fern-api/fern/pull/3394\r\
        \n\r\n**Full Changelog**: https://github.com/fern-api/fern/compare/0.21.0...0.22.0"
      type: chore
  createdAt: "2024-04-19"
  irVersion: 38
  version: 0.22.0
- changelogEntry:
    - summary: "## What's Changed\r\n* improvements: misc ruby QOL changes by @armandobelardo\
        \ in https://github.com/fern-api/fern/pull/3349\r\n* fix readme links to images\
        \ that were moved from /docs/images by @harry-humanloop in https://github.com/fern-api/fern/pull/3355\r\
        \n* additional ruby fixes to the 0.5.0 overhaul by @armandobelardo in https://github.com/fern-api/fern/pull/3359\r\
        \n* (chore): setup docs landing page by @dsinghvi in https://github.com/fern-api/fern/pull/3361\r\
        \n* (feature): Implement fern generate --preview by @amckinney in https://github.com/fern-api/fern/pull/3363\r\
        \n* chore: add learn to welcome links hrefs by @dannysheridan in https://github.com/fern-api/fern/pull/3369\r\
        \n* build(deps): bump tar from 4.4.19 to 6.2.1 by @dependabot in https://github.com/fern-api/fern/pull/3348\r\
        \n* fix, ruby: call json.parse before iterating through response by @armandobelardo\
        \ in https://github.com/fern-api/fern/pull/3367\r\n* feat: introduce snippets\
        \ for Ruby SDKs by @armandobelardo in https://github.com/fern-api/fern/pull/3370\r\
        \n* (chore): fix title in front matter for docs by @dannysheridan in https://github.com/fern-api/fern/pull/3375\r\
        \n* improvement: pass snippets version to fdr to register docs with snippets\
        \ at a specific version by @armandobelardo in https://github.com/fern-api/fern/pull/3374\r\
        \n* (feat): redo SDKs documentation by @dsinghvi in https://github.com/fern-api/fern/pull/3365\r\
        \n* (feat, docs): explain registering and depending on api artifacts by @dsinghvi\
        \ in https://github.com/fern-api/fern/pull/3377\r\n* fix: update IR for the\
        \ TS SDK by @armandobelardo in https://github.com/fern-api/fern/pull/3378\r\n\
        \r\n## New Contributors\r\n* @harry-humanloop made their first contribution\
        \ in https://github.com/fern-api/fern/pull/3355\r\n\r\n**Full Changelog**: https://github.com/fern-api/fern/compare/0.20.0...0.21.0"
      type: chore
  createdAt: "2024-04-15"
  irVersion: 37
  version: 0.21.0
- changelogEntry:
    - summary: "## What's Changed\r\n* (fix): code blocks are valid by @dsinghvi in\
        \ https://github.com/fern-api/fern/pull/3337\r\n* improvement, ruby: add and\
        \ run rake to run dummy test for build errors by @armandobelardo in https://github.com/fern-api/fern/pull/3330\r\
        \n* add api origin to generators config by @armandobelardo in https://github.com/fern-api/fern/pull/3336\r\
        \n* build(deps): bump github.com/fern-api/generator-exec-go from 0.0.694 to\
        \ 0.0.702 in /generators/go by @dependabot in https://github.com/fern-api/fern/pull/3342\r\
        \n* build(deps): bump golang.org/x/mod from 0.16.0 to 0.17.0 in /generators/go\
        \ by @dependabot in https://github.com/fern-api/fern/pull/3341\r\n* build(deps):\
        \ bump golang.org/x/tools from 0.19.0 to 0.20.0 in /generators/go by @dependabot\
        \ in https://github.com/fern-api/fern/pull/3340\r\n* build(deps-dev): bump vite\
        \ from 5.1.3 to 5.2.8 by @dependabot in https://github.com/fern-api/fern/pull/3339\r\
        \n* fix: allow lists and sets to be complex query params by @armandobelardo\
        \ in https://github.com/fern-api/fern/pull/3343\r\n* Update README to point\
        \ to the latest generators by @armandobelardo in https://github.com/fern-api/fern/pull/3344\r\
        \n* fix: commit .mock in ts-sdk by @mscolnick in https://github.com/fern-api/fern/pull/3345\r\
        \n* feat: generated jest tests by @mscolnick in https://github.com/fern-api/fern/pull/3267\r\
        \n* (fix): misc edits to csharp client generation by @dsinghvi in https://github.com/fern-api/fern/pull/3335\r\
        \n* improvement: upgrade ts-sdk, ts-express to IR37 by @mscolnick in https://github.com/fern-api/fern/pull/3347\r\
        \n* feat: add api summary markdown pages by @abvthecity in https://github.com/fern-api/fern/pull/3350\r\
        \n* feat: hidden, skipurlslug, and icon by @abvthecity in https://github.com/fern-api/fern/pull/3352\r\
        \n* (feat): setup root and sub client instantiations  by @dsinghvi in https://github.com/fern-api/fern/pull/3351\r\
        \n\r\n\r\n**Full Changelog**: https://github.com/fern-api/fern/compare/0.19.31...0.20.0-rc0\r\
        \n* (chore): changelog dates are ready based on mdx title by @dsinghvi in https://github.com/fern-api/fern/pull/3354\r\
        \n\r\n\r\n**Full Changelog**: https://github.com/fern-api/fern/compare/0.19.31...0.20.0"
      type: chore
  createdAt: "2024-04-10"
  irVersion: 37
  version: 0.20.0
- changelogEntry:
    - summary: "## What's Changed\r\n* revert: python generator version 0.13.2 by @armandobelardo\
        \ in https://github.com/fern-api/fern/pull/3316\r\n* break: release python generator\
        \ 1.x by @armandobelardo in https://github.com/fern-api/fern/pull/3312\r\n*\
        \ fix: force pydantic.v1 only if pydantic v2, this is needed due to a p\u2026\
        \ by @armandobelardo in https://github.com/fern-api/fern/pull/3318\r\n* feat:\
        \ add flag to disable Pydantic validation and keep extra fields on the Pydantic\
        \ model by @armandobelardo in https://github.com/fern-api/fern/pull/3311\r\n\
        * fix: do not try to generate the version file if we're not generating \u2026\
        \ by @armandobelardo in https://github.com/fern-api/fern/pull/3320\r\n* fix:\
        \ write skipping validation code the same as before to keep new lines by @armandobelardo\
        \ in https://github.com/fern-api/fern/pull/3321\r\n* (chore): bump csharp sdk\
        \ generator version by @dsinghvi in https://github.com/fern-api/fern/pull/3322\r\
        \n* (feat, csharp): generate subclient files by @dsinghvi in https://github.com/fern-api/fern/pull/3325\r\
        \n* (fix): misc c# fixes by @dsinghvi in https://github.com/fern-api/fern/pull/3326\r\
        \n* (fix): csharp generator handles property and field level conflicts by @dsinghvi\
        \ in https://github.com/fern-api/fern/pull/3327\r\n* (fix): remove str enum\
        \ from c# by @dsinghvi in https://github.com/fern-api/fern/pull/3328\r\n* fix:\
        \ fix pydantic skip validation by @armandobelardo in https://github.com/fern-api/fern/pull/3324\r\
        \n* (feature): Generate snippets locally by @amckinney in https://github.com/fern-api/fern/pull/3323\r\
        \n* (fix): send multipart upload property descriptions when registering docs\
        \ by @dsinghvi in https://github.com/fern-api/fern/pull/3333\r\n\r\n\r\n**Full\
        \ Changelog**: https://github.com/fern-api/fern/compare/0.19.30...0.19.31-rc0"
      type: chore
  createdAt: "2024-04-05"
  irVersion: 37
  version: 0.19.31
- changelogEntry:
    - summary: "## What's Changed\r\n* (fix): send auth prefix to docs by @dsinghvi\
        \ in https://github.com/fern-api/fern/pull/3314\r\n\r\n\r\n**Full Changelog**:\
        \ https://github.com/fern-api/fern/compare/0.19.29...0.19.30"
      type: chore
  createdAt: "2024-04-03"
  irVersion: 37
  version: 0.19.30
- changelogEntry:
    - summary: "## What's Changed\r\n* (feature): Add retainOriginalCasing option to\
        \ TypeScript generators by @amckinney in https://github.com/fern-api/fern/pull/3310\r\
        \n* (feature): Implement pagination by @amckinney in https://github.com/fern-api/fern/pull/3304\r\
        \n* fix: revert to one ci file in python by @armandobelardo in https://github.com/fern-api/fern/pull/3237\r\
        \n* (fix): Authorization header schemes aren't truncated by @amckinney in https://github.com/fern-api/fern/pull/3313\r\
        \n* (fix): pass through correct maven url by @dsinghvi in https://github.com/fern-api/fern/pull/3315\r\
        \n\r\n\r\n**Full Changelog**: https://github.com/fern-api/fern/compare/0.19.28...0.19.29"
      type: chore
  createdAt: "2024-04-03"
  irVersion: 37
  version: 0.19.29
- changelogEntry:
    - summary: "**Full Changelog**: https://github.com/fern-api/fern/compare/0.19.27...0.19.28"
      type: chore
  createdAt: "2024-04-02"
  irVersion: 37
  version: 0.19.28
- changelogEntry:
    - summary:
        "## What's Changed\r\n* (chore): no icon tabs by @dsinghvi in https://github.com/fern-api/fern/pull/3309\r\
        \n* fix: allow for specifying x-fern-examples as the yaml schema, not jus\u2026\
        \ by @armandobelardo in https://github.com/fern-api/fern/pull/3308\r\n\r\n\r\
        \n**Full Changelog**: https://github.com/fern-api/fern/compare/0.19.26...0.19.27"
      type: chore
  createdAt: "2024-04-02"
  irVersion: 37
  version: 0.19.27
- changelogEntry:
    - summary: "## What's Changed\r\n* (fix): fern docs use horizontal tabs by @dsinghvi\
        \ in https://github.com/fern-api/fern/pull/3307\r\n\r\n\r\n**Full Changelog**:\
        \ https://github.com/fern-api/fern/compare/0.19.25...0.19.26"
      type: chore
  createdAt: "2024-04-01"
  irVersion: 37
  version: 0.19.26
- changelogEntry:
    - summary: "## What's Changed\r\n* improvement: allow header auth extension to specify\
        \ auth prefix by @armandobelardo in https://github.com/fern-api/fern/pull/3303\r\
        \n\r\n\r\n**Full Changelog**: https://github.com/fern-api/fern/compare/0.19.24...0.19.25"
      type: chore
  createdAt: "2024-04-01"
  irVersion: 37
  version: 0.19.25
- changelogEntry:
    - summary: "## What's Changed\r\n* (fix): allow specifying license in publish metadata\
        \ by @dsinghvi in https://github.com/fern-api/fern/pull/3292\r\n\r\n\r\n**Full\
        \ Changelog**: https://github.com/fern-api/fern/compare/0.19.22...0.19.24"
      type: chore
  createdAt: "2024-03-29"
  irVersion: 37
  version: 0.19.24
- changelogEntry:
    - summary: "**Full Changelog**: https://github.com/fern-api/fern/compare/0.19.24-rc2...0.19.24-rc3"
      type: chore
  createdAt: "2024-03-29"
  irVersion: 37
  version: 0.19.24-rc3
- changelogEntry:
    - summary: "## What's Changed\r\n* chore(docs): alphabetize docs components in the\
        \ navigation sidebar by @abvthecity in https://github.com/fern-api/fern/pull/3278\r\
        \n* fix: generate examples for multipart-form by @abvthecity in https://github.com/fern-api/fern/pull/3253\r\
        \n\r\n\r\n**Full Changelog**: https://github.com/fern-api/fern/compare/0.19.23...0.19.24-rc2"
      type: chore
  createdAt: "2024-03-29"
  irVersion: 37
  version: 0.19.24-rc2
- changelogEntry:
    - summary: "## What's Changed\r\n* [(fix): openapi importer ignores duplicate enum\
        \ names](https://github.com/fern-api/fern/commit/6473f3269e31ad896aecc70c03149094ecd9679c)\
        \ by @dsinghvi\r\n\r\n\r\n**Full Changelog**: https://github.com/fern-api/fern/compare/0.19.23...0.19.24-rc1"
      type: chore
  createdAt: "2024-03-29"
  irVersion: 37
  version: 0.19.24-rc1
- changelogEntry:
    - summary: "## What's Changed\r\n* chore(docs): alphabetize docs components in the\
        \ navigation sidebar by @abvthecity in https://github.com/fern-api/fern/pull/3278\r\
        \n* fix: generate examples for multipart-form by @abvthecity in https://github.com/fern-api/fern/pull/3253\r\
        \n\r\n\r\n**Full Changelog**: https://github.com/fern-api/fern/compare/0.19.23...0.19.24-rc0"
      type: chore
  createdAt: "2024-03-29"
  irVersion: 37
  version: 0.19.24-rc0
- changelogEntry:
    - summary: "## What's Changed\r\n* (chore): introduce  to plumb through display\
        \ name by @dsinghvi in https://github.com/fern-api/fern/pull/3290\r\n\r\n\r\n\
        **Full Changelog**: https://github.com/fern-api/fern/compare/0.19.22...0.19.23"
      type: chore
  createdAt: "2024-03-29"
  irVersion: 37
  version: 0.19.23
- changelogEntry:
    - summary: "## What's Changed\r\n* (fix): use display names for services by @dsinghvi\
        \ in https://github.com/fern-api/fern/pull/3289\r\n\r\n\r\n**Full Changelog**:\
        \ https://github.com/fern-api/fern/compare/0.19.21...0.19.22"
      type: chore
  createdAt: "2024-03-28"
  irVersion: 37
  version: 0.19.22
- changelogEntry:
    - summary: "## What's Changed\r\n* feat: API navigation overrides by @abvthecity\
        \ in https://github.com/fern-api/fern/pull/3205\r\n\r\n\r\n**Full Changelog**:\
        \ https://github.com/fern-api/fern/compare/0.19.20...0.19.21"
      type: chore
  createdAt: "2024-03-28"
  irVersion: 37
  version: 0.19.21
- changelogEntry:
    - summary: "## What's Changed\r\n* improvement, python: add __version__ variable\
        \ by @armandobelardo in https://github.com/fern-api/fern/pull/3262\r\n* (docs):\
        \ update fern cli commands docs by @minaelee in https://github.com/fern-api/fern/pull/3215\r\
        \n* build(deps-dev): bump eslint-plugin-react from 7.31.10 to 7.34.1 by @dependabot\
        \ in https://github.com/fern-api/fern/pull/3264\r\n* build(deps): bump github.com/fern-api/generator-exec-go\
        \ from 0.0.679 to 0.0.694 in /generators/go by @dependabot in https://github.com/fern-api/fern/pull/3263\r\
        \n* (docs): add requirements and installation instructions to fern CLI overview\
        \ by @minaelee in https://github.com/fern-api/fern/pull/3269\r\n* (docs): preface\
        \ all internal links with learn/ by @minaelee in https://github.com/fern-api/fern/pull/3270\r\
        \n* build(deps): bump tar and @types/tar by @dependabot in https://github.com/fern-api/fern/pull/3266\r\
        \n* build(deps-dev): bump sass from 1.71.0 to 1.72.0 by @dependabot in https://github.com/fern-api/fern/pull/3265\r\
        \n* (fix): resolve fern check failures due to invalid enum name overrides and\
        \ complex query params by @omarrida in https://github.com/fern-api/fern/pull/3268\r\
        \n* (docs): additional internal link updates by @minaelee in https://github.com/fern-api/fern/pull/3275\r\
        \n* build(deps): bump express from 4.18.2 to 4.19.2 by @dependabot in https://github.com/fern-api/fern/pull/3271\r\
        \n* (docs): start react components docs by @minaelee in https://github.com/fern-api/fern/pull/3276\r\
        \n* (docs): run vale linter on PR to fern/docs/pages/ by @minaelee in https://github.com/fern-api/fern/pull/3274\r\
        \n* fix: make map mutable for adding environment variables by @armandobelardo\
        \ in https://github.com/fern-api/fern/pull/3280\r\n* improvement: default literal\
        \ values for unions by @armandobelardo in https://github.com/fern-api/fern/pull/3283\r\
        \n* (fix): Maps are complex query params by @amckinney in https://github.com/fern-api/fern/pull/3285\r\
        \n\r\n\r\n**Full Changelog**: https://github.com/fern-api/fern/compare/0.19.19...0.19.20"
      type: chore
  createdAt: "2024-03-27"
  irVersion: 37
  version: 0.19.20
- changelogEntry:
    - summary: "## What's Changed\r\n* (fix): docs for `optionalImplementation` use\
        \ the right key by @dsinghvi in https://github.com/fern-api/fern/pull/3254\r\
        \n* (fix): support schema references in OpenAPI that aren't just Schema Ids\
        \ by @omarrida in https://github.com/fern-api/fern/pull/3259\r\n\r\n\r\n**Full\
        \ Changelog**: https://github.com/fern-api/fern/compare/0.19.18...0.19.19"
      type: chore
  createdAt: "2024-03-25"
  irVersion: 37
  version: 0.19.19
- changelogEntry:
    - summary: "## What's Changed\r\n* fix: update python defaults to be the user provided\
        \ number and not th\u2026 by @armandobelardo in https://github.com/fern-api/fern/pull/3248\r\
        \n* fix depth check to prevent max call stack exceeded issue by @omarrida in\
        \ https://github.com/fern-api/fern/pull/3247\r\n\r\n\r\n**Full Changelog**:\
        \ https://github.com/fern-api/fern/compare/0.19.17...0.19.18"
      type: chore
  createdAt: "2024-03-23"
  irVersion: 37
  version: 0.19.18
- changelogEntry:
    - summary: "## What's Changed\r\n* (fix): fix typo in writing license by @armandobelardo\
        \ in https://github.com/fern-api/fern/pull/3245\r\n* (internal): consolidate\
        \ GeneratorNotificationService implementations by @omarrida in https://github.com/fern-api/fern/pull/3235\r\
        \n* (feature): merge x-codeSamples with x-fern-examples by @abvthecity in https://github.com/fern-api/fern/pull/3246\r\
        \n\r\n\r\n**Full Changelog**: https://github.com/fern-api/fern/compare/0.19.16...0.19.17"
      type: chore
  createdAt: "2024-03-22"
  irVersion: 37
  version: 0.19.17
- changelogEntry:
    - summary: "## What's Changed\r\n* (docs): document full slug override in front\
        \ matter by @minaelee in https://github.com/fern-api/fern/pull/3219\r\n* fix:\
        \ create a pom config for publishing by @armandobelardo in https://github.com/fern-api/fern/pull/3243\r\
        \n* \U0001F926: update final sonatype reference to allow staging url by @armandobelardo\
        \ in https://github.com/fern-api/fern/pull/3244\r\n\r\n\r\n**Full Changelog**:\
        \ https://github.com/fern-api/fern/compare/0.19.16-rc0...0.19.16"
      type: chore
  createdAt: "2024-03-21"
  irVersion: 37
  version: 0.19.16
- changelogEntry:
    - summary: "## What's Changed\r\n* fix, java: make gpg publish script executable\
        \ by @armandobelardo in https://github.com/fern-api/fern/pull/3236\r\n* (docs):\
        \ update links due to recent docs changes by @minaelee in https://github.com/fern-api/fern/pull/3233\r\
        \n* fix: java publishing - wrap the multiline secret in quotes to perserv\u2026\
        \ by @armandobelardo in https://github.com/fern-api/fern/pull/3239\r\n* fix:\
        \ update to the staging sonatype url for signing by @armandobelardo in https://github.com/fern-api/fern/pull/3240\r\
        \n* fix: update java registry in cli too by @armandobelardo in https://github.com/fern-api/fern/pull/3242\r\
        \n\r\n\r\n**Full Changelog**: https://github.com/fern-api/fern/compare/0.19.14...0.19.15"
      type: chore
  createdAt: "2024-03-21"
  irVersion: 37
  version: 0.19.15
- changelogEntry:
    - summary:
        "## What's Changed\r\n* (feature): sdk endpoint by @dsinghvi in https://github.com/fern-api/fern/pull/3197\r\
        \n* feat: add in gpg signing for gradle publish by @armandobelardo in https://github.com/fern-api/fern/pull/3195\r\
        \n* FER-970: Improve performance in by reducing reliance on async behavior and\
        \ lazy dynamic imports by @omarrida in https://github.com/fern-api/fern/pull/3206\r\
        \n* (fix): ts sdk doesn't support response property by @dsinghvi in https://github.com/fern-api/fern/pull/3208\r\
        \n* (internal): `seed` runs whenever `seed.yml` config changes by @dsinghvi\
        \ in https://github.com/fern-api/fern/pull/3209\r\n* fix: fullSlug implementation\
        \ uses the wrong filepath structure by @abvthecity in https://github.com/fern-api/fern/pull/3210\r\
        \n* (docs): remove $ sign from bash codeblocks content by @minaelee in https://github.com/fern-api/fern/pull/3194\r\
        \n* add background-image docs by @minaelee in https://github.com/fern-api/fern/pull/3211\r\
        \n* build(deps-dev): bump @ts-morph/common from 0.21.0 to 0.23.0 by @dependabot\
        \ in https://github.com/fern-api/fern/pull/3202\r\n* build(deps-dev): bump eslint-plugin-tailwindcss\
        \ from 3.14.2 to 3.15.1 by @dependabot in https://github.com/fern-api/fern/pull/3201\r\
        \n* build(deps): bump github.com/fern-api/generator-exec-go from 0.0.622 to\
        \ 0.0.679 in /generators/go by @dependabot in https://github.com/fern-api/fern/pull/3199\r\
        \n* (feat): set `ir-version` override when running generators by @dsinghvi in\
        \ https://github.com/fern-api/fern/pull/3212\r\n* bump fern version by @minaelee\
        \ in https://github.com/fern-api/fern/pull/3214\r\n* improvement: allow ruby\
        \ and python to take in byte streams by @armandobelardo in https://github.com/fern-api/fern/pull/3207\r\
        \n* improvement: use AnyStr to keep intellisense for enums but allow forw\u2026\
        \ by @armandobelardo in https://github.com/fern-api/fern/pull/3216\r\n* (fix):\
        \ Handle optional multipart references by @amckinney in https://github.com/fern-api/fern/pull/3218\r\
        \n* (fix): update generator config deserialization logic in OpenAPI generator\
        \ by @omarrida in https://github.com/fern-api/fern/pull/3224\r\n* (internal):\
        \ document syntax highlighting by @abvthecity in https://github.com/fern-api/fern/pull/3220\r\
        \n* (chore): Simplify heading for `max height` in a code block by @dsinghvi\
        \ in https://github.com/fern-api/fern/pull/3225\r\n* (chore): rename `syntax\
        \ highlighting` to `code snippets` by @dsinghvi in https://github.com/fern-api/fern/pull/3226\r\
        \n* (docs): move `searchbar` to top to create more space by @dsinghvi in https://github.com/fern-api/fern/pull/3227\r\
        \n* fix: add signature to the local zod schema as well by @armandobelardo in\
        \ https://github.com/fern-api/fern/pull/3228\r\n\r\n## New Contributors\r\n\
        * @omarrida made their first contribution in https://github.com/fern-api/fern/pull/3206\r\
        \n\r\n**Full Changelog**: https://github.com/fern-api/fern/compare/0.19.13...0.19.14-rc3"
      type: chore
  createdAt: "2024-03-21"
  irVersion: 37
  version: 0.19.14
- changelogEntry:
    - summary:
        "## What's Changed\r\n* (feature): sdk endpoint by @dsinghvi in https://github.com/fern-api/fern/pull/3197\r\
        \n* feat: add in gpg signing for gradle publish by @armandobelardo in https://github.com/fern-api/fern/pull/3195\r\
        \n* FER-970: Improve performance in by reducing reliance on async behavior and\
        \ lazy dynamic imports by @omarrida in https://github.com/fern-api/fern/pull/3206\r\
        \n* (fix): ts sdk doesn't support response property by @dsinghvi in https://github.com/fern-api/fern/pull/3208\r\
        \n* (internal): `seed` runs whenever `seed.yml` config changes by @dsinghvi\
        \ in https://github.com/fern-api/fern/pull/3209\r\n* fix: fullSlug implementation\
        \ uses the wrong filepath structure by @abvthecity in https://github.com/fern-api/fern/pull/3210\r\
        \n* (docs): remove $ sign from bash codeblocks content by @minaelee in https://github.com/fern-api/fern/pull/3194\r\
        \n* add background-image docs by @minaelee in https://github.com/fern-api/fern/pull/3211\r\
        \n* build(deps-dev): bump @ts-morph/common from 0.21.0 to 0.23.0 by @dependabot\
        \ in https://github.com/fern-api/fern/pull/3202\r\n* build(deps-dev): bump eslint-plugin-tailwindcss\
        \ from 3.14.2 to 3.15.1 by @dependabot in https://github.com/fern-api/fern/pull/3201\r\
        \n* build(deps): bump github.com/fern-api/generator-exec-go from 0.0.622 to\
        \ 0.0.679 in /generators/go by @dependabot in https://github.com/fern-api/fern/pull/3199\r\
        \n\r\n## New Contributors\r\n* @omarrida made their first contribution in https://github.com/fern-api/fern/pull/3206\r\
        \n\r\n**Full Changelog**: https://github.com/fern-api/fern/compare/0.19.13...0.19.14-rc0"
      type: chore
  createdAt: "2024-03-19"
  irVersion: 37
  version: 0.19.14-rc0
- changelogEntry:
    - summary: "## What's Changed\r\n* fix: tab slug override should be passed to FDR\
        \ by @abvthecity in https://github.com/fern-api/fern/pull/3198\r\n* fix: python\
        \ retry wrapper leverages the right types by @armandobelardo in https://github.com/fern-api/fern/pull/3204\r\
        \n\r\n\r\n**Full Changelog**: https://github.com/fern-api/fern/compare/0.19.12...0.19.13"
      type: chore
  createdAt: "2024-03-18"
  irVersion: 37
  version: 0.19.13
- changelogEntry:
    - summary: "## What's Changed\r\n* (fix): unit tests for python now run successfully\
        \ by @armandobelardo in https://github.com/fern-api/fern/pull/3187\r\n* (improvement):\
        \ allow x-fern-sdk-group-name to be a list by @mscolnick in https://github.com/fern-api/fern/pull/3196\r\
        \n\r\n\r\n**Full Changelog**: https://github.com/fern-api/fern/compare/0.19.11...0.19.12"
      type: chore
  createdAt: "2024-03-18"
  irVersion: 37
  version: 0.19.12
- changelogEntry:
    - summary: "## What's Changed\r\n* chore: bump versions of public python sdk to\
        \ produce unit tests by @armandobelardo in https://github.com/fern-api/fern/pull/3179\r\
        \n* fix: small fix for python sdk gen by @armandobelardo in https://github.com/fern-api/fern/pull/3181\r\
        \n* chore: remove webpack from ts generators by @mscolnick in https://github.com/fern-api/fern/pull/3180\r\
        \n* build(deps): bump follow-redirects from 1.15.5 to 1.15.6 by @dependabot\
        \ in https://github.com/fern-api/fern/pull/3178\r\n* fix: Fix code-samples deserialization\
        \ from openapi-overrides.yml by @mscolnick in https://github.com/fern-api/fern/pull/3170\r\
        \n\r\n\r\n**Full Changelog**: https://github.com/fern-api/fern/compare/0.19.10...0.19.11"
      type: chore
  createdAt: "2024-03-15"
  irVersion: 37
  version: 0.19.11
- changelogEntry:
    - summary: "## What's Changed\r\n* fix: add in envvar scanning for more than bearer\
        \ auth by @armandobelardo in https://github.com/fern-api/fern/pull/3176\r\n\
        * fixing unit tests by @armandobelardo in https://github.com/fern-api/fern/pull/3168\r\
        \n\r\n\r\n**Full Changelog**: https://github.com/fern-api/fern/compare/0.19.9...0.19.10"
      type: chore
  createdAt: "2024-03-15"
  irVersion: 37
  version: 0.19.10
- changelogEntry:
    - summary: "## What's Changed\r\n* (fix): make sure that deep object query params\
        \ are reverse migrated t\u2026 by @dsinghvi in https://github.com/fern-api/fern/pull/3172\r\
        \n\r\n\r\n**Full Changelog**: https://github.com/fern-api/fern/compare/0.19.8...0.19.9"
      type: chore
  createdAt: "2024-03-13"
  irVersion: 37
  version: 0.19.9
- changelogEntry:
    - summary: "## What's Changed\r\n* fix: run seed for ruby-seed by @armandobelardo\
        \ in https://github.com/fern-api/fern/pull/3167\r\n* (fix): getReferencedMarkdownFiles\
        \ should ignore http/https links by @abvthecity in https://github.com/fern-api/fern/pull/3169\r\
        \n\r\n\r\n**Full Changelog**: https://github.com/fern-api/fern/compare/0.19.7...0.19.8"
      type: chore
  createdAt: "2024-03-13"
  irVersion: 37
  version: 0.19.8
- changelogEntry:
    - summary: "## What's Changed\r\n* feat: init c# playground by @armandobelardo in\
        \ https://github.com/fern-api/fern/pull/3142\r\n* build(deps-dev): bump eslint-plugin-tailwindcss\
        \ from 3.13.0 to 3.13.1 by @dependabot in https://github.com/fern-api/fern/pull/2946\r\
        \n* (chore): consolidate configuration into single package by @dsinghvi in https://github.com/fern-api/fern/pull/3141\r\
        \n* (feature): fern check catches invalid mdx files in docs by @dsinghvi in\
        \ https://github.com/fern-api/fern/pull/3145\r\n* (feature): convert markdown\
        \ references to slug if possible by @dsinghvi in https://github.com/fern-api/fern/pull/3146\r\
        \n* fix: do not add auto-example if one exists by @armandobelardo in https://github.com/fern-api/fern/pull/3147\r\
        \n* (fix): migration depends on published coordinate by @dsinghvi in https://github.com/fern-api/fern/pull/3143\r\
        \n* import float as unknown from openapi spec by @buie in https://github.com/fern-api/fern/pull/3144\r\
        \n* chore: add polling to feature spec by @armandobelardo in https://github.com/fern-api/fern/pull/3068\r\
        \n* build(deps): bump golang.org/x/tools from 0.18.0 to 0.19.0 in /generators/go\
        \ by @dependabot in https://github.com/fern-api/fern/pull/3151\r\n* build(deps):\
        \ bump github.com/fern-api/generator-exec-go from 0.0.609 to 0.0.622 in /generators/go\
        \ by @dependabot in https://github.com/fern-api/fern/pull/3150\r\n* (feature):\
        \ implement fileUpload and bytes type conversion to FDR by @abvthecity in https://github.com/fern-api/fern/pull/3158\r\
        \n* feat, python: add snippet-based testing to Python SDKs by @armandobelardo\
        \ in https://github.com/fern-api/fern/pull/3102\r\n* (fix): enable SSO on preview\
        \ URLs by @abvthecity in https://github.com/fern-api/fern/pull/3160\r\n* (fix):\
        \ Go snippets handle unknown examples by @amckinney in https://github.com/fern-api/fern/pull/3163\r\
        \n* (fix): update IR migration gates for Python SDK by @dsinghvi in https://github.com/fern-api/fern/pull/3164\r\
        \n\r\n## New Contributors\r\n* @buie made their first contribution in https://github.com/fern-api/fern/pull/3144\r\
        \n\r\n**Full Changelog**: https://github.com/fern-api/fern/compare/0.19.6...0.19.7-rc0"
      type: chore
  createdAt: "2024-03-13"
  irVersion: 37
  version: 0.19.7
- changelogEntry:
    - summary: "## What's Changed\r\n* (fix): parse frontmatter before registering docs\
        \ by @dsinghvi in https://github.com/fern-api/fern/pull/3140\r\n\r\n\r\n**Full\
        \ Changelog**: https://github.com/fern-api/fern/compare/0.19.5...0.19.6"
      type: chore
  createdAt: "2024-03-10"
  irVersion: 37
  version: 0.19.6
- changelogEntry:
    - summary: "## What's Changed\r\n* (feat, cli): add autogenerated examples for the\
        \ fern definition by @armandobelardo in https://github.com/fern-api/fern/pull/3114\r\
        \n* (fix, cli): don't require a schema to exist under `application/octet-stream`\
        \ by @armandobelardo in https://github.com/fern-api/fern/pull/3137\r\n\r\n\r\
        \n**Full Changelog**: https://github.com/fern-api/fern/compare/0.19.4...0.19.5"
      type: chore
  createdAt: "2024-03-10"
  irVersion: 37
  version: 0.19.5
- changelogEntry:
    - summary: "## What's Changed\r\n* feat, python: allow extra fields not specified\
        \ in model to come through by @armandobelardo in https://github.com/fern-api/fern/pull/3131\r\
        \n* (fix): `x-fern-streaming` wont duplicate referenced requests causing collision\
        \ by @dsinghvi in https://github.com/fern-api/fern/pull/3136\r\n\r\n\r\n**Full\
        \ Changelog**: https://github.com/fern-api/fern/compare/0.19.3...0.19.4"
      type: chore
  createdAt: "2024-03-09"
  irVersion: 36
  version: 0.19.4
- changelogEntry:
    - summary: "## What's Changed\r\n* (fix, typescript): SDK generator appropriately\
        \ imports `node-fetch` by @dsinghvi in https://github.com/fern-api/fern/pull/3130\r\
        \n* fix: accent-primary regression (and move color validation to fern check)\
        \ by @abvthecity in https://github.com/fern-api/fern/pull/3132\r\n\r\n\r\n**Full\
        \ Changelog**: https://github.com/fern-api/fern/compare/0.19.2...0.19.3"
      type: chore
  createdAt: "2024-03-08"
  irVersion: 36
  version: 0.19.3
- changelogEntry:
    - summary: "## What's Changed\r\n* (fix): OpenAPI importer reads `deprecated: true`\
        \ on operation objects by @dsinghvi in https://github.com/fern-api/fern/pull/3129\r\
        \n\r\n\r\n**Full Changelog**: https://github.com/fern-api/fern/compare/0.19.1...0.19.2"
      type: chore
  createdAt: "2024-03-08"
  irVersion: 36
  version: 0.19.2
- changelogEntry:
    - summary: "## What's Changed\r\n* (fix): detect file object in OpenAPI and ignore\
        \ content type by @dsinghvi in https://github.com/fern-api/fern/pull/3128\r\n\
        \r\n\r\n**Full Changelog**: https://github.com/fern-api/fern/compare/0.19.0...0.19.1"
      type: chore
  createdAt: "2024-03-08"
  irVersion: 36
  version: 0.19.1
- changelogEntry:
    - summary: "## What's Changed\r\n* (fix, typescript): serialize optional deep object\
        \ query params correctly in the TypeScript SDK  by @dsinghvi in https://github.com/fern-api/fern/pull/3071\r\
        \n* fix, ruby: Ensure the name passed into the `X-Fern-SDK-Name` header is the\
        \ name of the gem, not the client class by @armandobelardo in https://github.com/fern-api/fern/pull/3073\r\
        \n* (fix, typescript): sdk code snippets don't render empty dicts for parameters\
        \ with default values by @dsinghvi in https://github.com/fern-api/fern/pull/3074\r\
        \n* (chore): Refactor Pagination IR to support offset by @amckinney in https://github.com/fern-api/fern/pull/3072\r\
        \n* (chore, internal): move `docs-config` to use local typescript sdk gen by\
        \ @abvthecity in https://github.com/fern-api/fern/pull/3047\r\n* (feature, beta):\
        \ support reading `changelog` dir from api directory by @dsinghvi in https://github.com/fern-api/fern/pull/3075\r\
        \n* docs: multiple site layout and page updates by @minaelee in https://github.com/fern-api/fern/pull/3052\r\
        \n* docs: overview diagram newer version by @dannysheridan in https://github.com/fern-api/fern/pull/3076\r\
        \n* docs: use new overview diagram image  by @dannysheridan in https://github.com/fern-api/fern/pull/3077\r\
        \n* docs: add info on new icon component by @minaelee in https://github.com/fern-api/fern/pull/3079\r\
        \n* docs: update availability documentation by @minaelee in https://github.com/fern-api/fern/pull/3078\r\
        \n* (feature): leverage OpenAPI extension `x-tags` for schemas by @dsinghvi\
        \ in https://github.com/fern-api/fern/pull/3081\r\n* fix: make express generator\
        \ respect it's version while publishing by @armandobelardo in https://github.com/fern-api/fern/pull/3084\r\
        \n* fix, nit: update the name of the GH workflow step to match by @armandobelardo\
        \ in https://github.com/fern-api/fern/pull/3085\r\n* fix: address recursive\
        \ loop in example gen with a max depth and lookback by @armandobelardo in https://github.com/fern-api/fern/pull/3086\r\
        \n* (internal): stop running eslint by @dsinghvi in https://github.com/fern-api/fern/pull/3087\r\
        \n* (chore): upgrade mrlint and reenable eslint by @dsinghvi in https://github.com/fern-api/fern/pull/3088\r\
        \n* fix: add missing ruby dependencies to ensure rubocop can install by @armandobelardo\
        \ in https://github.com/fern-api/fern/pull/3090\r\n* fix, ts: leverage the full\
        \ package path for `reference.md` by @armandobelardo in https://github.com/fern-api/fern/pull/3083\r\
        \n* (feature): Add option to disable OpenAPI example generation by @amckinney\
        \ in https://github.com/fern-api/fern/pull/3091\r\n* (ts, feature): introduce\
        \ custom config for `tolerateRepublish` to re publish npm versions by @dsinghvi\
        \ in https://github.com/fern-api/fern/pull/3093\r\n* improvement, python: swap\
        \ to literals instead of enums by @armandobelardo in https://github.com/fern-api/fern/pull/3082\r\
        \n* docs: add new sdks quickstarts and update docs.yml by @minaelee in https://github.com/fern-api/fern/pull/3095\r\
        \n* docs: update feb 2024 changelog by @minaelee in https://github.com/fern-api/fern/pull/3092\r\
        \n* (fix): republish python seed container by @dsinghvi in https://github.com/fern-api/fern/pull/3098\r\
        \n* (fix): support generating correct code snippets when extending base client\
        \ in python by @dsinghvi in https://github.com/fern-api/fern/pull/3097\r\n*\
        \ (fix): Importer handles adding imports from api.yml  by @dsinghvi in https://github.com/fern-api/fern/pull/3100\r\
        \n* fix: build seed docker multiplatform by @armandobelardo in https://github.com/fern-api/fern/pull/3099\r\
        \n* (feature): allow overriding type for global headers by @dsinghvi in https://github.com/fern-api/fern/pull/3101\r\
        \n* feat, python: add in max_retries with exponential backoff by @armandobelardo\
        \ in https://github.com/fern-api/fern/pull/3096\r\n* fix, python: use docstrings\
        \ instead of descriptions by @armandobelardo in https://github.com/fern-api/fern/pull/3108\r\
        \n* chore: cache docker builds in github actions by @mscolnick in https://github.com/fern-api/fern/pull/3104\r\
        \n* chore: migrate to Vitest by @mscolnick in https://github.com/fern-api/fern/pull/3103\r\
        \n* (feature): Go supports simpler unions by @amckinney in https://github.com/fern-api/fern/pull/3111\r\
        \n* fix: strip trailing slash from environments list by @abvthecity in https://github.com/fern-api/fern/pull/3109\r\
        \n* chore: stop checking equality when merging files by @armandobelardo in https://github.com/fern-api/fern/pull/3112\r\
        \n* improvement: add additional reserved words to python by @armandobelardo\
        \ in https://github.com/fern-api/fern/pull/3116\r\n* docs: add titles and descs\
        \ by @minaelee in https://github.com/fern-api/fern/pull/3113\r\n* Revert \"\
        chore: migrate to Vitest\" by @dsinghvi in https://github.com/fern-api/fern/pull/3118\r\
        \n* (chore): fix our tests by @dsinghvi in https://github.com/fern-api/fern/pull/3119\r\
        \n* (fix): `fern generate --docs` doesn't reupload duplicate files preventing\
        \ 503s by @dsinghvi in https://github.com/fern-api/fern/pull/3120\r\n* (feature):\
        \ introduce more layout options for docs configuration by @abvthecity in https://github.com/fern-api/fern/pull/3115\r\
        \n* docs: update components docs by @minaelee in https://github.com/fern-api/fern/pull/3117\r\
        \n* (beta): introduce new api configuration in generators.yml by @dsinghvi in\
        \ https://github.com/fern-api/fern/pull/3121\r\n* (fix): `mergeWith` actually\
        \ merges with incoming spec by @dsinghvi in https://github.com/fern-api/fern/pull/3124\r\
        \n* build(deps): bump jose from 4.11.2 to 4.15.5 by @dependabot in https://github.com/fern-api/fern/pull/3123\r\
        \n\r\n## New Contributors\r\n* @mscolnick made their first contribution in https://github.com/fern-api/fern/pull/3104\r\
        \n\r\n**Full Changelog**: https://github.com/fern-api/fern/compare/0.18.5...0.19.0"
      type: chore
  createdAt: "2024-03-07"
  irVersion: 36
  version: 0.19.0
- changelogEntry:
    - summary: "## What's Changed\r\n* (fix): `mergeWith` actually merges with incoming\
        \ spec by @dsinghvi in https://github.com/fern-api/fern/pull/3124\r\n\r\n\r\n\
        **Full Changelog**: https://github.com/fern-api/fern/compare/0.19.0-rc8...0.19.0-rc9"
      type: chore
  createdAt: "2024-03-07"
  irVersion: 36
  version: 0.19.0-rc9
- changelogEntry:
    - summary: "## What's Changed\r\n* (improvement, python): add additional reserved\
        \ words to python by @armandobelardo in https://github.com/fern-api/fern/pull/3116\r\
        \n* (chore): fix our tests by @dsinghvi in https://github.com/fern-api/fern/pull/3119\r\
        \n* (fix): `fern generate --docs` doesn't reupload duplicate files preventing\
        \ 503s by @dsinghvi in https://github.com/fern-api/fern/pull/3120\r\n* (feature):\
        \ introduce more layout options for docs configuration by @abvthecity in https://github.com/fern-api/fern/pull/3115\r\
        \n* (beta): introduce new api configuration in generators.yml by @dsinghvi in\
        \ https://github.com/fern-api/fern/pull/3121\r\n\r\n\r\n**Full Changelog**:\
        \ https://github.com/fern-api/fern/compare/0.19.0-rc7...0.19.0-rc8"
      type: chore
  createdAt: "2024-03-07"
  irVersion: 36
  version: 0.19.0-rc8
- changelogEntry:
    - summary: "## What's Changed\r\n* chore: stop checking equality when merging files\
        \ by @armandobelardo in https://github.com/fern-api/fern/pull/3112\r\n\r\n\r\
        \n**Full Changelog**: https://github.com/fern-api/fern/compare/0.19.0-rc6...0.19.0-rc7"
      type: chore
  createdAt: "2024-03-05"
  irVersion: 36
  version: 0.19.0-rc7
- changelogEntry:
    - summary: "## What's Changed\r\n* (fix, python): use docstrings instead of descriptions\
        \ by @armandobelardo in https://github.com/fern-api/fern/pull/3108\r\n* (feature,\
        \ go): Supports simpler unions by @amckinney in https://github.com/fern-api/fern/pull/3111\r\
        \n* (fix, cli): strip trailing slash from environments list by @abvthecity in\
        \ https://github.com/fern-api/fern/pull/3109\r\n* (feature): allow overriding\
        \ type for global headers by @dsinghvi in https://github.com/fern-api/fern/pull/3101\r\
        \n* (feat, python): add in max_retries with exponential backoff by @armandobelardo\
        \ in https://github.com/fern-api/fern/pull/3096\r\n* (ts, feature): introduce\
        \ custom config for `tolerateRepublish` to re publish npm versions by @dsinghvi\
        \ in https://github.com/fern-api/fern/pull/3093\r\n* (improvement, python):\
        \ swap to literals instead of enums by @armandobelardo in https://github.com/fern-api/fern/pull/3082\r\
        \n* (fix, python): support generating correct code snippets when extending base\
        \ client in python by @dsinghvi in https://github.com/fern-api/fern/pull/3097\r\
        \n* (fix): Importer handles adding imports from api.yml  by @dsinghvi in https://github.com/fern-api/fern/pull/3100\r\
        \n* (fix, ruby): add missing ruby dependencies to ensure rubocop can install\
        \ by @armandobelardo in https://github.com/fern-api/fern/pull/3090\r\n* (fix,\
        \ ts): leverage the full package path for `reference.md` by @armandobelardo\
        \ in https://github.com/fern-api/fern/pull/3083\r\n* (feature): Add option to\
        \ disable OpenAPI example generation by @amckinney in https://github.com/fern-api/fern/pull/3091\r\
        \n* (feature): leverage OpenAPI extension `x-tags` for schemas by @dsinghvi\
        \ in https://github.com/fern-api/fern/pull/3081\r\n* (fix, typescript): serialize\
        \ optional deep object query params correctly in the TypeScript SDK  by @dsinghvi\
        \ in https://github.com/fern-api/fern/pull/3071\r\n* (fix, ruby): Ensure the\
        \ name passed into the `X-Fern-SDK-Name` header is the name of the gem, not\
        \ the client class by @armandobelardo in https://github.com/fern-api/fern/pull/3073\r\
        \n* (fix, typescript): sdk code snippets don't render empty dicts for parameters\
        \ with default values by @dsinghvi in https://github.com/fern-api/fern/pull/3074\r\
        \n* (chore): Refactor Pagination IR to support offset by @amckinney in https://github.com/fern-api/fern/pull/3072\r\
        \n* (chore, internal): move `docs-config` to use local typescript sdk gen by\
        \ @abvthecity in https://github.com/fern-api/fern/pull/3047\r\n* (feature, beta):\
        \ support reading `changelog` dir from api directory by @dsinghvi in https://github.com/fern-api/fern/pull/3075\r\
        \n* (fix, express): make express generator respect it's version while publishing\
        \ by @armandobelardo in https://github.com/fern-api/fern/pull/3084\r\n* (fix):\
        \ address recursive loop in example gen with a max depth and lookback by @armandobelardo\
        \ in https://github.com/fern-api/fern/pull/3086\r\n\r\n\r\n**Full Changelog**:\
        \ https://github.com/fern-api/fern/compare/0.19.0-rc3...0.18.5\r\n\r\n\r\n**Full\
        \ Changelog**: https://github.com/fern-api/fern/compare/0.19.0-rc4...0.19.0-rc5\r\
        \n\r\n## New Contributors\r\n* @mscolnick made their first contribution in https://github.com/fern-api/fern/pull/3104\r\
        \n\r\n**Full Changelog**: https://github.com/fern-api/fern/compare/0.19.0-rc5...0.19.0-rc6"
      type: chore
  createdAt: "2024-03-05"
  irVersion: 36
  version: 0.19.0-rc6
- changelogEntry:
    - summary: "## What's Changed\r\n* (chore, go): Release fern-go-sdk 0.17.0 by @amckinney\
        \ in https://github.com/fern-api/fern/pull/3066\r\n* (feature, go): supports\
        \ multiple files in upload by @amckinney in https://github.com/fern-api/fern/pull/3070\r\
        \n* (feature, ts): deep object query parameter serialization  by @dsinghvi in\
        \ https://github.com/fern-api/fern/pull/3060\r\n* (chore): CLI supports providing\
        \ IR v33 to TypeScript generators  by @dsinghvi in https://github.com/fern-api/fern/pull/3060\r\
        \n\r\n\r\n**Full Changelog**: https://github.com/fern-api/fern/compare/0.18.4...0.18.5"
      type: chore
  createdAt: "2024-02-27"
  irVersion: 36
  version: 0.18.5
- changelogEntry:
    - summary: "## What's Changed\r\n* (fix): OpenAPI/AsyncAPI importer handles invalid\
        \ datetime examples by @dsinghvi in https://github.com/fern-api/fern/pull/3056\r\
        \n* (fix): ensure we apply audience-based filtering to examples as well by @armandobelardo\
        \ in https://github.com/fern-api/fern/pull/3043\r\n* (feat, fern): allow headers\
        \ to specify their envvar as well by @armandobelardo in https://github.com/fern-api/fern/pull/3061\r\
        \n* (feat, python): support envvar scanning for headers by @armandobelardo in\
        \ https://github.com/fern-api/fern/pull/3064\r\n\r\n## New Contributors\r\n\
        * @Danwakeem made their first contribution in https://github.com/fern-api/fern/pull/3057\r\
        \n\r\n**Full Changelog**: https://github.com/fern-api/fern/compare/0.18.3...0.18.4"
      type: chore
  createdAt: "2024-02-26"
  irVersion: 36
  version: 0.18.4
- changelogEntry:
    - summary: "## What's Changed\r\n*  (fix, java): leverage callTimeout instead of\
        \ readTimeout for RequestOptions timeout configuration by @armandobelardo in\
        \ https://github.com/fern-api/fern/pull/3031\r\n* (fix, java): Address NPE for\
        \ RequestOptions with new timeout feature by @armandobelardo in https://github.com/fern-api/fern/pull/3053\r\
        \n* (fix, go): Snippets for optional primitive aliases are accurate by @amckinney\
        \ in https://github.com/fern-api/fern/pull/3050\r\n* (fix, python): move from\
        \ lists to sequences when using lists in function signatures by @armandobelardo\
        \ in https://github.com/fern-api/fern/pull/3040\r\n* (fix, java) Use safe name\
        \ to generate discriminator wrapper class by @kikones34 in https://github.com/fern-api/fern/pull/2961\r\
        \n* (fix, python): just use jsonable_encoder and remove .value from enum references\
        \ by @armandobelardo in https://github.com/fern-api/fern/pull/3044\r\n* (fix,\
        \ python): fix envvars scanning by updating the ApiError usage by @armandobelardo\
        \ in https://github.com/fern-api/fern/pull/3046\r\n* (feature): OpenAPI importer\
        \ attempts to use tag order to render endpoints if possible by @dsinghvi in\
        \ https://github.com/fern-##\r\n* (improvement, python): make optional fields\
        \ not required by default by @armandobelardo in https://github.com/fern-api/fern/pull/3041\r\
        \n* (feature): Add pagination (IRv35) by @amckinney in https://github.com/fern-api/fern/pull/2985\r\
        \n* (feature): support asyncapi examples via `x-fern-examples` by @dsinghvi\
        \ in https://github.com/fern-api/fern/pull/3042\r\n* (feature): generate default\
        \ examples for WebSocket Sessions by @dsinghvi in https://github.com/fern-api/fern/pull/3039\r\
        \n* (fix): fern check no longer throws when an undiscriminated union is a list\
        \ of primitives by @dsinghvi in https://github.com/fern-api/fern/pull/3055\r\
        \n\r\n\r\n**Full Changelog**: https://github.com/fern-api/fern/compare/0.18.2...0.18.3-rc0\r\
        \n\r\n## New Contributors\r\n* @kikones34 made their first contribution in https://github.com/fern-api/fern/pull/2961\r\
        \n\r\n**Full Changelog**: https://github.com/fern-api/fern/compare/0.18.3-rc1...0.18.3-rc2"
      type: chore
  createdAt: "2024-02-26"
  irVersion: 35
  version: 0.18.3
- changelogEntry:
    - summary: "## What's Changed\r\n* (feature, python): introduce feature flag to\
        \ simplify imports in python and remove the nested `resources` directory by\
        \ @dsinghvi in https://github.com/fern-api/fern/pull/3029\r\n* (chore, internal):\
        \ move `openapi-ir` to use local typescript sdk codegen by @dsinghvi in https://github.com/fern-api/fern/pull/3033\r\
        \n* (docs): external sidebar links, filled navbar button, tab slug overrides\
        \ by @abvthecity in https://github.com/fern-api/fern/pull/3034\r\n* (feature):\
        \ Add Go snippet generation by @amckinney in https://github.com/fern-api/fern/pull/3035\r\
        \n* (feature): Importer brings in Websocket Channels from `AsyncAPI`  by @dsinghvi\
        \ in https://github.com/fern-api/fern/pull/3037\r\n\r\n\r\n**Full Changelog**:\
        \ https://github.com/fern-api/fern/compare/0.18.1...0.18.2"
      type: chore
  createdAt: "2024-02-22"
  irVersion: 34
  version: 0.18.2
- changelogEntry:
    - summary: "## What's Changed\r\n* docs: define fern as a toolkit by @dannysheridan\
        \ in https://github.com/fern-api/fern/pull/2974\r\n* (feature): introduce websocket\
        \ channel into fern definition by @dsinghvi in https://github.com/fern-api/fern/pull/2975\r\
        \n* (fix): `fern write-overrides` uses summary to generate method name if no\
        \ operation id and tag are present by @dsinghvi in https://github.com/fern-api/fern/pull/2976\r\
        \n* (python, feat): add in request options to python by @armandobelardo in https://github.com/fern-api/fern/pull/2926\r\
        \n* (fix):  postman collection is published appropriately by @dsinghvi in https://github.com/fern-api/fern/pull/2978\r\
        \n* (internal): add websocket to IR by @dsinghvi in https://github.com/fern-api/fern/pull/2981\r\
        \n* (internal): register websocket schemas with fdr by @dsinghvi in https://github.com/fern-api/fern/pull/2983\r\
        \n* python, fix: revert regressions in writing circular references by @armandobelardo\
        \ in https://github.com/fern-api/fern/pull/2988\r\n* (typescript): always use\
        \ `node-fetch` when in Node.js by @dsinghvi in https://github.com/fern-api/fern/pull/2989\r\
        \n* (typescript): Fetcher supports sending bytes in request body in `0.11.4`\
        \ by @dsinghvi in https://github.com/fern-api/fern/pull/2991\r\n* (feature):\
        \ make sure casing overrides take affect by @dsinghvi in https://github.com/fern-api/fern/pull/2992\r\
        \n* (fix): IR generation respects casing overrides by @dsinghvi in https://github.com/fern-api/fern/pull/2994\r\
        \n* chore, ruby: release the ruby generators to include IR compatibility fix\
        \ by @armandobelardo in https://github.com/fern-api/fern/pull/2995\r\n* (fix):\
        \ `x-fern-webhook` respects sdk method and group name by @dsinghvi in https://github.com/fern-api/fern/pull/2996\r\
        \n* (feat, openapi): add global header aliasing by @armandobelardo in https://github.com/fern-api/fern/pull/2990\r\
        \n* feat, ts: add in a reference generator class by @armandobelardo in https://github.com/fern-api/fern/pull/2998\r\
        \n* improvement: tweaks to how we write references by @armandobelardo in https://github.com/fern-api/fern/pull/3001\r\
        \n* (feat, java): add timeout to request options by @armandobelardo in https://github.com/fern-api/fern/pull/2973\r\
        \n* chore: nest Go changelog within ./go/sdk by @dannysheridan in https://github.com/fern-api/fern/pull/3004\r\
        \n* docs: delete unused pages by @minaelee in https://github.com/fern-api/fern/pull/3008\r\
        \n* docs: fix broken link  by @minaelee in https://github.com/fern-api/fern/pull/3007\r\
        \n* (chore, internal): speed up seed tests by using custom runner by @dsinghvi\
        \ in https://github.com/fern-api/fern/pull/3005\r\n* (chore, internal): introduce\
        \ telemetry for seed CLI by @dsinghvi in https://github.com/fern-api/fern/pull/3009\r\
        \n* (fix): optional enum body parameters now pass check by @dsinghvi in https://github.com/fern-api/fern/pull/2914\r\
        \n* (fix, python): literals are properly accepted as `query`, `path`, `header`,\
        \ inlined body and referenced body parameters by @dsinghvi in https://github.com/fern-api/fern/pull/3012\r\
        \n* improvement: allow files to be arrays within the IR by @armandobelardo in\
        \ https://github.com/fern-api/fern/pull/2993\r\n* (fix, typescript): core.Stream\
        \ is browser compatible by @dsinghvi in https://github.com/fern-api/fern/pull/3017\r\
        \n* (chore, internal): setup browser playground for ts generator by @dsinghvi\
        \ in https://github.com/fern-api/fern/pull/3019\r\n* build(deps): bump golang.org/x/tools\
        \ from 0.17.0 to 0.18.0 in /generators/go by @dependabot in https://github.com/fern-api/fern/pull/3015\r\
        \n* (typescript, release): release browser compatible streaming in `0.11.5`\
        \ by @dsinghvi in https://github.com/fern-api/fern/pull/3022\r\n* (internal)\
        \ rename Websocket to WebSocket and bump fdr by @abvthecity in https://github.com/fern-api/fern/pull/3018\r\
        \n* feats, ruby: add in idempotency headers and improve enum and union implementations\
        \ by @armandobelardo in https://github.com/fern-api/fern/pull/3020\r\n* improvement,\
        \ python: update python file type to be more reflective or HTTPX types and allow\
        \ lists of files by @armandobelardo in https://github.com/fern-api/fern/pull/3010\r\
        \n* build(deps): bump axios from 0.27.2 to 0.28.0 by @dependabot in https://github.com/fern-api/fern/pull/3024\r\
        \n* fix: websocket inline jsonExample and ir-to-fdr path by @abvthecity in https://github.com/fern-api/fern/pull/3026\r\
        \n* improvement, seed: reduce size of seed containers and speed up python and\
        \ java tests by @armandobelardo in https://github.com/fern-api/fern/pull/3011\r\
        \n* feature, python: allow for users to define custom exports from __init__.py\
        \ by @armandobelardo in https://github.com/fern-api/fern/pull/3025\r\n* build(deps):\
        \ bump github.com/fern-api/generator-exec-go from 0.0.574 to 0.0.600 in /generators/go\
        \ by @dependabot in https://github.com/fern-api/fern/pull/3021\r\n* (java, fix):\
        \ file upload endpoints compile when determining mime type by @dsinghvi in https://github.com/fern-api/fern/pull/3027\r\
        \n* (fix): a single enum with x-fern-enum is not turned into a literal by @dsinghvi\
        \ in https://github.com/fern-api/fern/pull/3028\r\n\r\n\r\n**Full Changelog**:\
        \ https://github.com/fern-api/fern/compare/0.18.0...0.18.1"
      type: chore
  createdAt: "2024-02-21"
  irVersion: 34
  version: 0.18.1
- changelogEntry:
    - summary: "## What's Changed\r\n* (chore, ruby): release the ruby generators to\
        \ include IR compatibility fix by @armandobelardo in https://github.com/fern-api/fern/pull/2995\r\
        \n* (cli, fix): `x-fern-webhook` respects sdk method and group name by @dsinghvi\
        \ in https://github.com/fern-api/fern/pull/2996\r\n* (cli, feature): IR generation\
        \ respects casing overrides by @dsinghvi in https://github.com/fern-api/fern/pull/2994\r\
        \n* (python, feat): add in request options to python by @armandobelardo in https://github.com/fern-api/fern/pull/2926\r\
        \n* (typescript): always use `node-fetch` when in Node.js by @dsinghvi in https://github.com/fern-api/fern/pull/2989\r\
        \n* (typescript): Fetcher supports sending bytes in request body in `0.11.4`\
        \ by @dsinghvi in https://github.com/fern-api/fern/pull/2991\r\n\r\n\r\n**Full\
        \ Changelog**: https://github.com/fern-api/fern/compare/0.18.0...0.18.0-rc0\r\
        \n\r\n\r\n**Full Changelog**: https://github.com/fern-api/fern/compare/0.18.1-rc1...0.18.1-rc2"
      type: chore
  createdAt: "2024-02-16"
  irVersion: 33
  version: 0.18.1-rc2
- changelogEntry:
    - summary: "## What's Changed\r\n* (fix): handle `optional` multipart file upload\
        \ parameters by @armandobelardo in https://github.com/fern-api/fern/pull/2964\r\
        \n* (break): sever base paths are no longer pre-pended to endpoint URLs in OpenAPI\
        \ Parser by @dsinghvi in https://github.com/fern-api/fern/pull/2972\r\n\r\n\r\
        \n**Full Changelog**: https://github.com/fern-api/fern/compare/0.17.10...0.18.0"
      type: chore
  createdAt: "2024-02-14"
  irVersion: 33
  version: 0.18.0
- changelogEntry:
    - summary: "## What's Changed\r\n* (typescript): typescript generator forwards runtime\
        \ information via `X-Fern-Runtime` header by @dsinghvi in https://github.com/fern-api/fern/pull/2962\r\
        \n* (python): Remove literals from the function signature by @armandobelardo\
        \ in https://github.com/fern-api/fern/pull/2952\r\n* (fix): TypeScript SDK generator\
        \ no longer enables `noUnusedParameters` in tsconfg.json by @dsinghvi in https://github.com/fern-api/fern/pull/2968\r\
        \n* (python): Remove support for Python 3.7  by @armandobelardo in https://github.com/fern-api/fern/pull/2967\r\
        \n* (fix): OpenAPI importer appropriately handles custom json content types\
        \ by @dsinghvi in https://github.com/fern-api/fern/pull/2971\r\n\r\n\r\n**Full\
        \ Changelog**: https://github.com/fern-api/fern/compare/0.17.9...0.17.10"
      type: chore
  createdAt: "2024-02-13"
  irVersion: 33
  version: 0.17.10
- changelogEntry:
    - summary: "## What's Changed\r\n* (internal): initialize csharp AST by @dsinghvi\
        \ in https://github.com/fern-api/fern/pull/2938\r\n* (feature): go generator\
        \ supports whitelabelling by @dsinghvi in https://github.com/fern-api/fern/pull/2953\r\
        \n* (feature): OpenAPI importer handles extending undiscriminated unions if\
        \ they are objects by @dsinghvi in https://github.com/fern-api/fern/pull/2956\r\
        \n\r\n\r\n**Full Changelog**: https://github.com/fern-api/fern/compare/0.17.8...0.17.9"
      type: chore
  createdAt: "2024-02-13"
  irVersion: 33
  version: 0.17.9
- changelogEntry:
    - summary: "## What's Changed\r\n* (feature): support whitelabeling SDKs  by @dsinghvi\
        \ in https://github.com/fern-api/fern/pull/2928\r\n* (feature): css + js + measure\
        \ img size by @abvthecity in https://github.com/fern-api/fern/pull/2872api/fern/pull/2937\r\
        \n\r\n\r\n**Full Changelog**: https://github.com/fern-api/fern/compare/0.17.7...0.17.8"
      type: chore
  createdAt: "2024-02-11"
  irVersion: 33
  version: 0.17.8
- changelogEntry:
    - summary: "## What's Changed\r\n* (fix): read nuget output mode\r\n\r\n\r\n**Full\
        \ Changelog**: https://github.com/fern-api/fern/compare/0.17.3...0.17.5"
      type: chore
  createdAt: "2024-02-09"
  irVersion: 33
  version: 0.17.7
- changelogEntry:
    - summary: "## What's Changed\r\n* (fix): only opt in go and ruby to capitalize\
        \ initialisms by @dsinghvi in https://github.com/fern-api/fern/pull/2925\r\n\
        \r\n\r\n**Full Changelog**: https://github.com/fern-api/fern/compare/0.17.3...0.17.4"
      type: chore
  createdAt: "2024-02-09"
  irVersion: 33
  version: 0.17.4
- changelogEntry:
    - summary: "## What's Changed\r\n* improvement: add better numbering support for\
        \ snakecasing when smartCasing is enabled by @armandobelardo in https://github.com/fern-api/fern/pull/2921\r\
        \n\r\n\r\n**Full Changelog**: https://github.com/fern-api/fern/compare/0.17.1...0.17.3"
      type: chore
  createdAt: "2024-02-09"
  irVersion: 33
  version: 0.17.3
- changelogEntry:
    - summary: "## What's Changed\r\n* (fix): misc improvements to OpenAPI example generation\
        \ by @dsinghvi in https://github.com/fern-api/fern/pull/2916\r\n\r\n\r\n**Full\
        \ Changelog**: https://github.com/fern-api/fern/compare/0.17.1...0.17.2"
      type: chore
  createdAt: "2024-02-08"
  irVersion: 33
  version: 0.17.2
- changelogEntry:
    - summary: "## What's Changed\r\n* (fix): OpenAPI overrides replaces list of primitives\
        \ but merges list of objects by @dsinghvi in https://github.com/fern-api/fern/pull/2910\r\
        \n* (fix): OpenAPI overrides replaces list of primitives but merges list of\
        \ objects by @dsinghvi in https://github.com/fern-api/fern/pull/2910\r\n* (fix):\
        \ use brightness not luminance to flip the color theme by @abvthecity in https://github.com/fern-api/fern/pull/2912\r\
        \napi/fern/pull/2915\r\n\r\n\r\n**Full Changelog**: https://github.com/fern-api/fern/compare/0.17.0...0.17.1"
      type: chore
  createdAt: "2024-02-07"
  irVersion: 33
  version: 0.17.1
- changelogEntry:
    - summary: "- **break**: The OpenAPI importer now considers the `title` field when\
        \ generating a schema name. It only considers this field if there is no whitespace\
        \ and only contains alphabetic characters. We're constantly trying to improve\
        \ Fern to generate as idiomatic code as possible and naming schemas correctly\
        \ is a huge part of that. \r\n \r\n   By upgrading the Fern CLI to a `0.17.x`\
        \ version, any SDKs with the following OpenAPI would receive compile breaks\
        \ b/c the object would be renamed as `Bar`.\r\n   ```yaml\r\n   Foo: \r\n  \
        \   title: Bar\r\n     type: object\r\n   ```\r\n"
      type: chore
  createdAt: "2024-02-07"
  irVersion: 33
  version: 0.17.0
- changelogEntry:
    - summary: "## What's Changed\r\n* (feature): additional layout options for docs\
        \ by @abvthecity in https://github.com/fern-api/fern/pull/2781\r\n* (feature):\
        \ `x-fern-examples` extension in OpenAPI operation by @abvthecity in https://github.com/fern-api/fern/pull/2856\r\
        \n**Full Changelog**: https://github.com/fern-api/fern/compare/0.16.43...0.16.44-rc0\r\
        \n* (java): java sdk, model and spring generators now support boolean literals\
        \ by @dsinghvi in https://github.com/fern-api/fern/pull/2887\r\n* fixes: \U0001F48E\
        \ Ruby: Fix typos, imports and several other papercuts within SDK generation\
        \ by @armandobelardo in https://github.com/fern-api/fern/pull/2868\r\n* fix:\
        \ Ruby: fix version header and file write location by @armandobelardo in https://github.com/fern-api/fern/pull/2889\r\
        \n* fix: ruby: support deeply nested objects correctly by @armandobelardo in\
        \ https://github.com/fern-api/fern/pull/2895\r\n* chore: allow releasing RCs\
        \ through Actions by @armandobelardo in https://github.com/fern-api/fern/pull/2896\r\
        \n* fix: update the dev release workflow to leverage full commit history by\
        \ @armandobelardo in https://github.com/fern-api/fern/pull/2897\r\n* additional\
        \ config options by @abvthecity in https://github.com/fern-api/fern/pull/2781\r\
        \n* improvement: update readme to expose fastapi configs by @armandobelardo\
        \ in https://github.com/fern-api/fern/pull/2901\r\n* fix: ruby: address potential\
        \ naming conflicts within SDK by @armandobelardo in https://github.com/fern-api/fern/pull/2902\r\
        \n* fix: Ruby: ensure services always have a name by @armandobelardo in https://github.com/fern-api/fern/pull/2903\r\
        \n* fix: improve handling color config for dark vs light themes by @abvthecity\
        \ in https://github.com/fern-api/fern/pull/2904\r\n\r\n\r\n**Full Changelog**:\
        \ https://github.com/fern-api/fern/compare/0.16.43...0.16.44-rc1"
      type: chore
  createdAt: "2024-02-06"
  irVersion: 32
  version: 0.16.44-rc1
- changelogEntry:
    - summary:
        "## What's Changed\r\n* (ruby): 0.0.1 Release by @armandobelardo in https://github.com/fern-api/fern/pull/2858\r\
        \n* (java): java sdk generator supports idempotency headers by @dsinghvi in\
        \ https://github.com/fern-api/fern/pull/2884\r\n* (cli): `x-fern-streaming`\
        \ respects extensions on stream property by @dsinghvi in https://github.com/fern-api/fern/pull/2853\r\
        \n* (cli): list overrides win over OpenAPI and do not get combined by @dsinghvi\
        \ in https://github.com/fern-api/fern/pull/2854\r\n\r\n**Full Changelog**: https://github.com/fern-api/fern/compare/0.16.43-rc0...0.16.43-rc1\r\
        \n\r\n\r\n**Full Changelog**: https://github.com/fern-api/fern/compare/0.16.43-rc1...0.16.43-rc2"
      type: chore
  createdAt: "2024-02-04"
  irVersion: 32
  version: 0.16.43
- changelogEntry:
    - summary: "## What's Changed\r\n* improvement: TypeScript SDK steps in quickstart\
        \ by @dannysheridan in https://github.com/fern-api/fern/pull/2829\r\n* fix:\
        \ increase python generator recursion depth to allow for deeply nested examples\
        \ by @armandobelardo  in https://github.com/fern-api/fern/pull/2825\r\n* fix:\
        \ OpenAPI importer respects `x-examples` key by @dsinghvi in https://github.com/fern-api/fern/pull/2845\r\
        \n* (fix): Add support for custom code samples by @abvthecity in https://github.com/fern-api/fern/pull/2842\r\
        \n* (fix): OpenAPI importer brings in example names by @dsinghvi in https://github.com/fern-api/fern/pull/2847\r\
        \n* (fix): `fern write-definition` does not remove markdown formatting by @dsinghvi\
        \ in https://github.com/fern-api/fern/pull/2849\r\n* (feature): introduce `x-fern-resolutions`\
        \ extension by @dsinghvi in https://github.com/fern-api/fern/pull/2844\r\n\r\
        \n## New Contributors\r\n* @abvthecity made their first contribution in https://github.com/fern-api/fern/pull/2842\r\
        \n\r\n**Full Changelog**: https://github.com/fern-api/fern/compare/0.16.41...0.16.42"
      type: chore
  createdAt: "2024-02-01"
  irVersion: 32
  version: 0.16.42
- changelogEntry:
    - summary: "## What's Changed\r\n* (feature): OpenAPI importer supports format `json-string`\
        \ by @dsinghvi in https://github.com/fern-api/fern/pull/2827\r\n  ```yaml\r\n\
        \  MySchema: \r\n    type: string\r\n    format: json-string # <---- OpenAPI\
        \ importer handles this\r\n  ```\r\n\r\n\r\n**Full Changelog**: https://github.com/fern-api/fern/compare/0.16.40...0.16.41"
      type: chore
  createdAt: "2024-01-29"
  irVersion: 32
  version: 0.16.41
- changelogEntry:
    - summary: "## What's Changed\r\n* (fix): add a `disable-example` flag for generators\
        \ by @dsinghvi in https://github.com/fern-api/fern/pull/2826\r\n  ```yaml\r\n\
        \  generators: \r\n    - name: ...\r\n       version: ...\r\n       disable-examples:\
        \ true # A temporary workaround while we iron out example deserialization bugs\
        \ in python\r\n  ```\r\n\r\n\r\n**Full Changelog**: https://github.com/fern-api/fern/compare/0.16.39...0.16.40"
      type: chore
  createdAt: "2024-01-29"
  irVersion: 32
  version: 0.16.40
- changelogEntry:
    - summary: "## What's Changed\r\n* (release): support scanning env variable for\
        \ auth in python sdk generator 0.8.1  by @dsinghvi in https://github.com/fern-api/fern/pull/2811\r\
        \n* (feature): introduce nuget output location by @dsinghvi in https://github.com/fern-api/fern/pull/2812\r\
        \n\r\n\r\n**Full Changelog**: https://github.com/fern-api/fern/compare/0.16.38...0.16.39"
      type: chore
  createdAt: "2024-01-26"
  irVersion: 32
  version: 0.16.39
- changelogEntry:
    - summary: "## What's Changed\r\n* (fix): OpenAPI importer uses the `value` field\
        \ when looking at `examples` by @dsinghvi in https://github.com/fern-api/fern/pull/2803\r\
        \n\r\n\r\n**Full Changelog**: https://github.com/fern-api/fern/compare/0.16.37...0.16.38"
      type: chore
  createdAt: "2024-01-26"
  irVersion: 32
  version: 0.16.38
- changelogEntry:
    - summary: "## What's Changed\r\n* (fix): Allow Ruby generator to work on IRv32\
        \ by @armandobelardo in https://github.com/fern-api/fern/pull/2668\r\n* (chore):\
        \ Go generators use IRv32 by @amckinney in https://github.com/fern-api/fern/pull/2672\r\
        \n* (fix): python sdk sends enum value for inlined requests by @dsinghvi in\
        \ https://github.com/fern-api/fern/pull/2793\r\n* (release): 0.8.0 of python-sdk\
        \ generator by @dsinghvi in https://github.com/fern-api/fern/pull/2795\r\n*\
        \ (fix): OpenAPI importer query parameters always generate valid names by @dsinghvi\
        \ in https://github.com/fern-api/fern/pull/2801\r\n* (fix): OpenAPI importer\
        \ example generation skips object query params by @dsinghvi in https://github.com/fern-api/fern/pull/2800\r\
        \n\r\n## New Contributors\r\n* @SK-Sam made their first contribution in https://github.com/fern-api/fern/pull/2687\r\
        \n\r\n**Full Changelog**: https://github.com/fern-api/fern/compare/0.16.36...0.16.37"
      type: chore
  createdAt: "2024-01-25"
  irVersion: 32
  version: 0.16.37
- changelogEntry:
    - summary: "## What's Changed\r\n* feature: CLI supports running Ruby sdk + model\
        \ generator by @armandobelardo in https://github.com/fern-api/fern/pull/2570\r\
        \n* fix: OpenAPI importer adds variables accordingly by @dsinghvi in https://github.com/fern-api/fern/pull/2667\r\
        \n\r\n\r\n**Full Changelog**: https://github.com/fern-api/fern/compare/0.16.35...0.16.36"
      type: chore
  createdAt: "2024-01-19"
  irVersion: 32
  version: 0.16.36
- changelogEntry:
    - summary: "## What's Changed\r\n* fix: OpenAPI importer supports union examples\
        \  by @dsinghvi in https://github.com/fern-api/fern/pull/2653\r\n\r\n\r\n**Full\
        \ Changelog**: https://github.com/fern-api/fern/compare/0.16.34...0.16.35"
      type: chore
  createdAt: "2024-01-18"
  irVersion: 32
  version: 0.16.35
- changelogEntry:
    - summary: "## What's Changed\r\n* fix: OpenAPI importer supports generating examples\
        \ for `unknown` by @dsinghvi in https://github.com/fern-api/fern/pull/2624\r\
        \n* fix: auto generation of primitive examples by @dsinghvi in https://github.com/fern-api/fern/pull/2625\r\
        \n* fix: misc fixes to OpenAPI example generation by @dsinghvi in https://github.com/fern-api/fern/pull/2630\r\
        \n* fix: `getAllProperties` visits references by @dsinghvi in https://github.com/fern-api/fern/pull/2631\r\
        \n* fix: OpenAPI importer uses generated names for aliases by @dsinghvi in https://github.com/fern-api/fern/pull/2632\r\
        \n* fix: inlined component schemas are added to __package__.yml by @dsinghvi\
        \ in https://github.com/fern-api/fern/pull/2633\r\n* fix: OpenAPI importer handles\
        \ property conflicts from grandparents by @dsinghvi in https://github.com/fern-api/fern/pull/2637\r\
        \n* fix: OpenAPI importer replaces schemas that start with numbers with alphabetic\
        \ notation by @dsinghvi in https://github.com/fern-api/fern/pull/2638\r\n* fix:\
        \ upgrade fiddle sdk to `0.0.386` so that license generation works by @dsinghvi\
        \ in https://github.com/fern-api/fern/pull/2643\r\n* fix: OpenAPI importer removes\
        \ redundant path from environment by @dsinghvi in https://github.com/fern-api/fern/pull/2650\r\
        \n* fix: OpenAPI importer doesn't extend aliased schemas that have a property\
        \ conflict by @dsinghvi in https://github.com/fern-api/fern/pull/2651\r\n* fix:\
        \ OpenAPI importer doesn't set name override for nested key value pair by @dsinghvi\
        \ in https://github.com/fern-api/fern/pull/2652\r\n\r\n\r\n**Full Changelog**:\
        \ https://github.com/fern-api/fern/compare/0.16.33...0.16.34"
      type: chore
  createdAt: "2024-01-17"
  irVersion: 32
  version: 0.16.34
- changelogEntry:
    - summary: "## What's Changed\r\n* feature: add `fern mock` command by @amckinney\
        \ in https://github.com/fern-api/fern/pull/2618\r\n* feature: OpenAPI importer\
        \ looks at `examples` property by @dsinghvi in https://github.com/fern-api/fern/pull/2621\r\
        \n\r\n\r\n**Full Changelog**: https://github.com/fern-api/fern/compare/0.16.32...0.16.33"
      type: chore
  createdAt: "2024-01-15"
  irVersion: 32
  version: 0.16.33
- changelogEntry:
    - summary: "## What's Changed\r\n* fix: OpenAPI importer handles converting boolean\
        \ enums  @dsinghvi in https://github.com/fern-api/fern/pull/2616\r\n\r\n\r\n\
        **Full Changelog**: https://github.com/fern-api/fern/compare/0.16.31...0.16.32"
      type: chore
  createdAt: "2024-01-13"
  irVersion: 32
  version: 0.16.32
- changelogEntry:
    - summary: "## What's Changed\r\n* fix: OpenAPI importer visits nested `allOf` when\
        \ inlined by @dsinghvi in https://github.com/fern-api/fern/pull/2615\r\n\r\n\
        \r\n**Full Changelog**: https://github.com/fern-api/fern/compare/0.16.30...0.16.31"
      type: chore
  createdAt: "2024-01-12"
  irVersion: 32
  version: 0.16.31
- changelogEntry:
    - summary: "## What's Changed\r\n* feature: allow specifying OpenAPI overrides in\
        \ generators.yml by @dsinghvi in https://github.com/fern-api/fern/pull/2613\r\
        \n  ```yaml\r\n  # generators.yml \r\n  openapi: <path to openapi> \r\n  openapi-overrides:\
        \ <path to openapi overrides> \r\n  ```\r\n\r\n\r\n**Full Changelog**: https://github.com/fern-api/fern/compare/0.16.29...0.16.30"
      type: chore
  createdAt: "2024-01-12"
  irVersion: 32
  version: 0.16.30
- changelogEntry:
    - summary: "## What's Changed\r\n* fix: OpenAPI importer supports reading `x-fern-sdk-return-value`\
        \ by @dsinghvi in https://github.com/fern-api/fern/pull/2610\r\n\r\n\r\n**Full\
        \ Changelog**: https://github.com/fern-api/fern/compare/0.16.28...0.16.29"
      type: chore
  createdAt: "2024-01-12"
  irVersion: 32
  version: 0.16.29
- changelogEntry:
    - summary: "## What's Changed\r\n* fix: OpenAPI importer adds common server path\
        \ to endpoint path by @dsinghvi in https://github.com/fern-api/fern/pull/2603\r\
        \n\r\n\r\n**Full Changelog**: https://github.com/fern-api/fern/compare/0.16.27...0.16.28"
      type: chore
  createdAt: "2024-01-11"
  irVersion: 32
  version: 0.16.28
- changelogEntry:
    - summary: "## What's Changed\r\n* test: Add test for file upload with query params\
        \ by @amckinney in https://github.com/fern-api/fern/pull/2441\r\n* test: Replace\
        \ /bin/bash with /bin/sh by @amckinney in https://github.com/fern-api/fern/pull/2595\r\
        \n* docs: update quickstart.mdx by @minaelee in https://github.com/fern-api/fern/pull/2596\r\
        \n* fix: send descriptions for union base properties when generating docs by\
        \ @dsinghvi in https://github.com/fern-api/fern/pull/2601\r\n\r\n\r\n**Full\
        \ Changelog**: https://github.com/fern-api/fern/compare/0.16.25...0.16.26"
      type: chore
  createdAt: "2024-01-11"
  irVersion: 32
  version: 0.16.27
- changelogEntry:
    - summary: "## What's Changed\r\n* fix: OpenAPI importer creates inline request\
        \ schemas for singular allOf by @dsinghvi in https://github.com/fern-api/fern/pull/2591\r\
        \n\r\n\r\n**Full Changelog**: https://github.com/fern-api/fern/compare/0.16.24...0.16.25"
      type: chore
  createdAt: "2024-01-10"
  irVersion: 32
  version: 0.16.25
- changelogEntry:
    - summary: "## What's Changed\r\n* fix: OpenAPI converter uses literals when anyOf\
        \ has inlined enums  by @dsinghvi in https://github.com/fern-api/fern/pull/2589\r\
        \n\r\n\r\n**Full Changelog**: https://github.com/fern-api/fern/compare/0.16.23...0.16.24"
      type: chore
  createdAt: "2024-01-10"
  irVersion: 32
  version: 0.16.24
- changelogEntry:
    - summary: "## What's Changed\r\n* fix: make `generators.yml` optional if no generators\
        \ by @dsinghvi in https://github.com/fern-api/fern/pull/2585\r\n\r\n## New Contributors\r\
        \n* @minaelee made their first contribution in https://github.com/fern-api/fern/pull/2567\r\
        \n\r\n**Full Changelog**: https://github.com/fern-api/fern/compare/0.16.22...0.16.23"
      type: chore
  createdAt: "2024-01-09"
  irVersion: 32
  version: 0.16.23
- changelogEntry:
    - summary: "## What's Changed\r\n* fix: handle error declaration conflicts in OpenAPI\
        \ importer by @dsinghvi in https://github.com/fern-api/fern/pull/2550\r\n\r\n\
        \r\n**Full Changelog**: https://github.com/fern-api/fern/compare/0.16.21...0.16.22"
      type: chore
  createdAt: "2024-01-01"
  irVersion: 32
  version: 0.16.22
- changelogEntry:
    - summary: "## What's Changed\r\n* fix: OpenAPI importer handles null `anyOf` with\
        \ more than 3 variants by @dsinghvi in https://github.com/fern-api/fern/pull/2549\r\
        \n\r\n\r\n**Full Changelog**: https://github.com/fern-api/fern/compare/0.16.20...0.16.21"
      type: chore
  createdAt: "2024-01-01"
  irVersion: 32
  version: 0.16.21
- changelogEntry:
    - summary: "## What's Changed\r\n* feature: `push` mode for GitHub repository by\
        \ @dsinghvi in https://github.com/fern-api/fern/pull/2546\r\n  ```yaml\r\n \
        \ # generators.yml\r\n  - name: fernapi/fern-python-sdk\r\n    ...\r\n    github:\
        \ \r\n      mode: push\r\n      repository: owner/repo\r\n      branch: # optional\
        \ branch, if omitted uses the default channel \r\n  ```\r\n\r\n\r\n**Full Changelog**:\
        \ https://github.com/fern-api/fern/compare/0.16.19...0.16.20"
      type: chore
  createdAt: "2023-12-29"
  irVersion: 32
  version: 0.16.20
- changelogEntry:
    - summary: "**Full Changelog**: https://github.com/fern-api/fern/compare/0.16.17...0.16.19"
      type: chore
  createdAt: "2023-12-23"
  irVersion: 32
  version: 0.16.19
- changelogEntry:
    - summary: "## What's Changed\r\n* feature: openapi importer generates oauth 2 scopes\
        \ enum by @dsinghvi in https://github.com/fern-api/fern/pull/2540\r\n\r\n\r\n\
        **Full Changelog**: https://github.com/fern-api/fern/compare/0.16.16...0.16.17"
      type: chore
  createdAt: "2023-12-23"
  irVersion: 32
  version: 0.16.17
- changelogEntry:
    - summary: "## What's Changed\r\n* fix: respect audiences on inlined request bodies\
        \ by @dsinghvi in https://github.com/fern-api/fern/pull/2535\r\n\r\n\r\n**Full\
        \ Changelog**: https://github.com/fern-api/fern/compare/0.16.15...0.16.16"
      type: chore
  createdAt: "2023-12-22"
  irVersion: 32
  version: 0.16.16
- changelogEntry:
    - summary: "## What's Changed\r\n* fix: unknown types should be treated as optional\
        \ when validating examples by @dsinghvi in https://github.com/fern-api/fern/pull/2532\r\
        \n* fix: `write-definition` writes to hidden folder by @dsinghvi in https://github.com/fern-api/fern/pull/2533\r\
        \n\r\n\r\n**Full Changelog**: https://github.com/fern-api/fern/compare/0.16.14...0.16.15"
      type: chore
  createdAt: "2023-12-22"
  irVersion: 32
  version: 0.16.15
- changelogEntry:
    - summary: "## What's Changed\r\n* feature: `fern write-definition` writes out api\
        \ dependencies by @dsinghvi in https://github.com/fern-api/fern/pull/2531\r\n\
        \r\n\r\n**Full Changelog**: https://github.com/fern-api/fern/compare/0.16.13...0.16.14"
      type: chore
  createdAt: "2023-12-22"
  irVersion: 32
  version: 0.16.14
- changelogEntry:
    - summary: "## What's Changed\r\n* feature: support property level audiences by\
        \ @dsinghvi in https://github.com/fern-api/fern/pull/2526\r\n* feature: openapi\
        \ importer supports importing property level audiences by @dsinghvi in https://github.com/fern-api/fern/pull/2528\r\
        \n\r\n\r\n**Full Changelog**: https://github.com/fern-api/fern/compare/0.16.12...0.16.13"
      type: chore
  createdAt: "2023-12-21"
  irVersion: 32
  version: 0.16.13
- changelogEntry:
    - summary: "## What's Changed\r\n* internal: seed accepts path to api directory\
        \ for custom fixture by @dsinghvi in https://github.com/fern-api/fern/pull/2516\r\
        \n* fix: fern python generators rely on ir v31 by @dsinghvi in https://github.com/fern-api/fern/pull/2517\r\
        \n* feature: run prettier on doc strings by @dsinghvi in https://github.com/fern-api/fern/pull/2508\r\
        \n* fix: use `JSON.stringify` when writing IR by @dsinghvi in https://github.com/fern-api/fern/pull/2511\r\
        \n* fix: OpenAPI importer handles self referencing schemas  by @dsinghvi in\
        \ https://github.com/fern-api/fern/pull/2512\r\n* fix: handle explicit `null`\
        \ strings in OpenAPI schemas by @dsinghvi in https://github.com/fern-api/fern/pull/2514\r\
        \n* fix: `ResourceList` in fhir is an undiscriminated union with literal properties\
        \ by @armandobelardo in https://github.com/fern-api/fern/pull/2513\r\n* fix:\
        \ add `int`, `float`, and `complex` to python reserved words by @armandobelardo\
        \ in https://github.com/fern-api/fern/pull/2523\r\n\r\n\r\n**Full Changelog**:\
        \ https://github.com/fern-api/fern/compare/0.16.11...0.16.12"
      type: chore
  createdAt: "2023-12-20"
  irVersion: 32
  version: 0.16.12
- changelogEntry:
    - summary: "## What's Changed\r\n* fix: OpenAPI importer properly escapes examples\
        \ that start with $ sign by @dsinghvi in https://github.com/fern-api/fern/pull/2509\r\
        \n\r\n\r\n**Full Changelog**: https://github.com/fern-api/fern/compare/0.16.10...0.16.11"
      type: chore
  createdAt: "2023-12-18"
  irVersion: 32
  version: 0.16.11
- changelogEntry:
    - summary: "## What's Changed\r\n* document: x-fern-server-name extension by @dannysheridan\
        \ in https://github.com/fern-api/fern/pull/2504\r\n* feature: add x-fern-parameter-name\
        \ extension by @amckinney in https://github.com/fern-api/fern/pull/2489\r\n\
        * chore: seed exits 1 if tests fail  by @dsinghvi in https://github.com/fern-api/fern/pull/2505\r\
        \n* fix: x-fern-streaming can be used with x-fern-group-name by @amckinney in\
        \ https://github.com/fern-api/fern/pull/2488\r\n\r\n\r\n**Full Changelog**:\
        \ https://github.com/fern-api/fern/compare/0.16.9...0.16.10"
      type: chore
  createdAt: "2023-12-18"
  irVersion: 32
  version: 0.16.10
- changelogEntry:
    - summary: "## What's Changed\r\n* fix: improve `fern check` only logging errors\
        \ by @dsinghvi in https://github.com/fern-api/fern/pull/2501\r\n\r\n\r\n**Full\
        \ Changelog**: https://github.com/fern-api/fern/compare/0.16.8...0.16.9"
      type: chore
  createdAt: "2023-12-17"
  irVersion: 32
  version: 0.16.9
- changelogEntry:
    - summary: "## What's Changed\r\n* chore: run ci on forked PRs for contributors\
        \ by @dsinghvi in https://github.com/fern-api/fern/pull/2494\r\n* internal:\
        \ seed only runs one container per script for all fixtures by @armandobelardo\
        \ in https://github.com/fern-api/fern/pull/2492\r\n* fix: typo in docs starter\
        \ example repo by @dannysheridan in https://github.com/fern-api/fern/pull/2496\r\
        \n* fix: header on quickstart page by @dannysheridan in https://github.com/fern-api/fern/pull/2497\r\
        \n* fix: `fern write-definition` doesn't throw on non-OpenAPI workspaces by\
        \ @dsinghvi in https://github.com/fern-api/fern/pull/2499\r\n* fix: `fern check`\
        \ logs `All checks passed` if no errors @dsinghvi in https://github.com/fern-api/fern/pull/2499\r\
        \n\r\n\r\n**Full Changelog**: https://github.com/fern-api/fern/compare/0.16.7...0.16.8"
      type: chore
  createdAt: "2023-12-17"
  irVersion: 32
  version: 0.16.8
- changelogEntry:
    - summary: "## What's Changed\r\n* fix: openapi importer correctly imports across\
        \ nested fern definition files by @dsinghvi in https://github.com/fern-api/fern/pull/2491\r\
        \n\r\n\r\n**Full Changelog**: https://github.com/fern-api/fern/compare/0.16.6...0.16.7"
      type: chore
  createdAt: "2023-12-14"
  irVersion: 32
  version: 0.16.7
- changelogEntry:
    - summary: "## What's Changed\r\n* fix: openapi importer properly detects json response\
        \ by @dsinghvi in https://github.com/fern-api/fern/pull/2487\r\n\r\n\r\n**Full\
        \ Changelog**: https://github.com/fern-api/fern/compare/0.16.5...0.16.6"
      type: chore
  createdAt: "2023-12-13"
  irVersion: 32
  version: 0.16.6
- changelogEntry:
    - summary: "## What's Changed\r\n* fix: OpenAPI importer detects all possible `application/json`\
        \ request and response content types by @dsinghvi in https://github.com/fern-api/fern/pull/2486\r\
        \n\r\n\r\n**Full Changelog**: https://github.com/fern-api/fern/compare/0.16.4...0.16.5"
      type: chore
  createdAt: "2023-12-13"
  irVersion: 32
  version: 0.16.5
- changelogEntry:
    - summary: "## What's Changed\r\n* internal: enable typescript code snippets in\
        \ fern docs by @dsinghvi in https://github.com/fern-api/fern/pull/2473\r\n*\
        \ internal: `generators.yml` in public-api by @dsinghvi in https://github.com/fern-api/fern/pull/2475\r\
        \n* document: API-wide global configs in api.yml by @dannysheridan in https://github.com/fern-api/fern/pull/2478\r\
        \n* fix: escape OpenAPI string examples that star with `$` by @dsinghvi in https://github.com/fern-api/fern/pull/2483\r\
        \n* fix: handle OpenAPI importer handles unions `type: [string, object]` by\
        \ @dsinghvi in https://github.com/fern-api/fern/pull/2483\r\n\r\n\r\n**Full\
        \ Changelog**: https://github.com/fern-api/fern/compare/0.16.3...0.16.4"
      type: chore
  createdAt: "2023-12-13"
  irVersion: 32
  version: 0.16.4
- changelogEntry:
    - summary: "## What's Changed\r\n* improvement: openapi importer enum name generator\
        \ for like `>`, `<` , `<=`, `>=` by @dsinghvi in https://github.com/fern-api/fern/pull/2471\r\
        \n\r\n\r\n**Full Changelog**: https://github.com/fern-api/fern/compare/0.16.2...0.16.3"
      type: chore
  createdAt: "2023-12-11"
  irVersion: 32
  version: 0.16.3
- changelogEntry:
    - summary: "## What's Changed\r\n* docs: show example of list by @dannysheridan\
        \ in https://github.com/fern-api/fern/pull/2464\r\n* docs: improve cli descriptions\
        \ by @dannysheridan in https://github.com/fern-api/fern/pull/2466\r\n* fix:\
        \ openapi importer enum generation is valid @dsinghvi in https://github.com/fern-api/fern/pull/2468\r\
        \n* fix: openapi importer request references generation is valid @dsinghvi in\
        \ https://github.com/fern-api/fern/pull/2468\r\n* fix: introduce `fern openapi-ir`\
        \ for debugging @dsinghvi in https://github.com/fern-api/fern/pull/2468\r\n\r\
        \n\r\n**Full Changelog**: https://github.com/fern-api/fern/compare/0.16.1...0.16.2"
      type: chore
  createdAt: "2023-12-10"
  irVersion: 32
  version: 0.16.2
- changelogEntry:
    - summary: "## What's Changed\r\n* test: introduce a test definition for optional\
        \ by @dsinghvi in https://github.com/fern-api/fern/pull/2460\r\n* fix: aliases\
        \ with `x-fern-sdk-group-name` are stored in the right file by @dsinghvi in\
        \ https://github.com/fern-api/fern/pull/2461\r\n\r\n\r\n**Full Changelog**:\
        \ https://github.com/fern-api/fern/compare/0.16.0...0.16.1"
      type: chore
  createdAt: "2023-12-08"
  irVersion: 32
  version: 0.16.1
- changelogEntry:
    - summary: "## What's Changed\r\n* docs: add docs quickstart by @dannysheridan in\
        \ https://github.com/fern-api/fern/pull/2456\r\n* docs: fix callout spacing\
        \ by @dannysheridan in https://github.com/fern-api/fern/pull/2457\r\n* docs:\
        \ example provided for path parameter by @dannysheridan in https://github.com/fern-api/fern/pull/2458\r\
        \n* *feature*: support `x-fern-sdk-group-name` on schemas by @dsinghvi in https://github.com/fern-api/fern/pull/2459\r\
        \n   **NOTE** The OpenAPI importer was drastically modified, so be careful upgrading\
        \ to `0.16.0` and report any issues!\r\n\r\n\r\n**Full Changelog**: https://github.com/fern-api/fern/compare/0.15.18...0.16.0"
      type: chore
  createdAt: "2023-12-08"
  irVersion: 32
  version: 0.16.0
- changelogEntry:
    - summary: "## What's Changed\r\n* fix: overrides from `x-fern-overrides-filepath`\
        \ file win on tie by @dsinghvi in https://github.com/fern-api/fern/pull/2455\r\
        \n\r\n\r\n**Full Changelog**: https://github.com/fern-api/fern/compare/0.15.17...0.15.18"
      type: chore
  createdAt: "2023-12-07"
  irVersion: 32
  version: 0.15.18
- changelogEntry:
    - summary: "## What's Changed\r\n* feature: support overlaying extensions using\
        \ `x-fern-overrides-filepath` by @dsinghvi in https://github.com/fern-api/fern/pull/2452\r\
        \n\r\n\r\n**Full Changelog**: https://github.com/fern-api/fern/compare/0.15.16...0.15.17"
      type: chore
  createdAt: "2023-12-07"
  irVersion: 32
  version: 0.15.17
- changelogEntry:
    - summary: "## What's Changed\r\n* docs: Add screenshots to availability page by\
        \ @dannysheridan in https://github.com/fern-api/fern/pull/2448\r\n* feature:\
        \ OpenAPI supports `application/pdf` content-type by @amckinney in https://github.com/fern-api/fern/pull/2450\r\
        \n\r\n\r\n**Full Changelog**: https://github.com/fern-api/fern/compare/0.15.15...0.15.16"
      type: chore
  createdAt: "2023-12-06"
  irVersion: 32
  version: 0.15.16
- changelogEntry:
    - summary: "## What's Changed\r\n* fix: validate responses that are imported correctly\
        \ by @dsinghvi in https://github.com/fern-api/fern/pull/2447\r\n\r\n\r\n**Full\
        \ Changelog**: https://github.com/fern-api/fern/compare/0.15.14...0.15.15"
      type: chore
  createdAt: "2023-12-06"
  irVersion: 32
  version: 0.15.15
- changelogEntry:
    - summary: "**Full Changelog**: https://github.com/fern-api/fern/compare/0.15.13...0.15.14"
      type: chore
  createdAt: "2023-12-06"
  irVersion: 32
  version: 0.15.14
- changelogEntry:
    - summary: "## What's Changed\r\n* feature: OpenAPI importer supports `audio/mpeg`\
        \ content type by @dsinghvi in https://github.com/fern-api/fern/pull/2446\r\n\
        \r\n\r\n**Full Changelog**: https://github.com/fern-api/fern/compare/0.15.12...0.15.13"
      type: chore
  createdAt: "2023-12-06"
  irVersion: 32
  version: 0.15.13
- changelogEntry:
    - summary: "## What's Changed\r\n* internal: seed supports configurable output mode\
        \ by @dsinghvi in https://github.com/fern-api/fern/pull/2430\r\n* internal:\
        \ add examples to literal-headers test definition by @amckinney in https://github.com/fern-api/fern/pull/2437\r\
        \n* internal: seed fixtures are dynamic by @amckinney in https://github.com/fern-api/fern/pull/2440\r\
        \n* documentation: broken links in quickstart by @dannysheridan in https://github.com/fern-api/fern/pull/2444\r\
        \n* feature: use tag order to set `navigation` in fern definition by @dsinghvi\
        \ in https://github.com/fern-api/fern/pull/2445\r\n\r\n\r\n**Full Changelog**:\
        \ https://github.com/fern-api/fern/compare/0.15.11...0.15.12"
      type: chore
  createdAt: "2023-12-06"
  irVersion: 32
  version: 0.15.12
- changelogEntry:
    - summary: "## What's Changed\r\n* feature: use terminal link to render clickable\
        \ docs URL by @dannysheridan in https://github.com/fern-api/fern/pull/2391\r\
        \n* docs: Explain how SDKs and Docs use audiences by @dannysheridan in https://github.com/fern-api/fern/pull/2411\r\
        \n* feature: send property level availability information to docs by @dsinghvi\
        \ in https://github.com/fern-api/fern/pull/2420\r\n* feature: support undiscriminated\
        \ union examples in ir by @dsinghvi in https://github.com/fern-api/fern/pull/2425\r\
        \n* feature: support x-fern-ignore at the schema level by @dsinghvi in https://github.com/fern-api/fern/pull/2428\r\
        \n* fix: correctly validate referenced examples that are being imported by @dsinghvi\
        \ in https://github.com/fern-api/fern/pull/2429\r\n\r\n\r\n**Full Changelog**:\
        \ https://github.com/fern-api/fern/compare/0.15.10...0.15.11"
      type: chore
  createdAt: "2023-12-04"
  irVersion: 32
  version: 0.15.11
- changelogEntry:
    - summary: "## What's Changed\r\n* seed: generators can be tested with different\
        \ output versions by @amckinney in https://github.com/fern-api/fern/pull/2401\r\
        \n* seed: support optional compile commands by @amckinney in https://github.com/fern-api/fern/pull/2409\r\
        \n* fix: example properties for imported types are properly serialized by @dsinghvi\
        \ in https://github.com/fern-api/fern/pull/2407\r\n\r\n\r\n**Full Changelog**:\
        \ https://github.com/fern-api/fern/compare/0.15.9...0.15.10"
      type: chore
  createdAt: "2023-11-30"
  irVersion: 31
  version: 0.15.10
- changelogEntry:
    - summary: "## What's Changed\r\n* fix: properly convert examples of imported types\
        \  by @dsinghvi in https://github.com/fern-api/fern/pull/2404\r\n\r\n\r\n**Full\
        \ Changelog**: https://github.com/fern-api/fern/compare/0.15.8...0.15.9"
      type: chore
  createdAt: "2023-11-30"
  irVersion: 31
  version: 0.15.9
- changelogEntry:
    - summary: "## What's Changed\r\n* fix: see docker logs when running `fern generate\
        \ --local` by @dsinghvi in https://github.com/fern-api/fern/pull/2400\r\n\r\n\
        \r\n**Full Changelog**: https://github.com/fern-api/fern/compare/0.15.7...0.15.8"
      type: chore
  createdAt: "2023-11-30"
  irVersion: 31
  version: 0.15.8
- changelogEntry:
    - summary: "## What's Changed\r\n* fix: compress fhir definition by having types\
        \ extend `BaseResource`  by @dsinghvi in https://github.com/fern-api/fern/pull/2387\r\
        \n* docs: availability in Fern Definition by @dannysheridan in https://github.com/fern-api/fern/pull/2395\r\
        \n* fix: OpenAPI importer generates non-conflicting names for multipart file\
        \ upload endpoints by @dsinghvi in https://github.com/fern-api/fern/pull/2399\r\
        \n\r\n\r\n**Full Changelog**: https://github.com/fern-api/fern/compare/0.15.6...0.15.7"
      type: chore
  createdAt: "2023-11-30"
  irVersion: 31
  version: 0.15.7
- changelogEntry:
    - summary: "## What's Changed\r\n* docs: how to control display order of your API\
        \ reference by @dsinghvi in https://github.com/fern-api/fern/pull/2366\r\n*\
        \ docs: .NET server code generator for C# by @dannysheridan in https://github.com/fern-api/fern/pull/2354\r\
        \n* docs: improve fern's readme.md by @dannysheridan in https://github.com/fern-api/fern/pull/2370\r\
        \n* docs: improve images in readme by @dannysheridan in https://github.com/fern-api/fern/pull/2371\r\
        \n* docs: improve readme image by @dannysheridan in https://github.com/fern-api/fern/pull/2372\r\
        \n* docs: add getting started to readme by @dannysheridan in https://github.com/fern-api/fern/pull/2380\r\
        \n* docs: update bug-report.md by @dannysheridan in https://github.com/fern-api/fern/pull/2375\r\
        \n* docs: file structure upon fern init by @dannysheridan in https://github.com/fern-api/fern/pull/2381\r\
        \n* fix: fern no longer fails to parse nested maps (`map<string, map<string,\
        \ int>>`)by @mmolash in https://github.com/fern-api/fern/pull/2369\r\n\r\n##\
        \ New Contributors\r\n* @mmolash made their first contribution in https://github.com/fern-api/fern/pull/2369\r\
        \n\r\n**Full Changelog**: https://github.com/fern-api/fern/compare/0.15.5...0.15.6"
      type: chore
  createdAt: "2023-11-28"
  irVersion: 31
  version: 0.15.6
- changelogEntry:
    - summary: "## What's Changed\r\n* fix: forward along global headers when registering\
        \ docs by @dsinghvi in https://github.com/fern-api/fern/pull/2358\r\n\r\n\r\n\
        **Full Changelog**: https://github.com/fern-api/fern/compare/0.15.4...0.15.5"
      type: chore
  createdAt: "2023-11-27"
  irVersion: 31
  version: 0.15.5
- changelogEntry:
    - summary: "## What's Changed\r\n* chore: use correct URL for preview server by\
        \ @dsinghvi in https://github.com/fern-api/fern/pull/2322\r\n* fix: docs preview\
        \ server no longer has cors requirement by @dsinghvi in https://github.com/fern-api/fern/pull/2323\r\
        \n* Add test def for optional enum query param by @davidkonigsberg in https://github.com/fern-api/fern/pull/2317\r\
        \n* chore: migrate to github workflows by @dsinghvi in https://github.com/fern-api/fern/pull/2327\r\
        \n* chore: migrate documentation to core repo by @dsinghvi in https://github.com/fern-api/fern/pull/2328\r\
        \n* feature: add example docs by @dsinghvi in https://github.com/fern-api/fern/pull/2342\r\
        \n* Change 'let us know' link from email to issue by @zachkirsch in https://github.com/fern-api/fern/pull/2344\r\
        \n* fix: links to generators by making them exact urls by @dannysheridan in\
        \ https://github.com/fern-api/fern/pull/2346\r\n* feature: seed CLI runs compile\
        \ commands for verification by @dsinghvi in https://github.com/fern-api/fern/pull/2351\r\
        \n* Improvement: document using an enum name and value by @dannysheridan in\
        \ https://github.com/fern-api/fern/pull/2349\r\n* chore: test definition for\
        \ bearer auth with environment variable by @dsinghvi in https://github.com/fern-api/fern/pull/2353\r\
        \n* fix: resolve referenced examples for path parameters by @dsinghvi in https://github.com/fern-api/fern/pull/2356\r\
        \n\r\n## New Contributors\r\n* @davidkonigsberg made their first contribution\
        \ in https://github.com/fern-api/fern/pull/2317\r\n\r\n**Full Changelog**: https://github.com/fern-api/fern/compare/0.15.3...0.15.4"
      type: chore
  createdAt: "2023-11-27"
  irVersion: 31
  version: 0.15.4
- changelogEntry:
    - summary: "## What's Changed\r\n* fix: migrate from registry-node to fdr-sdk by\
        \ @dsinghvi in https://github.com/fern-api/fern/pull/2313\r\n* build(deps):\
        \ bump @redocly/openapi-core from 1.4.0 to 1.4.1 by @dependabot in https://github.com/fern-api/fern/pull/2312\r\
        \n* build(deps): bump @fern-api/venus-api-sdk from 0.0.20-7-g6ea8dc4 to 0.0.36\
        \ by @dependabot in https://github.com/fern-api/fern/pull/2311\r\n* fix: docs\
        \ preview server returns the proper load docs by url response by @dsinghvi in\
        \ https://github.com/fern-api/fern/pull/2315\r\n* build(deps-dev): bump @types/swagger2openapi\
        \ from 7.0.0 to 7.0.4 by @dependabot in https://github.com/fern-api/fern/pull/2309\r\
        \n* feature: introduce `idempotency` configuration by @dsinghvi in https://github.com/fern-api/fern/pull/2302\r\
        \n* chore: add `idempotency-headers` to fern  by @dsinghvi in https://github.com/fern-api/fern/pull/2318\r\
        \n* chore: typescript generators depend on ir v31 by @dsinghvi in https://github.com/fern-api/fern/pull/2320\r\
        \n\r\n\r\n**Full Changelog**: https://github.com/fern-api/fern/compare/0.15.2...0.15.3"
      type: chore
  createdAt: "2023-11-21"
  irVersion: 31
  version: 0.15.3
- changelogEntry:
    - summary: "- **fix**: running `fern generate --local` with a `.fernignore` works
        in Github Actions (@dsinghvi)"
      type: chore
  createdAt: "2023-11-20"
  irVersion: 30
  version: 0.15.2
- changelogEntry:
    - summary: "**Full Changelog**: https://github.com/fern-api/fern/compare/0.15.2-rc1...0.15.2-rc3"
      type: chore
  createdAt: "2023-11-20"
  irVersion: 30
  version: 0.15.2-rc3
- changelogEntry:
    - summary: "**Full Changelog**: https://github.com/fern-api/fern/compare/0.15.2-rc1...0.15.2-rc2"
      type: chore
  createdAt: "2023-11-20"
  irVersion: 30
  version: 0.15.2-rc2
- changelogEntry:
    - summary: "**Full Changelog**: https://github.com/fern-api/fern/compare/0.15.2-rc0...0.15.2-rc1"
      type: chore
  createdAt: "2023-11-20"
  irVersion: 30
  version: 0.15.2-rc1
- changelogEntry:
    - summary:
        "## What's Changed\r\n* upgrade json5 to `2.2.2` by @dsinghvi in https://github.com/fern-api/fern/pull/2304\r\
        \n* chore: remove wire verification by @dsinghvi in https://github.com/fern-api/fern/pull/2305\r\
        \n* chore: upgrade yaml to 2.3.3 by @dsinghvi in https://github.com/fern-api/fern/pull/2306\r\
        \n* fix: `fern generate --local` with `.fernignore` fails in Github Workflow\
        \ by @dsinghvi in https://github.com/fern-api/fern/pull/2307\r\n\r\n\r\n**Full\
        \ Changelog**: https://github.com/fern-api/fern/compare/0.15.1...0.15.2-rc0"
      type: chore
  createdAt: "2023-11-20"
  irVersion: 30
  version: 0.15.2-rc0
- changelogEntry:
    - summary: "_It's been forever since we released a non release candidate!_\r\n\r\
        \n**Break**\r\n- The file structure of the Fern folder has now changed. If you\
        \ have a single API, your definition can live directly at the top-level. If\
        \ you have multiple, they will need to live in an apis folder. When you run\
        \ `fern upgrade` the directory structure will automatically be updated. "
      type: chore
  createdAt: "2023-11-20"
  irVersion: 30
  version: 0.15.1
- changelogEntry:
    - summary: "## What's Changed\r\n* feature: introduce `fern token` command to generate\
        \ `FERN_TOKEN` by @dsinghvi in https://github.com/fern-api/fern/pull/2295\r\n\
        \r\n\r\n**Full Changelog**: https://github.com/fern-api/fern/compare/0.15.0-rc87...0.15.0-rc88"
      type: chore
  createdAt: "2023-11-17"
  irVersion: 30
  version: 0.15.0-rc88
- changelogEntry:
    - summary: "## What's Changed\r\n* fix: non .fernignored files are deleted on successive\
        \ regeneration by @dsinghvi in https://github.com/fern-api/fern/pull/2294\r\n\
        \r\n\r\n**Full Changelog**: https://github.com/fern-api/fern/compare/0.15.0-rc84...0.15.0-rc85"
      type: chore
  createdAt: "2023-11-17"
  irVersion: 30
  version: 0.15.0-rc87
- changelogEntry:
    - summary: "## What's Changed\r\n* fix: `fern generate --local` no longer fails\
        \ if `.fernignore` is present and there are no new changes by @dsinghvi in https://github.com/fern-api/fern/pull/2291\r\
        \n\r\n\r\n**Full Changelog**: https://github.com/fern-api/fern/compare/0.15.0-rc83...0.15.0-rc84"
      type: chore
  createdAt: "2023-11-16"
  irVersion: 30
  version: 0.15.0-rc84
- changelogEntry:
    - summary: "## What's Changed\r\n* fix: default to service availability if endpoint\
        \ availability is not present by @dsinghvi in https://github.com/fern-api/fern/pull/2290\r\
        \n\r\n\r\n**Full Changelog**: https://github.com/fern-api/fern/compare/0.15.0-rc82...0.15.0-rc83"
      type: chore
  createdAt: "2023-11-16"
  irVersion: 30
  version: 0.15.0-rc83
- changelogEntry:
    - summary: "## What's Changed\r\n* feature: introduce `x-fern-type` extension to\
        \ the OpenAPI spec by @dsinghvi in https://github.com/fern-api/fern/pull/2289\r\
        \n\r\n\r\n**Full Changelog**: https://github.com/fern-api/fern/compare/0.15.0-rc81...0.15.0-rc82"
      type: chore
  createdAt: "2023-11-16"
  irVersion: 30
  version: 0.15.0-rc82
- changelogEntry:
    - summary: "## What's Changed\r\n* **Internal**: Add fern-python generator versions\
        \ for IRv30 by @amckinney in https://github.com/fern-api/fern/pull/2283\r\n\
        * **Internal**: Fix fern-java-model maven coordinates by @amckinney in https://github.com/fern-api/fern/pull/2284\r\
        \n* **Internal**: Generate fern-api/ir-go repository by @amckinney in https://github.com/fern-api/fern/pull/2285\r\
        \n* **Internal**: Set IRv29 version for TS and Java by @amckinney in https://github.com/fern-api/fern/pull/2286\r\
        \n\r\n\r\n**Full Changelog**: https://github.com/fern-api/fern/compare/0.15.0-rc80...0.15.0-rc81"
      type: chore
  createdAt: "2023-11-15"
  irVersion: 30
  version: 0.15.0-rc81
- changelogEntry:
    - summary: "## What's Changed\r\n* fix: don't compare root api files if dependency\
        \ has no endpoints by @dsinghvi in https://github.com/fern-api/fern/pull/2282\r\
        \n\r\n\r\n**Full Changelog**: https://github.com/fern-api/fern/compare/0.15.0-rc79...0.15.0-rc80"
      type: chore
  createdAt: "2023-11-15"
  irVersion: 30
  version: 0.15.0-rc80
- changelogEntry:
    - summary: "## What's Changed\r\n* internal: Add more granular test definitions\
        \ by @amckinney in https://github.com/fern-api/fern/pull/2277\r\n* feature:\
        \ update fhir.yml and setup workflow for registration by @dsinghvi in https://github.com/fern-api/fern/pull/2280\r\
        \n* fix: register union base properties in docs by @dsinghvi in https://github.com/fern-api/fern/pull/2281\r\
        \n\r\n\r\n**Full Changelog**: https://github.com/fern-api/fern/compare/0.15.0-rc77...0.15.0-rc78"
      type: chore
  createdAt: "2023-11-15"
  irVersion: 30
  version: 0.15.0-rc79
- changelogEntry:
    - summary: "- **feature**: mark `in-development` endpoints as `beta` in the generated
        docs"
      type: chore
  createdAt: "2023-11-14"
  irVersion: 29
  version: 0.15.0-rc75
- changelogEntry:
    - summary: "## What's Changed\r\n* **internal** Introduce IR version 30 for example\
        \ @amckinney in https://github.com/fern-api/fern/pull/2273\r\n\r\n\r\n**Full\
        \ Changelog**: https://github.com/fern-api/fern/compare/0.15.0-rc76...0.15.0-rc77"
      type: chore
  createdAt: "2023-11-14"
  irVersion: 30
  version: 0.15.0-rc77
- changelogEntry:
    - summary: "## What's Changed\r\n* fix: OpenAPI importer handles parsing server\
        \ variables by @dsinghvi in https://github.com/fern-api/fern/pull/2275\r\n\r\
        \n\r\n**Full Changelog**: https://github.com/fern-api/fern/compare/0.15.0-rc75...0.15.0-rc76"
      type: chore
  createdAt: "2023-11-14"
  irVersion: 29
  version: 0.15.0-rc76
- changelogEntry:
    - summary: Release 0.15.0-rc74
      type: chore
  createdAt: "2023-11-09"
  irVersion: 29
  version: 0.15.0-rc74
- changelogEntry:
    - summary: "- unblock ir-v28 generation"
      type: chore
  createdAt: "2023-11-09"
  irVersion: 29
  version: 0.15.0-rc73
- changelogEntry:
    - summary: Release 0.15.0-rc72
      type: chore
  createdAt: "2023-11-09"
  irVersion: 29
  version: 0.15.0-rc72
- changelogEntry:
    - summary: "- CLI supports running typescript generators 0.8.1+ (@dsinghvi)"
      type: chore
  createdAt: "2023-11-09"
  irVersion: 29
  version: 0.15.0-rc71
- changelogEntry:
    - summary: "- Support a `x-fern-streaming` extension in the OpenAPI importer (@amckinney)"
      type: chore
  createdAt: "2023-11-08"
  irVersion: 28
  version: 0.15.0-rc70
- changelogEntry:
    - summary: _No user facing changes_
      type: chore
  createdAt: "2023-11-03"
  irVersion: 27
  version: 0.15.0-rc68
- changelogEntry:
    - summary: _No user facing changes_
      type: chore
  createdAt: "2023-11-03"
  irVersion: 27
  version: 0.15.0-rc67
- changelogEntry:
    - summary: "- **fix**: OpenAPI importer always uses tags to organize endpoints if
        present (@dsinghvi)"
      type: chore
  createdAt: "2023-11-03"
  irVersion: 27
  version: 0.15.0-rc66
- changelogEntry:
    - summary: _No user facing changes_
      type: chore
  createdAt: "2023-11-02"
  irVersion: 27
  version: 0.15.0-rc65
- changelogEntry:
    - summary: _No user facing changes_
      type: chore
  createdAt: "2023-11-02"
  irVersion: 27
  version: 0.15.0-rc64
- changelogEntry:
    - summary: _No user facing changes_
      type: chore
  createdAt: "2023-11-01"
  irVersion: 27
  version: 0.15.0-rc63
- changelogEntry:
    - summary: "- OpenAPI importer skips example generation if `allOf` examples are
        undefined (@dsinghvi)"
      type: chore
  createdAt: "2023-11-01"
  irVersion: 27
  version: 0.15.0-rc61
- changelogEntry:
    - summary: "- Filter out undefined schemas when reading AsyncAPI (@dsinghvi)"
      type: chore
  createdAt: "2023-11-01"
  irVersion: 27
  version: 0.15.0-rc60
- changelogEntry:
    - summary: "fix: OpenAPI importer handles resolving property schema references (@dsinghvi)"
      type: chore
  createdAt: "2023-11-01"
  irVersion: 27
  version: 0.15.0-rc59
- changelogEntry:
    - summary: "- Retrigger latest release (@dsinghvi)"
      type: chore
  createdAt: "2023-10-30"
  irVersion: 27
  version: 0.15.0-rc57
- changelogEntry:
    - summary: "**fix**: AsyncAPI importer reads inlined message payloads (@dsinghvi)"
      type: chore
  createdAt: "2023-10-30"
  irVersion: 27
  version: 0.15.0-rc56
- changelogEntry:
    - summary: "- **fix**: OpenAPI parser handles converting discriminated unions that
        contain`allOf` references with the discriminant (@dsinghvi)"
      type: chore
  createdAt: "2023-10-30"
  irVersion: 27
  version: 0.15.0-rc55
- changelogEntry:
    - summary: "- **feature**: OpenAPI importer supports resolving multi-file references
        (@dsinghvi)"
      type: chore
  createdAt: "2023-10-30"
  irVersion: 27
  version: 0.15.0-rc54
- changelogEntry:
    - summary: "- **feature**: OpenAPI importer supports `x-fern-header-variable-name`
        to customize the header name in the SDK"
      type: chore
  createdAt: "2023-10-28"
  irVersion: 27
  version: 0.15.0-rc53
- changelogEntry:
    - summary: "- **fix**: OpenAPI importer handles multiple header security schemes"
      type: chore
  createdAt: "2023-10-27"
  irVersion: 27
  version: 0.15.0-rc52
- changelogEntry:
    - summary: "- **No user facing changes** - Seed testing CLI doesn't require generator
        languages to support testing OpenAPI/Postman generators"
      type: chore
  createdAt: "2023-10-27"
  irVersion: 27
  version: 0.15.0-rc51
- changelogEntry:
    - summary: "- Not a user facing change: IR for `property-response` uses correct
        typeId (@dsinghvi)"
      type: chore
  createdAt: "2023-10-26"
  irVersion: 27
  version: 0.15.0-rc50
- changelogEntry:
    - summary: "- Improve logging when `.fernignore` is present in directory (@dsinghvi) "
      type: chore
  createdAt: "2023-10-25"
  irVersion: 27
  version: 0.15.0-rc49
- changelogEntry:
    - summary: "- Upgrade Go generator IR version (@amckinney) \r\n- `response-property`\
        \ validation rules now handle aliases (@amckinney) "
      type: chore
  createdAt: "2023-10-25"
  irVersion: 27
  version: 0.15.0-rc48
- changelogEntry:
    - summary: "- Support `--custom fixture` in seed CLI for snapshot tests (@dsinghvi) "
      type: chore
  createdAt: "2023-10-24"
  irVersion: 27
  version: 0.15.0-rc47
- changelogEntry:
    - summary: "- Support literal examples (@dsinghvi) "
      type: chore
  createdAt: "2023-10-20"
  irVersion: 27
  version: 0.15.0-rc46
- changelogEntry:
    - summary: "- **fix**: OpenAPI importer removes global headers from example generation
        (@dsinghvi) "
      type: chore
  createdAt: "2023-10-20"
  irVersion: 27
  version: 0.15.0-rc45
- changelogEntry:
    - summary: "- OpenAPI example parser handles query params that are arrays (@dsinghvi) "
      type: chore
  createdAt: "2023-10-20"
  irVersion: 27
  version: 0.15.0-rc44
- changelogEntry:
    - summary: "- Support reading examples from OpenAPI spec (@dsinghvi) "
      type: chore
  createdAt: "2023-10-20"
  irVersion: 27
  version: 0.15.0-rc43
- changelogEntry:
    - summary: "- Support generating preview url when generating docs (@dsinghvi) "
      type: chore
  createdAt: "2023-10-15"
  irVersion: 26
  version: 0.15.0-rc42
- changelogEntry:
    - summary: Release 0.15.0-rc40
      type: chore
  createdAt: "2023-10-13"
  irVersion: 26
  version: 0.15.0-rc40
- changelogEntry:
    - summary: "- Rerelease SDKs (@dsinghvi) "
      type: chore
  createdAt: "2023-10-13"
  irVersion: 26
  version: 0.15.0-rc41
- changelogEntry:
    - summary: "- Support generating python snippets for documentation"
      type: chore
  createdAt: "2023-10-11"
  irVersion: 26
  version: 0.15.0-rc39
- changelogEntry:
    - summary: "- Additional seed test definitions (@dsinghvi) "
      type: chore
  createdAt: "2023-10-10"
  irVersion: 26
  version: 0.15.0-rc38
- changelogEntry:
    - summary: "- **fix**: delete existing output on local generation (@dsinghvi) "
      type: chore
  createdAt: "2023-10-08"
  irVersion: 26
  version: 0.15.0-rc37
- changelogEntry:
    - summary: "- **fix**:  seed CLI builds docker image (@dsinghvi) "
      type: chore
  createdAt: "2023-10-08"
  irVersion: 26
  version: 0.15.0-rc36
- changelogEntry:
    - summary: "- fix seed examples to contain datetime with UTC timezone (@dsinghvi) "
      type: chore
  createdAt: "2023-10-08"
  irVersion: 26
  version: 0.15.0-rc35
- changelogEntry:
    - summary: "- Fix: OpenAPI importer scans const fields when detecting discriminated
        unions (@dsinghvi) "
      type: chore
  createdAt: "2023-10-06"
  irVersion: 26
  version: 0.15.0-rc34
- changelogEntry:
    - summary: "- Read `const` values from OpenAPI spec (@dsinghvi) "
      type: chore
  createdAt: "2023-10-06"
  irVersion: 26
  version: 0.15.0-rc33
- changelogEntry:
    - summary: "- Fix discriminated union parsing in AsyncAPI import (@dsinghvi) "
      type: chore
  createdAt: "2023-10-05"
  irVersion: 26
  version: 0.15.0-rc32
- changelogEntry:
    - summary: "- Server side generators are tested with output mode local files (@dsinghvi) "
      type: chore
  createdAt: "2023-10-01"
  irVersion: 26
  version: 0.15.0-rc31
- changelogEntry:
    - summary: "- Generator snapshot tester supports custom configs (@dsinghvi) "
      type: chore
  createdAt: "2023-10-01"
  irVersion: 26
  version: 0.15.0-rc30
- changelogEntry:
    - summary: "- `--local` mode of the Fern CLI now correctly copies over generated
        typescript code (@dsinghvi) "
      type: chore
  createdAt: "2023-09-30"
  irVersion: 26
  version: 0.15.0-rc29
- changelogEntry:
    - summary: "- Bump generator versions to the latest (@amckinney) \r\n- Send undiscriminated\
        \ union type names to docs generation (@dsinghvi) "
      type: chore
  createdAt: "2023-09-29"
  irVersion: 26
  version: 0.15.0-rc28
- changelogEntry:
    - summary: "- Support `go-fiber` generator (@connormahon34) "
      type: chore
  createdAt: "2023-09-26"
  irVersion: 26
  version: 0.15.0-rc27
- changelogEntry:
    - summary: "- `fern generate --docs` will no longer fail because of network timeout
        issues (@dsinghvi)"
      type: chore
  createdAt: "2023-09-25"
  irVersion: 26
  version: 0.15.0-rc26
- changelogEntry:
    - summary: "- Add test fern definitions with endpoint examples(@amckinney) "
      type: chore
  createdAt: "2023-09-20"
  irVersion: 26
  version: 0.15.0-rc25
- changelogEntry:
    - summary: "- `fern generate --docs` runs validation on the the docs configuration
        (@dsinghvi) "
      type: chore
  createdAt: "2023-09-20"
  irVersion: 26
  version: 0.15.0-rc24
- changelogEntry:
    - summary: "- Support reading AsyncAPI Schemas (@dsinghvi) "
      type: chore
  createdAt: "2023-09-19"
  irVersion: 26
  version: 0.15.0-rc23
- changelogEntry:
    - summary: "- Add test definitions that contain examples(@amckinney) "
      type: chore
  createdAt: "2023-09-18"
  irVersion: 26
  version: 0.15.0-rc22
- changelogEntry:
    - summary: "- Only set GA availability if explicitly defined in the API Definition
        (@dsinghvi) "
      type: chore
  createdAt: "2023-09-17"
  irVersion: 26
  version: 0.15.0-rc21
- changelogEntry:
    - summary: "- Set version slug override (@dsinghvi) "
      type: chore
  createdAt: "2023-09-16"
  irVersion: 26
  version: 0.15.0-rc20
- changelogEntry:
    - summary: "- docs.yml now supports showing API errors opt-in (@dsinghvi) "
      type: chore
  createdAt: "2023-09-13"
  irVersion: 26
  version: 0.15.0-rc19
- changelogEntry:
    - summary: "- CLI now requires that versioned navbars live in new files (@dsinghvi)\
        \ \r\n- CLI supports sending availability (@dsinghvi) \r\n- CLI has new validation\
        \ rules for mdx + filepaths (@dsinghvi) "
      type: chore
  createdAt: "2023-09-13"
  irVersion: 26
  version: 0.15.0-rc18
- changelogEntry:
    - summary: "- Docs support tabs (@dsinghvi) "
      type: chore
  createdAt: "2023-09-10"
  irVersion: 25
  version: 0.15.0-rc17
- changelogEntry:
    - summary: "- Fix and make sure CLI adheres to `--api` flag when filtering API workspaces
        (@dsinghvi) "
      type: chore
  createdAt: "2023-09-09"
  irVersion: 25
  version: 0.15.0-rc16
- changelogEntry:
    - summary: "- Validate markdown for documentation (@dsinghvi) "
      type: chore
  createdAt: "2023-09-06"
  irVersion: 25
  version: 0.15.0-rc15
- changelogEntry:
    - summary: "- Support specifying instance when running docs generation `fern generate
        --docs --instance <url>`"
      type: chore
  createdAt: "2023-09-06"
  irVersion: 25
  version: 0.15.0-rc14
- changelogEntry:
    - summary: "- Support reading `description` on `$ref` fields in OpenAPI (@dsinghvi) "
      type: chore
  createdAt: "2023-09-05"
  irVersion: 25
  version: 0.15.0-rc13
- changelogEntry:
    - summary: Release 0.15.0-rc12
      type: chore
  createdAt: "2023-09-05"
  irVersion: 25
  version: 0.15.0-rc12
- changelogEntry:
    - summary: "- Latest java generators depend on IR v25 to support text/plain responses
        (@dsinghvi) "
      type: chore
  createdAt: "2023-09-05"
  irVersion: 25
  version: 0.15.0-rc11
- changelogEntry:
    - summary: "- Add test definitions for `response: text` "
      type: chore
  createdAt: "2023-09-04"
  irVersion: 25
  version: 0.15.0-rc9
- changelogEntry:
    - summary: "- Support text responses (@dsinghvi) "
      type: chore
  createdAt: "2023-09-04"
  irVersion: 25
  version: 0.15.0-rc8
- changelogEntry:
    - summary: "- OpenAPI importer supports reading `application/octet-stream` requests
        (@dsinghvi) "
      type: chore
  createdAt: "2023-09-04"
  irVersion: 25
  version: 0.15.0-rc10
- changelogEntry:
    - summary: "- OpenAPI Importer handles deduping undiscriminated union types (@dsinghvi) "
      type: chore
  createdAt: "2023-08-31"
  irVersion: 24
  version: 0.15.0-rc7
- changelogEntry:
    - summary: "- Respect audiences for service type graph (@amckinney) "
      type: chore
  createdAt: "2023-08-31"
  irVersion: 24
  version: 0.15.0-rc6
- changelogEntry:
    - summary: "- Support reading `default` key in OpenAPI to account for headers with
        literal value (@dsinghvi) "
      type: chore
  createdAt: "2023-08-30"
  irVersion: 24
  version: 0.15.0-rc5
- changelogEntry:
    - summary: "- fern.config.json version is set to `*` which allows easier integration\
        \ with pnpm (@zachkirsch) \r\n- OpenAPI importer properly reads discriminated\
        \ unions so that discriminants are stripped from subtypes (@dsinghvi) "
      type: chore
  createdAt: "2023-08-30"
  irVersion: 24
  version: 0.15.0-rc4
- changelogEntry:
    - summary: "- Support reading webhooks from OpenAPI specs (@dsinghvi) "
      type: chore
  createdAt: "2023-08-25"
  irVersion: 24
  version: 0.15.0-rc3
- changelogEntry:
    - summary: "- Support uploading images with custom content types such as SVGs (@dsinghvi) "
      type: chore
  createdAt: "2023-08-23"
  irVersion: 24
  version: 0.15.0-rc2
- changelogEntry:
    - summary: "- Update discriminated union detection to handle referenced schemas
        (@dsinghvi) "
      type: chore
  createdAt: "2023-08-18"
  irVersion: 23
  version: 0.15.0-rc1
- changelogEntry:
    - summary: "- **Break**: The fern directory now has a top-level `apis` directory
        to handle apis and docs no longer live within an api definition"
      type: chore
  createdAt: "2023-08-16"
  irVersion: 23
  version: 0.15.0-rc0
- changelogEntry:
    - summary: Release 0.14.4-rc2
      type: chore
  createdAt: "2023-08-14"
  irVersion: 23
  version: 0.14.4-rc2
- changelogEntry:
    - summary: Release 0.14.4-rc1
      type: chore
  createdAt: "2023-08-14"
  irVersion: 23
  version: 0.14.4-rc1
- changelogEntry:
    - summary: CLI handles property names that start with numbers for code generation
        (@dsinghvi)
      type: chore
  createdAt: "2023-08-11"
  irVersion: 23
  version: 0.14.4-rc0
- changelogEntry:
    - summary: "- When `docs` is missing, the CLI should nudge the user to run `fern
        add docs` (@dannysheridan) "
      type: chore
  createdAt: "2023-08-08"
  irVersion: 23
  version: 0.14.3
- changelogEntry:
    - summary: "- When running `fern init --openapi <openapi>` the OpenAPI generator
        wont be included (@dannysheridan) "
      type: chore
  createdAt: "2023-08-08"
  irVersion: 23
  version: 0.14.2
- changelogEntry:
    - summary: "- Rerelease `0.14.0`"
      type: chore
  createdAt: "2023-08-07"
  irVersion: 22
  version: 0.14.1
- changelogEntry:
    - summary: "- The latest Go SDK Generator depends on IR V22 (@amckinney) "
      type: chore
  createdAt: "2023-08-07"
  irVersion: 22
  version: 0.14.0
- changelogEntry:
    - summary: '- Handle `type: "null"` when importing OpenAPI oneOf (@dsinghvi) '
      type: chore
  createdAt: "2023-08-05"
  irVersion: 22
  version: 0.13.0
- changelogEntry:
    - summary: "- No changes"
      type: chore
  createdAt: "2023-08-05"
  irVersion: 22
  version: 0.13.0-rc3
- changelogEntry:
    - summary: "- Java generators now require IR V20 (@dsinghvi) "
      type: chore
  createdAt: "2023-08-03"
  irVersion: 22
  version: 0.13.0-rc2
- changelogEntry:
    - summary: "- OpenAPI generator only includes current package as part of generated
        name (@dsinghvi) "
      type: chore
  createdAt: "2023-08-02"
  irVersion: 22
  version: 0.13.0-rc1
- changelogEntry:
    - summary: "- OpenAPI oneOf subtypes have generated names based on unique properties
        (@dsinghvi) "
      type: chore
  createdAt: "2023-08-02"
  irVersion: 22
  version: 0.13.0-rc0
- changelogEntry:
    - summary: "- OpenAPI importer converts `date-times` appropriately. Before this
        release, datetimes would be converted as strings. (@dsinghvi)"
      type: chore
  createdAt: "2023-08-02"
  irVersion: 22
  version: 0.12.0
- changelogEntry:
    - summary: "- Special case importing oneOf types that are all enums (@dsinghvi) "
      type: chore
  createdAt: "2023-08-02"
  irVersion: 22
  version: 0.11.12
- changelogEntry:
    - summary: "* Add `ServiceTypeReferenceInfo` to IR so that generators can recognize\
        \ what types are referenced from exactly one service (@amckinney).\r\n```yaml\r\
        \n  ServiceTypeReferenceInfo:\r\n    properties:\r\n      typesReferencedOnlyByService:\r\
        \n        docs: \"Types referenced by exactly one service.\"\r\n        type:\
        \ map<commons.ServiceId, list<commons.TypeId>>\r\n      sharedTypes:\r\n   \
        \     docs: \"Types referenced by either zero or multiple services.\"\r\n  \
        \      type: list<commons.TypeId>\r\n```"
      type: chore
  createdAt: "2023-08-01"
  irVersion: 22
  version: 0.11.12-rc2
- changelogEntry:
    - summary: "- Specify license in generators.yml (@amckinney) \r\n```yaml\r\ngroups:\
        \ \r\n  publish: \r\n    - name: fernapi/fern-go-sdk\r\n      version: 0.0.1\r\
        \n      github: \r\n        repository: my-org/my-repo\r\n        license: MIT\
        \ # <------- or Apache-2.0\r\n```"
      type: chore
  createdAt: "2023-07-29"
  irVersion: 22
  version: 0.11.12-rc0
- changelogEntry:
    - summary: "- Support `x-fern-ignore` OpenAPI extension. This extensions configures\
        \ fern to ignore certain endpoints when generating SDKs. (@dsinghvi) \r\n  ```yaml\r\
        \n  paths: \r\n    my/endpoint/path: \r\n      get: \r\n        x-fern-ignore:\
        \ true # <------- fern will skip this endpoint\r\n  ```"
      type: chore
  createdAt: "2023-07-29"
  irVersion: 22
  version: 0.11.12-rc1
- changelogEntry:
    - summary: "- OpenAPI importer handles converting numbers formatted as time-delta
        (@dsinghvi)"
      type: chore
  createdAt: "2023-07-28"
  irVersion: 22
  version: 0.11.11
- changelogEntry:
    - summary: "- OpenAPI importer handles converting servers with `staging` and `production`\
        \ descriptions (@dsinghvi) \r\n- Generators are upgraded in fern init (@dannysheridan)\
        \ \r\n- Documentation markdown paths are validated (@zachkirsch)"
      type: chore
  createdAt: "2023-07-26"
  irVersion: 22
  version: 0.11.10
- changelogEntry:
    - summary: "- handles `x-ndjson` content-type in OpenAPI responses"
      type: chore
  createdAt: "2023-07-24"
  irVersion: 22
  version: 0.11.9
- changelogEntry:
    - summary: Release 0.11.9-rc0
      type: chore
  createdAt: "2023-07-23"
  irVersion: 22
  version: 0.11.9-rc0
- changelogEntry:
    - summary: "- Register custom content types when reading from OpenAPI spec"
      type: chore
  createdAt: "2023-07-23"
  irVersion: 22
  version: 0.11.8
- changelogEntry:
    - summary: "- Register content-types when registering docs (i.e. such as `application/x-ndjson`)"
      type: chore
  createdAt: "2023-07-23"
  irVersion: 22
  version: 0.11.8-rc0
- changelogEntry:
    - summary: Release 0.11.7
      type: chore
  createdAt: "2023-07-23"
  irVersion: 22
  version: 0.11.7
- changelogEntry:
    - summary: Release 0.11.7-rc9
      type: chore
  createdAt: "2023-07-23"
  irVersion: 22
  version: 0.11.7-rc9
- changelogEntry:
    - summary: Release 0.11.7-rc8
      type: chore
  createdAt: "2023-07-23"
  irVersion: 22
  version: 0.11.7-rc8
- changelogEntry:
    - summary: Release 0.11.7-rc7
      type: chore
  createdAt: "2023-07-22"
  irVersion: 22
  version: 0.11.7-rc7
- changelogEntry:
    - summary: Release 0.11.7-rc6
      type: chore
  createdAt: "2023-07-22"
  irVersion: 22
  version: 0.11.7-rc6
- changelogEntry:
    - summary: Release 0.11.7-rc5
      type: chore
  createdAt: "2023-07-22"
  irVersion: 22
  version: 0.11.7-rc5
- changelogEntry:
    - summary: "- Hacky release with sleep 5s before running docker"
      type: chore
  createdAt: "2023-07-21"
  irVersion: 22
  version: 0.11.7-rc4
- changelogEntry:
    - summary: Release 0.11.7-rc3
      type: chore
  createdAt: "2023-07-20"
  irVersion: 22
  version: 0.11.7-rc3
- changelogEntry:
    - summary: "- Pypi token is correctly read in for publishing"
      type: chore
  createdAt: "2023-07-18"
  irVersion: 22
  version: 0.11.7-rc2
- changelogEntry:
    - summary: Release 0.11.7-rc1
      type: chore
  createdAt: "2023-07-14"
  irVersion: 22
  version: 0.11.7-rc1
- changelogEntry:
    - summary: Release 0.11.7-rc0
      type: chore
  createdAt: "2023-07-13"
  irVersion: 22
  version: 0.11.7-rc0
- changelogEntry:
    - summary: Release 0.11.6
      type: chore
  createdAt: "2023-07-11"
  irVersion: 22
  version: 0.11.6
- changelogEntry:
    - summary: Release 0.11.6-rc1
      type: chore
  createdAt: "2023-07-11"
  irVersion: 22
  version: 0.11.6-rc1
- changelogEntry:
    - summary: Release 0.11.6-rc0
      type: chore
  createdAt: "2023-07-11"
  irVersion: 22
  version: 0.11.6-rc0
- changelogEntry:
    - summary: "- Fixes https://github.com/fern-api/fern/issues/1880 (no longer forced
        to define auth if endpoints don't require auth)"
      type: chore
  createdAt: "2023-07-10"
  irVersion: 22
  version: 0.11.5
- changelogEntry:
    - summary: Release 0.11.4
      type: chore
  createdAt: "2023-07-06"
  irVersion: 22
  version: 0.11.4
- changelogEntry:
    - summary: Release 0.11.4-rc0
      type: chore
  createdAt: "2023-07-06"
  irVersion: 22
  version: 0.11.4-rc0
- changelogEntry:
    - summary: Release 0.11.3
      type: chore
  createdAt: "2023-07-06"
  irVersion: 22
  version: 0.11.3
- changelogEntry:
    - summary: Release 0.11.3-rc9
      type: chore
  createdAt: "2023-07-06"
  irVersion: 22
  version: 0.11.3-rc9
- changelogEntry:
    - summary: Release 0.11.3-rc8
      type: chore
  createdAt: "2023-07-06"
  irVersion: 22
  version: 0.11.3-rc8
- changelogEntry:
    - summary: Release 0.11.3-rc7
      type: chore
  createdAt: "2023-07-06"
  irVersion: 22
  version: 0.11.3-rc7
- changelogEntry:
    - summary: Release 0.11.3-rc6
      type: chore
  createdAt: "2023-07-06"
  irVersion: 22
  version: 0.11.3-rc6
- changelogEntry:
    - summary: Release 0.11.3-rc5
      type: chore
  createdAt: "2023-07-06"
  irVersion: 22
  version: 0.11.3-rc5
- changelogEntry:
    - summary: Release 0.11.3-rc10
      type: chore
  createdAt: "2023-07-06"
  irVersion: 22
  version: 0.11.3-rc10
- changelogEntry:
    - summary: Release 0.11.3-rc4
      type: chore
  createdAt: "2023-07-05"
  irVersion: 20
  version: 0.11.3-rc4
- changelogEntry:
    - summary: Release 0.11.3-rc3
      type: chore
  createdAt: "2023-06-28"
  irVersion: 20
  version: 0.11.3-rc3
- changelogEntry:
    - summary: Release 0.11.3-rc2
      type: chore
  createdAt: "2023-06-28"
  irVersion: 20
  version: 0.11.3-rc2
- changelogEntry:
    - summary: "- Support reading `x-fern-audiences` extension so that OpenAPI spec
        users can leverage fern audiences"
      type: chore
  createdAt: "2023-06-28"
  irVersion: 20
  version: 0.11.3-rc1
- changelogEntry:
    - summary: Release 0.11.3-rc0
      type: chore
  createdAt: "2023-06-24"
  irVersion: 20
  version: 0.11.3-rc0
- changelogEntry:
    - summary: Release 0.11.2
      type: chore
  createdAt: "2023-06-23"
  irVersion: 20
  version: 0.11.2
- changelogEntry:
    - summary: Release 0.11.1-rc0
      type: chore
  createdAt: "2023-06-22"
  irVersion: 20
  version: 0.11.1-rc0
- changelogEntry:
    - summary: "- Update OpenAPI Importer logic to handle FastAPI operation ids"
      type: chore
  createdAt: "2023-06-22"
  irVersion: 20
  version: 0.11.0
- changelogEntry:
    - summary: Release 0.10.28
      type: chore
  createdAt: "2023-06-20"
  irVersion: 20
  version: 0.10.28
- changelogEntry:
    - summary: Release 0.10.27
      type: chore
  createdAt: "2023-06-20"
  irVersion: 20
  version: 0.10.27
- changelogEntry:
    - summary: Release 0.10.27-rc0
      type: chore
  createdAt: "2023-06-15"
  irVersion: 20
  version: 0.10.27-rc0
- changelogEntry:
    - summary: Release 0.10.26
      type: chore
  createdAt: "2023-06-15"
  irVersion: 20
  version: 0.10.26
- changelogEntry:
    - summary: Release 0.10.25
      type: chore
  createdAt: "2023-06-15"
  irVersion: 20
  version: 0.10.25
- changelogEntry:
    - summary: Release 0.10.25-rc1
      type: chore
  createdAt: "2023-06-14"
  irVersion: 20
  version: 0.10.25-rc1
- changelogEntry:
    - summary: Release 0.10.25-rc0
      type: chore
  createdAt: "2023-06-13"
  irVersion: 20
  version: 0.10.25-rc0
- changelogEntry:
    - summary: "- Fixes https://github.com/fern-api/fern/issues/1765 so OpenAPI specs
        are not required to have `operationId` or `x-fern-sdk-method-name` "
      type: chore
  createdAt: "2023-06-13"
  irVersion: 20
  version: 0.10.24
- changelogEntry:
    - summary: Release 0.10.23
      type: chore
  createdAt: "2023-06-13"
  irVersion: 20
  version: 0.10.23
- changelogEntry:
    - summary: Release 0.10.23-rc0
      type: chore
  createdAt: "2023-06-12"
  irVersion: 20
  version: 0.10.23-rc0
- changelogEntry:
    - summary: Release 0.10.22
      type: chore
  createdAt: "2023-06-12"
  irVersion: 20
  version: 0.10.22
- changelogEntry:
    - summary: Release 0.10.21
      type: chore
  createdAt: "2023-06-12"
  irVersion: 20
  version: 0.10.21
- changelogEntry:
    - summary: Release 0.10.20
      type: chore
  createdAt: "2023-06-12"
  irVersion: 20
  version: 0.10.20
- changelogEntry:
    - summary: Release 0.10.20-rc0
      type: chore
  createdAt: "2023-06-12"
  irVersion: 20
  version: 0.10.20-rc0
- changelogEntry:
    - summary: Release 0.10.19
      type: chore
  createdAt: "2023-06-12"
  irVersion: 20
  version: 0.10.19
- changelogEntry:
    - summary: Release 0.10.18
      type: chore
  createdAt: "2023-06-11"
  irVersion: 20
  version: 0.10.18
- changelogEntry:
    - summary: Release 0.10.17
      type: chore
  createdAt: "2023-06-11"
  irVersion: 20
  version: 0.10.17
- changelogEntry:
    - summary: Release 0.10.16
      type: chore
  createdAt: "2023-06-11"
  irVersion: 20
  version: 0.10.16
- changelogEntry:
    - summary: Release 0.10.15
      type: chore
  createdAt: "2023-06-10"
  irVersion: 20
  version: 0.10.15
- changelogEntry:
    - summary: Release 0.10.14
      type: chore
  createdAt: "2023-06-10"
  irVersion: 20
  version: 0.10.14
- changelogEntry:
    - summary: Release 0.10.14-rc0
      type: chore
  createdAt: "2023-06-10"
  irVersion: 20
  version: 0.10.14-rc0
- changelogEntry:
    - summary: Release 0.10.13
      type: chore
  createdAt: "2023-06-09"
  irVersion: 20
  version: 0.10.13
- changelogEntry:
    - summary: Release 0.10.13-rc2
      type: chore
  createdAt: "2023-06-09"
  irVersion: 20
  version: 0.10.13-rc2
- changelogEntry:
    - summary: Release 0.10.13-rc1
      type: chore
  createdAt: "2023-06-09"
  irVersion: 20
  version: 0.10.13-rc1
- changelogEntry:
    - summary: Release 0.10.13-rc0
      type: chore
  createdAt: "2023-06-09"
  irVersion: 20
  version: 0.10.13-rc0
- changelogEntry:
    - summary: Release 0.10.12
      type: chore
  createdAt: "2023-06-09"
  irVersion: 20
  version: 0.10.12
- changelogEntry:
    - summary: Release 0.10.11
      type: chore
  createdAt: "2023-06-09"
  irVersion: 20
  version: 0.10.11
- changelogEntry:
    - summary: Release 0.10.11-rc0
      type: chore
  createdAt: "2023-06-08"
  irVersion: 20
  version: 0.10.11-rc0
- changelogEntry:
    - summary: Release 0.10.10
      type: chore
  createdAt: "2023-06-08"
  irVersion: 20
  version: 0.10.10
- changelogEntry:
    - summary: Release 0.10.10-rc2
      type: chore
  createdAt: "2023-06-08"
  irVersion: 20
  version: 0.10.10-rc2
- changelogEntry:
    - summary: Release 0.10.10-rc1
      type: chore
  createdAt: "2023-06-08"
  irVersion: 20
  version: 0.10.10-rc1
- changelogEntry:
    - summary: Release 0.10.10-rc0
      type: chore
  createdAt: "2023-06-08"
  irVersion: 20
  version: 0.10.10-rc0
- changelogEntry:
    - summary: Release 0.10.9
      type: chore
  createdAt: "2023-06-07"
  irVersion: 20
  version: 0.10.9
- changelogEntry:
    - summary: Release 0.10.8
      type: chore
  createdAt: "2023-06-07"
  irVersion: 20
  version: 0.10.8
- changelogEntry:
    - summary: Release 0.10.8-rc0
      type: chore
  createdAt: "2023-06-07"
  irVersion: 20
  version: 0.10.8-rc0
- changelogEntry:
    - summary: Release 0.10.7
      type: chore
  createdAt: "2023-06-06"
  irVersion: 20
  version: 0.10.7
- changelogEntry:
    - summary: Release 0.10.6
      type: chore
  createdAt: "2023-06-06"
  irVersion: 20
  version: 0.10.6
- changelogEntry:
    - summary: Release 0.10.5
      type: chore
  createdAt: "2023-06-06"
  irVersion: 20
  version: 0.10.5
- changelogEntry:
    - summary: Release 0.10.4
      type: chore
  createdAt: "2023-06-06"
  irVersion: 20
  version: 0.10.4
- changelogEntry:
    - summary: Release 0.10.3
      type: chore
  createdAt: "2023-06-06"
  irVersion: 20
  version: 0.10.3
- changelogEntry:
    - summary: Release 0.10.2
      type: chore
  createdAt: "2023-06-05"
  irVersion: 20
  version: 0.10.2
- changelogEntry:
    - summary: Release 0.10.1
      type: chore
  createdAt: "2023-06-05"
  irVersion: 20
  version: 0.10.1
- changelogEntry:
    - summary: "- The docs `domain` must be a full domain ending in `docs.buildwithfern.com`\r\
        \n- `docs.yml` now supports custom-domains so that docs can redirect from a\
        \ custom url"
      type: chore
  createdAt: "2023-06-05"
  irVersion: 20
  version: 0.10.0
- changelogEntry:
    - summary: Release 0.9.10
      type: chore
  createdAt: "2023-06-02"
  irVersion: 20
  version: 0.9.10
- changelogEntry:
    - summary: Release 0.9.10-rc0
      type: chore
  createdAt: "2023-05-31"
  irVersion: 20
  version: 0.9.10-rc0
- changelogEntry:
    - summary: Release 0.9.9
      type: chore
  createdAt: "2023-05-31"
  irVersion: 20
  version: 0.9.9
- changelogEntry:
    - summary: Release 0.9.9-rc4
      type: chore
  createdAt: "2023-05-31"
  irVersion: 20
  version: 0.9.9-rc4
- changelogEntry:
    - summary: Release 0.9.9-rc3
      type: chore
  createdAt: "2023-05-31"
  irVersion: 20
  version: 0.9.9-rc3
- changelogEntry:
    - summary: Release 0.9.9-rc2
      type: chore
  createdAt: "2023-05-31"
  irVersion: 20
  version: 0.9.9-rc2
- changelogEntry:
    - summary: Release 0.9.9-rc1
      type: chore
  createdAt: "2023-05-31"
  irVersion: 20
  version: 0.9.9-rc1
- changelogEntry:
    - summary: Release 0.9.9-rc0
      type: chore
  createdAt: "2023-05-31"
  irVersion: 20
  version: 0.9.9-rc0
- changelogEntry:
    - summary: Release 0.9.8
      type: chore
  createdAt: "2023-05-30"
  irVersion: 20
  version: 0.9.8
- changelogEntry:
    - summary: Release 0.9.8-rc0
      type: chore
  createdAt: "2023-05-30"
  irVersion: 20
  version: 0.9.8-rc0
- changelogEntry:
    - summary: Release 0.9.7
      type: chore
  createdAt: "2023-05-30"
  irVersion: 20
  version: 0.9.7
- changelogEntry:
    - summary: Release 0.9.7-rc2
      type: chore
  createdAt: "2023-05-30"
  irVersion: 20
  version: 0.9.7-rc2
- changelogEntry:
    - summary: Release 0.9.7-rc1
      type: chore
  createdAt: "2023-05-29"
  irVersion: 20
  version: 0.9.7-rc1
- changelogEntry:
    - summary: Release 0.9.7-rc0
      type: chore
  createdAt: "2023-05-29"
  irVersion: 20
  version: 0.9.7-rc0
- changelogEntry:
    - summary: Release 0.9.6
      type: chore
  createdAt: "2023-05-29"
  irVersion: 20
  version: 0.9.6
- changelogEntry:
    - summary: Release 0.9.6-rc1
      type: chore
  createdAt: "2023-05-28"
  irVersion: 20
  version: 0.9.6-rc1
- changelogEntry:
    - summary: Release 0.9.6-rc0
      type: chore
  createdAt: "2023-05-28"
  irVersion: 20
  version: 0.9.6-rc0
- changelogEntry:
    - summary: Release 0.9.5
      type: chore
  createdAt: "2023-05-27"
  irVersion: 20
  version: 0.9.5
- changelogEntry:
    - summary: "- `fern init` reads `FERN_TOKEN` if the user token is not available"
      type: chore
  createdAt: "2023-05-27"
  irVersion: 20
  version: 0.9.4
- changelogEntry:
    - summary: Release 0.9.4-rc3
      type: chore
  createdAt: "2023-05-25"
  irVersion: 20
  version: 0.9.4-rc3
- changelogEntry:
    - summary: Release 0.9.4-rc2
      type: chore
  createdAt: "2023-05-25"
  irVersion: 20
  version: 0.9.4-rc2
- changelogEntry:
    - summary: Release 0.9.4-rc1
      type: chore
  createdAt: "2023-05-25"
  irVersion: 20
  version: 0.9.4-rc1
- changelogEntry:
    - summary: Release 0.9.4-rc0
      type: chore
  createdAt: "2023-05-25"
  irVersion: 20
  version: 0.9.4-rc0
- changelogEntry:
    - summary: Release 0.9.3
      type: chore
  createdAt: "2023-05-24"
  irVersion: 20
  version: 0.9.3
- changelogEntry:
    - summary: Release 0.9.2
      type: chore
  createdAt: "2023-05-24"
  irVersion: 20
  version: 0.9.2
- changelogEntry:
    - summary: Release 0.9.2-rc5
      type: chore
  createdAt: "2023-05-24"
  irVersion: 20
  version: 0.9.2-rc5
- changelogEntry:
    - summary: Release 0.9.2-rc4
      type: chore
  createdAt: "2023-05-24"
  irVersion: 20
  version: 0.9.2-rc4
- changelogEntry:
    - summary: Release 0.9.2-rc3
      type: chore
  createdAt: "2023-05-24"
  irVersion: 20
  version: 0.9.2-rc3
- changelogEntry:
    - summary: Release 0.9.2-rc2
      type: chore
  createdAt: "2023-05-23"
  irVersion: 20
  version: 0.9.2-rc2
- changelogEntry:
    - summary: Release 0.9.2-rc1
      type: chore
  createdAt: "2023-05-23"
  irVersion: 20
  version: 0.9.2-rc1
- changelogEntry:
    - summary: Release 0.9.2-rc0
      type: chore
  createdAt: "2023-05-21"
  irVersion: 20
  version: 0.9.2-rc0
- changelogEntry:
    - summary: Release 0.9.1
      type: chore
  createdAt: "2023-05-20"
  irVersion: 20
  version: 0.9.1
- changelogEntry:
    - summary: Release 0.9.1-rc3
      type: chore
  createdAt: "2023-05-20"
  irVersion: 20
  version: 0.9.1-rc3
- changelogEntry:
    - summary: Release 0.9.1-rc2
      type: chore
  createdAt: "2023-05-19"
  irVersion: 20
  version: 0.9.1-rc2
- changelogEntry:
    - summary: Release 0.9.1-rc1
      type: chore
  createdAt: "2023-05-18"
  irVersion: 20
  version: 0.9.1-rc1
- changelogEntry:
    - summary: Release 0.9.1-rc0
      type: chore
  createdAt: "2023-05-18"
  irVersion: 20
  version: 0.9.1-rc0
- changelogEntry:
    - summary: Running `fern init --openapi <path to openapi>` creates an OpenAPI workspace
      type: chore
  createdAt: "2023-05-17"
  irVersion: 20
  version: 0.9.0
- changelogEntry:
    - summary: Release 0.9.0-rc0
      type: chore
  createdAt: "2023-05-17"
  irVersion: 20
  version: 0.9.0-rc0
- changelogEntry:
    - summary: Add `fern-go-model` generator identifier.
      type: chore
  createdAt: "2023-05-16"
  irVersion: 20
  version: 0.8.25-rc0
- changelogEntry:
    - summary: Release 0.8.24
      type: chore
  createdAt: "2023-05-16"
  irVersion: 20
  version: 0.8.24
- changelogEntry:
    - summary: Release 0.8.23
      type: chore
  createdAt: "2023-05-13"
  irVersion: 20
  version: 0.8.23
- changelogEntry:
    - summary: Release 0.8.22
      type: chore
  createdAt: "2023-05-13"
  irVersion: 20
  version: 0.8.22
- changelogEntry:
    - summary: Release 0.8.21
      type: chore
  createdAt: "2023-05-13"
  irVersion: 20
  version: 0.8.21
- changelogEntry:
    - summary: Release 0.8.20
      type: chore
  createdAt: "2023-05-12"
  irVersion: 20
  version: 0.8.20
- changelogEntry:
    - summary: Release 0.8.20-rc4
      type: chore
  createdAt: "2023-05-12"
  irVersion: 20
  version: 0.8.20-rc4
- changelogEntry:
    - summary: Release 0.8.20-rc3
      type: chore
  createdAt: "2023-05-12"
  irVersion: 20
  version: 0.8.20-rc3
- changelogEntry:
    - summary: Release 0.8.20-rc2
      type: chore
  createdAt: "2023-05-11"
  irVersion: 20
  version: 0.8.20-rc2
- changelogEntry:
    - summary: Release 0.8.20-rc1
      type: chore
  createdAt: "2023-05-11"
  irVersion: 20
  version: 0.8.20-rc1
- changelogEntry:
    - summary: Release 0.8.20-rc0
      type: chore
  createdAt: "2023-05-11"
  irVersion: 20
  version: 0.8.20-rc0
- changelogEntry:
    - summary: Release 0.8.19
      type: chore
  createdAt: "2023-05-11"
  irVersion: 20
  version: 0.8.19
- changelogEntry:
    - summary: Release 0.8.19-rc9
      type: chore
  createdAt: "2023-05-11"
  irVersion: 20
  version: 0.8.19-rc9
- changelogEntry:
    - summary: Release 0.8.19-rc8
      type: chore
  createdAt: "2023-05-11"
  irVersion: 20
  version: 0.8.19-rc8
- changelogEntry:
    - summary: Release 0.8.19-rc7
      type: chore
  createdAt: "2023-05-10"
  irVersion: 20
  version: 0.8.19-rc7
- changelogEntry:
    - summary: Release 0.8.19-rc6
      type: chore
  createdAt: "2023-05-10"
  irVersion: 20
  version: 0.8.19-rc6
- changelogEntry:
    - summary: Release 0.8.19-rc5
      type: chore
  createdAt: "2023-05-10"
  irVersion: 20
  version: 0.8.19-rc5
- changelogEntry:
    - summary: Release 0.8.19-rc4
      type: chore
  createdAt: "2023-05-10"
  irVersion: 20
  version: 0.8.19-rc4
- changelogEntry:
    - summary: Release 0.8.19-rc3
      type: chore
  createdAt: "2023-05-10"
  irVersion: 20
  version: 0.8.19-rc3
- changelogEntry:
    - summary: Release 0.8.19-rc2
      type: chore
  createdAt: "2023-05-10"
  irVersion: 20
  version: 0.8.19-rc2
- changelogEntry:
    - summary: Release 0.8.19-rc1
      type: chore
  createdAt: "2023-05-10"
  irVersion: 20
  version: 0.8.19-rc1
- changelogEntry:
    - summary: Release 0.8.19-rc0
      type: chore
  createdAt: "2023-05-10"
  irVersion: 20
  version: 0.8.19-rc0
- changelogEntry:
    - summary: Release 0.8.18
      type: chore
  createdAt: "2023-05-08"
  irVersion: 20
  version: 0.8.18
- changelogEntry:
    - summary: Release 0.8.17
      type: chore
  createdAt: "2023-05-08"
  irVersion: 20
  version: 0.8.17
- changelogEntry:
    - summary: Release 0.8.17-rc3
      type: chore
  createdAt: "2023-05-08"
  irVersion: 20
  version: 0.8.17-rc3
- changelogEntry:
    - summary: Release 0.8.17-rc2
      type: chore
  createdAt: "2023-05-08"
  irVersion: 20
  version: 0.8.17-rc2
- changelogEntry:
    - summary: Release 0.8.17-rc1
      type: chore
  createdAt: "2023-05-08"
  irVersion: 20
  version: 0.8.17-rc1
- changelogEntry:
    - summary: Release 0.8.17-rc0
      type: chore
  createdAt: "2023-05-08"
  irVersion: 20
  version: 0.8.17-rc0
- changelogEntry:
    - summary: Release 0.8.16-rc9
      type: chore
  createdAt: "2023-05-08"
  irVersion: 20
  version: 0.8.16-rc9
- changelogEntry:
    - summary: Release 0.8.16-rc8
      type: chore
  createdAt: "2023-05-08"
  irVersion: 19
  version: 0.8.16-rc8
- changelogEntry:
    - summary: Release 0.8.16-rc7
      type: chore
  createdAt: "2023-05-08"
  irVersion: 19
  version: 0.8.16-rc7
- changelogEntry:
    - summary: Release 0.8.16-rc6
      type: chore
  createdAt: "2023-05-08"
  irVersion: 19
  version: 0.8.16-rc6
- changelogEntry:
    - summary: Release 0.8.16-rc5
      type: chore
  createdAt: "2023-05-08"
  irVersion: 19
  version: 0.8.16-rc5
- changelogEntry:
    - summary: Release 0.8.16-rc11
      type: chore
  createdAt: "2023-05-08"
  irVersion: 20
  version: 0.8.16-rc11
- changelogEntry:
    - summary: Release 0.8.16-rc10
      type: chore
  createdAt: "2023-05-08"
  irVersion: 20
  version: 0.8.16-rc10
- changelogEntry:
    - summary: Release 0.8.16-rc4
      type: chore
  createdAt: "2023-05-07"
  irVersion: 19
  version: 0.8.16-rc4
- changelogEntry:
    - summary: Release 0.8.16-rc3
      type: chore
  createdAt: "2023-05-07"
  irVersion: 19
  version: 0.8.16-rc3
- changelogEntry:
    - summary: Release 0.8.16-rc2
      type: chore
  createdAt: "2023-05-07"
  irVersion: 19
  version: 0.8.16-rc2
- changelogEntry:
    - summary: Release 0.8.16-rc1
      type: chore
  createdAt: "2023-05-07"
  irVersion: 19
  version: 0.8.16-rc1
- changelogEntry:
    - summary: Release 0.8.16-rc0
      type: chore
  createdAt: "2023-05-07"
  irVersion: 19
  version: 0.8.16-rc0
- changelogEntry:
    - summary: Release 0.8.15
      type: chore
  createdAt: "2023-05-07"
  irVersion: 19
  version: 0.8.15
- changelogEntry:
    - summary: Release 0.8.14
      type: chore
  createdAt: "2023-05-07"
  irVersion: 19
  version: 0.8.14
- changelogEntry:
    - summary: Release 0.8.13
      type: chore
  createdAt: "2023-05-07"
  irVersion: 19
  version: 0.8.13
- changelogEntry:
    - summary: Release 0.8.13-rc2
      type: chore
  createdAt: "2023-05-07"
  irVersion: 19
  version: 0.8.13-rc2
- changelogEntry:
    - summary: Release 0.8.13-rc1
      type: chore
  createdAt: "2023-05-07"
  irVersion: 19
  version: 0.8.13-rc1
- changelogEntry:
    - summary: Release 0.8.13-rc0
      type: chore
  createdAt: "2023-05-06"
  irVersion: 19
  version: 0.8.13-rc0
- changelogEntry:
    - summary: Release 0.8.12
      type: chore
  createdAt: "2023-05-05"
  irVersion: 19
  version: 0.8.12
- changelogEntry:
    - summary: Release 0.8.11
      type: chore
  createdAt: "2023-05-05"
  irVersion: 19
  version: 0.8.11
- changelogEntry:
    - summary: Release 0.8.10
      type: chore
  createdAt: "2023-05-05"
  irVersion: 19
  version: 0.8.10
- changelogEntry:
    - summary: Release 0.8.9
      type: chore
  createdAt: "2023-05-04"
  irVersion: 19
  version: 0.8.9
- changelogEntry:
    - summary: Release 0.8.8
      type: chore
  createdAt: "2023-05-04"
  irVersion: 19
  version: 0.8.8
- changelogEntry:
    - summary: Release 0.8.7
      type: chore
  createdAt: "2023-05-04"
  irVersion: 19
  version: 0.8.7
- changelogEntry:
    - summary: Release 0.8.6
      type: chore
  createdAt: "2023-05-03"
  irVersion: 19
  version: 0.8.6
- changelogEntry:
    - summary: Release 0.8.6-rc2
      type: chore
  createdAt: "2023-05-03"
  irVersion: 19
  version: 0.8.6-rc2
- changelogEntry:
    - summary: Release 0.8.6-rc1
      type: chore
  createdAt: "2023-05-03"
  irVersion: 19
  version: 0.8.6-rc1
- changelogEntry:
    - summary: Release 0.8.6-rc0
      type: chore
  createdAt: "2023-05-03"
  irVersion: 19
  version: 0.8.6-rc0
- changelogEntry:
    - summary: Release 0.8.5
      type: chore
  createdAt: "2023-05-03"
  irVersion: 19
  version: 0.8.5
- changelogEntry:
    - summary: Release 0.8.4
      type: chore
  createdAt: "2023-05-03"
  irVersion: 19
  version: 0.8.4
- changelogEntry:
    - summary: Release 0.8.3
      type: chore
  createdAt: "2023-05-03"
  irVersion: 19
  version: 0.8.3
- changelogEntry:
    - summary: Release 0.8.2
      type: chore
  createdAt: "2023-05-03"
  irVersion: 19
  version: 0.8.2
- changelogEntry:
    - summary: Release 0.8.1
      type: chore
  createdAt: "2023-05-02"
  irVersion: 19
  version: 0.8.1
- changelogEntry:
    - summary: Release 0.8.0
      type: chore
  createdAt: "2023-05-02"
  irVersion: 19
  version: 0.8.0
- changelogEntry:
    - summary: Release 0.8.0-rc9
      type: chore
  createdAt: "2023-05-02"
  irVersion: 19
  version: 0.8.0-rc9
- changelogEntry:
    - summary: Release 0.8.0-rc8
      type: chore
  createdAt: "2023-05-02"
  irVersion: 19
  version: 0.8.0-rc8
- changelogEntry:
    - summary: Release 0.8.0-rc7
      type: chore
  createdAt: "2023-05-02"
  irVersion: 19
  version: 0.8.0-rc7
- changelogEntry:
    - summary: Release 0.8.0-rc6
      type: chore
  createdAt: "2023-05-02"
  irVersion: 19
  version: 0.8.0-rc6
- changelogEntry:
    - summary: Release 0.8.0-rc5
      type: chore
  createdAt: "2023-05-02"
  irVersion: 19
  version: 0.8.0-rc5
- changelogEntry:
    - summary: Release 0.8.0-rc4
      type: chore
  createdAt: "2023-05-02"
  irVersion: 19
  version: 0.8.0-rc4
- changelogEntry:
    - summary: Release 0.8.0-rc3
      type: chore
  createdAt: "2023-05-02"
  irVersion: 19
  version: 0.8.0-rc3
- changelogEntry:
    - summary: Release 0.8.0-rc2
      type: chore
  createdAt: "2023-05-02"
  irVersion: 19
  version: 0.8.0-rc2
- changelogEntry:
    - summary: Release 0.8.0-rc1
      type: chore
  createdAt: "2023-05-02"
  irVersion: 19
  version: 0.8.0-rc1
- changelogEntry:
    - summary: Release 0.8.0-rc0
      type: chore
  createdAt: "2023-05-02"
  irVersion: 19
  version: 0.8.0-rc0
- changelogEntry:
    - summary: Release 0.7.5-rc17
      type: chore
  createdAt: "2023-05-02"
  irVersion: 19
  version: 0.7.5-rc17
- changelogEntry:
    - summary: Release 0.7.5-rc9
      type: chore
  createdAt: "2023-05-01"
  irVersion: 19
  version: 0.7.5-rc9
- changelogEntry:
    - summary: Release 0.7.5-rc8
      type: chore
  createdAt: "2023-05-01"
  irVersion: 19
  version: 0.7.5-rc8
- changelogEntry:
    - summary: Release 0.7.5-rc7
      type: chore
  createdAt: "2023-05-01"
  irVersion: 19
  version: 0.7.5-rc7
- changelogEntry:
    - summary: Release 0.7.5-rc16
      type: chore
  createdAt: "2023-05-01"
  irVersion: 19
  version: 0.7.5-rc16
- changelogEntry:
    - summary: Release 0.7.5-rc15
      type: chore
  createdAt: "2023-05-01"
  irVersion: 19
  version: 0.7.5-rc15
- changelogEntry:
    - summary: Release 0.7.5-rc14
      type: chore
  createdAt: "2023-05-01"
  irVersion: 19
  version: 0.7.5-rc14
- changelogEntry:
    - summary: Release 0.7.5-rc13
      type: chore
  createdAt: "2023-05-01"
  irVersion: 19
  version: 0.7.5-rc13
- changelogEntry:
    - summary: Release 0.7.5-rc12
      type: chore
  createdAt: "2023-05-01"
  irVersion: 19
  version: 0.7.5-rc12
- changelogEntry:
    - summary: Release 0.7.5-rc11
      type: chore
  createdAt: "2023-05-01"
  irVersion: 19
  version: 0.7.5-rc11
- changelogEntry:
    - summary: Release 0.7.5-rc10
      type: chore
  createdAt: "2023-05-01"
  irVersion: 19
  version: 0.7.5-rc10
- changelogEntry:
    - summary: Release 0.7.5-rc6
      type: chore
  createdAt: "2023-04-30"
  irVersion: 19
  version: 0.7.5-rc6
- changelogEntry:
    - summary: Release 0.7.5-rc5
      type: chore
  createdAt: "2023-04-30"
  irVersion: 19
  version: 0.7.5-rc5
- changelogEntry:
    - summary: Release 0.7.5-rc4
      type: chore
  createdAt: "2023-04-30"
  irVersion: 19
  version: 0.7.5-rc4
- changelogEntry:
    - summary: Release 0.7.5-rc3
      type: chore
  createdAt: "2023-04-30"
  irVersion: 19
  version: 0.7.5-rc3
- changelogEntry:
    - summary: Release 0.7.5-rc2
      type: chore
  createdAt: "2023-04-30"
  irVersion: 19
  version: 0.7.5-rc2
- changelogEntry:
    - summary: Release 0.7.5-rc1
      type: chore
  createdAt: "2023-04-30"
  irVersion: 18
  version: 0.7.5-rc1
- changelogEntry:
    - summary: Release 0.7.5-rc0
      type: chore
  createdAt: "2023-04-28"
  irVersion: 18
  version: 0.7.5-rc0
- changelogEntry:
    - summary: Release 0.7.4
      type: chore
  createdAt: "2023-04-23"
  irVersion: 18
  version: 0.7.4
- changelogEntry:
    - summary: Release 0.7.4-rc1
      type: chore
  createdAt: "2023-04-23"
  irVersion: 18
  version: 0.7.4-rc1
- changelogEntry:
    - summary: Release 0.7.4-rc0
      type: chore
  createdAt: "2023-04-23"
  irVersion: 18
  version: 0.7.4-rc0
- changelogEntry:
    - summary: Release 0.7.3
      type: chore
  createdAt: "2023-04-23"
  irVersion: 18
  version: 0.7.3
- changelogEntry:
    - summary: Release 0.7.3-rc0
      type: chore
  createdAt: "2023-04-23"
  irVersion: 18
  version: 0.7.3-rc0
- changelogEntry:
    - summary: Release 0.7.2
      type: chore
  createdAt: "2023-04-23"
  irVersion: 18
  version: 0.7.2
- changelogEntry:
    - summary: Release 0.7.1
      type: chore
  createdAt: "2023-04-23"
  irVersion: 18
  version: 0.7.1
- changelogEntry:
    - summary: Release 0.7.1-rc1
      type: chore
  createdAt: "2023-04-23"
  irVersion: 18
  version: 0.7.1-rc1
- changelogEntry:
    - summary: Release 0.7.1-rc0
      type: chore
  createdAt: "2023-04-23"
  irVersion: 18
  version: 0.7.1-rc0
- changelogEntry:
    - summary: Release 0.7.0
      type: chore
  createdAt: "2023-04-21"
  irVersion: 18
  version: 0.7.0
- changelogEntry:
    - summary: Release 0.7.0-rc1
      type: chore
  createdAt: "2023-04-21"
  irVersion: 18
  version: 0.7.0-rc1
- changelogEntry:
    - summary: Release 0.7.0-rc0
      type: chore
  createdAt: "2023-04-21"
  irVersion: 18
  version: 0.7.0-rc0
- changelogEntry:
    - summary: Release 0.6.12
      type: chore
  createdAt: "2023-04-19"
  irVersion: 18
  version: 0.6.12
- changelogEntry:
    - summary: Release 0.6.11
      type: chore
  createdAt: "2023-04-19"
  irVersion: 18
  version: 0.6.11
- changelogEntry:
    - summary: Release 0.6.11-rc2
      type: chore
  createdAt: "2023-04-17"
  irVersion: 18
  version: 0.6.11-rc2
- changelogEntry:
    - summary: Release 0.6.11-rc1
      type: chore
  createdAt: "2023-04-17"
  irVersion: 18
  version: 0.6.11-rc1
- changelogEntry:
    - summary: Release 0.6.11-rc0
      type: chore
  createdAt: "2023-04-17"
  irVersion: 18
  version: 0.6.11-rc0
- changelogEntry:
    - summary: Release 0.6.10
      type: chore
  createdAt: "2023-04-04"
  irVersion: 16
  version: 0.6.10
- changelogEntry:
    - summary: Release 0.6.10-rc4
      type: chore
  createdAt: "2023-04-03"
  irVersion: 16
  version: 0.6.10-rc4
- changelogEntry:
    - summary: Release 0.6.10-rc3
      type: chore
  createdAt: "2023-04-03"
  irVersion: 16
  version: 0.6.10-rc3
- changelogEntry:
    - summary: Release 0.6.10-rc2
      type: chore
  createdAt: "2023-04-03"
  irVersion: 16
  version: 0.6.10-rc2
- changelogEntry:
    - summary: Release 0.6.10-rc1
      type: chore
  createdAt: "2023-04-02"
  irVersion: 16
  version: 0.6.10-rc1
- changelogEntry:
    - summary: Release 0.6.10-rc0
      type: chore
  createdAt: "2023-04-02"
  irVersion: 16
  version: 0.6.10-rc0
- changelogEntry:
    - summary: Release 0.6.9
      type: chore
  createdAt: "2023-04-02"
  irVersion: 16
  version: 0.6.9
- changelogEntry:
    - summary: Release 0.6.8
      type: chore
  createdAt: "2023-04-02"
  irVersion: 16
  version: 0.6.8
- changelogEntry:
    - summary: Release 0.6.7
      type: chore
  createdAt: "2023-04-01"
  irVersion: 16
  version: 0.6.7
- changelogEntry:
    - summary: Release 0.6.7-rc0
      type: chore
  createdAt: "2023-04-01"
  irVersion: 16
  version: 0.6.7-rc0
- changelogEntry:
    - summary: Release 0.6.6
      type: chore
  createdAt: "2023-03-31"
  irVersion: 16
  version: 0.6.6
- changelogEntry:
    - summary: Release 0.6.5
      type: chore
  createdAt: "2023-03-31"
  irVersion: 16
  version: 0.6.5
- changelogEntry:
    - summary: Release 0.6.5-rc1
      type: chore
  createdAt: "2023-03-31"
  irVersion: 16
  version: 0.6.5-rc1
- changelogEntry:
    - summary: Release 0.6.5-rc0
      type: chore
  createdAt: "2023-03-30"
  irVersion: 16
  version: 0.6.5-rc0
- changelogEntry:
    - summary: Release 0.6.4
      type: chore
  createdAt: "2023-03-30"
  irVersion: 16
  version: 0.6.4
- changelogEntry:
    - summary: Release 0.6.3
      type: chore
  createdAt: "2023-03-30"
  irVersion: 16
  version: 0.6.3
- changelogEntry:
    - summary: Release 0.6.3-rc1
      type: chore
  createdAt: "2023-03-30"
  irVersion: 16
  version: 0.6.3-rc1
- changelogEntry:
    - summary: Release 0.6.3-rc0
      type: chore
  createdAt: "2023-03-30"
  irVersion: 16
  version: 0.6.3-rc0
- changelogEntry:
    - summary: Release 0.6.2
      type: chore
  createdAt: "2023-03-29"
  irVersion: 16
  version: 0.6.2
- changelogEntry:
    - summary: Release 0.6.2-rc2
      type: chore
  createdAt: "2023-03-29"
  irVersion: 16
  version: 0.6.2-rc2
- changelogEntry:
    - summary: Release 0.6.2-rc1
      type: chore
  createdAt: "2023-03-29"
  irVersion: 16
  version: 0.6.2-rc1
- changelogEntry:
    - summary: Release 0.6.2-rc0
      type: chore
  createdAt: "2023-03-28"
  irVersion: 16
  version: 0.6.2-rc0
- changelogEntry:
    - summary: Release 0.6.1
      type: chore
  createdAt: "2023-03-28"
  irVersion: 15
  version: 0.6.1
- changelogEntry:
    - summary: Release 0.6.0
      type: chore
  createdAt: "2023-03-28"
  irVersion: 15
  version: 0.6.0
- changelogEntry:
    - summary: Release 0.5.4
      type: chore
  createdAt: "2023-03-28"
  irVersion: 15
  version: 0.5.4
- changelogEntry:
    - summary: Release 0.5.4-rc4
      type: chore
  createdAt: "2023-03-28"
  irVersion: 15
  version: 0.5.4-rc4
- changelogEntry:
    - summary: Release 0.5.4-rc3
      type: chore
  createdAt: "2023-03-26"
  irVersion: 15
  version: 0.5.4-rc3
- changelogEntry:
    - summary: Release 0.5.4-rc2
      type: chore
  createdAt: "2023-03-24"
  irVersion: 15
  version: 0.5.4-rc2
- changelogEntry:
    - summary: Release 0.5.4-rc1
      type: chore
  createdAt: "2023-03-24"
  irVersion: 15
  version: 0.5.4-rc1
- changelogEntry:
    - summary: Release 0.5.4-rc0
      type: chore
  createdAt: "2023-03-24"
  irVersion: 15
  version: 0.5.4-rc0
- changelogEntry:
    - summary: Release 0.5.3
      type: chore
  createdAt: "2023-03-20"
  irVersion: 14
  version: 0.5.3
- changelogEntry:
    - summary: Release 0.5.3-rc6
      type: chore
  createdAt: "2023-03-20"
  irVersion: 14
  version: 0.5.3-rc6
- changelogEntry:
    - summary: Release 0.5.3-rc5
      type: chore
  createdAt: "2023-03-19"
  irVersion: 14
  version: 0.5.3-rc5
- changelogEntry:
    - summary: Release 0.5.3-rc4
      type: chore
  createdAt: "2023-03-19"
  irVersion: 14
  version: 0.5.3-rc4
- changelogEntry:
    - summary: Release 0.5.3-rc3
      type: chore
  createdAt: "2023-03-13"
  irVersion: 13
  version: 0.5.3-rc3
- changelogEntry:
    - summary: Release 0.5.3-rc2
      type: chore
  createdAt: "2023-03-13"
  irVersion: 13
  version: 0.5.3-rc2
- changelogEntry:
    - summary: Release 0.5.3-rc1
      type: chore
  createdAt: "2023-03-11"
  irVersion: 13
  version: 0.5.3-rc1
- changelogEntry:
    - summary: Release 0.5.3-rc0
      type: chore
  createdAt: "2023-03-11"
  irVersion: 13
  version: 0.5.3-rc0
- changelogEntry:
    - summary: Release 0.5.2
      type: chore
  createdAt: "2023-03-10"
  irVersion: 12
  version: 0.5.2
- changelogEntry:
    - summary: Release 0.5.1
      type: chore
  createdAt: "2023-03-09"
  irVersion: 12
  version: 0.5.1
- changelogEntry:
    - summary: "## What's Changed\r\n* Support http streams in responses by @zachkirsch\
        \ in https://github.com/fern-api/fern/pull/1365\r\n* fix: introduce undiscriminated\
        \ unions by @dsinghvi in https://github.com/fern-api/fern/pull/1367\r\n* Add\
        \ release blocker for undiscriminated unions by @zachkirsch in https://github.com/fern-api/fern/pull/1369\r\
        \n* Fix undiscriminated union rule by @zachkirsch in https://github.com/fern-api/fern/pull/1370\r\
        \n* Add file upload by @zachkirsch in https://github.com/fern-api/fern/pull/1366\r\
        \n* Rename property key to bodyProperty by @zachkirsch in https://github.com/fern-api/fern/pull/1371\r\
        \n* Add optional files by @zachkirsch in https://github.com/fern-api/fern/pull/1372\r\
        \n* ts generator versions above `0.5.0-rc0-6` use IR V12 by @dsinghvi in https://github.com/fern-api/fern/pull/1373\r\
        \n* Make File a reserved keyword in TS by @zachkirsch in https://github.com/fern-api/fern/pull/1374\r\
        \n* Add query-param stream condition by @zachkirsch in https://github.com/fern-api/fern/pull/1375\r\
        \n* fix: audiences works with subpackages and packages by @dsinghvi in https://github.com/fern-api/fern/pull/1376\r\
        \n* Fix docs in file properties by @zachkirsch in https://github.com/fern-api/fern/pull/1378\r\
        \n* Update import reference in OpenAPIMigrator by @TeisJayaswal in https://github.com/fern-api/fern/pull/1380\r\
        \n* fix: add missing `MovieId` type by @codebender828 in https://github.com/fern-api/fern/pull/1381\r\
        \n* Only disallow 'body' wrapper properties when there's a referenced request\
        \ body by @zachkirsch in https://github.com/fern-api/fern/pull/1382\r\n\r\n\
        ## New Contributors\r\n* @codebender828 made their first contribution in https://github.com/fern-api/fern/pull/1381\r\
        \n\r\n**Full Changelog**: https://github.com/fern-api/fern/compare/0.4.32...0.5.0"
      type: chore
  createdAt: "2023-03-09"
  irVersion: 12
  version: 0.5.0
- changelogEntry:
    - summary: Release 0.4.33-rc7
      type: chore
  createdAt: "2023-03-09"
  irVersion: 12
  version: 0.4.33-rc7
- changelogEntry:
    - summary: Release 0.4.33-rc6
      type: chore
  createdAt: "2023-03-09"
  irVersion: 12
  version: 0.4.33-rc6
- changelogEntry:
    - summary: Release 0.4.33-rc5
      type: chore
  createdAt: "2023-03-08"
  irVersion: 12
  version: 0.4.33-rc5
- changelogEntry:
    - summary: Release 0.4.33-rc4
      type: chore
  createdAt: "2023-03-08"
  irVersion: 12
  version: 0.4.33-rc4
- changelogEntry:
    - summary: Release 0.4.33-rc3
      type: chore
  createdAt: "2023-03-08"
  irVersion: 12
  version: 0.4.33-rc3
- changelogEntry:
    - summary: Release 0.4.33-rc2
      type: chore
  createdAt: "2023-03-08"
  irVersion: 12
  version: 0.4.33-rc2
- changelogEntry:
    - summary: Release 0.4.33-rc1
      type: chore
  createdAt: "2023-03-08"
  irVersion: 12
  version: 0.4.33-rc1
- changelogEntry:
    - summary: Release 0.4.33-rc0
      type: chore
  createdAt: "2023-03-07"
  irVersion: 12
  version: 0.4.33-rc0
- changelogEntry:
    - summary: Release 0.4.32-rc5
      type: chore
  createdAt: "2023-03-07"
  irVersion: 12
  version: 0.4.32-rc5
- changelogEntry:
    - summary: Release 0.4.32
      type: chore
  createdAt: "2023-03-06"
  irVersion: 11
  version: 0.4.32
- changelogEntry:
    - summary: Release 0.4.32-rc4
      type: chore
  createdAt: "2023-03-06"
  irVersion: 11
  version: 0.4.32-rc4
- changelogEntry:
    - summary: Release 0.4.32-rc3
      type: chore
  createdAt: "2023-03-06"
  irVersion: 11
  version: 0.4.32-rc3
- changelogEntry:
    - summary: Release 0.4.32-rc2
      type: chore
  createdAt: "2023-03-06"
  irVersion: 11
  version: 0.4.32-rc2
- changelogEntry:
    - summary: Release 0.4.32-rc1
      type: chore
  createdAt: "2023-03-06"
  irVersion: 11
  version: 0.4.32-rc1
- changelogEntry:
    - summary: Release 0.4.32-rc0
      type: chore
  createdAt: "2023-03-05"
  irVersion: 9
  version: 0.4.32-rc0
- changelogEntry:
    - summary: Release 0.4.31-rc3
      type: chore
  createdAt: "2023-03-04"
  irVersion: 9
  version: 0.4.31-rc3
- changelogEntry:
    - summary: Release 0.4.31
      type: chore
  createdAt: "2023-03-04"
  irVersion: 9
  version: 0.4.31
- changelogEntry:
    - summary: Release 0.4.31-rc4
      type: chore
  createdAt: "2023-03-04"
  irVersion: 9
  version: 0.4.31-rc4
- changelogEntry:
    - summary: Release 0.4.31-rc2
      type: chore
  createdAt: "2023-03-04"
  irVersion: 9
  version: 0.4.31-rc2
- changelogEntry:
    - summary: Release 0.4.31-rc1
      type: chore
  createdAt: "2023-03-04"
  irVersion: 9
  version: 0.4.31-rc1
- changelogEntry:
    - summary: Release 0.4.30
      type: chore
  createdAt: "2023-03-03"
  irVersion: 9
  version: 0.4.30
- changelogEntry:
    - summary: Release 0.4.29
      type: chore
  createdAt: "2023-03-03"
  irVersion: 9
  version: 0.4.29
- changelogEntry:
    - summary: Release 0.4.28-rc4
      type: chore
  createdAt: "2023-03-03"
  irVersion: 9
  version: 0.4.28-rc4
- changelogEntry:
    - summary: Release 0.4.28-rc3
      type: chore
  createdAt: "2023-03-03"
  irVersion: 9
  version: 0.4.28-rc3
- changelogEntry:
    - summary: Release 0.4.28-rc2
      type: chore
  createdAt: "2023-03-02"
  irVersion: 9
  version: 0.4.28-rc2
- changelogEntry:
    - summary: Release 0.4.28-rc1
      type: chore
  createdAt: "2023-03-02"
  irVersion: 9
  version: 0.4.28-rc1
- changelogEntry:
    - summary: Release 0.4.28-rc0
      type: chore
  createdAt: "2023-03-02"
  irVersion: 9
  version: 0.4.28-rc0
- changelogEntry:
    - summary: Release 0.4.27-rc2
      type: chore
  createdAt: "2023-03-02"
  irVersion: 9
  version: 0.4.27-rc2
- changelogEntry:
    - summary: Release 0.4.27
      type: chore
  createdAt: "2023-03-02"
  irVersion: 9
  version: 0.4.27
- changelogEntry:
    - summary: Release 0.4.27-rc1
      type: chore
  createdAt: "2023-03-02"
  irVersion: 9
  version: 0.4.27-rc1
- changelogEntry:
    - summary: Release 0.4.27-rc0
      type: chore
  createdAt: "2023-03-01"
  irVersion: 9
  version: 0.4.27-rc0
- changelogEntry:
    - summary: Release 0.4.26
      type: chore
  createdAt: "2023-02-25"
  irVersion: 9
  version: 0.4.26
- changelogEntry:
    - summary: Release 0.4.25
      type: chore
  createdAt: "2023-02-25"
  irVersion: 9
  version: 0.4.25
- changelogEntry:
    - summary: Release 0.4.24
      type: chore
  createdAt: "2023-02-23"
  irVersion: 9
  version: 0.4.24
- changelogEntry:
    - summary: Release 0.4.24-rc1
      type: chore
  createdAt: "2023-02-21"
  irVersion: 9
  version: 0.4.24-rc1
- changelogEntry:
    - summary: Release 0.4.24-rc0
      type: chore
  createdAt: "2023-02-20"
  irVersion: 9
  version: 0.4.24-rc0
- changelogEntry:
    - summary: Release 0.4.23
      type: chore
  createdAt: "2023-02-16"
  irVersion: 8
  version: 0.4.23
- changelogEntry:
    - summary: Release 0.4.23-rc0
      type: chore
  createdAt: "2023-02-16"
  irVersion: 8
  version: 0.4.23-rc0
- changelogEntry:
    - summary: Release 0.4.22
      type: chore
  createdAt: "2023-02-12"
  irVersion: 8
  version: 0.4.22
- changelogEntry:
    - summary: Release 0.4.21
      type: chore
  createdAt: "2023-02-12"
  irVersion: 8
  version: 0.4.21
- changelogEntry:
    - summary: Release 0.4.20
      type: chore
  createdAt: "2023-02-12"
  irVersion: 8
  version: 0.4.20
- changelogEntry:
    - summary: Release 0.4.20-rc1
      type: chore
  createdAt: "2023-02-09"
  irVersion: 8
  version: 0.4.20-rc1
- changelogEntry:
    - summary: Release 0.4.20-rc0
      type: chore
  createdAt: "2023-02-09"
  irVersion: 8
  version: 0.4.20-rc0
- changelogEntry:
    - summary: Release 0.4.19-rc1
      type: chore
  createdAt: "2023-02-09"
  irVersion: 8
  version: 0.4.19-rc1
- changelogEntry:
    - summary: Release 0.4.19
      type: chore
  createdAt: "2023-02-09"
  irVersion: 8
  version: 0.4.19
- changelogEntry:
    - summary: Release 0.4.19-rc2
      type: chore
  createdAt: "2023-02-09"
  irVersion: 8
  version: 0.4.19-rc2
- changelogEntry:
    - summary: Release 0.4.19-rc0
      type: chore
  createdAt: "2023-02-09"
  irVersion: 8
  version: 0.4.19-rc0
- changelogEntry:
    - summary: Release 0.4.18
      type: chore
  createdAt: "2023-02-07"
  irVersion: 8
  version: 0.4.18
- changelogEntry:
    - summary: Release 0.4.17
      type: chore
  createdAt: "2023-02-06"
  irVersion: 8
  version: 0.4.17
- changelogEntry:
    - summary: Release 0.4.17-rc0
      type: chore
  createdAt: "2023-02-06"
  irVersion: 8
  version: 0.4.17-rc0
- changelogEntry:
    - summary: Release 0.4.16
      type: chore
  createdAt: "2023-02-06"
  irVersion: 8
  version: 0.4.16
- changelogEntry:
    - summary: Release 0.4.15
      type: chore
  createdAt: "2023-02-06"
  irVersion: 8
  version: 0.4.15
- changelogEntry:
    - summary: Release 0.4.15-rc0
      type: chore
  createdAt: "2023-02-06"
  irVersion: 8
  version: 0.4.15-rc0
- changelogEntry:
    - summary: Release 0.4.14
      type: chore
  createdAt: "2023-02-05"
  irVersion: 8
  version: 0.4.14
- changelogEntry:
    - summary: Release 0.4.13
      type: chore
  createdAt: "2023-02-04"
  irVersion: 8
  version: 0.4.13
- changelogEntry:
    - summary: Release 0.4.12
      type: chore
  createdAt: "2023-02-02"
  irVersion: 8
  version: 0.4.12
- changelogEntry:
    - summary: Release 0.4.12-rc0
      type: chore
  createdAt: "2023-02-02"
  irVersion: 8
  version: 0.4.12-rc0
- changelogEntry:
    - summary: Release 0.4.11
      type: chore
  createdAt: "2023-02-02"
  irVersion: 8
  version: 0.4.11
- changelogEntry:
    - summary: Release 0.4.11-rc1
      type: chore
  createdAt: "2023-02-02"
  irVersion: 8
  version: 0.4.11-rc1
- changelogEntry:
    - summary: Release 0.4.11-rc0
      type: chore
  createdAt: "2023-02-02"
  irVersion: 8
  version: 0.4.11-rc0
- changelogEntry:
    - summary: Release 0.4.10
      type: chore
  createdAt: "2023-02-02"
  irVersion: 8
  version: 0.4.10
- changelogEntry:
    - summary: Release 0.4.9
      type: chore
  createdAt: "2023-02-01"
  irVersion: 7
  version: 0.4.9
- changelogEntry:
    - summary: Release 0.4.8
      type: chore
  createdAt: "2023-02-01"
  irVersion: 7
  version: 0.4.8
- changelogEntry:
    - summary: Release 0.4.7
      type: chore
  createdAt: "2023-02-01"
  irVersion: 7
  version: 0.4.7
- changelogEntry:
    - summary: Release 0.4.6
      type: chore
  createdAt: "2023-02-01"
  irVersion: 7
  version: 0.4.6
- changelogEntry:
    - summary: Release 0.4.5
      type: chore
  createdAt: "2023-02-01"
  irVersion: 7
  version: 0.4.5
- changelogEntry:
    - summary: Release 0.4.5-rc4
      type: chore
  createdAt: "2023-01-31"
  irVersion: 7
  version: 0.4.5-rc4
- changelogEntry:
    - summary: Release 0.4.5-rc3
      type: chore
  createdAt: "2023-01-31"
  irVersion: 7
  version: 0.4.5-rc3
- changelogEntry:
    - summary: Release 0.4.5-rc5
      type: chore
  createdAt: "2023-01-31"
  irVersion: 7
  version: 0.4.5-rc5
- changelogEntry:
    - summary: Release 0.4.5-rc2
      type: chore
  createdAt: "2023-01-30"
  irVersion: 7
  version: 0.4.5-rc2
- changelogEntry:
    - summary: Release 0.4.5-rc1
      type: chore
  createdAt: "2023-01-30"
  irVersion: 7
  version: 0.4.5-rc1
- changelogEntry:
    - summary: Release 0.4.5-rc0
      type: chore
  createdAt: "2023-01-30"
  irVersion: 7
  version: 0.4.5-rc0
- changelogEntry:
    - summary: Release 0.4.4
      type: chore
  createdAt: "2023-01-30"
  irVersion: 7
  version: 0.4.4
- changelogEntry:
    - summary: Release 0.4.3
      type: chore
  createdAt: "2023-01-30"
  irVersion: 7
  version: 0.4.3
- changelogEntry:
    - summary: Release 0.4.2
      type: chore
  createdAt: "2023-01-30"
  irVersion: 7
  version: 0.4.2
- changelogEntry:
    - summary: Release 0.4.1
      type: chore
  createdAt: "2023-01-29"
  irVersion: 7
  version: 0.4.1
- changelogEntry:
    - summary: Release 0.4.0-rc1
      type: chore
  createdAt: "2023-01-29"
  irVersion: 7
  version: 0.4.0-rc1
- changelogEntry:
    - summary: Release 0.4.0
      type: chore
  createdAt: "2023-01-29"
  irVersion: 7
  version: 0.4.0
- changelogEntry:
    - summary: Release 0.4.0-rc0
      type: chore
  createdAt: "2023-01-29"
  irVersion: 7
  version: 0.4.0-rc0
- changelogEntry:
    - summary: Release 0.3.23
      type: chore
  createdAt: "2023-01-28"
  irVersion: 6
  version: 0.3.23
- changelogEntry:
    - summary: Release 0.3.22
      type: chore
  createdAt: "2023-01-28"
  irVersion: 6
  version: 0.3.22
- changelogEntry:
    - summary: Release 0.3.21
      type: chore
  createdAt: "2023-01-28"
  irVersion: 6
  version: 0.3.21
- changelogEntry:
    - summary: Release 0.3.20
      type: chore
  createdAt: "2023-01-27"
  irVersion: 6
  version: 0.3.20
- changelogEntry:
    - summary: Release 0.3.19
      type: chore
  createdAt: "2023-01-24"
  irVersion: 6
  version: 0.3.19
- changelogEntry:
    - summary: Release 0.3.18
      type: chore
  createdAt: "2023-01-23"
  irVersion: 6
  version: 0.3.18
- changelogEntry:
    - summary: Release 0.3.17
      type: chore
  createdAt: "2023-01-23"
  irVersion: 6
  version: 0.3.17
- changelogEntry:
    - summary: Release 0.3.17-rc8
      type: chore
  createdAt: "2023-01-23"
  irVersion: 6
  version: 0.3.17-rc8
- changelogEntry:
    - summary: Release 0.3.17-rc7
      type: chore
  createdAt: "2023-01-23"
  irVersion: 6
  version: 0.3.17-rc7
- changelogEntry:
    - summary: Release 0.3.17-rc6
      type: chore
  createdAt: "2023-01-23"
  irVersion: 6
  version: 0.3.17-rc6
- changelogEntry:
    - summary: Release 0.3.17-rc5
      type: chore
  createdAt: "2023-01-23"
  irVersion: 6
  version: 0.3.17-rc5
- changelogEntry:
    - summary: Release 0.3.17-rc4
      type: chore
  createdAt: "2023-01-23"
  irVersion: 6
  version: 0.3.17-rc4
- changelogEntry:
    - summary: Release 0.3.17-rc3
      type: chore
  createdAt: "2023-01-23"
  irVersion: 6
  version: 0.3.17-rc3
- changelogEntry:
    - summary: Release 0.3.17-rc2
      type: chore
  createdAt: "2023-01-22"
  irVersion: 6
  version: 0.3.17-rc2
- changelogEntry:
    - summary: Release 0.3.17-rc1
      type: chore
  createdAt: "2023-01-21"
  irVersion: 6
  version: 0.3.17-rc1
- changelogEntry:
    - summary: Release 0.3.17-rc0
      type: chore
  createdAt: "2023-01-21"
  irVersion: 6
  version: 0.3.17-rc0
- changelogEntry:
    - summary: Release 0.3.16
      type: chore
  createdAt: "2023-01-20"
  irVersion: 6
  version: 0.3.16
- changelogEntry:
    - summary: Release 0.3.16-rc2
      type: chore
  createdAt: "2023-01-19"
  irVersion: 6
  version: 0.3.16-rc2
- changelogEntry:
    - summary: Release 0.3.16-rc1
      type: chore
  createdAt: "2023-01-18"
  irVersion: 6
  version: 0.3.16-rc1
- changelogEntry:
    - summary: Release 0.3.16-rc0
      type: chore
  createdAt: "2023-01-18"
  irVersion: 6
  version: 0.3.16-rc0
- changelogEntry:
    - summary: Release 0.3.15
      type: chore
  createdAt: "2023-01-18"
  irVersion: 6
  version: 0.3.15
- changelogEntry:
    - summary: Release 0.3.15-rc0
      type: chore
  createdAt: "2023-01-18"
  irVersion: 6
  version: 0.3.15-rc0
- changelogEntry:
    - summary: Release 0.3.14
      type: chore
  createdAt: "2023-01-18"
  irVersion: 6
  version: 0.3.14
- changelogEntry:
    - summary: Release 0.3.13
      type: chore
  createdAt: "2023-01-18"
  irVersion: 6
  version: 0.3.13
- changelogEntry:
    - summary: Release 0.3.12
      type: chore
  createdAt: "2023-01-18"
  irVersion: 6
  version: 0.3.12
- changelogEntry:
    - summary: Release 0.3.12-rc13
      type: chore
  createdAt: "2023-01-18"
  irVersion: 6
  version: 0.3.12-rc13
- changelogEntry:
    - summary: Release 0.3.12-rc12
      type: chore
  createdAt: "2023-01-18"
  irVersion: 6
  version: 0.3.12-rc12
- changelogEntry:
    - summary: Release 0.3.12-rc9
      type: chore
  createdAt: "2023-01-17"
  irVersion: 6
  version: 0.3.12-rc9
- changelogEntry:
    - summary: Release 0.3.12-rc8
      type: chore
  createdAt: "2023-01-17"
  irVersion: 6
  version: 0.3.12-rc8
- changelogEntry:
    - summary: Release 0.3.12-rc11
      type: chore
  createdAt: "2023-01-17"
  irVersion: 6
  version: 0.3.12-rc11
- changelogEntry:
    - summary: Release 0.3.12-rc10
      type: chore
  createdAt: "2023-01-17"
  irVersion: 6
  version: 0.3.12-rc10
- changelogEntry:
    - summary: Release 0.3.12-rc7
      type: chore
  createdAt: "2023-01-15"
  irVersion: 6
  version: 0.3.12-rc7
- changelogEntry:
    - summary: Release 0.3.12-rc6
      type: chore
  createdAt: "2023-01-15"
  irVersion: 6
  version: 0.3.12-rc6
- changelogEntry:
    - summary: Release 0.3.12-rc5
      type: chore
  createdAt: "2023-01-15"
  irVersion: 6
  version: 0.3.12-rc5
- changelogEntry:
    - summary: Release 0.3.12-rc4
      type: chore
  createdAt: "2023-01-15"
  irVersion: 6
  version: 0.3.12-rc4
- changelogEntry:
    - summary: Release 0.3.12-rc3
      type: chore
  createdAt: "2023-01-13"
  irVersion: 5
  version: 0.3.12-rc3
- changelogEntry:
    - summary: Release 0.3.12-rc2
      type: chore
  createdAt: "2023-01-13"
  irVersion: 5
  version: 0.3.12-rc2
- changelogEntry:
    - summary: Release 0.3.12-rc1
      type: chore
  createdAt: "2023-01-13"
  irVersion: 5
  version: 0.3.12-rc1
- changelogEntry:
    - summary: Release 0.3.12-rc0
      type: chore
  createdAt: "2023-01-12"
  irVersion: 5
  version: 0.3.12-rc0
- changelogEntry:
    - summary: Release 0.3.11
      type: chore
  createdAt: "2023-01-12"
  irVersion: 5
  version: 0.3.11
- changelogEntry:
    - summary: Release 0.3.10
      type: chore
  createdAt: "2023-01-11"
  irVersion: 5
  version: 0.3.10
- changelogEntry:
    - summary: Release 0.3.9
      type: chore
  createdAt: "2023-01-11"
  irVersion: 5
  version: 0.3.9
- changelogEntry:
    - summary: Release 0.3.8-rc1
      type: chore
  createdAt: "2023-01-11"
  irVersion: 5
  version: 0.3.8-rc1
- changelogEntry:
    - summary: Release 0.3.8-rc0
      type: chore
  createdAt: "2023-01-11"
  irVersion: 5
  version: 0.3.8-rc0
- changelogEntry:
    - summary: Release 0.3.8
      type: chore
  createdAt: "2023-01-09"
  irVersion: 5
  version: 0.3.8
- changelogEntry:
    - summary: Release 0.3.7
      type: chore
  createdAt: "2023-01-08"
  irVersion: 5
  version: 0.3.7
- changelogEntry:
    - summary: Release 0.3.7-rc0
      type: chore
  createdAt: "2023-01-08"
  irVersion: 5
  version: 0.3.7-rc0
- changelogEntry:
    - summary: Release 0.3.6
      type: chore
  createdAt: "2023-01-08"
  irVersion: 5
  version: 0.3.6
- changelogEntry:
    - summary: Release 0.3.6-rc1
      type: chore
  createdAt: "2023-01-06"
  irVersion: 4
  version: 0.3.6-rc1
- changelogEntry:
    - summary: Release 0.3.6-rc0
      type: chore
  createdAt: "2023-01-06"
  irVersion: 4
  version: 0.3.6-rc0
- changelogEntry:
    - summary: Release 0.3.5
      type: chore
  createdAt: "2022-12-28"
  irVersion: 4
  version: 0.3.5
- changelogEntry:
    - summary: Release 0.3.4
      type: chore
  createdAt: "2022-12-28"
  irVersion: 4
  version: 0.3.4
- changelogEntry:
    - summary: Release 0.3.3
      type: chore
  createdAt: "2022-12-28"
  irVersion: 4
  version: 0.3.3
- changelogEntry:
    - summary: Release 0.3.2
      type: chore
  createdAt: "2022-12-28"
  irVersion: 4
  version: 0.3.2
- changelogEntry:
    - summary: Release 0.3.1
      type: chore
  createdAt: "2022-12-28"
  irVersion: 4
  version: 0.3.1
- changelogEntry:
    - summary: Release 0.3.0-rc14
      type: chore
  createdAt: "2022-12-28"
  irVersion: 4
  version: 0.3.0-rc14
- changelogEntry:
    - summary: Release 0.3.0-rc13
      type: chore
  createdAt: "2022-12-28"
  irVersion: 4
  version: 0.3.0-rc13
- changelogEntry:
    - summary: Release 0.3.0
      type: chore
  createdAt: "2022-12-28"
  irVersion: 4
  version: 0.3.0
- changelogEntry:
    - summary: Release 0.3.0-rc12
      type: chore
  createdAt: "2022-12-24"
  irVersion: 4
  version: 0.3.0-rc12
- changelogEntry:
    - summary: Release 0.3.0-rc11
      type: chore
  createdAt: "2022-12-23"
  irVersion: 4
  version: 0.3.0-rc11
- changelogEntry:
    - summary: Release 0.3.0-rc9
      type: chore
  createdAt: "2022-12-16"
  irVersion: 4
  version: 0.3.0-rc9
- changelogEntry:
    - summary: Release 0.3.0-rc8
      type: chore
  createdAt: "2022-12-16"
  irVersion: 4
  version: 0.3.0-rc8
- changelogEntry:
    - summary: Release 0.3.0-rc7
      type: chore
  createdAt: "2022-12-16"
  irVersion: 4
  version: 0.3.0-rc7
- changelogEntry:
    - summary: Release 0.3.0-rc10
      type: chore
  createdAt: "2022-12-16"
  irVersion: 4
  version: 0.3.0-rc10
- changelogEntry:
    - summary: Release 0.3.0-rc6
      type: chore
  createdAt: "2022-12-16"
  irVersion: 4
  version: 0.3.0-rc6
- changelogEntry:
    - summary: Release 0.3.0-rc5
      type: chore
  createdAt: "2022-12-16"
  irVersion: 4
  version: 0.3.0-rc5
- changelogEntry:
    - summary: Release 0.3.0-rc4
      type: chore
  createdAt: "2022-12-16"
  irVersion: 4
  version: 0.3.0-rc4
- changelogEntry:
    - summary: Release 0.3.0-rc3
      type: chore
  createdAt: "2022-12-16"
  irVersion: 4
  version: 0.3.0-rc3
- changelogEntry:
    - summary: Release 0.3.0-rc2
      type: chore
  createdAt: "2022-12-16"
  irVersion: 4
  version: 0.3.0-rc2
- changelogEntry:
    - summary: Release 0.3.0-rc1
      type: chore
  createdAt: "2022-12-16"
  irVersion: 4
  version: 0.3.0-rc1
- changelogEntry:
    - summary: Release 0.3.0-rc0
      type: chore
  createdAt: "2022-12-15"
  irVersion: 3
  version: 0.3.0-rc0
- changelogEntry:
    - summary: Release 0.2.1
      type: chore
  createdAt: "2022-12-15"
  irVersion: 3
  version: 0.2.1
- changelogEntry:
    - summary: Release 0.2.0
      type: chore
  createdAt: "2022-12-14"
  irVersion: 3
  version: 0.2.0
- changelogEntry:
    - summary: Release 0.1.3-rc9
      type: chore
  createdAt: "2022-12-14"
  irVersion: 3
  version: 0.1.3-rc9
- changelogEntry:
    - summary: Release 0.1.3-rc8
      type: chore
  createdAt: "2022-12-14"
  irVersion: 3
  version: 0.1.3-rc8
- changelogEntry:
    - summary: Release 0.1.3-rc7
      type: chore
  createdAt: "2022-12-13"
  irVersion: 3
  version: 0.1.3-rc7
- changelogEntry:
    - summary: Release 0.1.3-rc6
      type: chore
  createdAt: "2022-12-13"
  irVersion: 3
  version: 0.1.3-rc6
- changelogEntry:
    - summary: Release 0.1.3-rc5
      type: chore
  createdAt: "2022-12-13"
  irVersion: 3
  version: 0.1.3-rc5
- changelogEntry:
    - summary: Release 0.1.3-rc4
      type: chore
  createdAt: "2022-12-13"
  irVersion: 3
  version: 0.1.3-rc4
- changelogEntry:
    - summary: Release 0.1.3-rc3
      type: chore
  createdAt: "2022-12-13"
  irVersion: 3
  version: 0.1.3-rc3
- changelogEntry:
    - summary: Release 0.1.3-rc2
      type: chore
  createdAt: "2022-12-13"
  irVersion: 3
  version: 0.1.3-rc2
- changelogEntry:
    - summary: Release 0.1.3-rc1
      type: chore
  createdAt: "2022-12-13"
  irVersion: 3
  version: 0.1.3-rc1
- changelogEntry:
    - summary: Release 0.1.3-rc0
      type: chore
  createdAt: "2022-12-13"
  irVersion: 3
  version: 0.1.3-rc0<|MERGE_RESOLUTION|>--- conflicted
+++ resolved
@@ -1,10 +1,14 @@
 - changelogEntry:
     - summary: |
-<<<<<<< HEAD
         Implement V3 parser support for streamCondition endpoints.
-=======
+      type: fix
+  irVersion: 58
+  createdAt: "2025-05-29"
+  version: 0.63.19
+
+- changelogEntry:
+    - summary: |
         Parse the `x-fern-global-headers` extension to add global headers to the IR.
->>>>>>> 007a9177
       type: fix
   irVersion: 58
   createdAt: "2025-05-29"
