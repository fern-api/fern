--- conflicted
+++ resolved
@@ -1,27 +1,14 @@
 # yaml-language-server: $schema=../../../fern-versions-yml.schema.json
 - changelogEntry:
-<<<<<<< HEAD
+    - summary: | 
+        The v3 OpenAPI parser now appropriately creates inlined types for references to 
+        inlined schemas like `$ref: /components/schemas/MySchema/properties/foo`
+      type: fix
     - summary: Bump all generators to IR v58.
       type: internal
   irVersion: 58
   createdAt: "2025-06-03"
   version: 0.63.29
-=======
-    - summary: | 
-        The v3 OpenAPI parser now appropriately creates inlined types for references to 
-        inlined schemas like `$ref: /components/schemas/MySchema/properties/foo`
-      type: fix
-  irVersion: 58
-  createdAt: "2025-06-04"
-  version: 0.63.27
->>>>>>> f6b27f19
-
-- changelogEntry:
-    - summary: Implicitly interpert a request body as a multipart-form if it contains a property with a file, list of files, and optional file.
-      type: fix
-  irVersion: 58
-  createdAt: "2025-05-30"
-  version: 0.63.26
 
 - changelogEntry:
     - summary: |
@@ -40,6 +27,8 @@
   version: 0.63.27
 
 - changelogEntry:
+    - summary: Implicitly interpert a request body as a multipart-form if it contains a property with a file, list of files, and optional file.
+      type: fix
     - summary: |
         Multiple auth schemes in the same API from difference spec files will be merged and deduplicated.
       type: fix
