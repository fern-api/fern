--- conflicted
+++ resolved
@@ -1,6 +1,5 @@
 - changelogEntry:
     - summary: |
-<<<<<<< HEAD
         The Fern CLI now supports audiences in your docs configuration:
 
         ```yml docs.yml
@@ -16,10 +15,13 @@
                 path: ./internal/page.mdx
         ```
       type: feat
-=======
+  irVersion: 53
+  version: 0.45.0-rc19
+
+- changelogEntry:
+    - summary: |
         - Add additional debug logging to the CLI when downloading docs preview bundle
       type: fix
->>>>>>> 68bafd06
   irVersion: 53
   version: 0.45.0-rc18
 
