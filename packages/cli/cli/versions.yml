--- conflicted
+++ resolved
@@ -1,11 +1,12 @@
 - changelogEntry:
   - summary: |
-<<<<<<< HEAD
       The Mintlify docs importer now correctly generates the proper display-name key in the docs.yml file.
     type: fix
   irVersion: 54
-  version: 0.47.7
-=======
+  version: 0.48.1
+
+- changelogEntry:
+  - summary: |
       Adds support for nullable types in the Fern definition, such as the following:
 
       ```yaml
@@ -18,7 +19,6 @@
     type: feat
   irVersion: 53
   version: 0.48.0
->>>>>>> 6970850c
 
 - changelogEntry:
   - summary: |
