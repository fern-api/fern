--- conflicted
+++ resolved
@@ -665,66 +665,6 @@
     );
 }
 
-<<<<<<< HEAD
-function addUpgradeGeneratorCommand(cli: Argv<GlobalCliOptions>, cliContext: CliContext) {
-    cli.command(
-        "generator upgrade",
-        `Upgrades the specified generator in ${GENERATORS_CONFIGURATION_FILENAME} to the latest stable version.`,
-        (yargs) =>
-            yargs
-                .option("generator", {
-                    string: true,
-                    description: "The type of generator to upgrade, ex: `fern-typescript-node-sdk`."
-                })
-                .option("group", {
-                    string: true,
-                    description:
-                        "The group in which the generator is located, if group is not specified, the all generators of the specified type will be upgraded."
-                })
-                .option("api", {
-                    string: true,
-                    description:
-                        "The API to upgrade the generator for. If not specified, the generator will be upgraded for all APIs."
-                })
-                .option("include-major", {
-                    boolean: true,
-                    default: false,
-                    description:
-                        "Whether or not to include major versions within the upgrade. Defaults to false, meaning major versions will be skipped."
-                })
-                .option("rc", {
-                    boolean: true,
-                    hidden: true,
-                    default: false
-                }),
-        async (argv) => {
-            cliContext.instrumentPostHogEvent({
-                command: "fern generator upgrade",
-                properties: {
-                    generator: argv.generator,
-                    version: argv.version,
-                    api: argv.api,
-                    group: argv.group,
-                    includeMajor: argv.includeMajor
-                }
-            });
-            await upgradeGenerator({
-                cliContext,
-                generator: argv.generator,
-                group: argv.group,
-                project: await loadProjectAndRegisterWorkspacesWithContext(cliContext, {
-                    commandLineApiWorkspace: argv.api,
-                    defaultToAllApiWorkspaces: true
-                }),
-                includeMajor: argv.includeMajor,
-                includeRc: argv.rc
-            });
-        }
-    );
-}
-
-=======
->>>>>>> 343f4f34
 function addUpdateApiSpecCommand(cli: Argv<GlobalCliOptions>, cliContext: CliContext) {
     cli.command(
         "api update",
