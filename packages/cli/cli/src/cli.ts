--- conflicted
+++ resolved
@@ -549,11 +549,8 @@
                     mode: argv.mode,
                     force: argv.force,
                     runner: argv.runner as ContainerRunner,
-<<<<<<< HEAD
-                    inspect: false
-=======
+                    inspect: false,
                     lfsOverride: argv.lfsOverride
->>>>>>> 7e199604
                 });
             }
             if (argv.docs != null) {
@@ -596,11 +593,8 @@
                 mode: argv.mode,
                 force: argv.force,
                 runner: argv.runner as ContainerRunner,
-<<<<<<< HEAD
-                inspect: false
-=======
+                inspect: false,
                 lfsOverride: argv.lfsOverride
->>>>>>> 7e199604
             });
         }
     );
