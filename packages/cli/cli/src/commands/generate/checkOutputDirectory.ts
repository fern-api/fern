--- conflicted
+++ resolved
@@ -1,10 +1,6 @@
-<<<<<<< HEAD
-=======
-import { AbsoluteFilePath, doesPathExist, isCI } from "@fern-api/fs-utils";
->>>>>>> 11f3aa1a
 import { readdir } from "fs/promises";
 
-import { AbsoluteFilePath, doesPathExist } from "@fern-api/fs-utils";
+import { AbsoluteFilePath, doesPathExist, isCI } from "@fern-api/fs-utils";
 
 import { CliContext } from "../../cli-context/CliContext";
 import { getOutputDirectories } from "../../persistence/output-directories/getOutputDirectories";
