--- conflicted
+++ resolved
@@ -54,7 +54,6 @@
             })
         );
 
-<<<<<<< HEAD
         await validateDocsWorkspaceAndLogIssues({
             workspace: docsWorkspace,
             context,
@@ -62,9 +61,8 @@
             fernWorkspaces,
             errorOnBrokenLinks: false
         });
-=======
+
         const ossWorkspaces = await filterOssWorkspaces(project);
->>>>>>> 029650e8
 
         await runRemoteGenerationForDocsWorkspace({
             organization: project.config.organization,
