--- conflicted
+++ resolved
@@ -49,8 +49,6 @@
             loadAPIWorkspace: project.loadAPIWorkspace
         });
 
-<<<<<<< HEAD
-=======
         const fernWorkspaces = await Promise.all(
             project.apiWorkspaces.map(async (workspace) => {
                 return workspace.toFernWorkspace(
@@ -60,7 +58,6 @@
             })
         );
 
->>>>>>> 65113d21
         await runRemoteGenerationForDocsWorkspace({
             organization: project.config.organization,
             loadAPIWorkspace: project.loadAPIWorkspace,
