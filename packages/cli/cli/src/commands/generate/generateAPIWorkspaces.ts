<<<<<<< HEAD
import { FernToken, FernUserToken, createOrganizationIfDoesNotExist } from "@fern-api/auth";
=======
import { createOrganizationIfDoesNotExist, FernToken } from "@fern-api/auth";
>>>>>>> 11f3aa1a
import { Values } from "@fern-api/core-utils";
import { RelativeFilePath, join } from "@fern-api/fs-utils";
import { askToLogin } from "@fern-api/login";
import { Project } from "@fern-api/project-loader";

import { CliContext } from "../../cli-context/CliContext";
import { PREVIEW_DIRECTORY } from "../../constants";
<<<<<<< HEAD
import { isCI } from "../../utils/isCI";
=======
>>>>>>> 11f3aa1a
import { checkOutputDirectory } from "./checkOutputDirectory";
import { generateWorkspace } from "./generateAPIWorkspace";

export const GenerationMode = {
    PullRequest: "pull-request"
} as const;

export type GenerationMode = Values<typeof GenerationMode>;

export async function generateAPIWorkspaces({
    project,
    cliContext,
    version,
    groupName,
    shouldLogS3Url,
    keepDocker,
    useLocalDocker,
    preview,
    mode,
    force
}: {
    project: Project;
    cliContext: CliContext;
    version: string | undefined;
    groupName: string | undefined;
    shouldLogS3Url: boolean;
    useLocalDocker: boolean;
    keepDocker: boolean;
    preview: boolean;
    mode: GenerationMode | undefined;
    force: boolean;
}): Promise<void> {
    let token: FernToken | undefined = undefined;

    if (!useLocalDocker) {
        const currentToken = await cliContext.runTask(async (context) => {
            return askToLogin(context);
        });
        if (currentToken.type === "user") {
            await cliContext.runTask(async (context) => {
                await createOrganizationIfDoesNotExist({
                    organization: project.config.organization,
                    token: currentToken,
                    context
                });
            });
        }
        token = currentToken;
    }

    for (const workspace of project.apiWorkspaces) {
        for (const generator of workspace.generatorsConfiguration?.groups.flatMap((group) => group.generators) ?? []) {
            const { shouldProceed } = await checkOutputDirectory(
                generator.absolutePathToLocalOutput,
                cliContext,
                force
            );
            if (!shouldProceed) {
                cliContext.failAndThrow("Generation cancelled");
            }
        }
    }

    await cliContext.instrumentPostHogEvent({
        orgId: project.config.organization,
        command: "fern generate",
        properties: {
            workspaces: project.apiWorkspaces.map((workspace) => {
                return {
                    name: workspace.workspaceName,
                    group: groupName,
                    generators: workspace.generatorsConfiguration?.groups
                        .filter((group) => (groupName == null ? true : group.groupName === groupName))
                        .map((group) => {
                            return group.generators.map((generator) => {
                                return {
                                    name: generator.name,
                                    version: generator.version,
                                    outputMode: generator.outputMode.type,
                                    config: generator.config
                                };
                            });
                        })
                };
            })
        }
    });

    await Promise.all(
        project.apiWorkspaces.map(async (workspace) => {
            await cliContext.runTaskForWorkspace(workspace, async (context) => {
                const absolutePathToPreview = preview
                    ? join(workspace.absoluteFilePath, RelativeFilePath.of(PREVIEW_DIRECTORY))
                    : undefined;

                if (absolutePathToPreview != null) {
                    context.logger.info(`Writing preview to ${absolutePathToPreview}`);
                }

                await generateWorkspace({
                    organization: project.config.organization,
                    workspace,
                    projectConfig: project.config,
                    context,
                    version,
                    groupName,
                    shouldLogS3Url,
                    token,
                    useLocalDocker,
                    keepDocker,
                    absolutePathToPreview,
                    mode
                });
            });
        })
    );
}<|MERGE_RESOLUTION|>--- conflicted
+++ resolved
@@ -1,8 +1,4 @@
-<<<<<<< HEAD
-import { FernToken, FernUserToken, createOrganizationIfDoesNotExist } from "@fern-api/auth";
-=======
-import { createOrganizationIfDoesNotExist, FernToken } from "@fern-api/auth";
->>>>>>> 11f3aa1a
+import { FernToken, createOrganizationIfDoesNotExist } from "@fern-api/auth";
 import { Values } from "@fern-api/core-utils";
 import { RelativeFilePath, join } from "@fern-api/fs-utils";
 import { askToLogin } from "@fern-api/login";
@@ -10,10 +6,6 @@
 
 import { CliContext } from "../../cli-context/CliContext";
 import { PREVIEW_DIRECTORY } from "../../constants";
-<<<<<<< HEAD
-import { isCI } from "../../utils/isCI";
-=======
->>>>>>> 11f3aa1a
 import { checkOutputDirectory } from "./checkOutputDirectory";
 import { generateWorkspace } from "./generateAPIWorkspace";
 
