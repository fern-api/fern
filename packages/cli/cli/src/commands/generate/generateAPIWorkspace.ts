import { FernToken } from "@fern-api/auth";
import {
    DEFAULT_GROUP_GENERATORS_CONFIG_KEY,
    GENERATORS_CONFIGURATION_FILENAME,
    fernConfigJson,
    generatorsYml
} from "@fern-api/configuration-loader";
import { ContainerRunner } from "@fern-api/core-utils";
import { AbsoluteFilePath, resolve, join, RelativeFilePath, cwd } from "@fern-api/fs-utils";
import { runLocalGenerationForWorkspace } from "@fern-api/local-workspace-runner";
import { runRemoteGenerationForAPIWorkspace } from "@fern-api/remote-workspace-runner";
import { TaskContext } from "@fern-api/task-context";
import { AbstractAPIWorkspace } from "@fern-api/workspace-loader";
import { FernFiddle } from "@fern-fern/fiddle-sdk";

import { GROUP_CLI_OPTION } from "../../constants";
import { validateAPIWorkspaceAndLogIssues } from "../validate/validateAPIWorkspaceAndLogIssues";
import { GenerationMode } from "./generateAPIWorkspaces";

export async function generateWorkspace({
    organization,
    workspace,
    projectConfig,
    context,
    groupName,
    version,
    shouldLogS3Url,
    token,
    useLocalDocker,
    keepDocker,
    absolutePathToPreview,
    mode,
    runner,
<<<<<<< HEAD
    inspect
=======
    lfsOverride
>>>>>>> 7e199604
}: {
    organization: string;
    workspace: AbstractAPIWorkspace<unknown>;
    projectConfig: fernConfigJson.ProjectConfig;
    context: TaskContext;
    version: string | undefined;
    groupName: string | undefined;
    shouldLogS3Url: boolean;
    token: FernToken | undefined;
    useLocalDocker: boolean;
    keepDocker: boolean;
    absolutePathToPreview: AbsoluteFilePath | undefined;
    mode: GenerationMode | undefined;
    runner: ContainerRunner | undefined;
<<<<<<< HEAD
    inspect: boolean;
=======
    lfsOverride: string | undefined;
>>>>>>> 7e199604
}): Promise<void> {
    if (workspace.generatorsConfiguration == null) {
        context.logger.warn("This workspaces has no generators.yml");
        return;
    }

    if (workspace.generatorsConfiguration.groups.length === 0) {
        context.logger.warn(`This workspaces has no groups specified in ${GENERATORS_CONFIGURATION_FILENAME}`);
        return;
    }

    const groupNameOrDefault = groupName ?? workspace.generatorsConfiguration.defaultGroup;
    if (groupNameOrDefault == null) {
        return context.failAndThrow(
            `No group specified. Use the --${GROUP_CLI_OPTION} option, or set "${DEFAULT_GROUP_GENERATORS_CONFIG_KEY}" in ${GENERATORS_CONFIGURATION_FILENAME}`
        );
    }

    let group = workspace.generatorsConfiguration.groups.find(
        (otherGroup) => otherGroup.groupName === groupNameOrDefault
    );
    if (group == null) {
        return context.failAndThrow(`Group '${groupNameOrDefault}' does not exist.`);
    }

    // Apply lfs-override if specified
    if (lfsOverride != null) {
        group = applyLfsOverride(group, lfsOverride, context);
    }

    await validateAPIWorkspaceAndLogIssues({
        workspace: await workspace.toFernWorkspace({ context }),
        context,
        logWarnings: false
    });

    if (useLocalDocker) {
        await runLocalGenerationForWorkspace({
            token,
            projectConfig,
            workspace,
            generatorGroup: group,
            keepDocker,
            context,
            runner,
            inspect
        });
    } else {
        if (!token) {
            return context.failAndThrow("Please run fern login");
        }
        await runRemoteGenerationForAPIWorkspace({
            projectConfig,
            organization,
            workspace,
            context,
            generatorGroup: group,
            version,
            shouldLogS3Url,
            token,
            whitelabel: workspace.generatorsConfiguration.whitelabel,
            absolutePathToPreview,
            mode
        });
    }
}

function applyLfsOverride(
    group: generatorsYml.GeneratorGroup,
    lfsOverridePath: string,
    context: TaskContext
): generatorsYml.GeneratorGroup {
    const baseAbsolutePath = AbsoluteFilePath.of(resolve(cwd(), lfsOverridePath));

    // Count generators and track languages for duplicate handling
    const languageCount: Record<string, number> = {};
    const modifiedGenerators: generatorsYml.GeneratorInvocation[] = [];

    for (const generator of group.generators) {
        const language = generator.language ?? getLanguageFromGeneratorName(generator.name);

        let outputPath: AbsoluteFilePath;

        if (group.generators.length === 1) {
            // Single generator: use the provided path directly
            outputPath = baseAbsolutePath;
        } else {
            // Multiple generators: create subdirectories
            const languageDir = language || "unknown";

            if (languageCount[languageDir] == null) {
                languageCount[languageDir] = 0;
            }
            languageCount[languageDir]++;

            const dirName =
                languageCount[languageDir] === 1 ? languageDir : `${languageDir}-${languageCount[languageDir]}`;

            outputPath = join(baseAbsolutePath, RelativeFilePath.of(dirName));
        }

        // Create a new generator with local-file-system output mode
        const modifiedGenerator: generatorsYml.GeneratorInvocation = {
            ...generator,
            outputMode: FernFiddle.remoteGen.OutputMode.downloadFiles({}),
            absolutePathToLocalOutput: outputPath
        };

        modifiedGenerators.push(modifiedGenerator);

        context.logger.info(
            `Overriding output for generator '${generator.name}' to local-file-system at: ${outputPath}`
        );
    }

    return {
        ...group,
        generators: modifiedGenerators
    };
}

function getLanguageFromGeneratorName(generatorName: string): string {
    // Try to extract language from common generator naming patterns
    if (generatorName.includes("typescript") || generatorName.includes("ts")) {
        return "typescript";
    }
    if (generatorName.includes("python") || generatorName.includes("py")) {
        return "python";
    }
    if (generatorName.includes("java")) {
        return "java";
    }
    if (generatorName.includes("go")) {
        return "go";
    }
    if (generatorName.includes("ruby")) {
        return "ruby";
    }
    if (generatorName.includes("csharp") || generatorName.includes("c#")) {
        return "csharp";
    }
    if (generatorName.includes("swift")) {
        return "swift";
    }
    if (generatorName.includes("php")) {
        return "php";
    }
    if (generatorName.includes("rust")) {
        return "rust";
    }
    // If we can't determine the language, use the generator name itself
    return generatorName.replace(/[^a-zA-Z0-9]/g, "-").toLowerCase();
}<|MERGE_RESOLUTION|>--- conflicted
+++ resolved
@@ -31,11 +31,8 @@
     absolutePathToPreview,
     mode,
     runner,
-<<<<<<< HEAD
-    inspect
-=======
+    inspect,
     lfsOverride
->>>>>>> 7e199604
 }: {
     organization: string;
     workspace: AbstractAPIWorkspace<unknown>;
@@ -50,11 +47,8 @@
     absolutePathToPreview: AbsoluteFilePath | undefined;
     mode: GenerationMode | undefined;
     runner: ContainerRunner | undefined;
-<<<<<<< HEAD
     inspect: boolean;
-=======
     lfsOverride: string | undefined;
->>>>>>> 7e199604
 }): Promise<void> {
     if (workspace.generatorsConfiguration == null) {
         context.logger.warn("This workspaces has no generators.yml");
