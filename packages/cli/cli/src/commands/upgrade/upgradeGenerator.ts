import {
    addDefaultDockerOrgIfNotPresent,
    getGeneratorNameOrThrow,
    getLatestGeneratorVersion,
    getPathToGeneratorsConfiguration,
    loadRawGeneratorsConfiguration
} from "@fern-api/configuration-loader";
import { AbsoluteFilePath, doesPathExist } from "@fern-api/fs-utils";
import { Project } from "@fern-api/project-loader";
import { TaskContext } from "@fern-api/task-context";
import { FernRegistry } from "@fern-fern/generators-sdk";
import chalk from "chalk";
import { readFile, writeFile } from "fs/promises";
import path from "path";
import semver from "semver";
import YAML from "yaml";

import { CliContext } from "../../cli-context/CliContext";

interface SkippedMajorUpgrade {
    generatorName: string;
    currentVersion: string;
    latestMajorVersion: string;
}

interface AppliedUpgrade {
    generatorName: string;
    groupName: string;
    previousVersion: string;
    newVersion: string;
}

interface AlreadyUpToDate {
    generatorName: string;
    groupName: string;
    version: string;
}

function getChangelogUrl(generatorName: string): string | undefined {
    const changelogMap: Record<string, string> = {
        "fernapi/fern-typescript-sdk": "https://buildwithfern.com/learn/sdks/generators/typescript/changelog",
        "fernapi/fern-typescript-node-sdk": "https://buildwithfern.com/learn/sdks/generators/typescript/changelog",
        "fernapi/fern-python-sdk": "https://buildwithfern.com/learn/sdks/generators/python/changelog",
        "fernapi/fern-go-sdk": "https://buildwithfern.com/learn/sdks/generators/go/changelog",
        "fernapi/fern-java-sdk": "https://buildwithfern.com/learn/sdks/generators/java/changelog",
        "fernapi/fern-csharp-sdk": "https://buildwithfern.com/learn/sdks/generators/csharp/changelog",
        "fernapi/fern-php-sdk": "https://buildwithfern.com/learn/sdks/generators/php/changelog",
        "fernapi/fern-ruby-sdk": "https://buildwithfern.com/learn/sdks/generators/ruby/changelog",
        "fernapi/fern-swift-sdk": "https://buildwithfern.com/learn/sdks/generators/swift/changelog"
    };

    return changelogMap[generatorName];
}

export async function loadAndUpdateGenerators({
    absolutePathToWorkspace,
    context,
    generatorFilter,
    groupFilter,
    includeMajor,
    channel,
    cliVersion
}: {
    absolutePathToWorkspace: AbsoluteFilePath;
    context: TaskContext;
    generatorFilter: string | undefined;
    groupFilter: string | undefined;
    includeMajor: boolean;
    channel: FernRegistry.generators.ReleaseType | undefined;
    cliVersion: string;
}): Promise<{
    updatedConfiguration: string | undefined;
    skippedMajorUpgrades: SkippedMajorUpgrade[];
    appliedUpgrades: AppliedUpgrade[];
    alreadyUpToDate: AlreadyUpToDate[];
}> {
    const filepath = await getPathToGeneratorsConfiguration({ absolutePathToWorkspace });
    if (filepath == null || !(await doesPathExist(filepath))) {
        context.logger.debug("Generators configuration file was not found, no generators to upgrade.");
        return { updatedConfiguration: undefined, skippedMajorUpgrades: [], appliedUpgrades: [], alreadyUpToDate: [] };
    }
    const contents = await readFile(filepath);
    context.logger.debug(`Found generators: ${contents.toString()}`);

    const parsedDocument = YAML.parseDocument(contents.toString());
    // We cannot use zod to parse the schema since then it loses order
    // is there a better, type-safe way to do this???
    const generatorGroups = parsedDocument.get("groups");
    if (generatorGroups == null) {
        context.logger.debug("No groups were found within the generators configuration, no generators to upgrade.");
        return { updatedConfiguration: undefined, skippedMajorUpgrades: [], appliedUpgrades: [], alreadyUpToDate: [] };
    }
    if (!YAML.isMap(generatorGroups)) {
        context.failAndThrow(`Expected 'groups' to be a map in ${path.relative(process.cwd(), filepath)}`);
        return { updatedConfiguration: undefined, skippedMajorUpgrades: [], appliedUpgrades: [], alreadyUpToDate: [] };
    }
    context.logger.debug(`Groups found: ${generatorGroups.toString()}`);

    const skippedMajorUpgrades: SkippedMajorUpgrade[] = [];
    const appliedUpgrades: AppliedUpgrade[] = [];
    const alreadyUpToDate: AlreadyUpToDate[] = [];

    for (const groupBlock of generatorGroups.items) {
        // The typing appears to be off in this lib, but BLOCK.key.value is meant to always be available
        // https://eemeli.org/yaml/#creating-nodes
        // biome-ignore lint/suspicious/noExplicitAny: allow explicit any
        const groupName = (groupBlock.key as any).value as string;
        // eslint-disable-next-line @typescript-eslint/no-unnecessary-type-arguments
        const group = groupBlock.value as YAML.YAMLMap<string, YAML.YAMLSeq<YAML.YAMLMap<unknown, unknown>>>;
        if (!YAML.isMap(group)) {
            context.failAndThrow(
                `Expected group ${groupName} to be a map in ${path.relative(process.cwd(), filepath)}`
            );
            continue;
        }

        if (groupFilter != null && groupFilter !== groupName) {
            context.logger.debug(`Skipping group ${groupName} as it does not match the filter: ${groupFilter}`);
            continue;
        }

        const generators = group.get("generators");

        if (!YAML.isSeq(generators)) {
            context.failAndThrow(
                `Expected group ${groupName} to have a 'generators' key in ${path.relative(process.cwd(), filepath)}`
            );
            continue;
        }
        context.logger.debug(`Generators found: ${generators.toString()}`);
        for (const generator of generators.items) {
            if (!YAML.isMap(generator)) {
                context.failAndThrow(
                    `Expected generator in group ${groupName} to be a map in ${path.relative(process.cwd(), filepath)}`
                );
            }
            const generatorName = generator.get("name") as string;
            // Normalize the generator name to add default Docker org prefix if not present
            // This is needed because the YAML may contain shorthand names like "fern-csharp-sdk"
            const normalizedGeneratorName = getGeneratorNameOrThrow(generatorName, context);

            // Normalize the generator filter to add default Docker org prefix if not present
            const normalizedGeneratorFilter =
                generatorFilter != null ? addDefaultDockerOrgIfNotPresent(generatorFilter) : undefined;
<<<<<<< HEAD
            if (normalizedGeneratorFilter != null && generatorName !== normalizedGeneratorFilter) {
=======
            // Compare normalized names so both shorthand and full names work
            if (normalizedGeneratorFilter != null && normalizedGeneratorName !== normalizedGeneratorFilter) {
>>>>>>> 4f481026
                context.logger.debug(
                    `Skipping generator ${generatorName} as it does not match the filter: ${generatorFilter}`
                );
                continue;
            }

            const currentGeneratorVersion = generator.get("version") as string;

            const latestVersion = await getLatestGeneratorVersion({
                generatorName: normalizedGeneratorName,
                cliVersion,
                currentGeneratorVersion,
                channel,
                includeMajor,
                context
            });

            // Use the latest version if available, otherwise use the current version
            const versionToUse = latestVersion ?? currentGeneratorVersion;

            if (latestVersion != null) {
                if (latestVersion !== currentGeneratorVersion) {
                    context.logger.debug(
                        chalk.green(`Upgrading ${generatorName} from ${currentGeneratorVersion} to ${latestVersion}`)
                    );
                    generator.set("version", latestVersion);
                    appliedUpgrades.push({
                        generatorName,
                        groupName,
                        previousVersion: currentGeneratorVersion,
                        newVersion: latestVersion
                    });
                } else {
                    // Generator is already on the latest version
                    context.logger.debug(
                        chalk.gray(`${generatorName} is already on the latest version: ${currentGeneratorVersion}`)
                    );
                    alreadyUpToDate.push({
                        generatorName,
                        groupName,
                        version: currentGeneratorVersion
                    });
                }
            }

            if (!includeMajor) {
                const latestMajorVersion = await getLatestGeneratorVersion({
                    generatorName: normalizedGeneratorName,
                    cliVersion,
                    currentGeneratorVersion: versionToUse,
                    channel,
                    includeMajor: true,
                    context
                });

                if (latestMajorVersion != null) {
                    const currentParsed = semver.parse(versionToUse);
                    const latestParsed = semver.parse(latestMajorVersion);

                    if (currentParsed != null && latestParsed != null && latestParsed.major > currentParsed.major) {
                        skippedMajorUpgrades.push({
                            generatorName,
                            currentVersion: versionToUse,
                            latestMajorVersion
                        });
                    }
                }
            }
        }
    }

    return { updatedConfiguration: parsedDocument.toString(), skippedMajorUpgrades, appliedUpgrades, alreadyUpToDate };
}

export async function upgradeGenerator({
    cliContext,
    generator,
    group,
    project: { apiWorkspaces },
    includeMajor,
    channel
}: {
    cliContext: CliContext;
    generator: string | undefined;
    group: string | undefined;
    project: Project;
    includeMajor: boolean;
    channel: FernRegistry.generators.ReleaseType | undefined;
}): Promise<void> {
    const allSkippedMajorUpgrades: SkippedMajorUpgrade[] = [];
    const allAppliedUpgrades: Array<{ workspace: string | undefined; upgrades: AppliedUpgrade[] }> = [];
    const allAlreadyUpToDate: Array<{ workspace: string | undefined; upToDate: AlreadyUpToDate[] }> = [];

    await Promise.all(
        apiWorkspaces.map(async (workspace) => {
            await cliContext.runTaskForWorkspace(workspace, async (context) => {
                const generatorsConfiguration =
                    (await loadRawGeneratorsConfiguration({
                        absolutePathToWorkspace: workspace.absoluteFilePath,
                        context
                    })) ?? {};
                if (generatorsConfiguration == null || generatorsConfiguration.groups == null) {
                    context.logger.debug(
                        "No groups were found within the generators configuration, no generators to upgrade."
                    );
                    return;
                }

                if (workspace.workspaceName == null) {
                    context.logger.info("Upgrading generators.");
                } else {
                    context.logger.info(`Upgrading generators in workspace: ${workspace.workspaceName}.`);
                }

                const result = await loadAndUpdateGenerators({
                    absolutePathToWorkspace: workspace.absoluteFilePath,
                    context,
                    generatorFilter: generator,
                    groupFilter: group,
                    includeMajor,
                    channel,
                    cliVersion: cliContext.environment.packageVersion
                });

                const absolutePathToGeneratorsConfiguration = await getPathToGeneratorsConfiguration({
                    absolutePathToWorkspace: workspace.absoluteFilePath
                });

                if (absolutePathToGeneratorsConfiguration != null && result.updatedConfiguration != null) {
                    await writeFile(absolutePathToGeneratorsConfiguration, result.updatedConfiguration);
                }

                allSkippedMajorUpgrades.push(...result.skippedMajorUpgrades);
                if (result.appliedUpgrades.length > 0) {
                    allAppliedUpgrades.push({
                        workspace: workspace.workspaceName,
                        upgrades: result.appliedUpgrades
                    });
                }
                if (result.alreadyUpToDate.length > 0) {
                    allAlreadyUpToDate.push({
                        workspace: workspace.workspaceName,
                        upToDate: result.alreadyUpToDate
                    });
                }
            });
        })
    );

    if (allAppliedUpgrades.length > 0) {
        cliContext.logger.info("");
        cliContext.logger.info(chalk.green("Successfully upgraded generators:"));

        for (const { workspace, upgrades } of allAppliedUpgrades) {
            const upgradesByGroup = new Map<string, AppliedUpgrade[]>();
            for (const upgrade of upgrades) {
                const existing = upgradesByGroup.get(upgrade.groupName) ?? [];
                existing.push(upgrade);
                upgradesByGroup.set(upgrade.groupName, existing);
            }

            for (const [groupName, groupUpgrades] of upgradesByGroup) {
                const workspacePrefix = workspace != null ? `[${workspace}] ` : "";
                cliContext.logger.info(chalk.green(`${workspacePrefix}Group ${groupName}:`));

                for (const upgrade of groupUpgrades) {
                    cliContext.logger.info(
                        chalk.green(
                            `  - ${upgrade.generatorName}: ${chalk.dim(upgrade.previousVersion)} → ${upgrade.newVersion}`
                        )
                    );
                    // Use normalized name for changelog lookup since the map uses fernapi/... keys
                    const changelogUrl = getChangelogUrl(addDefaultDockerOrgIfNotPresent(upgrade.generatorName));
                    if (changelogUrl != null) {
                        cliContext.logger.info(chalk.dim(`    Changelog: ${changelogUrl}`));
                    }
                }
            }
        }
    }

    if (allAlreadyUpToDate.length > 0) {
        cliContext.logger.info("");
        cliContext.logger.info(chalk.dim("Generators already on latest version:"));

        for (const { workspace, upToDate } of allAlreadyUpToDate) {
            const upToDateByGroup = new Map<string, AlreadyUpToDate[]>();
            for (const item of upToDate) {
                const existing = upToDateByGroup.get(item.groupName) ?? [];
                existing.push(item);
                upToDateByGroup.set(item.groupName, existing);
            }

            for (const [groupName, groupItems] of upToDateByGroup) {
                const workspacePrefix = workspace != null ? `[${workspace}] ` : "";
                cliContext.logger.info(chalk.dim(`${workspacePrefix}Group ${groupName}:`));

                for (const item of groupItems) {
                    cliContext.logger.info(chalk.dim(`  - ${item.generatorName}: ${item.version} (latest)`));
                }
            }
        }
    }

    if (allAppliedUpgrades.length === 0 && allAlreadyUpToDate.length === 0) {
        const filterMessage =
            group != null ? ` for group ${group}` : generator != null ? ` for generator ${generator}` : "";
        cliContext.logger.info("");
        cliContext.logger.info(chalk.gray(`No generators found${filterMessage}.`));
    }

    if (allSkippedMajorUpgrades.length > 0) {
        cliContext.logger.info("");
        cliContext.logger.info(chalk.yellow("Major version upgrades available:"));
        for (const upgrade of allSkippedMajorUpgrades) {
            cliContext.logger.info(
                chalk.yellow(`  - ${upgrade.generatorName}: ${upgrade.currentVersion} → ${upgrade.latestMajorVersion}`)
            );
            const upgradeCommand =
                generator != null
                    ? `fern generator upgrade --generator ${upgrade.generatorName} --include-major`
                    : `fern generator upgrade --include-major`;
            cliContext.logger.info(chalk.yellow(`    Run: ${upgradeCommand}`));
            // Use normalized name for changelog lookup since the map uses fernapi/... keys
            const changelogUrl = getChangelogUrl(addDefaultDockerOrgIfNotPresent(upgrade.generatorName));
            if (changelogUrl != null) {
                cliContext.logger.info(chalk.yellow(`    Changelog: ${changelogUrl}`));
            }
        }
    }
}<|MERGE_RESOLUTION|>--- conflicted
+++ resolved
@@ -142,12 +142,8 @@
             // Normalize the generator filter to add default Docker org prefix if not present
             const normalizedGeneratorFilter =
                 generatorFilter != null ? addDefaultDockerOrgIfNotPresent(generatorFilter) : undefined;
-<<<<<<< HEAD
-            if (normalizedGeneratorFilter != null && generatorName !== normalizedGeneratorFilter) {
-=======
             // Compare normalized names so both shorthand and full names work
             if (normalizedGeneratorFilter != null && normalizedGeneratorName !== normalizedGeneratorFilter) {
->>>>>>> 4f481026
                 context.logger.debug(
                     `Skipping generator ${generatorName} as it does not match the filter: ${generatorFilter}`
                 );
