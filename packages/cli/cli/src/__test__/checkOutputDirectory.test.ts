<<<<<<< HEAD
=======
import { AbsoluteFilePath, join, RelativeFilePath, isCI } from "@fern-api/fs-utils";
>>>>>>> 11f3aa1a
import { mkdir, writeFile } from "fs/promises";
import tmp from "tmp-promise";
import { Mock, afterEach, beforeEach, describe, expect, it, vi } from "vitest";

import { AbsoluteFilePath, RelativeFilePath, join } from "@fern-api/fs-utils";

import { CliContext } from "../cli-context/CliContext";
import { checkOutputDirectory } from "../commands/generate/checkOutputDirectory";
import { getOutputDirectories } from "../persistence/output-directories/getOutputDirectories";
import { storeOutputDirectories } from "../persistence/output-directories/storeOutputDirectories";
<<<<<<< HEAD
import { isCI } from "../utils/isCI";
=======
import { describe, it, expect, beforeEach, vi, Mock, afterEach } from "vitest";
import { CliContext } from "../cli-context/CliContext";
>>>>>>> 11f3aa1a

vi.mock("../utils/isCI", () => ({
    isCI: vi.fn().mockReturnValue(false)
}));

describe.sequential("checkOutputDirectory", () => {
    let mockCliContext: {
        confirmPrompt: Mock & ((message: string, defaultValue?: boolean) => Promise<boolean>);
    };

    beforeEach(() => {
        mockCliContext = {
            confirmPrompt: vi.fn().mockImplementation(async () => true)
        };
    });

    afterEach(() => {
        vi.clearAllMocks();
    });

    it("doesn't prompt if directory doesn't exist", async () => {
        const tmpDir = await tmp.dir();
        const nonExistentPath = join(AbsoluteFilePath.of(tmpDir.path), RelativeFilePath.of("non-existent"));

        const result = await checkOutputDirectory(nonExistentPath, mockCliContext as unknown as CliContext, false);

        expect(result).toEqual({
            shouldProceed: true
        });
        expect(mockCliContext.confirmPrompt).not.toHaveBeenCalled();
    });

    it("doesn't prompt if directory is empty", async () => {
        const tmpDir = await tmp.dir();
        const emptyDir = join(AbsoluteFilePath.of(tmpDir.path), RelativeFilePath.of("empty"));
        await mkdir(emptyDir);

        const result = await checkOutputDirectory(emptyDir, mockCliContext as unknown as CliContext, false);

        expect(result).toEqual({
            shouldProceed: true
        });
        expect(mockCliContext.confirmPrompt).not.toHaveBeenCalled();
    });

    it("prompts for confirmation if directory has files and not in safelist", async () => {
        const tmpDir = await tmp.dir();
        const dirWithFiles = join(AbsoluteFilePath.of(tmpDir.path), RelativeFilePath.of("with-files"));
        await mkdir(dirWithFiles);
        await writeFile(join(dirWithFiles, RelativeFilePath.of("test.txt")), "test");

        mockCliContext.confirmPrompt.mockResolvedValueOnce(true);

        const result = await checkOutputDirectory(dirWithFiles, mockCliContext as unknown as CliContext, false);

        expect(result).toEqual({
            shouldProceed: true
        });
        expect(mockCliContext.confirmPrompt).toHaveBeenCalledTimes(1);
    });

    it("doesn't prompt if directory is in safelist", async () => {
        const tmpDir = await tmp.dir();
        const safelistedDir = join(AbsoluteFilePath.of(tmpDir.path), RelativeFilePath.of("safelisted"));
        await mkdir(safelistedDir);
        await writeFile(join(safelistedDir, RelativeFilePath.of("test.txt")), "test");

        // Add to safelist
        await storeOutputDirectories([safelistedDir]);

        const result = await checkOutputDirectory(safelistedDir, mockCliContext as unknown as CliContext, false);

        expect(result).toEqual({
            shouldProceed: true
        });
        expect(mockCliContext.confirmPrompt).not.toHaveBeenCalled();
    });

    it("saves directory to safelist when requested", async () => {
        const tmpDir = await tmp.dir();
        const dirToSafelist = join(AbsoluteFilePath.of(tmpDir.path), RelativeFilePath.of("to-safelist"));
        await mkdir(dirToSafelist);
        await writeFile(join(dirToSafelist, RelativeFilePath.of("test.txt")), "test");

        mockCliContext.confirmPrompt.mockResolvedValueOnce(true);

        const result = await checkOutputDirectory(dirToSafelist, mockCliContext as unknown as CliContext, false);

        expect(result).toEqual({
            shouldProceed: true
        });

        // Verify directory was added to safelist
        const savedDirectories = await getOutputDirectories();
        expect(savedDirectories).toContain(dirToSafelist);
    });

    it("doesn't proceed if user declines overwrite", async () => {
        const tmpDir = await tmp.dir();
        const dirWithFiles = join(AbsoluteFilePath.of(tmpDir.path), RelativeFilePath.of("with-files"));
        await mkdir(dirWithFiles);
        await writeFile(join(dirWithFiles, RelativeFilePath.of("test.txt")), "test");

        mockCliContext.confirmPrompt.mockResolvedValueOnce(false); // overwrite prompt

        const result = await checkOutputDirectory(dirWithFiles, mockCliContext as unknown as CliContext, false);

        expect(result).toEqual({
            shouldProceed: false
        });
        expect(mockCliContext.confirmPrompt).toHaveBeenCalledTimes(1);
    });

    it("doesn't prompt if force is true", async () => {
        const tmpDir = await tmp.dir();
        const dirWithFiles = join(AbsoluteFilePath.of(tmpDir.path), RelativeFilePath.of("with-files"));
        await mkdir(dirWithFiles);
        await writeFile(join(dirWithFiles, RelativeFilePath.of("test.txt")), "test");

        const result = await checkOutputDirectory(dirWithFiles, mockCliContext as unknown as CliContext, true);

        expect(result).toEqual({ shouldProceed: true });
        expect(mockCliContext.confirmPrompt).not.toHaveBeenCalled();
    });
});<|MERGE_RESOLUTION|>--- conflicted
+++ resolved
@@ -1,7 +1,3 @@
-<<<<<<< HEAD
-=======
-import { AbsoluteFilePath, join, RelativeFilePath, isCI } from "@fern-api/fs-utils";
->>>>>>> 11f3aa1a
 import { mkdir, writeFile } from "fs/promises";
 import tmp from "tmp-promise";
 import { Mock, afterEach, beforeEach, describe, expect, it, vi } from "vitest";
@@ -12,12 +8,6 @@
 import { checkOutputDirectory } from "../commands/generate/checkOutputDirectory";
 import { getOutputDirectories } from "../persistence/output-directories/getOutputDirectories";
 import { storeOutputDirectories } from "../persistence/output-directories/storeOutputDirectories";
-<<<<<<< HEAD
-import { isCI } from "../utils/isCI";
-=======
-import { describe, it, expect, beforeEach, vi, Mock, afterEach } from "vitest";
-import { CliContext } from "../cli-context/CliContext";
->>>>>>> 11f3aa1a
 
 vi.mock("../utils/isCI", () => ({
     isCI: vi.fn().mockReturnValue(false)
