# Changelog

All notable changes to this project will be documented in this file.

The format is based on [Keep a Changelog](https://keepachangelog.com/en/1.0.0/),
and this project adheres to [Semantic Versioning](https://semver.org/spec/v2.0.0.html).

<<<<<<< HEAD
## [0.39.14] - 2024-08-21

- Fix: Format validation is enforced on `date` fields that are specified in examples in fern definitions.
=======
## [0.39.13] - 2024-08-19

- Fix: Generated examples in the Intermediate Representation not respect root level path parameter examples. Previously, when ignored,
  this would result in invalid cURL examples in documentation.
>>>>>>> 4e7e852a

## [0.39.12] - 2024-08-19

- Fix: The mock folder now includes source files, and the CLI no longer hard fails if it cannot resolve source files that are of OpenAPI type.

## [0.39.11] - 2024-08-18

- Fix: The Fern CLI now handles parsing `x-fern-parameter-name` on path parameters in an OpenAPI spec. For example,
  if you want to rename a path parameter in the generated SDK, you can now do:

  ```yml
  paths:
    "/user":
        get:
        operationId: list_user
        parameters:
            - in: header
            name: X-API-Version
            x-fern-parameter-name: version
            schema:
                type: string
            required: true
  ```

  For more information, please check out the [docs](https://buildwithfern.com/learn/api-definition/openapi/extensions/parameter-names).

## [0.39.10] - 2024-08-18

- Chore: Intialize this changelog<|MERGE_RESOLUTION|>--- conflicted
+++ resolved
@@ -5,16 +5,14 @@
 The format is based on [Keep a Changelog](https://keepachangelog.com/en/1.0.0/),
 and this project adheres to [Semantic Versioning](https://semver.org/spec/v2.0.0.html).
 
-<<<<<<< HEAD
 ## [0.39.14] - 2024-08-21
 
 - Fix: Format validation is enforced on `date` fields that are specified in examples in fern definitions.
-=======
+
 ## [0.39.13] - 2024-08-19
 
 - Fix: Generated examples in the Intermediate Representation not respect root level path parameter examples. Previously, when ignored,
   this would result in invalid cURL examples in documentation.
->>>>>>> 4e7e852a
 
 ## [0.39.12] - 2024-08-19
 
