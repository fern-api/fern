# Changelog

All notable changes to this project will be documented in this file.

The format is based on [Keep a Changelog](https://keepachangelog.com/en/1.0.0/),
and this project adheres to [Semantic Versioning](https://semver.org/spec/v2.0.0.html).

<<<<<<< HEAD
## [0.40.0] - 2024-08-19

- Internal: Update the `fern generator upgrade` command to leverage the FDR API as opposed to Docker and dockerode.
=======
## [0.39.19] - 2024-08-25

- Fix: The OpenAPI importer now handles generating examples for referenced `oneOf` schemas. Previously, 
  examples generation would fail. 
- Fix: The OpenAPI importer now handles generating examples for circular `oneOf` schemas. Previously, the 
  the converter would only default to generating examples for the first `oneOf` schema. If the first variant, 
  circularly referenced itself, this would make terminating the example impossible. 
  Now, the example generator tries every schema in order, guaranteeing that a termination condition will be 
  reached. 

## [0.39.18] - 2024-08-23

- Internal: Produce IR v57.8.0 with raw datetime examples. The raw datetime examples help 
  when generating test fixtures to assert conditions about the original datetime. 

## [0.39.17] - 2024-08-23

- Fix: Previously, object declarations with extends and no properties did not have examples 
  propagating in the Docs and SDKs. The core issue was in IR generation which has now 
  been resolved. 

  The following will now work as expected: 

  ```yaml
  types: 

    ObjectWithNoProperties:
      extends: 
        - ParentA
        - ParentB
      examples: 
        - name: Default
          value: 
            propertyFromParentA: foo
            propertyFromParentB: bar
  ```

## [0.39.16] - 2024-08-21

- Chore: Support running 0.2.x versions of the Postman Generator with IR V53 or above. 

## [0.39.15] - 2024-08-21

- Internal: Introduce `generator list` and `organization` commands to faciliate actions taken by `fern-bot`

## [0.39.14] - 2024-08-21

- Fix: Format validation is enforced on `date` fields that are specified in examples specified in an api defintion.

## [0.39.13] - 2024-08-19

- Fix: Generated examples in the Intermediate Representation not respect root level path parameter examples. Previously, when ignored,
  this would result in invalid cURL examples in documentation.

## [0.39.12] - 2024-08-19

- Fix: The mock folder now includes source files, and the CLI no longer hard fails if it cannot resolve source files that are of OpenAPI type.

## [0.39.11] - 2024-08-18

- Fix: The Fern CLI now handles parsing `x-fern-parameter-name` on path parameters in an OpenAPI spec. For example,
  if you want to rename a path parameter in the generated SDK, you can now do:

  ```yml
  paths:
    "/user":
        get:
        operationId: list_user
        parameters:
            - in: header
            name: X-API-Version
            x-fern-parameter-name: version
            schema:
                type: string
            required: true
  ```

  For more information, please check out the [docs](https://buildwithfern.com/learn/api-definition/openapi/extensions/parameter-names).
>>>>>>> 343f4f34

## [0.39.10] - 2024-08-18

- Chore: Intialize this changelog<|MERGE_RESOLUTION|>--- conflicted
+++ resolved
@@ -5,51 +5,49 @@
 The format is based on [Keep a Changelog](https://keepachangelog.com/en/1.0.0/),
 and this project adheres to [Semantic Versioning](https://semver.org/spec/v2.0.0.html).
 
-<<<<<<< HEAD
 ## [0.40.0] - 2024-08-19
 
 - Internal: Update the `fern generator upgrade` command to leverage the FDR API as opposed to Docker and dockerode.
-=======
+
 ## [0.39.19] - 2024-08-25
 
-- Fix: The OpenAPI importer now handles generating examples for referenced `oneOf` schemas. Previously, 
-  examples generation would fail. 
-- Fix: The OpenAPI importer now handles generating examples for circular `oneOf` schemas. Previously, the 
-  the converter would only default to generating examples for the first `oneOf` schema. If the first variant, 
-  circularly referenced itself, this would make terminating the example impossible. 
-  Now, the example generator tries every schema in order, guaranteeing that a termination condition will be 
-  reached. 
+- Fix: The OpenAPI importer now handles generating examples for referenced `oneOf` schemas. Previously,
+  examples generation would fail.
+- Fix: The OpenAPI importer now handles generating examples for circular `oneOf` schemas. Previously, the
+  the converter would only default to generating examples for the first `oneOf` schema. If the first variant,
+  circularly referenced itself, this would make terminating the example impossible.
+  Now, the example generator tries every schema in order, guaranteeing that a termination condition will be
+  reached.
 
 ## [0.39.18] - 2024-08-23
 
-- Internal: Produce IR v57.8.0 with raw datetime examples. The raw datetime examples help 
-  when generating test fixtures to assert conditions about the original datetime. 
+- Internal: Produce IR v57.8.0 with raw datetime examples. The raw datetime examples help
+  when generating test fixtures to assert conditions about the original datetime.
 
 ## [0.39.17] - 2024-08-23
 
-- Fix: Previously, object declarations with extends and no properties did not have examples 
-  propagating in the Docs and SDKs. The core issue was in IR generation which has now 
-  been resolved. 
+- Fix: Previously, object declarations with extends and no properties did not have examples
+  propagating in the Docs and SDKs. The core issue was in IR generation which has now
+  been resolved.
 
-  The following will now work as expected: 
+  The following will now work as expected:
 
   ```yaml
-  types: 
-
+  types:
     ObjectWithNoProperties:
-      extends: 
+      extends:
         - ParentA
         - ParentB
-      examples: 
+      examples:
         - name: Default
-          value: 
+          value:
             propertyFromParentA: foo
             propertyFromParentB: bar
   ```
 
 ## [0.39.16] - 2024-08-21
 
-- Chore: Support running 0.2.x versions of the Postman Generator with IR V53 or above. 
+- Chore: Support running 0.2.x versions of the Postman Generator with IR V53 or above.
 
 ## [0.39.15] - 2024-08-21
 
@@ -88,7 +86,6 @@
   ```
 
   For more information, please check out the [docs](https://buildwithfern.com/learn/api-definition/openapi/extensions/parameter-names).
->>>>>>> 343f4f34
 
 ## [0.39.10] - 2024-08-18
 
