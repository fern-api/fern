{
  "type": "cli",
  "cliName": "fern",
  "environment": {
    "environments": {
      "prod": {
        "cliName": "fern",
        "cliPackageName": "fern-api"
      },
      "dev": {
        "cliName": "fern-dev",
        "cliPackageName": "@fern-api/fern-api-dev"
      }
    },
    "variables": [
      "AUTH0_DOMAIN",
      "AUTH0_CLIENT_ID",
      "DEFAULT_FIDDLE_ORIGIN",
      "DEFAULT_VENUS_ORIGIN",
      "VENUS_AUDIENCE",
      "LOCAL_STORAGE_FOLDER",
      "POSTHOG_API_KEY"
    ]
  },
<<<<<<< HEAD
  "private": true
=======
  "plugins": {
    "jsoncParserResolverPlugin": "./jsoncParserResolverPlugin.cjs"
  },
  "private": false
>>>>>>> 52305f05
}<|MERGE_RESOLUTION|>--- conflicted
+++ resolved
@@ -22,12 +22,8 @@
       "POSTHOG_API_KEY"
     ]
   },
-<<<<<<< HEAD
-  "private": true
-=======
   "plugins": {
     "jsoncParserResolverPlugin": "./jsoncParserResolverPlugin.cjs"
   },
-  "private": false
->>>>>>> 52305f05
+  "private": true
 }