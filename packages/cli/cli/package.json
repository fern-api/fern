{
  "name": "fern-api",
  "version": "0.0.0",
  "repository": {
    "type": "git",
    "url": "git@github.com:fern-api/fern.git",
    "directory": "packages/cli/cli"
  },
  "files": [
    "lib",
    "dist"
  ],
  "type": "module",
  "source": "src/index.ts",
  "module": "src/index.ts",
  "main": "src/index.ts",
  "sideEffects": false,
  "bin": {
    "fern": "dist/bundle.cjs"
  },
  "scripts": {
    "clean": "rm -rf ./lib && tsc --build --clean",
    "compile": "tsc --build",
    "test": "yarn run compile && jest --passWithNoTests",
    "lint:eslint": "eslint --max-warnings 0 . --ignore-path=../../../.eslintignore",
    "lint:eslint:fix": "eslint --max-warnings 0 . --ignore-path=../../../.eslintignore --fix",
    "format": "prettier --write --ignore-unknown --ignore-path ../../../shared/.prettierignore \"**\"",
    "format:check": "prettier --check --ignore-unknown --ignore-path ../../../shared/.prettierignore \"**\"",
    "depcheck": "depcheck",
<<<<<<< HEAD
    "dist": "env-cmd -f .env.cjs node --loader ts-node/esm $(yarn bin webpack)"
=======
    "dist": "yarn node --loader ts-node/esm $(yarn bin webpack)"
>>>>>>> 991220be
  },
  "dependencies": {
    "@fern-api/add-generator": "workspace:*",
    "@fern-api/config-management-commons": "workspace:*",
    "@fern-api/core-utils": "workspace:*",
    "@fern-api/init": "workspace:*",
    "@fern-api/ir-generator": "workspace:*",
    "@fern-api/local-workspace-runner": "workspace:*",
    "@fern-api/login": "workspace:*",
    "@fern-api/openapi-converter": "workspace:*",
    "@fern-api/project-configuration": "workspace:*",
    "@fern-api/remote-workspace-runner": "workspace:*",
    "@fern-api/validator": "workspace:*",
    "@fern-api/workspace-configuration": "workspace:*",
    "@fern-api/workspace-loader": "workspace:*",
    "@fern-fern/ir-model": "0.0.53",
    "chalk": "^4.1.2",
    "glob": "^7.2.0",
    "glob-promise": "^4.2.2",
    "inquirer": "^8.0.0",
    "js-yaml": "^4.1.0",
    "validate-npm-package-name": "^4.0.0",
    "yargs": "^17.4.1",
    "zod": "^3.14.3"
  },
  "devDependencies": {
    "@babel/core": "^7.18.9",
    "@babel/preset-env": "^7.18.9",
    "@babel/preset-typescript": "^7.18.6",
    "@types/inquirer": "^8.2.1",
    "@types/jest": "^28.1.6",
    "@types/js-yaml": "^4.0.5",
    "@types/node": "^18.6.1",
    "@types/validate-npm-package-name": "^4.0.0",
    "@types/yargs": "^17.0.10",
    "depcheck": "^1.4.3",
    "env-cmd": "toddbluhm/env-cmd",
    "eslint": "^8.20.0",
    "jest": "^28.1.3",
    "node-loader": "^2.0.0",
    "prettier": "^2.7.1",
    "ts-jest": "^28.0.7",
    "ts-loader": "^9.3.1",
    "ts-node": "^10.9.1",
    "typescript": "4.6.4",
    "webpack": "^5.74.0",
    "webpack-cli": "^4.10.0"
  }
}<|MERGE_RESOLUTION|>--- conflicted
+++ resolved
@@ -27,11 +27,7 @@
     "format": "prettier --write --ignore-unknown --ignore-path ../../../shared/.prettierignore \"**\"",
     "format:check": "prettier --check --ignore-unknown --ignore-path ../../../shared/.prettierignore \"**\"",
     "depcheck": "depcheck",
-<<<<<<< HEAD
     "dist": "env-cmd -f .env.cjs node --loader ts-node/esm $(yarn bin webpack)"
-=======
-    "dist": "yarn node --loader ts-node/esm $(yarn bin webpack)"
->>>>>>> 991220be
   },
   "dependencies": {
     "@fern-api/add-generator": "workspace:*",
