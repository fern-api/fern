{
  "extends": "../../../shared/tsconfig.shared.json",
  "compilerOptions": { "composite": true, "outDir": "lib", "rootDir": "src" },
  "include": ["./src"],
  "references": [
    { "path": "../../commons/core-utils" },
<<<<<<< HEAD
    { "path": "../../config-management/commons" },
=======
    { "path": "../../config-management/generators-configuration" },
>>>>>>> 3fbfd3fe
    { "path": "../../config-management/init" },
    { "path": "../../config-management/manage-generator" },
    { "path": "../../config-management/project-configuration" },
    { "path": "../../config-management/workspace-configuration" },
    { "path": "../../generation/ir/ir-generator" },
    { "path": "../../generation/local-generation/local-workspace-runner" },
    { "path": "../../generation/remote-generation/remote-workspace-runner" },
    { "path": "../../openapi-converter" },
    { "path": "../../validator" },
    { "path": "../../workspace-loader" },
    { "path": "../login" }
  ]
}<|MERGE_RESOLUTION|>--- conflicted
+++ resolved
@@ -4,11 +4,8 @@
   "include": ["./src"],
   "references": [
     { "path": "../../commons/core-utils" },
-<<<<<<< HEAD
     { "path": "../../config-management/commons" },
-=======
     { "path": "../../config-management/generators-configuration" },
->>>>>>> 3fbfd3fe
     { "path": "../../config-management/init" },
     { "path": "../../config-management/manage-generator" },
     { "path": "../../config-management/project-configuration" },
