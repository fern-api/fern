{
  "name": "@fern-api/yaml-migrations",
  "version": "0.0.0",
  "repository": {
    "type": "git",
    "url": "https://github.com/fern-api/fern.git",
    "directory": "packages/cli/yaml/yaml-migrations"
  },
  "private": true,
  "files": [
    "lib"
  ],
  "type": "module",
  "source": "src/index.ts",
  "main": "lib/index.js",
  "types": "lib/index.d.ts",
  "sideEffects": false,
  "scripts": {
    "clean": "rm -rf ./lib && tsc --build --clean",
    "compile": "tsc --build",
    "test": "yarn compile && jest --passWithNoTests",
    "lint:eslint": "eslint --max-warnings 0 . --ignore-path=../../../../.eslintignore --report-unused-disable-directives",
    "lint:eslint:fix": "yarn lint:eslint --fix",
    "format": "prettier --write --ignore-unknown --ignore-path ../../../../shared/.prettierignore \"**\"",
    "format:check": "prettier --check --ignore-unknown --ignore-path ../../../../shared/.prettierignore \"**\"",
    "organize-imports": "organize-imports-cli tsconfig.json",
    "depcheck": "depcheck"
  },
  "dependencies": {
    "@fern-api/config-management-commons": "workspace:*",
    "@fern-api/core-utils": "workspace:*",
    "@fern-api/fs-utils": "workspace:*",
    "@fern-api/semver-utils": "workspace:*",
    "@fern-api/task-context": "workspace:*",
<<<<<<< HEAD
    "@fern-fern/docs-config": "0.0.74",
=======
    "@fern-fern/docs-config": "0.0.70",
>>>>>>> 4648ac73
    "@fern-fern/legacy-docs-config": "0.0.58",
    "chalk": "^5.0.1",
    "find-up": "^6.3.0",
    "glob": "^7.2.0",
    "glob-promise": "^4.2.2",
    "inquirer": "^9.2.11",
    "js-yaml": "^4.1.0",
    "yaml": "^2.3.2",
    "zod": "^3.22.3"
  },
  "devDependencies": {
    "@types/inquirer": "^9.0.3",
    "@types/jest": "^29.0.3",
    "@types/js-yaml": "^4.0.8",
    "@types/node": "^18.7.18",
    "depcheck": "^1.4.6",
    "eslint": "^8.56.0",
    "jest": "^29.7.0",
    "organize-imports-cli": "^0.10.0",
    "prettier": "^2.7.1",
    "tmp-promise": "^3.0.3",
    "typescript": "4.6.4"
  }
}<|MERGE_RESOLUTION|>--- conflicted
+++ resolved
@@ -32,11 +32,7 @@
     "@fern-api/fs-utils": "workspace:*",
     "@fern-api/semver-utils": "workspace:*",
     "@fern-api/task-context": "workspace:*",
-<<<<<<< HEAD
-    "@fern-fern/docs-config": "0.0.74",
-=======
-    "@fern-fern/docs-config": "0.0.70",
->>>>>>> 4648ac73
+    "@fern-fern/docs-config": "0.0.75",
     "@fern-fern/legacy-docs-config": "0.0.58",
     "chalk": "^5.0.1",
     "find-up": "^6.3.0",
