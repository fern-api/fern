{
  "extends": "../../../../shared/tsconfig.shared.json",
  "compilerOptions": {
    "composite": true,
    "outDir": "lib",
    "rootDir": "src"
  },
  "include": [
    "./src/**/*"
  ],
  "references": [
<<<<<<< HEAD
    { "path": "../../../commons/core-utils" },
    { "path": "../../../commons/fs-utils" },
    { "path": "../../configuration" },
    { "path": "../../docs-markdown-utils" },
    { "path": "../../logger" },
    { "path": "../../task-context" },
    { "path": "../../workspace-loader" },
    { "path": "../../project-loader" },
    { "path": "../../fern-definition/schema" },
    { "path": "../../docs-resolver" }
=======
    {
      "path": "../../../commons/core-utils"
    },
    {
      "path": "../../../commons/fs-utils"
    },
    {
      "path": "../../configuration-loader"
    },
    {
      "path": "../../docs-markdown-utils"
    },
    {
      "path": "../../logger"
    },
    {
      "path": "../../task-context"
    },
    {
      "path": "../../workspace/loader"
    },
    {
      "path": "../../project-loader"
    },
    {
      "path": "../../fern-definition/schema"
    }
>>>>>>> 65113d21
  ]
}<|MERGE_RESOLUTION|>--- conflicted
+++ resolved
@@ -9,18 +9,6 @@
     "./src/**/*"
   ],
   "references": [
-<<<<<<< HEAD
-    { "path": "../../../commons/core-utils" },
-    { "path": "../../../commons/fs-utils" },
-    { "path": "../../configuration" },
-    { "path": "../../docs-markdown-utils" },
-    { "path": "../../logger" },
-    { "path": "../../task-context" },
-    { "path": "../../workspace-loader" },
-    { "path": "../../project-loader" },
-    { "path": "../../fern-definition/schema" },
-    { "path": "../../docs-resolver" }
-=======
     {
       "path": "../../../commons/core-utils"
     },
@@ -47,7 +35,7 @@
     },
     {
       "path": "../../fern-definition/schema"
-    }
->>>>>>> 65113d21
+    },
+    { "path": "../../docs-resolver" }
   ]
 }