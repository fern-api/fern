{
  "name": "@fern-api/docs-validator",
  "version": "0.0.0",
  "private": true,
  "repository": {
    "type": "git",
    "url": "https://github.com/fern-api/fern.git",
    "directory": "packages/cli/yaml/docs-validator"
  },
  "sideEffects": false,
  "type": "module",
  "exports": {
    ".": {
      "development": "./src/index.ts",
      "source": "./src/index.ts",
      "types": "./lib/index.d.ts",
      "import": "./lib/index.js",
      "default": "./lib/index.js"
    }
  },
  "main": "lib/index.js",
  "source": "src/index.ts",
  "types": "lib/index.d.ts",
  "files": ["lib"],
  "scripts": {
    "clean": "rm -rf ./lib && tsc --build --clean",
    "compile": "tsc --build",
    "compile:debug": "tsc --build --sourceMap",
    "depcheck": "depcheck",
    "test": "vitest --run",
    "test:debug": "pnpm run test --inspect --no-file-parallelism",
    "test:update": "vitest --run -u"
  },
  "dependencies": {
    "@fern-api/configuration-loader": "workspace:*",
    "@fern-api/core-utils": "workspace:*",
    "@fern-api/docs-markdown-utils": "workspace:*",
    "@fern-api/docs-resolver": "workspace:*",
<<<<<<< HEAD
    "@fern-api/fdr-sdk": "0.139.13-095976b70",
=======
    "@fern-api/fdr-sdk": "0.139.10-3367c7e52",
>>>>>>> cdd02aec
    "@fern-api/fern-definition-schema": "workspace:*",
    "@fern-api/fs-utils": "workspace:*",
    "@fern-api/ir-generator": "workspace:*",
    "@fern-api/lazy-fern-workspace": "workspace:*",
    "@fern-api/logger": "workspace:*",
    "@fern-api/project-loader": "workspace:*",
    "@fern-api/task-context": "workspace:*",
    "@fern-api/workspace-loader": "workspace:*",
    "@types/estree": "^1.0.6",
    "@types/tinycolor2": "^1.4.6",
    "chalk": "^5.3.0",
    "chardet": "^2.0.0",
    "estree-walker": "^3.0.3",
    "file-type": "^19.0.0",
    "gray-matter": "^4.0.3",
    "js-yaml": "^4.1.0",
    "mdast-util-to-hast": "^13.2.0",
    "next-mdx-remote": "^5.0.0",
    "path-to-regexp": "6.3.0",
    "rehype-katex": "^7.0.0",
    "remark-gfm": "^4.0.0",
    "remark-math": "^6.0.0",
    "strip-ansi": "^7.1.0",
    "tinycolor2": "^1.6.0",
    "unist-util-visit": "^5.0.0",
    "url-join": "^5.0.0",
    "zod": "^3.22.3"
  },
  "devDependencies": {
    "@fern-api/configs": "workspace:*",
    "@types/hast": "^3.0.4",
    "@types/js-yaml": "^4.0.8",
    "@types/node": "18.15.3",
    "@types/unist": "^3.0.3",
    "depcheck": "^1.4.7",
    "typescript": "5.8.3",
    "vitest": "^2.1.9"
  }
}<|MERGE_RESOLUTION|>--- conflicted
+++ resolved
@@ -36,11 +36,7 @@
     "@fern-api/core-utils": "workspace:*",
     "@fern-api/docs-markdown-utils": "workspace:*",
     "@fern-api/docs-resolver": "workspace:*",
-<<<<<<< HEAD
     "@fern-api/fdr-sdk": "0.139.13-095976b70",
-=======
-    "@fern-api/fdr-sdk": "0.139.10-3367c7e52",
->>>>>>> cdd02aec
     "@fern-api/fern-definition-schema": "workspace:*",
     "@fern-api/fs-utils": "workspace:*",
     "@fern-api/ir-generator": "workspace:*",
