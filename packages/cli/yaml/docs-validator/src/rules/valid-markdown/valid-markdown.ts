--- conflicted
+++ resolved
@@ -3,13 +3,8 @@
 import remarkGfm from "remark-gfm";
 import remarkMath from "remark-math";
 import { z } from "zod";
-<<<<<<< HEAD
-import { Rule } from "../../Rule";
+
 import { getMarkdownFormat, parseMarkdownToTree } from "@fern-api/docs-markdown-utils";
-=======
-
-import { parseMarkdownToTree } from "@fern-api/docs-markdown-utils";
->>>>>>> 65113d21
 
 import { Rule } from "../../Rule";
 
