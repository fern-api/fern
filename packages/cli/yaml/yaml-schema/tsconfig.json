--- conflicted
+++ resolved
@@ -5,10 +5,6 @@
   "references": [
     { "path": "../../../commons/core-utils" },
     { "path": "../../../ir-sdk" },
-<<<<<<< HEAD
     { "path": "../../task-context" }
-=======
-    { "path": "../../configuration" }
->>>>>>> 06f125a8
   ]
 }