--- conflicted
+++ resolved
@@ -29,13 +29,8 @@
   "dependencies": {
     "@fern-api/core-utils": "workspace:*",
     "@fern-api/fs-utils": "workspace:*",
-<<<<<<< HEAD
-    "@fern-fern/docs-config": "0.0.70",
-    "@fern-fern/ir-sdk": "0.0.3294",
-=======
     "@fern-api/ir-sdk": "workspace:*",
     "@fern-fern/docs-config": "0.0.53",
->>>>>>> 5f5bbebb
     "js-yaml": "^4.1.0",
     "zod": "^3.22.3"
   },
