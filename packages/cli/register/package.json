--- conflicted
+++ resolved
@@ -4,7 +4,7 @@
   "repository": {
     "type": "git",
     "url": "https://github.com/fern-api/fern.git",
-    "directory": "packages/cli/register"
+    "directory": "packages/cli/register" 
   },
   "private": true,
   "files": [
@@ -31,11 +31,7 @@
     "@fern-api/configuration": "workspace:*",
     "@fern-api/core": "workspace:*",
     "@fern-api/core-utils": "workspace:*",
-<<<<<<< HEAD
     "@fern-api/fdr-sdk": "0.98.20-8f01e01fd",
-=======
-    "@fern-api/fdr-sdk": "0.98.18-ff8e48d2c",
->>>>>>> 8a53d362
     "@fern-api/ir-generator": "workspace:*",
     "@fern-api/ir-sdk": "workspace:*",
     "@fern-api/task-context": "workspace:*",
