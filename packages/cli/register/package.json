--- conflicted
+++ resolved
@@ -34,13 +34,8 @@
     "@fern-api/services": "workspace:*",
     "@fern-api/task-context": "workspace:*",
     "@fern-api/workspace-loader": "workspace:*",
-<<<<<<< HEAD
     "@fern-fern/ir-sdk": "0.0.2827",
-    "@fern-fern/registry-node": "0.12.1-1-g4f47174",
-=======
-    "@fern-fern/ir-model": "0.0.2807",
     "@fern-fern/registry-node": "0.13.0-1-gd5d23fe",
->>>>>>> db891c72
     "lodash-es": "^4.17.21"
   },
   "devDependencies": {
