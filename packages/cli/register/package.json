--- conflicted
+++ resolved
@@ -35,11 +35,7 @@
     "@fern-api/task-context": "workspace:*",
     "@fern-api/workspace-loader": "workspace:*",
     "@fern-fern/ir-model": "0.0.2653",
-<<<<<<< HEAD
-    "@fern-fern/registry-node": "0.11.1-3-g62f25ca",
-=======
     "@fern-fern/registry-node": "0.11.1-4-gcbb472a",
->>>>>>> a5517cb3
     "lodash-es": "^4.17.21"
   },
   "devDependencies": {
