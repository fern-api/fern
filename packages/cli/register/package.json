{
  "name": "@fern-api/register",
  "version": "0.0.0",
  "repository": {
    "type": "git",
    "url": "https://github.com/fern-api/fern.git",
    "directory": "packages/cli/register"
  },
  "private": true,
  "files": [
    "lib"
  ],
  "type": "module",
  "source": "src/index.ts",
  "main": "lib/index.js",
  "types": "lib/index.d.ts",
  "sideEffects": false,
  "scripts": {
    "clean": "rm -rf ./lib && tsc --build --clean",
    "compile": "tsc --build",
    "test": "yarn compile && jest --passWithNoTests",
    "lint:eslint": "eslint --max-warnings 0 . --ignore-path=../../../.eslintignore --report-unused-disable-directives",
    "lint:eslint:fix": "yarn lint:eslint --fix",
    "format": "prettier --write --ignore-unknown --ignore-path ../../../shared/.prettierignore \"**\"",
    "format:check": "prettier --check --ignore-unknown --ignore-path ../../../shared/.prettierignore \"**\"",
    "organize-imports": "organize-imports-cli tsconfig.json",
    "depcheck": "depcheck"
  },
  "dependencies": {
    "@fern-api/auth": "workspace:*",
    "@fern-api/config-management-commons": "workspace:*",
    "@fern-api/core": "workspace:*",
    "@fern-api/core-utils": "workspace:*",
    "@fern-api/fdr-sdk": "0.39.0-5-g77b7d2c",
    "@fern-api/ir-generator": "workspace:*",
    "@fern-api/task-context": "workspace:*",
    "@fern-api/workspace-loader": "workspace:*",
<<<<<<< HEAD
    "@fern-fern/ir-sdk": "0.0.3088",
    "@fern-fern/registry-node": "0.33.3-2-gddc733d",
=======
    "@fern-fern/ir-sdk": "0.0.2966",
>>>>>>> ccdaacca
    "lodash-es": "^4.17.21"
  },
  "devDependencies": {
    "@types/jest": "^29.0.3",
    "@types/lodash-es": "^4.17.7",
    "@types/node": "^18.7.18",
    "depcheck": "^1.4.6",
    "eslint": "^8.26.0",
    "jest": "^29.7.0",
    "organize-imports-cli": "^0.10.0",
    "prettier": "^2.7.1",
    "typescript": "4.6.4"
  }
}<|MERGE_RESOLUTION|>--- conflicted
+++ resolved
@@ -35,12 +35,7 @@
     "@fern-api/ir-generator": "workspace:*",
     "@fern-api/task-context": "workspace:*",
     "@fern-api/workspace-loader": "workspace:*",
-<<<<<<< HEAD
     "@fern-fern/ir-sdk": "0.0.3088",
-    "@fern-fern/registry-node": "0.33.3-2-gddc733d",
-=======
-    "@fern-fern/ir-sdk": "0.0.2966",
->>>>>>> ccdaacca
     "lodash-es": "^4.17.21"
   },
   "devDependencies": {
