--- conflicted
+++ resolved
@@ -31,11 +31,7 @@
     "@fern-api/configuration": "workspace:*",
     "@fern-api/core": "workspace:*",
     "@fern-api/core-utils": "workspace:*",
-<<<<<<< HEAD
-    "@fern-api/fdr-sdk": "0.98.16-3955e989a",
-=======
     "@fern-api/fdr-sdk": "0.98.16-9d189ec33",
->>>>>>> 9ae2f2c7
     "@fern-api/ir-generator": "workspace:*",
     "@fern-api/ir-sdk": "workspace:*",
     "@fern-api/task-context": "workspace:*",
