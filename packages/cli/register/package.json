--- conflicted
+++ resolved
@@ -33,16 +33,12 @@
     "@fern-api/configuration": "workspace:*",
     "@fern-api/core": "workspace:*",
     "@fern-api/core-utils": "workspace:*",
-<<<<<<< HEAD
-=======
     "@fern-fern/fdr-cjs-sdk": "0.127.4-331678a74",
->>>>>>> 10130c8b
     "@fern-api/fs-utils": "workspace:*",
     "@fern-api/ir-generator": "workspace:*",
     "@fern-api/ir-sdk": "workspace:*",
     "@fern-api/project-loader": "workspace:*",
     "@fern-api/task-context": "workspace:*",
-    "@fern-fern/fdr-cjs-sdk": "0.126.1-444264056",
     "lodash-es": "^4.17.21"
   },
   "devDependencies": {
