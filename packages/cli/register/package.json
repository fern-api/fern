--- conflicted
+++ resolved
@@ -32,11 +32,7 @@
     "@fern-api/configuration": "workspace:*",
     "@fern-api/core": "workspace:*",
     "@fern-api/core-utils": "workspace:*",
-<<<<<<< HEAD
-    "@fern-fern/fdr-cjs-sdk": "0.119.0-d531a5553",
-=======
-    "@fern-fern/fdr-cjs-sdk": "0.121.2-9e12414a0",
->>>>>>> 48103770
+    "@fern-fern/fdr-cjs-sdk": "0.123.0-8aaff06cd",
     "@fern-api/fs-utils": "workspace:*",
     "@fern-api/ir-generator": "workspace:*",
     "@fern-api/ir-sdk": "workspace:*",
