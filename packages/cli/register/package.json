{
  "name": "@fern-api/register",
  "version": "0.0.0",
  "repository": {
    "type": "git",
    "url": "https://github.com/fern-api/fern.git",
    "directory": "packages/cli/register"
  },
  "private": true,
  "files": [
    "lib"
  ],
  "type": "module",
  "source": "src/index.ts",
  "main": "lib/index.js",
  "types": "lib/index.d.ts",
  "sideEffects": false,
  "scripts": {
    "clean": "rm -rf ./lib && tsc --build --clean",
    "compile": "tsc --build",
    "test": "vitest --run --passWithNoTests",
    "test:update": "vitest --run --passWithNoTests -u",
    "lint:eslint": "eslint --max-warnings 0 . --ignore-pattern=../../../.eslintignore",
    "lint:eslint:fix": "yarn lint:eslint --fix",
    "format": "prettier --write --ignore-unknown --ignore-path ../../../shared/.prettierignore \"**\"",
    "format:check": "prettier --check --ignore-unknown --ignore-path ../../../shared/.prettierignore \"**\"",
    "depcheck": "depcheck"
  },
  "dependencies": {
    "@fern-api/api-workspace-commons": "workspace:*",
    "@fern-api/auth": "workspace:*",
    "@fern-api/cli-source-resolver": "workspace:*",
    "@fern-api/configuration": "workspace:*",
    "@fern-api/core": "workspace:*",
    "@fern-api/core-utils": "workspace:*",
<<<<<<< HEAD
=======
    "@fern-fern/fdr-cjs-sdk": "0.138.4-984b82706",
>>>>>>> 2009531f
    "@fern-api/fs-utils": "workspace:*",
    "@fern-api/ir-generator": "workspace:*",
    "@fern-api/ir-sdk": "workspace:*",
    "@fern-api/ir-utils": "workspace:*",
    "@fern-api/lazy-fern-workspace": "workspace:*",
    "@fern-api/project-loader": "workspace:*",
    "@fern-api/task-context": "workspace:*",
    "@fern-fern/fdr-cjs-sdk": "0.138.1-818bc4be9",
    "heap-js": "^2.6.0",
    "lodash-es": "^4.17.21"
  },
  "devDependencies": {
    "@fern-api/configs": "workspace:*",
    "@trivago/prettier-plugin-sort-imports": "^5.2.1",
    "@types/lodash-es": "^4.17.12",
    "@types/node": "18.15.3",
    "depcheck": "^1.4.7",
    "eslint": "^8.56.0",
    "prettier": "^3.4.2",
    "typescript": "5.7.2",
    "vitest": "^2.1.9"
  }
}<|MERGE_RESOLUTION|>--- conflicted
+++ resolved
@@ -33,10 +33,7 @@
     "@fern-api/configuration": "workspace:*",
     "@fern-api/core": "workspace:*",
     "@fern-api/core-utils": "workspace:*",
-<<<<<<< HEAD
-=======
     "@fern-fern/fdr-cjs-sdk": "0.138.4-984b82706",
->>>>>>> 2009531f
     "@fern-api/fs-utils": "workspace:*",
     "@fern-api/ir-generator": "workspace:*",
     "@fern-api/ir-sdk": "workspace:*",
@@ -44,7 +41,6 @@
     "@fern-api/lazy-fern-workspace": "workspace:*",
     "@fern-api/project-loader": "workspace:*",
     "@fern-api/task-context": "workspace:*",
-    "@fern-fern/fdr-cjs-sdk": "0.138.1-818bc4be9",
     "heap-js": "^2.6.0",
     "lodash-es": "^4.17.21"
   },
