{
  "name": "@fern-api/register",
  "version": "0.0.0",
  "repository": {
    "type": "git",
    "url": "https://github.com/fern-api/fern.git",
    "directory": "packages/cli/register"
  },
  "private": true,
  "files": [
    "lib"
  ],
  "type": "module",
  "source": "src/index.ts",
  "main": "lib/index.js",
  "types": "lib/index.d.ts",
  "sideEffects": false,
  "scripts": {
    "clean": "rm -rf ./lib && tsc --build --clean",
    "compile": "tsc --build",
    "test": "yarn compile && jest --passWithNoTests",
    "lint:eslint": "eslint --max-warnings 0 . --ignore-path=../../../.eslintignore --report-unused-disable-directives",
    "lint:eslint:fix": "yarn lint:eslint --fix",
    "format": "prettier --write --ignore-unknown --ignore-path ../../../shared/.prettierignore \"**\"",
    "format:check": "prettier --check --ignore-unknown --ignore-path ../../../shared/.prettierignore \"**\"",
    "depcheck": "depcheck"
  },
  "dependencies": {
    "@fern-api/auth": "workspace:*",
    "@fern-api/core-utils": "workspace:*",
    "@fern-api/ir-generator": "workspace:*",
    "@fern-api/services": "workspace:*",
    "@fern-api/task-context": "workspace:*",
    "@fern-api/workspace-loader": "workspace:*",
<<<<<<< HEAD
    "@fern-fern/ir-model": "0.0.1374",
    "@fern-fern/registry": "0.0.300",
=======
    "@fern-fern/ir-model": "0.0.1407",
    "@fern-fern/registry": "0.0.217",
>>>>>>> d7493f01
    "chalk": "^5.0.1",
    "lodash-es": "^4.17.21"
  },
  "devDependencies": {
    "@babel/core": "^7.19.1",
    "@babel/preset-env": "^7.19.1",
    "@babel/preset-typescript": "^7.18.6",
    "@types/jest": "^29.0.3",
    "@types/lodash-es": "^4.17.6",
    "@types/node": "^18.7.18",
    "depcheck": "^1.4.3",
    "eslint": "^8.26.0",
    "jest": "^29.0.3",
    "prettier": "^2.7.1",
    "typescript": "4.6.4"
  }
}<|MERGE_RESOLUTION|>--- conflicted
+++ resolved
@@ -32,13 +32,8 @@
     "@fern-api/services": "workspace:*",
     "@fern-api/task-context": "workspace:*",
     "@fern-api/workspace-loader": "workspace:*",
-<<<<<<< HEAD
-    "@fern-fern/ir-model": "0.0.1374",
+    "@fern-fern/ir-model": "0.0.1407",
     "@fern-fern/registry": "0.0.300",
-=======
-    "@fern-fern/ir-model": "0.0.1407",
-    "@fern-fern/registry": "0.0.217",
->>>>>>> d7493f01
     "chalk": "^5.0.1",
     "lodash-es": "^4.17.21"
   },
