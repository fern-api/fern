--- conflicted
+++ resolved
@@ -9,11 +9,7 @@
 import { join } from "path";
 import { LambdaExampleEnhancer } from "./lambdaClient";
 import { SpinnerStatusCoordinator } from "./spinnerStatusCoordinator";
-<<<<<<< HEAD
-import { AIExampleEnhancerConfig, ExampleEnhancementBatchRequest } from "./types";
-=======
 import { AIExampleEnhancerConfig } from "./types";
->>>>>>> ea5e3ab8
 import {
     EnhancedExampleRecord,
     loadExistingOverrideCoverage,
@@ -439,13 +435,9 @@
         // Process results
         for (let j = 0; j < results.length; j++) {
             const result = results[j];
-<<<<<<< HEAD
-            if (!result) continue;
-=======
             if (!result) {
                 continue;
             }
->>>>>>> ea5e3ab8
 
             if (result.status === "fulfilled" && result.value) {
                 const { endpointKey, enhancedReq, enhancedRes } = result.value;
@@ -542,7 +534,6 @@
                     apiStats.count++;
                 }
                 context.logger.debug(`Successfully enhanced ${workItem.endpoint.method} ${workItem.example.path}`);
-<<<<<<< HEAD
 
                 // Update progress
                 if (statusId && apiStats) {
@@ -550,15 +541,6 @@
                     coordinator.update(statusId, apiStats.count);
                 }
 
-=======
-
-                // Update progress
-                if (statusId && apiStats) {
-                    const coordinator = SpinnerStatusCoordinator.getInstance();
-                    coordinator.update(statusId, apiStats.count);
-                }
-
->>>>>>> ea5e3ab8
                 return {
                     endpointKey,
                     enhancedReq: result.enhancedRequestExample,
