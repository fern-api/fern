/**
 * OpenAPI v3 Parser Pipeline Tests (--from-openapi flag functionality)
 *
 * This test validates the OpenAPI processing pipeline without requiring CLI compilation.
 * It directly tests the core functions that the --from-openapi flag uses internally.
 *
 */

import { AbsoluteFilePath, join, RelativeFilePath } from "@fern-api/fs-utils";
import { OSSWorkspace } from "@fern-api/lazy-fern-workspace";
import { createMockTaskContext } from "@fern-api/task-context";
import { loadAPIWorkspace } from "@fern-api/workspace-loader";
import assert from "assert";

import { convertIrToFdrApi } from "../convertIrToFdrApi";

describe("OpenAPI v3 Parser Pipeline (--from-openapi flag)", () => {
    it("should replicate complete `fern fdr {file} --from-openapi` pipeline and produce S3-ready output", async () => {
        // Step 1: Load OpenAPI workspace (same as CLI --from-openapi does)
        const context = createMockTaskContext();
        const workspace = await loadAPIWorkspace({
            absolutePathToWorkspace: join(
                AbsoluteFilePath.of(__dirname),
                RelativeFilePath.of("fixtures/openapi-from-flag-simple")
            ),
            context,
            cliVersion: "0.0.0",
            workspaceName: "openapi-from-flag-simple"
        });

        // Verify workspace loaded successfully
        expect(workspace.didSucceed).toBe(true);
        assert(workspace.didSucceed);

        // Step 2: Get Fern definition (validates OpenAPI parsing)
        const definition = await workspace.workspace.getDefinition({ context });
        expect(definition).toBeDefined();
        expect(definition.rootApiFile?.contents).toBeDefined();

        // Validate that OpenAPI was properly parsed into Fern IR structure
        const rootApi = definition.rootApiFile?.contents;
        expect(rootApi).toBeDefined();

        // The OpenAPI should be parsed into services
        if (rootApi && "services" in rootApi) {
            expect(rootApi.services).toBeDefined();
        }

        // Step 3: Generate IR using the v3 parser route (EXACTLY the same as --from-openapi)
        // This calls OSSWorkspace.getIntermediateRepresentation() which internally uses:
        // - OpenAPIConverterContext3_1 (v3.1 converter context)
        // - OpenAPI3_1Converter (v3 parser from @fern-api/openapi-to-ir)
        // - converter.convert() (generates IR using v3 parser)
        if (!(workspace.workspace instanceof OSSWorkspace)) {
            throw new Error(
                `Expected OSSWorkspace for OpenAPI processing, got ${workspace.workspace.constructor.name}`
            );
        }

        const intermediateRepresentation = await workspace.workspace.getIntermediateRepresentation({
            context,
            audiences: { type: "all" },
            enableUniqueErrorsPerEndpoint: true,
            generateV1Examples: false,
            logWarnings: false
        });

        // Step 4: Convert IR to FDR API Definition (COMPLETE --from-openapi pipeline)
        // This is what gets uploaded to S3 and what the CLI command `fern fdr {file} --from-openapi` produces
        const fdrApiDefinition = await convertIrToFdrApi({
            ir: intermediateRepresentation,
            snippetsConfig: {
                typescriptSdk: undefined,
                pythonSdk: undefined,
                javaSdk: undefined,
                rubySdk: undefined,
                goSdk: undefined,
                csharpSdk: undefined,
                phpSdk: undefined,
                swiftSdk: undefined,
                rustSdk: undefined
            },
            playgroundConfig: {
                oauth: true
            },
            context
        });

        // Step 5: Validate FDR structure (same as what gets uploaded to S3)
        expect(fdrApiDefinition).toBeDefined();
        expect(fdrApiDefinition.types).toBeDefined();
        expect(fdrApiDefinition.subpackages).toBeDefined();
        expect(fdrApiDefinition.rootPackage).toBeDefined();
        // Note: auth might be undefined if no auth schemes in OpenAPI spec

        // Validate IR structure (intermediate step)
        expect(intermediateRepresentation).toBeDefined();
        expect(intermediateRepresentation.apiName).toBeDefined();
        expect(intermediateRepresentation.services).toBeDefined();

        // Validate that our OpenAPI endpoints were converted to services
        expect(Object.keys(intermediateRepresentation.services)).toHaveLength(1);

        const service = Object.values(intermediateRepresentation.services)[0];
        expect(service).toBeDefined();

        // Validate service endpoints (should have 3 endpoints from our OpenAPI spec)
        if (service && typeof service === "object" && "endpoints" in service) {
            const serviceWithEndpoints = service as { endpoints?: unknown[] };
            expect(serviceWithEndpoints.endpoints).toBeDefined();
            expect(serviceWithEndpoints.endpoints?.length).toBe(3); // /health, /users/{userId}, /users POST
        }

        // Step 6: Snapshot the FINAL FDR output (what gets uploaded to S3)
        // This is the exact same format as `fern fdr {file} --from-openapi` produces
        await expect(fdrApiDefinition).toMatchFileSnapshot("__snapshots__/openapi-from-flag-simple-fdr.snap");

        // Also snapshot the IR for intermediate validation
        await expect(intermediateRepresentation).toMatchFileSnapshot("__snapshots__/openapi-from-flag-simple-ir.snap");
    });

    it("should handle OpenAPI with auth schemes", async () => {
        // Test OpenAPI spec with bearer token authentication
        const context = createMockTaskContext();
        const workspace = await loadAPIWorkspace({
            absolutePathToWorkspace: join(
                AbsoluteFilePath.of(__dirname),
                RelativeFilePath.of("fixtures/openapi-auth-test")
            ),
            context,
            cliVersion: "0.0.0",
            workspaceName: "openapi-auth-test"
        });

        expect(workspace.didSucceed).toBe(true);
        assert(workspace.didSucceed);

        if (!(workspace.workspace instanceof OSSWorkspace)) {
            throw new Error(
                `Expected OSSWorkspace for OpenAPI processing, got ${workspace.workspace.constructor.name}`
            );
        }

        const intermediateRepresentation = await workspace.workspace.getIntermediateRepresentation({
            context,
            audiences: { type: "all" },
            enableUniqueErrorsPerEndpoint: true,
            generateV1Examples: false,
            logWarnings: false
        });

        // Convert to FDR format (complete pipeline)
        const fdrApiDefinition = await convertIrToFdrApi({
            ir: intermediateRepresentation,
            snippetsConfig: {
                typescriptSdk: undefined,
                pythonSdk: undefined,
                javaSdk: undefined,
                rubySdk: undefined,
                goSdk: undefined,
                csharpSdk: undefined,
                phpSdk: undefined,
                swiftSdk: undefined,
                rustSdk: undefined
            },
            playgroundConfig: {
                oauth: true
            },
            context
        });

        // Validate auth was processed correctly
        expect(intermediateRepresentation.auth).toBeDefined();
        expect(intermediateRepresentation.auth.schemes).toHaveLength(1);
        expect(fdrApiDefinition.authSchemes).toBeDefined();

        // Snapshot the complete output for regression testing
        await expect(fdrApiDefinition).toMatchFileSnapshot("__snapshots__/openapi-auth-test-fdr.snap");
        await expect(intermediateRepresentation).toMatchFileSnapshot("__snapshots__/openapi-auth-test-ir.snap");
    });

    it("should handle OpenAPI with multiple security headers", async () => {
        // Test OpenAPI spec with endpoints requiring multiple security headers
        const context = createMockTaskContext();
        const workspace = await loadAPIWorkspace({
            absolutePathToWorkspace: join(
                AbsoluteFilePath.of(__dirname),
                RelativeFilePath.of("fixtures/multiple-security-headers")
            ),
            context,
            cliVersion: "0.0.0",
            workspaceName: "multiple-security-headers"
        });

        expect(workspace.didSucceed).toBe(true);
        assert(workspace.didSucceed);

        if (!(workspace.workspace instanceof OSSWorkspace)) {
            throw new Error(
                `Expected OSSWorkspace for OpenAPI processing, got ${workspace.workspace.constructor.name}`
            );
        }

        const intermediateRepresentation = await workspace.workspace.getIntermediateRepresentation({
            context,
            audiences: { type: "all" },
            enableUniqueErrorsPerEndpoint: true,
            generateV1Examples: false,
            logWarnings: false
        });

        // Convert to FDR format (complete pipeline)
        const fdrApiDefinition = await convertIrToFdrApi({
            ir: intermediateRepresentation,
            snippetsConfig: {
                typescriptSdk: undefined,
                pythonSdk: undefined,
                javaSdk: undefined,
                rubySdk: undefined,
                goSdk: undefined,
                csharpSdk: undefined,
                phpSdk: undefined,
                swiftSdk: undefined,
                rustSdk: undefined
            },
            playgroundConfig: {
                oauth: true
            },
            context
        });

        // Validate auth schemes were processed correctly
        expect(intermediateRepresentation.auth).toBeDefined();
        expect(intermediateRepresentation.auth.schemes).toBeDefined();
        // Should have 5 security schemes: wallet, blockchain, userId, merchant, admin
        expect(intermediateRepresentation.auth.schemes.length).toBeGreaterThanOrEqual(5);

        // Validate FDR auth schemes
        expect(fdrApiDefinition.authSchemes).toBeDefined();
        expect(Object.keys(fdrApiDefinition.authSchemes ?? {}).length).toBeGreaterThanOrEqual(5);

        // Validate that endpoints have the correct security requirements
        expect(intermediateRepresentation.services).toBeDefined();
        const services = Object.values(intermediateRepresentation.services);
        expect(services.length).toBeGreaterThan(0);

        // Snapshot the complete output for regression testing
        await expect(fdrApiDefinition).toMatchFileSnapshot("__snapshots__/multiple-security-headers-fdr.snap");
        await expect(intermediateRepresentation).toMatchFileSnapshot("__snapshots__/multiple-security-headers-ir.snap");
    });

    it("should handle OpenAPI workspace loading errors gracefully", async () => {
        // Test with invalid workspace path to ensure error handling works
        const context = createMockTaskContext();
        const workspace = await loadAPIWorkspace({
            absolutePathToWorkspace: join(
                AbsoluteFilePath.of(__dirname),
                RelativeFilePath.of("fixtures/nonexistent-openapi")
            ),
            context,
            cliVersion: "0.0.0",
            workspaceName: "nonexistent"
        });

        // Should fail gracefully (same behavior as CLI would have)
        expect(workspace.didSucceed).toBe(false);
        if (!workspace.didSucceed) {
            expect(workspace.failures).toBeDefined();
            // Failures might be an object or array depending on the error type
            const failureCount = Array.isArray(workspace.failures)
                ? workspace.failures.length
                : Object.keys(workspace.failures).length;
            expect(failureCount).toBeGreaterThan(0);
        }
    });

    it("should handle OpenAPI with oneOf discriminator mapping using references", async () => {
        // Test OpenAPI spec with oneOf discriminator that uses property mapping and references with descriptions
        const context = createMockTaskContext();
        const workspace = await loadAPIWorkspace({
            absolutePathToWorkspace: join(
                AbsoluteFilePath.of(__dirname),
                RelativeFilePath.of("fixtures/oneOf-references-mapping")
            ),
            context,
            cliVersion: "0.0.0",
            workspaceName: "oneOf-references-mapping"
        });

        expect(workspace.didSucceed).toBe(true);
        assert(workspace.didSucceed);

        if (!(workspace.workspace instanceof OSSWorkspace)) {
            throw new Error(
                `Expected OSSWorkspace for OpenAPI processing, got ${workspace.workspace.constructor.name}`
            );
        }

        const intermediateRepresentation = await workspace.workspace.getIntermediateRepresentation({
            context,
            audiences: { type: "all" },
            enableUniqueErrorsPerEndpoint: true,
            generateV1Examples: false,
            logWarnings: false
        });

        // Convert to FDR format (complete pipeline)
        const fdrApiDefinition = await convertIrToFdrApi({
            ir: intermediateRepresentation,
            snippetsConfig: {
                typescriptSdk: undefined,
                pythonSdk: undefined,
                javaSdk: undefined,
                rubySdk: undefined,
                goSdk: undefined,
                csharpSdk: undefined,
                phpSdk: undefined,
                swiftSdk: undefined,
                rustSdk: undefined
            },
            playgroundConfig: {
                oauth: true
            },
            context
        });

        // Validate oneOf/discriminator processing
        expect(intermediateRepresentation.types).toBeDefined();
        expect(Object.keys(intermediateRepresentation.types)).toContain("EventRequest");

        // Check that union type with discriminator was processed (may be discriminated or undiscriminated)
        const eventRequestType = Object.values(intermediateRepresentation.types).find(
            (type) => type.name.name.originalName === "EventRequest"
        );
        expect(eventRequestType).toBeDefined();
        // Note: v3 parser may produce "union" or "undiscriminatedUnion" depending on discriminator processing
        // expect(["union", "undiscriminatedUnion"]).toContain(eventRequestType?.shape.type);

        // Validate FDR structure for union types
        expect(fdrApiDefinition.types).toBeDefined();
        const fdrEventRequestType = Object.values(fdrApiDefinition.types as Record<string, { name?: unknown }>).find(
            (type): type is { name: string } => typeof type.name === "string" && type.name === "EventRequest"
        );
        expect(fdrEventRequestType).toBeDefined();
        // FDR structure should also have union-like shape
        // expect(["union", "undiscriminatedUnion"]).toContain((fdrEventRequestType as any)?.shape?.type);

        // Snapshot the complete output for regression testing
        await expect(fdrApiDefinition).toMatchFileSnapshot("__snapshots__/oneOf-references-mapping-fdr.snap");
        await expect(intermediateRepresentation).toMatchFileSnapshot("__snapshots__/oneOf-references-mapping-ir.snap");
    });

    it("should validate OpenAPI fixture structure", async () => {
        // Basic validation that our test fixture is properly structured
        const context = createMockTaskContext();
        const workspace = await loadAPIWorkspace({
            absolutePathToWorkspace: join(
                AbsoluteFilePath.of(__dirname),
                RelativeFilePath.of("fixtures/openapi-from-flag-simple")
            ),
            context,
            cliVersion: "0.0.0",
            workspaceName: "openapi-from-flag-simple"
        });

        expect(workspace.didSucceed).toBe(true);
        assert(workspace.didSucceed);

        const definition = await workspace.workspace.getDefinition({ context });
        expect(definition).toBeDefined();
        expect(definition.rootApiFile?.contents).toBeDefined();

        // Validate fixture has the expected OpenAPI structure
        const rootApi = definition.rootApiFile?.contents;
        expect(rootApi).toBeDefined();
    });

<<<<<<< HEAD
    it("should handle OpenAPI with x-fern-examples, example, examples (multiple), and nullable fields", async () => {
        // Test OpenAPI spec with different example types and nullable field handling
=======
    it("should handle gRPC proto with comments service", async () => {
>>>>>>> 98d3269d
        const context = createMockTaskContext();
        const workspace = await loadAPIWorkspace({
            absolutePathToWorkspace: join(
                AbsoluteFilePath.of(__dirname),
<<<<<<< HEAD
                RelativeFilePath.of("fixtures/examples-matrix")
            ),
            context,
            cliVersion: "0.0.0",
            workspaceName: "examples-matrix"
=======
                RelativeFilePath.of("fixtures/grpc-comments")
            ),
            context,
            cliVersion: "0.0.0",
            workspaceName: "grpc-comments"
>>>>>>> 98d3269d
        });

        expect(workspace.didSucceed).toBe(true);
        assert(workspace.didSucceed);

        if (!(workspace.workspace instanceof OSSWorkspace)) {
<<<<<<< HEAD
            throw new Error(
                `Expected OSSWorkspace for OpenAPI processing, got ${workspace.workspace.constructor.name}`
            );
=======
            throw new Error(`Expected OSSWorkspace for gRPC processing, got ${workspace.workspace.constructor.name}`);
>>>>>>> 98d3269d
        }

        const intermediateRepresentation = await workspace.workspace.getIntermediateRepresentation({
            context,
            audiences: { type: "all" },
            enableUniqueErrorsPerEndpoint: true,
            generateV1Examples: false,
<<<<<<< HEAD
            logWarnings: false
=======
            logWarnings: true
>>>>>>> 98d3269d
        });

        // Convert to FDR format (complete pipeline)
        const fdrApiDefinition = await convertIrToFdrApi({
            ir: intermediateRepresentation,
            snippetsConfig: {
                typescriptSdk: undefined,
                pythonSdk: undefined,
                javaSdk: undefined,
                rubySdk: undefined,
                goSdk: undefined,
                csharpSdk: undefined,
                phpSdk: undefined,
                swiftSdk: undefined,
                rustSdk: undefined
            },
            playgroundConfig: {
                oauth: true
            },
            context
        });

<<<<<<< HEAD
        // Validate that examples were processed correctly
        expect(intermediateRepresentation.services).toBeDefined();
        const services = Object.values(intermediateRepresentation.services);
        expect(services.length).toBeGreaterThan(0);

        // Validate that we have 4 endpoints (x-fern-examples, example, examples, no examples)
        const service = services[0];
        if (service && typeof service === "object" && "endpoints" in service) {
            const serviceWithEndpoints = service as { endpoints?: unknown[] };
            expect(serviceWithEndpoints.endpoints).toBeDefined();
            expect(serviceWithEndpoints.endpoints?.length).toBe(4);
        }

        // Validate FDR structure
        expect(fdrApiDefinition.types).toBeDefined();
        expect(fdrApiDefinition.subpackages).toBeDefined();

        // Snapshot the complete output for regression testing
        await expect(fdrApiDefinition).toMatchFileSnapshot("__snapshots__/examples-matrix-fdr.snap");
        await expect(intermediateRepresentation).toMatchFileSnapshot("__snapshots__/examples-matrix-ir.snap");
=======
        // Validate auth was processed correctly
        expect(intermediateRepresentation.auth).toBeDefined();
        expect(fdrApiDefinition.authSchemes).toBeDefined();

        // Validate services and endpoints
        expect(intermediateRepresentation.services).toBeDefined();
        expect(fdrApiDefinition.subpackages).toBeDefined();

        // Snapshot the complete output for regression testing
        await expect(fdrApiDefinition).toMatchFileSnapshot("__snapshots__/grpc-comments-fdr.snap");
        await expect(intermediateRepresentation).toMatchFileSnapshot("__snapshots__/grpc-comments-ir.snap");
>>>>>>> 98d3269d
    });
});<|MERGE_RESOLUTION|>--- conflicted
+++ resolved
@@ -375,42 +375,26 @@
         expect(rootApi).toBeDefined();
     });
 
-<<<<<<< HEAD
     it("should handle OpenAPI with x-fern-examples, example, examples (multiple), and nullable fields", async () => {
         // Test OpenAPI spec with different example types and nullable field handling
-=======
-    it("should handle gRPC proto with comments service", async () => {
->>>>>>> 98d3269d
-        const context = createMockTaskContext();
-        const workspace = await loadAPIWorkspace({
-            absolutePathToWorkspace: join(
-                AbsoluteFilePath.of(__dirname),
-<<<<<<< HEAD
+        const context = createMockTaskContext();
+        const workspace = await loadAPIWorkspace({
+            absolutePathToWorkspace: join(
+                AbsoluteFilePath.of(__dirname),
                 RelativeFilePath.of("fixtures/examples-matrix")
             ),
             context,
             cliVersion: "0.0.0",
             workspaceName: "examples-matrix"
-=======
-                RelativeFilePath.of("fixtures/grpc-comments")
-            ),
-            context,
-            cliVersion: "0.0.0",
-            workspaceName: "grpc-comments"
->>>>>>> 98d3269d
         });
 
         expect(workspace.didSucceed).toBe(true);
         assert(workspace.didSucceed);
 
         if (!(workspace.workspace instanceof OSSWorkspace)) {
-<<<<<<< HEAD
             throw new Error(
                 `Expected OSSWorkspace for OpenAPI processing, got ${workspace.workspace.constructor.name}`
             );
-=======
-            throw new Error(`Expected OSSWorkspace for gRPC processing, got ${workspace.workspace.constructor.name}`);
->>>>>>> 98d3269d
         }
 
         const intermediateRepresentation = await workspace.workspace.getIntermediateRepresentation({
@@ -418,11 +402,7 @@
             audiences: { type: "all" },
             enableUniqueErrorsPerEndpoint: true,
             generateV1Examples: false,
-<<<<<<< HEAD
             logWarnings: false
-=======
-            logWarnings: true
->>>>>>> 98d3269d
         });
 
         // Convert to FDR format (complete pipeline)
@@ -445,7 +425,6 @@
             context
         });
 
-<<<<<<< HEAD
         // Validate that examples were processed correctly
         expect(intermediateRepresentation.services).toBeDefined();
         const services = Object.values(intermediateRepresentation.services);
@@ -466,7 +445,55 @@
         // Snapshot the complete output for regression testing
         await expect(fdrApiDefinition).toMatchFileSnapshot("__snapshots__/examples-matrix-fdr.snap");
         await expect(intermediateRepresentation).toMatchFileSnapshot("__snapshots__/examples-matrix-ir.snap");
-=======
+    });
+
+    it("should handle gRPC proto with comments service", async () => {
+        const context = createMockTaskContext();
+        const workspace = await loadAPIWorkspace({
+            absolutePathToWorkspace: join(
+                AbsoluteFilePath.of(__dirname),
+                RelativeFilePath.of("fixtures/grpc-comments")
+            ),
+            context,
+            cliVersion: "0.0.0",
+            workspaceName: "grpc-comments"
+        });
+
+        expect(workspace.didSucceed).toBe(true);
+        assert(workspace.didSucceed);
+
+        if (!(workspace.workspace instanceof OSSWorkspace)) {
+            throw new Error(`Expected OSSWorkspace for gRPC processing, got ${workspace.workspace.constructor.name}`);
+        }
+
+        const intermediateRepresentation = await workspace.workspace.getIntermediateRepresentation({
+            context,
+            audiences: { type: "all" },
+            enableUniqueErrorsPerEndpoint: true,
+            generateV1Examples: false,
+            logWarnings: true
+        });
+
+        // Convert to FDR format (complete pipeline)
+        const fdrApiDefinition = await convertIrToFdrApi({
+            ir: intermediateRepresentation,
+            snippetsConfig: {
+                typescriptSdk: undefined,
+                pythonSdk: undefined,
+                javaSdk: undefined,
+                rubySdk: undefined,
+                goSdk: undefined,
+                csharpSdk: undefined,
+                phpSdk: undefined,
+                swiftSdk: undefined,
+                rustSdk: undefined
+            },
+            playgroundConfig: {
+                oauth: true
+            },
+            context
+        });
+
         // Validate auth was processed correctly
         expect(intermediateRepresentation.auth).toBeDefined();
         expect(fdrApiDefinition.authSchemes).toBeDefined();
@@ -478,6 +505,5 @@
         // Snapshot the complete output for regression testing
         await expect(fdrApiDefinition).toMatchFileSnapshot("__snapshots__/grpc-comments-fdr.snap");
         await expect(intermediateRepresentation).toMatchFileSnapshot("__snapshots__/grpc-comments-ir.snap");
->>>>>>> 98d3269d
     });
 });