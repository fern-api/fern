{
  "types": {
    "Mammal": {
      "name": "Mammal",
      "shape": {
        "type": "undiscriminatedUnion",
        "variants": [
          {
            "typeName": "Pet",
            "type": {
              "type": "id",
              "value": "Pet"
            },
            "displayName": "a Pet"
          },
          {
            "typeName": "User",
            "type": {
              "type": "id",
              "value": "User"
            },
            "displayName": "a User"
          }
        ]
      }
    },
    "PetStatus": {
      "description": "pet status in the store",
      "name": "PetStatus",
      "shape": {
        "type": "enum",
        "values": [
          {
            "value": "available"
          },
          {
            "value": "pending"
          },
          {
            "value": "sold"
          }
        ]
      }
    },
    "Pet": {
      "description": "A pet for sale in the pet store",
      "name": "Pet",
      "shape": {
        "type": "object",
        "extends": [],
        "properties": [
          {
            "key": "id",
            "valueType": {
              "type": "optional",
              "itemType": {
                "type": "primitive",
                "value": {
                  "type": "long"
                }
              }
            }
          },
          {
            "key": "category",
            "valueType": {
              "type": "optional",
              "itemType": {
                "type": "id",
                "value": "Category"
              }
            }
          },
          {
            "key": "name",
            "valueType": {
              "type": "primitive",
              "value": {
                "type": "string"
              }
            }
          },
          {
            "key": "photoUrls",
            "valueType": {
              "type": "list",
              "itemType": {
                "type": "primitive",
                "value": {
                  "type": "string"
                }
              }
            }
          },
          {
            "key": "tags",
            "valueType": {
              "type": "optional",
              "itemType": {
                "type": "list",
                "itemType": {
                  "type": "id",
                  "value": "Tag"
                }
              }
            }
          },
          {
            "description": "pet status in the store",
            "key": "status",
            "valueType": {
              "type": "optional",
              "itemType": {
                "type": "id",
                "value": "PetStatus"
              }
            }
          }
        ]
      }
    },
    "PetOwner": {
      "description": "A tag for a pet",
      "name": "PetOwner",
      "shape": {
        "type": "object",
        "extends": [],
        "properties": [
          {
            "key": "id",
            "valueType": {
              "type": "optional",
              "itemType": {
                "type": "primitive",
                "value": {
                  "type": "long"
                }
              }
            }
          },
          {
            "key": "username",
            "valueType": {
              "type": "optional",
              "itemType": {
                "type": "primitive",
                "value": {
                  "type": "string"
                }
              }
            }
          },
          {
            "key": "firstName",
            "valueType": {
              "type": "optional",
              "itemType": {
                "type": "primitive",
                "value": {
                  "type": "string"
                }
              }
            }
          },
          {
            "key": "lastName",
            "valueType": {
              "type": "optional",
              "itemType": {
                "type": "primitive",
                "value": {
                  "type": "string"
                }
              }
            }
          },
          {
            "key": "email",
            "valueType": {
              "type": "optional",
              "itemType": {
                "type": "primitive",
                "value": {
                  "type": "string"
                }
              }
            }
          },
          {
            "key": "password",
            "valueType": {
              "type": "optional",
              "itemType": {
                "type": "primitive",
                "value": {
                  "type": "string"
                }
              }
            }
          },
          {
            "key": "phone",
            "valueType": {
              "type": "optional",
              "itemType": {
                "type": "primitive",
                "value": {
                  "type": "string"
                }
              }
            }
          },
          {
            "description": "User Status",
            "key": "userStatus",
            "valueType": {
              "type": "optional",
              "itemType": {
                "type": "primitive",
                "value": {
                  "type": "integer"
                }
              }
            }
          },
          {
            "description": "A category for a pet",
            "key": "category",
            "valueType": {
              "type": "optional",
              "itemType": {
                "type": "id",
                "value": "PetOwnerCategory"
              }
            }
          },
          {
            "key": "name",
            "valueType": {
              "type": "primitive",
              "value": {
                "type": "string"
              }
            }
          },
          {
            "key": "photoUrls",
            "valueType": {
              "type": "list",
              "itemType": {
                "type": "primitive",
                "value": {
                  "type": "string"
                }
              }
            }
          },
          {
            "key": "tags",
            "valueType": {
              "type": "optional",
              "itemType": {
                "type": "list",
                "itemType": {
                  "type": "id",
                  "value": "PetOwnerTagsItems"
                }
              }
            }
          },
          {
            "description": "pet status in the store",
            "key": "status",
            "valueType": {
              "type": "optional",
              "itemType": {
                "type": "id",
                "value": "PetOwnerStatus"
              }
            }
          }
        ]
      }
    },
    "OrderStatus": {
      "description": "Order Status",
      "name": "OrderStatus",
      "shape": {
        "type": "enum",
        "values": [
          {
            "value": "placed"
          },
          {
            "value": "approved"
          },
          {
            "value": "delivered"
          }
        ]
      }
    },
    "Order": {
      "description": "An order for a pets from the pet store",
      "name": "Order",
      "shape": {
        "type": "object",
        "extends": [],
        "properties": [
          {
            "key": "id",
            "valueType": {
              "type": "optional",
              "itemType": {
                "type": "primitive",
                "value": {
                  "type": "long"
                }
              }
            }
          },
          {
            "key": "petId",
            "valueType": {
              "type": "optional",
              "itemType": {
                "type": "primitive",
                "value": {
                  "type": "long"
                }
              }
            }
          },
          {
            "key": "quantity",
            "valueType": {
              "type": "optional",
              "itemType": {
                "type": "primitive",
                "value": {
                  "type": "integer"
                }
              }
            }
          },
          {
            "key": "shipDate",
            "valueType": {
              "type": "optional",
              "itemType": {
                "type": "primitive",
                "value": {
                  "type": "string",
                  "format": "date-time"
                }
              }
            }
          },
          {
            "description": "Order Status",
            "key": "status",
            "valueType": {
              "type": "optional",
              "itemType": {
                "type": "id",
                "value": "OrderStatus"
              }
            }
          },
          {
            "key": "complete",
            "valueType": {
              "type": "optional",
              "itemType": {
                "type": "primitive",
                "value": {
                  "type": "boolean",
                  "default": false
                }
              }
            }
          }
        ]
      }
    },
    "Category": {
      "description": "A category for a pet",
      "name": "Category",
      "shape": {
        "type": "object",
        "extends": [],
        "properties": [
          {
            "key": "id",
            "valueType": {
              "type": "optional",
              "itemType": {
                "type": "primitive",
                "value": {
                  "type": "long"
                }
              }
            }
          },
          {
            "key": "name",
            "valueType": {
              "type": "optional",
              "itemType": {
                "type": "primitive",
                "value": {
                  "type": "string"
                }
              }
            }
          }
        ]
      }
    },
    "Tag": {
      "description": "A tag for a pet",
      "name": "Tag",
      "shape": {
        "type": "object",
        "extends": [],
        "properties": [
          {
            "key": "id",
            "valueType": {
              "type": "optional",
              "itemType": {
                "type": "primitive",
                "value": {
                  "type": "long"
                }
              }
            }
          },
          {
            "key": "name",
            "valueType": {
              "type": "optional",
              "itemType": {
                "type": "primitive",
                "value": {
                  "type": "string"
                }
              }
            }
          }
        ]
      }
    },
    "User": {
      "description": "A User who is purchasing from the pet store",
      "name": "User",
      "shape": {
        "type": "object",
        "extends": [],
        "properties": [
          {
            "key": "id",
            "valueType": {
              "type": "optional",
              "itemType": {
                "type": "primitive",
                "value": {
                  "type": "long"
                }
              }
            }
          },
          {
            "key": "username",
            "valueType": {
              "type": "optional",
              "itemType": {
                "type": "primitive",
                "value": {
                  "type": "string"
                }
              }
            }
          },
          {
            "key": "firstName",
            "valueType": {
              "type": "optional",
              "itemType": {
                "type": "primitive",
                "value": {
                  "type": "string"
                }
              }
            }
          },
          {
            "key": "lastName",
            "valueType": {
              "type": "optional",
              "itemType": {
                "type": "primitive",
                "value": {
                  "type": "string"
                }
              }
            }
          },
          {
            "key": "email",
            "valueType": {
              "type": "optional",
              "itemType": {
                "type": "primitive",
                "value": {
                  "type": "string"
                }
              }
            }
          },
          {
            "key": "password",
            "valueType": {
              "type": "optional",
              "itemType": {
                "type": "primitive",
                "value": {
                  "type": "string"
                }
              }
            }
          },
          {
            "key": "phone",
            "valueType": {
              "type": "optional",
              "itemType": {
                "type": "primitive",
                "value": {
                  "type": "string"
                }
              }
            }
          },
          {
            "description": "User Status",
            "key": "userStatus",
            "valueType": {
              "type": "optional",
              "itemType": {
                "type": "primitive",
                "value": {
                  "type": "integer"
                }
              }
            }
          }
        ]
      }
    },
<<<<<<< HEAD
    "OrderStatus": {
      "description": "Order Status",
      "name": "OrderStatus",
      "shape": {
        "type": "enum",
        "values": [
          {
            "value": "placed"
          },
          {
            "value": "approved"
          },
          {
            "value": "delivered"
          }
        ]
      }
    },
    "Order": {
      "description": "An order for a pets from the pet store",
      "name": "Order",
      "shape": {
        "type": "object",
        "extends": [],
        "properties": [
          {
            "key": "id",
            "valueType": {
              "type": "optional",
              "itemType": {
                "type": "primitive",
                "value": {
                  "type": "long"
                }
              }
            }
          },
          {
            "key": "petId",
            "valueType": {
              "type": "optional",
              "itemType": {
                "type": "primitive",
                "value": {
                  "type": "long"
                }
              }
            }
          },
          {
            "key": "quantity",
            "valueType": {
              "type": "optional",
              "itemType": {
                "type": "primitive",
                "value": {
                  "type": "integer"
                }
              }
            }
          },
          {
            "key": "shipDate",
            "valueType": {
              "type": "optional",
              "itemType": {
                "type": "primitive",
                "value": {
                  "type": "datetime"
                }
              }
            }
          },
          {
            "description": "Order Status",
            "key": "status",
            "valueType": {
              "type": "optional",
              "itemType": {
                "type": "id",
                "value": "OrderStatus"
              }
            }
          },
          {
            "key": "complete",
            "valueType": {
              "type": "optional",
              "itemType": {
                "type": "primitive",
                "value": {
                  "type": "boolean",
                  "default": false
                }
              }
            }
          }
        ]
      }
    },
    "PetPutRequestBodyContentApplicationJsonSchemaCategory": {
=======
    "PetOwnerCategory": {
>>>>>>> d001eb4d
      "description": "A category for a pet",
      "name": "PetOwnerCategory",
      "shape": {
        "type": "object",
        "extends": [],
        "properties": [
          {
            "key": "id",
            "valueType": {
              "type": "optional",
              "itemType": {
                "type": "primitive",
                "value": {
                  "type": "long"
                }
              }
            }
          },
          {
            "key": "name",
            "valueType": {
              "type": "optional",
              "itemType": {
                "type": "primitive",
                "value": {
                  "type": "string"
                }
              }
            }
          }
        ]
      }
    },
    "PetOwnerTagsItems": {
      "description": "A tag for a pet",
      "name": "PetOwnerTagsItems",
      "shape": {
        "type": "object",
        "extends": [],
        "properties": [
          {
            "key": "id",
            "valueType": {
              "type": "optional",
              "itemType": {
                "type": "primitive",
                "value": {
                  "type": "long"
                }
              }
            }
          },
          {
            "key": "name",
            "valueType": {
              "type": "optional",
              "itemType": {
                "type": "primitive",
                "value": {
                  "type": "string"
                }
              }
            }
          }
        ]
      }
    },
    "PetOwnerStatus": {
      "description": "pet status in the store",
      "name": "PetOwnerStatus",
      "shape": {
        "type": "enum",
        "values": [
          {
            "value": "available"
          },
          {
            "value": "pending"
          },
          {
            "value": "sold"
          }
        ]
      }
    },
    "ChannelsPetownersSubscribeParamsData": {
      "name": "ChannelsPetownersSubscribeParamsData",
      "shape": {
        "type": "object",
        "extends": [],
        "properties": [
          {
            "key": "petOwner",
            "valueType": {
              "type": "id",
              "value": "PetOwner"
            }
          }
        ]
      }
    },
    "ChannelsPetownersSubscribeParams": {
      "name": "ChannelsPetownersSubscribeParams",
      "shape": {
        "type": "object",
        "extends": [],
        "properties": [
          {
            "key": "channel",
            "valueType": {
              "type": "optional",
              "itemType": {
                "type": "literal",
                "value": {
                  "type": "stringLiteral",
                  "value": "petowners"
                }
              }
            }
          },
          {
            "key": "data",
            "valueType": {
              "type": "optional",
              "itemType": {
                "type": "id",
                "value": "ChannelsPetownersSubscribeParamsData"
              }
            }
          }
        ]
      }
    },
    "PetownersSubscribe": {
      "name": "PetownersSubscribe",
      "shape": {
        "type": "object",
        "extends": [],
        "properties": [
          {
            "key": "params",
            "valueType": {
              "type": "optional",
              "itemType": {
                "type": "id",
                "value": "ChannelsPetownersSubscribeParams"
              }
            }
          }
        ]
      }
    },
    "ChannelsTestChannelMessagesSendMessageDataData": {
      "name": "ChannelsTestChannelMessagesSendMessageDataData",
      "shape": {
        "type": "object",
        "extends": [],
        "properties": [
          {
            "key": "id",
            "valueType": {
              "type": "optional",
              "itemType": {
                "type": "primitive",
                "value": {
                  "type": "string"
                }
              }
            }
          },
          {
            "key": "name",
            "valueType": {
              "type": "optional",
              "itemType": {
                "type": "primitive",
                "value": {
                  "type": "string"
                }
              }
            }
          },
          {
            "key": "age",
            "valueType": {
              "type": "optional",
              "itemType": {
                "type": "primitive",
                "value": {
                  "type": "integer"
                }
              }
            }
          },
          {
            "key": "address",
            "valueType": {
              "type": "optional",
              "itemType": {
                "type": "primitive",
                "value": {
                  "type": "string"
                }
              }
            }
          }
        ]
      }
    },
    "ChannelsTestChannelMessagesSendMessageData": {
      "name": "ChannelsTestChannelMessagesSendMessageData",
      "shape": {
        "type": "object",
        "extends": [],
        "properties": [
          {
            "key": "message",
            "valueType": {
              "type": "optional",
              "itemType": {
                "type": "primitive",
                "value": {
                  "type": "string"
                }
              }
            }
          },
          {
            "key": "data",
            "valueType": {
              "type": "optional",
              "itemType": {
                "type": "id",
                "value": "ChannelsTestChannelMessagesSendMessageDataData"
              }
            }
          }
        ]
      }
    },
    "testChannel_sendMessage": {
      "name": "testChannel_sendMessage",
      "shape": {
        "type": "object",
        "extends": [],
        "properties": [
          {
            "key": "message",
            "valueType": {
              "type": "optional",
              "itemType": {
                "type": "primitive",
                "value": {
                  "type": "string"
                }
              }
            }
          },
          {
            "key": "data",
            "valueType": {
              "type": "optional",
              "itemType": {
                "type": "id",
                "value": "ChannelsTestChannelMessagesSendMessageData"
              }
            }
          }
        ]
      }
    },
    "ChannelsTestChannelMessagesSendMessage2Data": {
      "name": "ChannelsTestChannelMessagesSendMessage2Data",
      "shape": {
        "type": "object",
        "extends": [],
        "properties": [
          {
            "key": "id",
            "valueType": {
              "type": "optional",
              "itemType": {
                "type": "primitive",
                "value": {
                  "type": "string"
                }
              }
            }
          },
          {
            "key": "name",
            "valueType": {
              "type": "optional",
              "itemType": {
                "type": "primitive",
                "value": {
                  "type": "string"
                }
              }
            }
          },
          {
            "key": "age",
            "valueType": {
              "type": "optional",
              "itemType": {
                "type": "primitive",
                "value": {
                  "type": "integer"
                }
              }
            }
          },
          {
            "key": "address",
            "valueType": {
              "type": "optional",
              "itemType": {
                "type": "primitive",
                "value": {
                  "type": "string"
                }
              }
            }
          }
        ]
      }
    },
    "testChannel_sendMessage2": {
      "name": "testChannel_sendMessage2",
      "shape": {
        "type": "object",
        "extends": [],
        "properties": [
          {
            "key": "message",
            "valueType": {
              "type": "optional",
              "itemType": {
                "type": "primitive",
                "value": {
                  "type": "string"
                }
              }
            }
          },
          {
            "key": "data",
            "valueType": {
              "type": "optional",
              "itemType": {
                "type": "id",
                "value": "ChannelsTestChannelMessagesSendMessage2Data"
              }
            }
          }
        ]
      }
    }
  },
  "subpackages": {
    "subpackage_pet": {
      "subpackageId": "subpackage_pet",
      "displayName": "pet",
      "name": "pet",
      "endpoints": [
        {
          "auth": false,
          "method": "PUT",
          "defaultEnvironment": "websocket",
          "environments": [
            {
              "id": "websocket",
              "baseUrl": "wss://api.async.com"
            },
            {
              "id": "websocket2",
              "baseUrl": "wss://api2.async.com"
            }
          ],
          "id": "updateAnExistingPet",
          "originalEndpointId": "endpoint_pet.updateAnExistingPet",
          "name": "Update an existing pet",
          "path": {
            "pathParameters": [],
            "parts": [
              {
                "type": "literal",
                "value": ""
              },
              {
                "type": "literal",
                "value": "/pet"
              }
            ]
          },
          "queryParameters": [],
          "headers": [],
          "request": {
            "type": {
              "type": "json",
              "contentType": "application/json",
              "shape": {
                "type": "reference",
                "value": {
                  "type": "id",
                  "value": "Pet"
                }
              },
              "description": "Pet object that needs to be added to the store"
            },
            "description": "Pet object that needs to be added to the store"
          },
          "requestsV2": {
            "requests": [
              {
                "type": {
                  "type": "json",
                  "contentType": "application/json",
                  "shape": {
                    "type": "reference",
                    "value": {
                      "type": "id",
                      "value": "Pet"
                    }
                  },
                  "description": "Pet object that needs to be added to the store"
                },
                "description": "Pet object that needs to be added to the store"
              },
              {
                "type": {
                  "type": "json",
                  "contentType": "application/xml",
                  "shape": {
                    "type": "reference",
                    "value": {
                      "type": "id",
                      "value": "Pet"
                    }
                  },
                  "description": "Pet object that needs to be added to the store"
                },
                "description": "Pet object that needs to be added to the store"
              }
            ]
          },
          "response": {
            "type": {
              "type": "reference",
              "value": {
                "type": "id",
                "value": "Pet"
              }
            },
            "statusCode": 200,
            "description": "A list of pets"
          },
          "responsesV2": {
            "responses": [
              {
                "type": {
                  "type": "reference",
                  "value": {
                    "type": "id",
                    "value": "Pet"
                  }
                },
                "statusCode": 200,
                "description": "A list of pets"
              }
            ]
          },
          "errorsV2": [],
          "examples": [
            {
              "description": "",
              "path": "/pet",
              "pathParameters": {},
              "queryParameters": {},
              "headers": {},
              "requestBody": {
                "id": 0,
                "category": {
                  "id": 6,
                  "name": "name"
                },
                "name": "doggie",
                "photoUrls": [
                  "photoUrls",
                  "photoUrls"
                ],
                "tags": [
                  {
                    "id": 1,
                    "name": "name"
                  },
                  {
                    "id": 1,
                    "name": "name"
                  }
                ],
                "status": "available"
              },
              "requestBodyV3": {
                "type": "json",
                "value": {
                  "id": 0,
                  "category": {
                    "id": 6,
                    "name": "name"
                  },
                  "name": "doggie",
                  "photoUrls": [
                    "photoUrls",
                    "photoUrls"
                  ],
                  "tags": [
                    {
                      "id": 1,
                      "name": "name"
                    },
                    {
                      "id": 1,
                      "name": "name"
                    }
                  ],
                  "status": "available"
                }
              },
              "responseStatusCode": 200,
              "responseBody": {
                "id": 0,
                "category": {
                  "id": 6,
                  "name": "name"
                },
                "name": "doggie",
                "photoUrls": [
                  "photoUrls",
                  "photoUrls"
                ],
                "tags": [
                  {
                    "id": 1,
                    "name": "name"
                  },
                  {
                    "id": 1,
                    "name": "name"
                  }
                ],
                "status": "available"
              },
              "responseBodyV3": {
                "type": "json",
                "value": {
                  "id": 0,
                  "category": {
                    "id": 6,
                    "name": "name"
                  },
                  "name": "doggie",
                  "photoUrls": [
                    "photoUrls",
                    "photoUrls"
                  ],
                  "tags": [
                    {
                      "id": 1,
                      "name": "name"
                    },
                    {
                      "id": 1,
                      "name": "name"
                    }
                  ],
                  "status": "available"
                }
              }
            }
          ],
          "protocol": {
            "type": "rest"
          }
        }
      ],
      "webhooks": [],
      "websockets": [],
      "types": [],
      "subpackages": []
    },
    "subpackage_order": {
      "subpackageId": "subpackage_order",
      "displayName": "order",
      "name": "order",
      "endpoints": [
        {
          "auth": false,
          "method": "GET",
          "defaultEnvironment": "websocket",
          "environments": [
            {
              "id": "websocket",
              "baseUrl": "wss://api.async.com"
            },
            {
              "id": "websocket2",
              "baseUrl": "wss://api2.async.com"
            }
          ],
          "id": "getAnOrder",
          "originalEndpointId": "endpoint_order.getAnOrder",
          "name": "Get an order",
          "path": {
            "pathParameters": [],
            "parts": [
              {
                "type": "literal",
                "value": ""
              },
              {
                "type": "literal",
                "value": "/order"
              }
            ]
          },
          "queryParameters": [],
          "headers": [],
          "requestsV2": {},
          "response": {
            "type": {
              "type": "reference",
              "value": {
                "type": "id",
                "value": "Order"
              }
            },
            "statusCode": 200,
            "description": "An order object"
          },
          "responsesV2": {
            "responses": [
              {
                "type": {
                  "type": "reference",
                  "value": {
                    "type": "id",
                    "value": "Order"
                  }
                },
                "statusCode": 200,
                "description": "An order object"
              }
            ]
          },
          "errorsV2": [],
          "examples": [
            {
              "description": "",
              "path": "/order",
              "pathParameters": {},
              "queryParameters": {},
              "headers": {},
              "responseStatusCode": 200,
              "responseBody": {
                "id": 0,
                "petId": 6,
                "quantity": 1,
                "shipDate": "2000-01-23T04:56:07.000+00:00",
                "status": "placed",
                "complete": false
              },
              "responseBodyV3": {
                "type": "json",
                "value": {
                  "id": 0,
                  "petId": 6,
                  "quantity": 1,
                  "shipDate": "2000-01-23T04:56:07.000+00:00",
                  "status": "placed",
                  "complete": false
                }
              }
            }
          ],
          "protocol": {
            "type": "rest"
          }
        }
      ],
      "webhooks": [],
      "websockets": [],
      "types": [],
      "subpackages": []
    },
    "subpackage_petowners": {
      "subpackageId": "subpackage_petowners",
      "name": "petowners",
      "endpoints": [],
      "webhooks": [],
      "websockets": [
        {
          "auth": false,
          "description": "Private websocket channel for receiving updates about pet owners and their pets",
          "defaultEnvironment": "websocket",
          "environments": [
            {
              "id": "websocket",
              "baseUrl": "wss://api.async.com"
            },
            {
              "id": "websocket2",
              "baseUrl": "wss://api2.async.com"
            }
          ],
          "id": "petowners",
          "name": "Petowners",
          "path": {
            "pathParameters": [],
            "parts": [
              {
                "type": "literal",
                "value": "/petowners"
              }
            ]
          },
          "headers": [],
          "queryParameters": [],
          "messages": [
            {
              "type": "subscribe",
              "displayName": "subscribe",
              "origin": "server",
              "body": {
                "type": "reference",
                "value": {
                  "type": "id",
                  "value": "PetownersSubscribe"
                }
              }
            }
          ],
          "examples": [
            {
              "path": "/petowners",
              "pathParameters": {},
              "queryParameters": {},
              "headers": {},
              "messages": [
                {
                  "type": "subscribe",
                  "body": {}
                }
              ]
            }
          ]
        }
      ],
      "types": [],
      "subpackages": []
    },
    "subpackage_testChannel": {
      "subpackageId": "subpackage_testChannel",
      "name": "testChannel",
      "endpoints": [],
      "webhooks": [],
      "websockets": [
        {
          "auth": false,
          "defaultEnvironment": "websocket",
          "environments": [
            {
              "id": "websocket",
              "baseUrl": "wss://api.async.com"
            },
            {
              "id": "websocket2",
              "baseUrl": "wss://api2.async.com"
            }
          ],
          "id": "testChannel",
          "name": "testChannel",
          "path": {
            "pathParameters": [],
            "parts": [
              {
                "type": "literal",
                "value": "/test"
              }
            ]
          },
          "headers": [],
          "queryParameters": [],
          "messages": [
            {
              "type": "send",
              "displayName": "send",
              "origin": "client",
              "body": {
                "type": "reference",
                "value": {
                  "type": "id",
                  "value": "testChannel_sendMessage"
                }
              }
            },
            {
              "type": "send",
              "displayName": "send",
              "origin": "client",
              "body": {
                "type": "reference",
                "value": {
                  "type": "id",
                  "value": "testChannel_sendMessage2"
                }
              }
            }
          ],
          "examples": [
            {
              "path": "/test",
              "pathParameters": {},
              "queryParameters": {},
              "headers": {},
              "messages": [
                {
                  "type": "send",
                  "body": {}
                }
              ]
            }
          ]
        }
      ],
      "types": [],
      "subpackages": []
    }
  },
  "rootPackage": {
    "endpoints": [],
    "webhooks": [],
    "websockets": [],
    "types": [
      "Mammal",
      "Pet",
      "PetOwner",
      "Order",
      "Category",
      "Tag",
      "User",
      "PetOwner",
      "testChannel_sendMessage",
      "testChannel_sendMessage2"
    ],
    "subpackages": [
      "subpackage_pet",
      "subpackage_order",
      "subpackage_petowners",
      "subpackage_testChannel"
    ]
  },
  "authSchemes": {},
  "snippetsConfiguration": {},
  "globalHeaders": []
}<|MERGE_RESOLUTION|>--- conflicted
+++ resolved
@@ -350,8 +350,7 @@
               "itemType": {
                 "type": "primitive",
                 "value": {
-                  "type": "string",
-                  "format": "date-time"
+                  "type": "datetime"
                 }
               }
             }
@@ -558,111 +557,7 @@
         ]
       }
     },
-<<<<<<< HEAD
-    "OrderStatus": {
-      "description": "Order Status",
-      "name": "OrderStatus",
-      "shape": {
-        "type": "enum",
-        "values": [
-          {
-            "value": "placed"
-          },
-          {
-            "value": "approved"
-          },
-          {
-            "value": "delivered"
-          }
-        ]
-      }
-    },
-    "Order": {
-      "description": "An order for a pets from the pet store",
-      "name": "Order",
-      "shape": {
-        "type": "object",
-        "extends": [],
-        "properties": [
-          {
-            "key": "id",
-            "valueType": {
-              "type": "optional",
-              "itemType": {
-                "type": "primitive",
-                "value": {
-                  "type": "long"
-                }
-              }
-            }
-          },
-          {
-            "key": "petId",
-            "valueType": {
-              "type": "optional",
-              "itemType": {
-                "type": "primitive",
-                "value": {
-                  "type": "long"
-                }
-              }
-            }
-          },
-          {
-            "key": "quantity",
-            "valueType": {
-              "type": "optional",
-              "itemType": {
-                "type": "primitive",
-                "value": {
-                  "type": "integer"
-                }
-              }
-            }
-          },
-          {
-            "key": "shipDate",
-            "valueType": {
-              "type": "optional",
-              "itemType": {
-                "type": "primitive",
-                "value": {
-                  "type": "datetime"
-                }
-              }
-            }
-          },
-          {
-            "description": "Order Status",
-            "key": "status",
-            "valueType": {
-              "type": "optional",
-              "itemType": {
-                "type": "id",
-                "value": "OrderStatus"
-              }
-            }
-          },
-          {
-            "key": "complete",
-            "valueType": {
-              "type": "optional",
-              "itemType": {
-                "type": "primitive",
-                "value": {
-                  "type": "boolean",
-                  "default": false
-                }
-              }
-            }
-          }
-        ]
-      }
-    },
-    "PetPutRequestBodyContentApplicationJsonSchemaCategory": {
-=======
     "PetOwnerCategory": {
->>>>>>> d001eb4d
       "description": "A category for a pet",
       "name": "PetOwnerCategory",
       "shape": {
