{
  "auth": undefined,
  "authSchemes": {},
  "globalHeaders": [],
  "navigation": undefined,
  "rootPackage": {
    "endpoints": [
      {
        "auth": false,
        "authV2": undefined,
        "availability": undefined,
        "defaultEnvironment": undefined,
        "description": undefined,
        "environments": undefined,
        "errors": undefined,
        "errorsV2": [
          {
            "availability": undefined,
            "description": "Request was throttled.",
            "examples": [
              {
                "description": undefined,
                "name": undefined,
                "responseBody": {
                  "type": "json",
                  "value": {
                    "detail": "Request was throttled. Expected available in 10 seconds.",
                  },
                },
              },
            ],
<<<<<<< HEAD
            "headers": [
              {
                "availability": undefined,
                "description": "Number of seconds to wait before the next request.",
                "key": "Retry-After",
                "type": {
                  "type": "primitive",
                  "value": {
                    "default": undefined,
                    "maximum": undefined,
                    "minimum": undefined,
                    "type": "double",
                  },
                },
              },
            ],
=======
            "headers": undefined,
>>>>>>> 050df23c
            "isWildcard": undefined,
            "name": "TooManyRequestsError",
            "statusCode": 429,
            "type": {
              "type": "alias",
              "value": {
                "default": undefined,
                "type": "id",
                "value": "GetResourceRequestTooManyRequestsError",
              },
            },
          },
        ],
        "examples": [
          {
            "codeSamples": undefined,
            "description": "",
            "headers": {},
            "name": undefined,
            "path": "/api/resource",
            "pathParameters": {},
            "queryParameters": {},
            "requestBody": undefined,
            "requestBodyV3": undefined,
            "responseBody": {
              "id": "string",
              "name": "string",
            },
            "responseBodyV3": {
              "type": "json",
              "value": {
                "id": "string",
                "name": "string",
              },
            },
            "responseStatusCode": 200,
          },
        ],
        "headers": [],
        "id": "getResource",
        "includeInApiExplorer": undefined,
        "method": "GET",
        "multiAuth": undefined,
        "name": "Get a resource",
        "originalEndpointId": "endpoint_.getResource",
        "path": {
          "parts": [
            {
              "type": "literal",
              "value": "",
            },
            {
              "type": "literal",
              "value": "/api/resource",
            },
          ],
          "pathParameters": [],
        },
        "protocol": {
          "type": "rest",
        },
        "queryParameters": [],
        "request": undefined,
        "requestsV2": {
          "requests": undefined,
        },
        "response": {
          "description": "Success response",
          "isWildcard": undefined,
          "statusCode": 200,
          "type": {
            "type": "reference",
            "value": {
              "default": undefined,
              "type": "id",
              "value": "getResource_Response_200",
            },
          },
        },
        "responsesV2": {
          "responses": [
            {
              "description": "Success response",
              "isWildcard": undefined,
              "statusCode": 200,
              "type": {
                "type": "reference",
                "value": {
                  "default": undefined,
                  "type": "id",
                  "value": "getResource_Response_200",
                },
              },
            },
          ],
        },
        "slug": undefined,
      },
    ],
    "pointsTo": undefined,
    "subpackages": [],
    "types": [],
    "webhooks": [],
    "websockets": [],
  },
  "snippetsConfiguration": {
    "csharpSdk": undefined,
    "goSdk": undefined,
    "javaSdk": undefined,
    "phpSdk": undefined,
    "pythonSdk": undefined,
    "rubySdk": undefined,
    "rustSdk": undefined,
    "swiftSdk": undefined,
    "typescriptSdk": undefined,
  },
  "subpackages": {},
  "types": {
    "GetResourceRequestTooManyRequestsError": {
      "availability": undefined,
      "description": undefined,
      "displayName": undefined,
      "name": "GetResourceRequestTooManyRequestsError",
      "shape": {
        "extends": [],
        "extraProperties": undefined,
        "properties": [
          {
            "availability": undefined,
            "description": undefined,
            "key": "detail",
            "propertyAccess": undefined,
            "valueType": {
              "defaultValue": undefined,
              "itemType": {
                "type": "primitive",
                "value": {
                  "default": undefined,
                  "format": undefined,
                  "maxLength": undefined,
                  "minLength": undefined,
                  "regex": undefined,
                  "type": "string",
                },
              },
              "type": "optional",
            },
          },
        ],
        "type": "object",
      },
    },
    "getResource_Response_200": {
      "availability": undefined,
      "description": undefined,
      "displayName": undefined,
      "name": "getResource_Response_200",
      "shape": {
        "extends": [],
        "extraProperties": undefined,
        "properties": [
          {
            "availability": undefined,
            "description": undefined,
            "key": "id",
            "propertyAccess": undefined,
            "valueType": {
              "type": "primitive",
              "value": {
                "default": undefined,
                "format": undefined,
                "maxLength": undefined,
                "minLength": undefined,
                "regex": undefined,
                "type": "string",
              },
            },
          },
          {
            "availability": undefined,
            "description": undefined,
            "key": "name",
            "propertyAccess": undefined,
            "valueType": {
              "type": "primitive",
              "value": {
                "default": undefined,
                "format": undefined,
                "maxLength": undefined,
                "minLength": undefined,
                "regex": undefined,
                "type": "string",
              },
            },
          },
        ],
        "type": "object",
      },
    },
  },
}<|MERGE_RESOLUTION|>--- conflicted
+++ resolved
@@ -29,7 +29,6 @@
                 },
               },
             ],
-<<<<<<< HEAD
             "headers": [
               {
                 "availability": undefined,
@@ -46,9 +45,6 @@
                 },
               },
             ],
-=======
-            "headers": undefined,
->>>>>>> 050df23c
             "isWildcard": undefined,
             "name": "TooManyRequestsError",
             "statusCode": 429,
