--- conflicted
+++ resolved
@@ -76,7 +76,6 @@
         "id": "getProtected",
         "includeInApiExplorer": undefined,
         "method": "GET",
-<<<<<<< HEAD
         "multiAuth": [
           {
             "schemes": [
@@ -84,9 +83,6 @@
             ],
           },
         ],
-=======
-        "multiAuth": undefined,
->>>>>>> 016d4652
         "name": "Get protected resource",
         "originalEndpointId": "endpoint_.getProtected",
         "path": {
