--- conflicted
+++ resolved
@@ -38,14 +38,7 @@
     "test:update": "vitest --run -u",
     "test:update:baseline": "vitest --passWithNoTests --run -u src/__test__/baseline-docs.test.ts src/__test__/baseline-sdks.test.ts",
     "test:update:baseline-docs": "vitest --passWithNoTests --run -u src/__test__/baseline-docs.test.ts",
-    "test:update:baseline-sdks": "vitest --passWithNoTests --run -u src/__test__/baseline-sdks.test.ts",
-<<<<<<< HEAD
-    "test:update:v3": "vitest --passWithNoTests --run -u src/__test__/v3-docs.test.ts src/__test__/v3-sdks.test.ts",
-    "test:update:v3-docs": "vitest --passWithNoTests --run -u src/__test__/v3-docs.test.ts",
-    "test:update:v3-sdks": "vitest --passWithNoTests --run -u src/__test__/v3-sdks.test.ts"
-=======
-    "depcheck": "depcheck"
->>>>>>> a8f52c28
+    "test:update:baseline-sdks": "vitest --passWithNoTests --run -u src/__test__/baseline-sdks.test.ts"
   },
   "dependencies": {
     "@fern-api/fs-utils": "workspace:*",
