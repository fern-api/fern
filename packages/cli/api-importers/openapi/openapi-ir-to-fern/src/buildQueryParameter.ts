import { FERN_PACKAGE_MARKER_FILENAME } from "@fern-api/configuration";
import { RawSchemas } from "@fern-api/fern-definition-schema";
import { QueryParameter, Schema, VALID_ENUM_NAME_REGEX, generateEnumNameFromValue } from "@fern-api/openapi-ir";
import { RelativeFilePath } from "@fern-api/path-utils";

import { OpenApiIrConverterContext } from "./OpenApiIrConverterContext";
import { buildTypeReference } from "./buildTypeReference";
import { convertAvailability } from "./utils/convertAvailability";
import { getDefaultFromTypeReference, getTypeFromTypeReference } from "./utils/getTypeFromTypeReference";

export function buildQueryParameter({
    queryParameter,
    context,
    fileContainingReference,
    namespace
}: {
    queryParameter: QueryParameter;
    context: OpenApiIrConverterContext;
    fileContainingReference: RelativeFilePath;
    namespace: string | undefined;
}): RawSchemas.HttpQueryParameterSchema | undefined {
    const typeReference = getQueryParameterTypeReference({
        schema: queryParameter.schema,
        context,
        fileContainingReference,
        namespace
    });
    if (typeReference == null) {
        return undefined;
    }

    let queryParameterType = getTypeFromTypeReference(typeReference.value);
    const queryParameterDefault = getDefaultFromTypeReference(typeReference.value);

    // we can assume unknown-typed query parameters are strings by default
    if (queryParameterType === "unknown") {
        queryParameterType = "string";
    } else if (queryParameterType === "optional<unknown>") {
        queryParameterType = "optional<string>";
    }

<<<<<<< HEAD
    if (
        queryParameter.description == null &&
        !typeReference.allowMultiple &&
        queryParameterDefault == null &&
        queryParameter.parameterNameOverride == null &&
        queryParameter.availability == null &&
        isRawTypeReferenceDetailedSchema(typeReference.value) &&
        typeReference.value.validation == null
    ) {
        return queryParameterType;
    }

=======
>>>>>>> 390658db
    const queryParameterSchema: RawSchemas.HttpQueryParameterSchema = {
        type: queryParameterType
    };

    if (queryParameterDefault != null) {
        queryParameterSchema.default = queryParameterDefault;
    }

    if (typeReference.allowMultiple) {
        queryParameterSchema["allow-multiple"] = true;
    }

    if (queryParameter.description != null) {
        queryParameterSchema.docs = queryParameter.description;
    }

    if (queryParameter.parameterNameOverride != null) {
        queryParameterSchema.name = queryParameter.parameterNameOverride;
    }

    if (queryParameter.availability != null) {
        queryParameterSchema.availability = convertAvailability(queryParameter.availability);
    }

    if (isRawTypeReferenceDetailedSchema(typeReference.value)) {
        if (typeReference.value.validation !== undefined) {
            queryParameterSchema.validation = typeReference.value.validation;
        }
    }

    if (
        queryParameterSchema.default == null &&
        queryParameterSchema["allow-multiple"] == null &&
        queryParameterSchema.docs == null &&
        queryParameterSchema.name == null &&
        queryParameterSchema.availability == null &&
        queryParameterSchema.validation == null
    ) {
        return queryParameterType;
    }

    return queryParameterSchema;
}

interface QueryParameterTypeReference {
    value: RawSchemas.TypeReferenceSchema;
    allowMultiple: boolean;
}

// TODO(dsinghvi): list query parameters are automatically converted to exploded=true,
// this may be the incorrect wire format
function getQueryParameterTypeReference({
    schema,
    context,
    fileContainingReference,
    namespace
}: {
    schema: Schema;
    context: OpenApiIrConverterContext;
    fileContainingReference: RelativeFilePath;
    namespace: string | undefined;
}): QueryParameterTypeReference | undefined {
    if (schema.type === "reference") {
        const resolvedSchema = context.getSchema(schema.schema, namespace);
        if (resolvedSchema == null) {
            return undefined;
        } else if (resolvedSchema.type === "array") {
            return {
                value: buildTypeReference({
                    schema: Schema.optional({
                        nameOverride: schema.nameOverride,
                        generatedName: schema.generatedName,
                        title: schema.title,
                        value: resolvedSchema.value,
                        description: schema.description ?? resolvedSchema.description,
                        availability: schema.availability,
                        groupName: undefined,
                        inline: undefined
                    }),
                    context,
                    declarationFile: RelativeFilePath.of(FERN_PACKAGE_MARKER_FILENAME),
                    fileContainingReference,
                    namespace,
                    declarationDepth: 0
                }),
                allowMultiple: true
            };
        } else if (resolvedSchema.type === "oneOf" && resolvedSchema.value.type === "undiscriminated") {
            // Try to generated enum from literal values
            const potentialEnumValues: (string | RawSchemas.EnumValueSchema)[] = [];
            for (const [_, schema] of Object.entries(resolvedSchema.value.schemas)) {
                if (schema.type === "literal" && schema.value.type === "string") {
                    if (VALID_ENUM_NAME_REGEX.test(schema.value.value)) {
                        potentialEnumValues.push(schema.value.value);
                    } else {
                        potentialEnumValues.push({
                            value: schema.value.value,
                            name: generateEnumNameFromValue(schema.value.value)
                        });
                    }
                }
            }

            if (potentialEnumValues.length > 0) {
                context.builder.addType(fileContainingReference, {
                    name: schema.generatedName,
                    schema: { enum: potentialEnumValues }
                });
                return {
                    value: schema.generatedName,
                    allowMultiple: false
                };
            }

            if (resolvedSchema.value.schemas.length === 2) {
                const [firstSchema, secondSchema] = resolvedSchema.value.schemas;
                if (
                    firstSchema != null &&
                    secondSchema != null &&
                    hasSamePrimitiveValueType({ array: firstSchema, primitive: secondSchema })
                ) {
                    return {
                        value: buildTypeReference({
                            schema: Schema.optional({
                                nameOverride: schema.nameOverride,
                                generatedName: schema.generatedName,
                                title: schema.title,
                                value: secondSchema,
                                description: schema.description,
                                availability: schema.availability,
                                groupName: undefined,
                                inline: undefined
                            }),
                            context,
                            fileContainingReference,
                            namespace,
                            declarationDepth: 0
                        }),
                        allowMultiple: true
                    };
                }
                if (
                    firstSchema != null &&
                    secondSchema != null &&
                    hasSamePrimitiveValueType({ array: firstSchema, primitive: secondSchema })
                ) {
                    return {
                        value: buildTypeReference({
                            schema: Schema.optional({
                                nameOverride: schema.nameOverride,
                                generatedName: schema.generatedName,
                                title: schema.title,
                                value: firstSchema,
                                description: schema.description,
                                availability: schema.availability,
                                groupName: undefined,
                                inline: undefined
                            }),
                            context,
                            fileContainingReference,
                            namespace,
                            declarationDepth: 0
                        }),
                        allowMultiple: true
                    };
                }
            }

            // If no literal values, just pick the first schema of the undiscriminated union
            for (const [_, schema] of Object.entries(resolvedSchema.value.schemas)) {
                return getQueryParameterTypeReference({
                    schema,
                    context,
                    fileContainingReference,
                    namespace
                });
            }
        } else if (context.objectQueryParameters) {
            return {
                value: buildTypeReference({
                    schema,
                    context,
                    fileContainingReference,
                    declarationFile: RelativeFilePath.of(FERN_PACKAGE_MARKER_FILENAME),
                    namespace,
                    declarationDepth: 0
                }),
                allowMultiple: false
            };
        }
    }

    if (schema.type === "optional" || schema.type === "nullable") {
        if (schema.value.type === "reference") {
            const resolvedSchema = context.getSchema(schema.value.schema, namespace);
            if (resolvedSchema == null) {
                return undefined;
            } else if (resolvedSchema.type === "array") {
                return {
                    value: buildTypeReference({
                        schema: Schema.optional({
                            nameOverride: schema.nameOverride,
                            generatedName: schema.generatedName,
                            title: schema.title,
                            value: resolvedSchema.value,
                            description: schema.description ?? resolvedSchema.description,
                            availability: schema.availability,
                            groupName: undefined,
                            inline: schema.inline
                        }),
                        context,
                        fileContainingReference,
                        declarationFile: RelativeFilePath.of(FERN_PACKAGE_MARKER_FILENAME),
                        namespace,
                        declarationDepth: 0
                    }),
                    allowMultiple: true
                };
            } else if (context.objectQueryParameters) {
                return {
                    value: buildTypeReference({
                        schema,
                        context,
                        fileContainingReference,
                        declarationFile: RelativeFilePath.of(FERN_PACKAGE_MARKER_FILENAME),
                        namespace,
                        declarationDepth: 0
                    }),
                    allowMultiple: false
                };
            }
        }
        if (schema.value.type === "array") {
            return {
                value: buildTypeReference({
                    schema: Schema.optional({
                        nameOverride: schema.nameOverride,
                        generatedName: schema.generatedName,
                        title: schema.title,
                        value: schema.value.value,
                        description: schema.description,
                        availability: schema.availability,
                        groupName: undefined,
                        inline: schema.inline
                    }),
                    context,
                    fileContainingReference,
                    namespace,
                    declarationDepth: 0
                }),
                allowMultiple: true
            };
        } else if (schema.value.type === "oneOf" && schema.value.value.type === "undiscriminated") {
            // Try to generated enum from literal values
            const potentialEnumValues: (string | RawSchemas.EnumValueSchema)[] = [];
            for (const [_, oneOfSchema] of Object.entries(schema.value.value.schemas)) {
                if (oneOfSchema.type === "literal" && oneOfSchema.value.type === "string") {
                    if (VALID_ENUM_NAME_REGEX.test(oneOfSchema.value.value)) {
                        potentialEnumValues.push(oneOfSchema.value.value);
                    } else {
                        potentialEnumValues.push({
                            value: oneOfSchema.value.value,
                            name: generateEnumNameFromValue(oneOfSchema.value.value)
                        });
                    }
                }
            }

            if (potentialEnumValues.length > 0) {
                context.builder.addType(fileContainingReference, {
                    name: schema.generatedName,
                    schema: { enum: potentialEnumValues }
                });
                return {
                    value: `optional<${schema.value.value.generatedName}>`,
                    allowMultiple: false
                };
            }

            if (schema.value.value.schemas.length === 2) {
                const [firstSchema, secondSchema] = schema.value.value.schemas;
                if (
                    firstSchema != null &&
                    secondSchema != null &&
                    hasSamePrimitiveValueType({ array: firstSchema, primitive: secondSchema })
                ) {
                    return {
                        value: buildTypeReference({
                            schema: Schema.optional({
                                nameOverride: schema.nameOverride,
                                generatedName: schema.generatedName,
                                title: schema.title,
                                value: secondSchema,
                                description: schema.description,
                                availability: schema.availability,
                                groupName: undefined,
                                inline: schema.inline
                            }),
                            context,
                            fileContainingReference,
                            namespace,
                            declarationDepth: 0
                        }),
                        allowMultiple: true
                    };
                }
                if (
                    firstSchema != null &&
                    secondSchema != null &&
                    hasSamePrimitiveValueType({ array: secondSchema, primitive: firstSchema })
                ) {
                    return {
                        value: buildTypeReference({
                            schema: Schema.optional({
                                nameOverride: schema.nameOverride,
                                generatedName: schema.generatedName,
                                title: schema.title,
                                value: firstSchema,
                                description: schema.description,
                                availability: schema.availability,
                                groupName: undefined,
                                inline: schema.inline
                            }),
                            context,
                            fileContainingReference,
                            namespace,
                            declarationDepth: 0
                        }),
                        allowMultiple: true
                    };
                }
            }

            // If no literal values, just pick the first schema of the undiscriminated union
            for (const [_, oneOfSchema] of Object.entries(schema.value.value.schemas)) {
                return getQueryParameterTypeReference({
                    schema: Schema.optional({
                        nameOverride: schema.nameOverride,
                        generatedName: schema.generatedName,
                        title: schema.title,
                        value: oneOfSchema,
                        description: undefined,
                        availability: schema.availability,
                        groupName: undefined,
                        inline: schema.inline
                    }),
                    context,
                    fileContainingReference,
                    namespace
                });
            }
        } else if (schema.value.type === "object") {
            if (context.objectQueryParameters) {
                return {
                    value: buildTypeReference({
                        schema,
                        context,
                        fileContainingReference,
                        declarationFile: RelativeFilePath.of(FERN_PACKAGE_MARKER_FILENAME),
                        namespace,
                        declarationDepth: 0
                    }),
                    allowMultiple: false
                };
            }
            return undefined;
        }
        return {
            value: buildTypeReference({
                schema,
                context,
                fileContainingReference,
                namespace,
                declarationDepth: 0
            }),
            allowMultiple: false
        };
    }

    if (schema.type === "array") {
        return {
            value: buildTypeReference({
                schema: Schema.optional({
                    nameOverride: schema.nameOverride,
                    generatedName: schema.generatedName,
                    title: schema.title,
                    value: schema.value,
                    description: schema.description,
                    availability: schema.availability,
                    groupName: undefined,
                    inline: schema.inline
                }),
                context,
                fileContainingReference,
                namespace,
                declarationDepth: 0
            }),
            allowMultiple: true
        };
    } else {
        return {
            value: buildTypeReference({
                schema,
                context,
                fileContainingReference,
                namespace,
                declarationDepth: 0
            }),
            allowMultiple: false
        };
    }
}

function hasSamePrimitiveValueType({ array, primitive }: { array: Schema; primitive: Schema }): boolean {
    return (
        array?.type === "array" &&
        array.value.type === "primitive" &&
        primitive?.type === "primitive" &&
        array.value.schema.type === primitive.schema.type
    );
}

function isRawTypeReferenceDetailedSchema(
    rawTypeReference: RawSchemas.TypeReferenceSchema
): rawTypeReference is RawSchemas.TypeReferenceDetailedSchema {
    return (rawTypeReference as RawSchemas.TypeReferenceDetailedSchema).type != null;
}<|MERGE_RESOLUTION|>--- conflicted
+++ resolved
@@ -39,21 +39,6 @@
         queryParameterType = "optional<string>";
     }
 
-<<<<<<< HEAD
-    if (
-        queryParameter.description == null &&
-        !typeReference.allowMultiple &&
-        queryParameterDefault == null &&
-        queryParameter.parameterNameOverride == null &&
-        queryParameter.availability == null &&
-        isRawTypeReferenceDetailedSchema(typeReference.value) &&
-        typeReference.value.validation == null
-    ) {
-        return queryParameterType;
-    }
-
-=======
->>>>>>> 390658db
     const queryParameterSchema: RawSchemas.HttpQueryParameterSchema = {
         type: queryParameterType
     };
