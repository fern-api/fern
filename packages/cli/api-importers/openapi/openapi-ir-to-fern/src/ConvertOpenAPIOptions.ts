--- conflicted
+++ resolved
@@ -98,16 +98,10 @@
     inlinePathParameters: true,
     useBytesForBinaryResponse: false,
     respectForwardCompatibleEnums: false,
-<<<<<<< HEAD
     wrapReferencesToNullableInOptional: false,
     coerceOptionalSchemasToNullable: false,
-    groupEnvironmentsByHost: false
-=======
-    wrapReferencesToNullableInOptional: true,
-    coerceOptionalSchemasToNullable: true,
     groupEnvironmentsByHost: false,
     removeDiscriminantsFromSchemas: generatorsYml.RemoveDiscriminantsFromSchemas.Always
->>>>>>> 7561f048
 };
 
 export function getConvertOptions({
