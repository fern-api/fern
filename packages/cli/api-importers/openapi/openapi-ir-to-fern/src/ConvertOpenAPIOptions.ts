import { RawSchemas } from "@fern-api/fern-definition-schema";

export interface ConvertOpenAPIOptions {
    /**
     * If true, each error will be made unique per endpoint. This is the preferred behavior for Docs.
     * If false, error codes will be shared across endpoints. The side effect is that if more than one error schema is detected for each error code, then the error schema will default to unknown. This is the preferred behavior for SDKs.
     */
    enableUniqueErrorsPerEndpoint: boolean;

    /**
     * If true, the converter will detect frequently headers and add extract them as global headers within
     * the IR. This is primarily used for generating SDKs, but disabled for docs as it allows the documentation
     */
    detectGlobalHeaders: boolean;

    /**
     * If true, the converter will generate complex query parameters in the generated Fern Definition.
     */
    objectQueryParameters: boolean;

    /**
     * If true, the converter will respect readonly properties in OpenAPI schemas.
     */
    respectReadonlySchemas: boolean;

    /**
     * If true, the converter will respect nullable properties in OpenAPI schemas.
     */
    respectNullableSchemas: boolean;

    /**
     * If true, the converter will only include schemas referenced by endpoints.
     */
    onlyIncludeReferencedSchemas: boolean;

    /**
     * If true, the converter will include path parameters in the in-lined request.
     */
    inlinePathParameters: boolean;

    /**
     * If true, the converter will use the `bytes` type for binary responses.
     */
    useBytesForBinaryResponse: boolean;

    /**
     * If true, the converter will respect forward compatible enums during generation.
     */
    respectForwardCompatibleEnums: boolean;

    /**
     * Overrides the auth schema that would be detected from the OpenAPI spec.
     */
    auth?: RawSchemas.ApiAuthSchema;

    /**
     * If true, the converter will convert nullable schemas to optional nullable.
     * If false, the converter will convert nullable schemas to required nullable.
     * Defaults to true.
     */
    wrapReferencesToNullableInOptional: boolean;

    /**
     * If true, the converter will coerce nullable schemas to optional.
     * If false, the converter will keep nullable schemas as nullable.
     * Defaults to true.
     */
    coerceOptionalSchemasToNullable: boolean;

    /**
     * If true, group servers by host into unified environments regardless of protocol.
     * This allows APIs with multiple protocols (REST, WebSocket, etc.) to share environment configuration.
     * When enabled, environment URL IDs are generated with collision resolution:
     * - Use server name alone if no collision
     * - Add path segment if collision (e.g., "prod: https://api.com/foo" -> "foo")
     * - Add protocol if still collision (e.g., "prod: wss://api.com/foo" -> "foo_wss", only for non-HTTPS protocols)
     * Defaults to false to preserve existing behavior.
     */
    groupEnvironmentsByHost: boolean;
}

export const DEFAULT_CONVERT_OPENAPI_OPTIONS: ConvertOpenAPIOptions = {
    enableUniqueErrorsPerEndpoint: false,
    detectGlobalHeaders: true,
    objectQueryParameters: true,
    respectReadonlySchemas: false,
    respectNullableSchemas: true,
    onlyIncludeReferencedSchemas: false,
    inlinePathParameters: true,
    useBytesForBinaryResponse: false,
    respectForwardCompatibleEnums: false,
<<<<<<< HEAD
    wrapReferencesToNullableInOptional: false,
    coerceOptionalSchemasToNullable: false
=======
    wrapReferencesToNullableInOptional: true,
    coerceOptionalSchemasToNullable: true,
    groupEnvironmentsByHost: false
>>>>>>> 8f1a53bb
};

export function getConvertOptions({
    options,
    overrides
}: {
    options?: Partial<ConvertOpenAPIOptions>;
    overrides?: Partial<ConvertOpenAPIOptions>;
}): ConvertOpenAPIOptions {
    return {
        enableUniqueErrorsPerEndpoint:
            overrides?.enableUniqueErrorsPerEndpoint ??
            options?.enableUniqueErrorsPerEndpoint ??
            DEFAULT_CONVERT_OPENAPI_OPTIONS.enableUniqueErrorsPerEndpoint,
        detectGlobalHeaders:
            overrides?.detectGlobalHeaders ??
            options?.detectGlobalHeaders ??
            DEFAULT_CONVERT_OPENAPI_OPTIONS.detectGlobalHeaders,
        objectQueryParameters:
            overrides?.objectQueryParameters ??
            options?.objectQueryParameters ??
            DEFAULT_CONVERT_OPENAPI_OPTIONS.objectQueryParameters,
        respectReadonlySchemas:
            overrides?.respectReadonlySchemas ??
            options?.respectReadonlySchemas ??
            DEFAULT_CONVERT_OPENAPI_OPTIONS.respectReadonlySchemas,
        respectNullableSchemas:
            overrides?.respectNullableSchemas ??
            options?.respectNullableSchemas ??
            DEFAULT_CONVERT_OPENAPI_OPTIONS.respectNullableSchemas,
        onlyIncludeReferencedSchemas:
            overrides?.onlyIncludeReferencedSchemas ??
            options?.onlyIncludeReferencedSchemas ??
            DEFAULT_CONVERT_OPENAPI_OPTIONS.onlyIncludeReferencedSchemas,
        inlinePathParameters:
            overrides?.inlinePathParameters ??
            options?.inlinePathParameters ??
            DEFAULT_CONVERT_OPENAPI_OPTIONS.inlinePathParameters,
        useBytesForBinaryResponse:
            overrides?.useBytesForBinaryResponse ??
            options?.useBytesForBinaryResponse ??
            DEFAULT_CONVERT_OPENAPI_OPTIONS.useBytesForBinaryResponse,
        respectForwardCompatibleEnums:
            overrides?.respectForwardCompatibleEnums ??
            options?.respectForwardCompatibleEnums ??
            DEFAULT_CONVERT_OPENAPI_OPTIONS.respectForwardCompatibleEnums,
        wrapReferencesToNullableInOptional:
            overrides?.wrapReferencesToNullableInOptional ??
            options?.wrapReferencesToNullableInOptional ??
            DEFAULT_CONVERT_OPENAPI_OPTIONS.wrapReferencesToNullableInOptional,
        coerceOptionalSchemasToNullable:
            overrides?.coerceOptionalSchemasToNullable ??
            options?.coerceOptionalSchemasToNullable ??
            DEFAULT_CONVERT_OPENAPI_OPTIONS.coerceOptionalSchemasToNullable,
        groupEnvironmentsByHost:
            overrides?.groupEnvironmentsByHost ??
            options?.groupEnvironmentsByHost ??
            DEFAULT_CONVERT_OPENAPI_OPTIONS.groupEnvironmentsByHost
    };
}<|MERGE_RESOLUTION|>--- conflicted
+++ resolved
@@ -89,14 +89,9 @@
     inlinePathParameters: true,
     useBytesForBinaryResponse: false,
     respectForwardCompatibleEnums: false,
-<<<<<<< HEAD
     wrapReferencesToNullableInOptional: false,
-    coerceOptionalSchemasToNullable: false
-=======
-    wrapReferencesToNullableInOptional: true,
-    coerceOptionalSchemasToNullable: true,
+    coerceOptionalSchemasToNullable: false,
     groupEnvironmentsByHost: false
->>>>>>> 8f1a53bb
 };
 
 export function getConvertOptions({
