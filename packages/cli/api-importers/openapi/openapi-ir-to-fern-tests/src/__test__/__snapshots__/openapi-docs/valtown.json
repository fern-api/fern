{
  "absoluteFilePath": "/DUMMY_PATH",
  "importedDefinitions": {},
  "namedDefinitionFiles": {
    "__package__.yml": {
      "absoluteFilepath": "/DUMMY_PATH",
      "contents": {
        "errors": {
          "EmailsSendRequestInternalServerError": {
            "docs": "Default Response",
            "examples": [
              {
                "docs": undefined,
                "name": undefined,
                "value": {
                  "error": "error",
                },
              },
            ],
            "status-code": 500,
            "type": "EmailsSendRequestInternalServerErrorBody",
          },
          "EvalGetRequestBadRequestError": {
            "docs": "The function throw an error or had invalid syntax",
            "examples": [
              {
                "docs": undefined,
                "name": undefined,
                "value": {
                  "error": "error",
                  "type": "error",
                },
              },
            ],
            "status-code": 400,
            "type": "EvalGetRequestBadRequestErrorBody",
          },
          "EvalPostRequestBadRequestError": {
            "docs": "Default Response",
            "examples": [
              {
                "docs": undefined,
                "name": undefined,
                "value": {
                  "error": "error",
                  "type": "error",
                },
              },
            ],
            "status-code": 400,
            "type": "EvalPostRequestBadRequestErrorBody",
          },
          "ValsCancelRequestNotFoundError": {
            "docs": "Default Response",
            "examples": [
              {
                "docs": undefined,
                "name": undefined,
                "value": "string",
              },
            ],
            "status-code": 404,
            "type": "string",
          },
          "ValsDeleteRequestNotFoundError": {
            "docs": "The val was not found",
            "status-code": 404,
            "type": "unknown",
          },
          "ValsDeleteVersionRequestNotFoundError": {
            "docs": "The val was not found",
            "status-code": 404,
            "type": "unknown",
          },
        },
        "navigation": [
          "vals",
          "alias",
          "me",
          "users",
          "sqlite",
          "blobs",
          "search",
          "emails",
        ],
        "types": {
          "BasicVal": {
            "docs": "A Val",
            "inline": undefined,
            "properties": {
              "author": {
                "docs": "The user who created this val",
                "type": "nullable<BasicValAuthor>",
              },
              "code": {
                "docs": "TypeScript code associated with this val",
                "type": "nullable<string>",
              },
              "createdAt": "datetime",
              "id": {
                "docs": "This val’s id",
                "type": "string",
                "validation": {
                  "format": "uuid",
                  "maxLength": undefined,
                  "minLength": undefined,
                  "pattern": undefined,
                },
              },
              "links": "BasicValLinks",
              "name": {
                "docs": "The name of this val",
                "type": "string",
              },
              "privacy": {
                "docs": "This val’s privacy setting. Unlisted vals do not appear on profile pages or elsewhere, but you can link to them.",
                "type": "BasicValPrivacy",
              },
              "public": {
                "docs": "Whether this val is available publicly on Val Town",
                "type": "boolean",
              },
              "type": {
                "docs": "The type of a val. HTTP can receive web requests, Email can receive emails, Cron runs periodically, and Script can be used for libraries or one-off calculations",
                "type": "BasicValType",
              },
              "url": {
                "docs": "The URL of this val on the Val Town website",
                "type": "string",
                "validation": {
                  "format": "uri",
                  "maxLength": undefined,
                  "minLength": undefined,
                  "pattern": undefined,
                },
              },
              "version": {
                "docs": "The version of this val, starting at zero",
                "type": "integer",
                "validation": {
                  "exclusiveMax": undefined,
                  "exclusiveMin": undefined,
                  "max": undefined,
                  "min": 0,
                  "multipleOf": undefined,
                },
              },
            },
            "source": {
              "openapi": "../openapi.yml",
            },
          },
          "BasicValAuthor": {
            "docs": "The user who created this val",
            "inline": true,
            "properties": {
              "id": {
                "type": "string",
                "validation": {
                  "format": "uuid",
                  "maxLength": undefined,
                  "minLength": undefined,
                  "pattern": undefined,
                },
              },
              "username": "nullable<string>",
            },
            "source": {
              "openapi": "../openapi.yml",
            },
          },
          "BasicValLinks": {
            "docs": undefined,
            "inline": true,
            "properties": {
              "module": {
                "docs": "The URL of this Val’s source code as a module",
                "type": "string",
                "validation": {
                  "format": "uri",
                  "maxLength": undefined,
                  "minLength": undefined,
                  "pattern": undefined,
                },
              },
              "self": {
                "docs": "The URL of this val on this API",
                "type": "string",
                "validation": {
                  "format": "uri",
                  "maxLength": undefined,
                  "minLength": undefined,
                  "pattern": undefined,
                },
              },
              "versions": {
                "docs": "The endpoint to retrieve this val’s versions",
                "type": "string",
                "validation": {
                  "format": "uri",
                  "maxLength": undefined,
                  "minLength": undefined,
                  "pattern": undefined,
                },
              },
            },
            "source": {
              "openapi": "../openapi.yml",
            },
          },
          "BasicValPrivacy": {
            "docs": "This val’s privacy setting. Unlisted vals do not appear on profile pages or elsewhere, but you can link to them.",
            "enum": [
              "public",
              "unlisted",
              "private",
            ],
            "inline": true,
            "source": {
              "openapi": "../openapi.yml",
            },
          },
          "BasicValType": {
            "docs": "The type of a val. HTTP can receive web requests, Email can receive emails, Cron runs periodically, and Script can be used for libraries or one-off calculations",
            "enum": [
              "interval",
              "http",
              "express",
              "email",
              "script",
              "rpc",
              "httpnext",
            ],
            "inline": true,
            "source": {
              "openapi": "../openapi.yml",
            },
          },
          "EmailsSendRequestInternalServerErrorBody": {
            "docs": undefined,
            "inline": undefined,
            "properties": {
              "error": "string",
            },
            "source": {
              "openapi": "../openapi.yml",
            },
          },
          "EvalGetRequestBadRequestErrorBody": {
            "docs": "The function throw an error or had invalid syntax",
            "inline": undefined,
            "properties": {
              "error": "string",
              "type": "literal<"error">",
            },
            "source": {
              "openapi": "../openapi.yml",
            },
          },
          "EvalPostRequestBadRequestErrorBody": {
            "docs": undefined,
            "inline": undefined,
            "properties": {
              "error": "string",
              "type": "literal<"error">",
            },
            "source": {
              "openapi": "../openapi.yml",
            },
          },
          "ExtendedVal": {
            "docs": "A Val",
            "inline": undefined,
            "properties": {
              "author": {
                "docs": "The user who created this val",
                "type": "nullable<ExtendedValAuthor>",
              },
              "code": {
                "docs": "TypeScript code associated with this val",
                "type": "nullable<string>",
              },
              "createdAt": "datetime",
              "id": {
                "docs": "This val’s id",
                "type": "string",
                "validation": {
                  "format": "uuid",
                  "maxLength": undefined,
                  "minLength": undefined,
                  "pattern": undefined,
                },
              },
              "likeCount": {
                "docs": "How many likes this val has received",
                "type": "integer",
                "validation": {
                  "exclusiveMax": undefined,
                  "exclusiveMin": undefined,
                  "max": undefined,
                  "min": 0,
                  "multipleOf": undefined,
                },
              },
              "links": "ExtendedValLinks",
              "name": {
                "docs": "The name of this val",
                "type": "string",
              },
              "privacy": {
                "docs": "This val’s privacy setting. Unlisted vals do not appear on profile pages or elsewhere, but you can link to them.",
                "type": "ExtendedValPrivacy",
              },
              "public": {
                "docs": "Whether this val is available publicly on Val Town",
                "type": "boolean",
              },
              "readme": {
                "docs": "This val’s readme, as Markdown",
                "type": "nullable<string>",
              },
              "referenceCount": {
                "type": "integer",
                "validation": {
                  "exclusiveMax": undefined,
                  "exclusiveMin": undefined,
                  "max": undefined,
                  "min": 0,
                  "multipleOf": undefined,
                },
              },
              "type": {
                "docs": "The type of a val. HTTP can receive web requests, Email can receive emails, Cron runs periodically, and Script can be used for libraries or one-off calculations",
                "type": "ExtendedValType",
              },
              "url": {
                "docs": "The URL of this val on the Val Town website",
                "type": "string",
                "validation": {
                  "format": "uri",
                  "maxLength": undefined,
                  "minLength": undefined,
                  "pattern": undefined,
                },
              },
              "version": {
                "docs": "The version of this val, starting at zero",
                "type": "integer",
                "validation": {
                  "exclusiveMax": undefined,
                  "exclusiveMin": undefined,
                  "max": undefined,
                  "min": 0,
                  "multipleOf": undefined,
                },
              },
            },
            "source": {
              "openapi": "../openapi.yml",
            },
          },
          "ExtendedValAuthor": {
            "docs": "The user who created this val",
            "inline": true,
            "properties": {
              "id": {
                "type": "string",
                "validation": {
                  "format": "uuid",
                  "maxLength": undefined,
                  "minLength": undefined,
                  "pattern": undefined,
                },
              },
              "username": "nullable<string>",
            },
            "source": {
              "openapi": "../openapi.yml",
            },
          },
          "ExtendedValLinks": {
            "docs": undefined,
            "inline": true,
            "properties": {
              "module": {
                "docs": "The URL of this Val’s source code as a module",
                "type": "string",
                "validation": {
                  "format": "uri",
                  "maxLength": undefined,
                  "minLength": undefined,
                  "pattern": undefined,
                },
              },
              "self": {
                "docs": "The URL of this val on this API",
                "type": "string",
                "validation": {
                  "format": "uri",
                  "maxLength": undefined,
                  "minLength": undefined,
                  "pattern": undefined,
                },
              },
              "versions": {
                "docs": "The endpoint to retrieve this val’s versions",
                "type": "string",
                "validation": {
                  "format": "uri",
                  "maxLength": undefined,
                  "minLength": undefined,
                  "pattern": undefined,
                },
              },
            },
            "source": {
              "openapi": "../openapi.yml",
            },
          },
          "ExtendedValPrivacy": {
            "docs": "This val’s privacy setting. Unlisted vals do not appear on profile pages or elsewhere, but you can link to them.",
            "enum": [
              "public",
              "unlisted",
              "private",
            ],
            "inline": true,
            "source": {
              "openapi": "../openapi.yml",
            },
          },
          "ExtendedValType": {
            "docs": "The type of a val. HTTP can receive web requests, Email can receive emails, Cron runs periodically, and Script can be used for libraries or one-off calculations",
            "enum": [
              "interval",
              "http",
              "express",
              "email",
              "script",
              "rpc",
              "httpnext",
            ],
            "inline": true,
            "source": {
              "openapi": "../openapi.yml",
            },
          },
          "PaginationLinks": {
            "docs": "Links to use for pagination",
            "inline": undefined,
            "properties": {
              "next": {
                "docs": "URL of the next page, if any",
                "type": "optional<string>",
                "validation": {
                  "format": "uri",
                  "maxLength": undefined,
                  "minLength": undefined,
                  "pattern": undefined,
                },
              },
              "prev": {
                "docs": "URL of the previous page, if any",
                "type": "optional<string>",
                "validation": {
                  "format": "uri",
                  "maxLength": undefined,
                  "minLength": undefined,
                  "pattern": undefined,
                },
              },
              "self": {
                "docs": "URL of this page",
                "type": "string",
                "validation": {
                  "format": "uri",
                  "maxLength": undefined,
                  "minLength": undefined,
                  "pattern": undefined,
                },
              },
            },
            "source": {
              "openapi": "../openapi.yml",
            },
          },
          "ResultSet": {
            "docs": "Result of executing an SQL statement.",
            "inline": undefined,
            "properties": {
              "columnTypes": {
                "docs": "Types of columns.

The types are currently shown for types declared in a SQL table. For column types of function calls, for example, an empty string is returned.",
                "type": "list<string>",
              },
              "columns": {
                "docs": "Names of columns.

Names of columns can be defined using the `AS` keyword in SQL:

```sql
SELECT author AS author, COUNT(*) AS count FROM books GROUP BY author
```",
                "type": "list<string>",
              },
              "lastInsertRowid": {
                "docs": "ROWID of the last inserted row.

This value is not specified if the SQL statement was not an INSERT or if the table was not a ROWID table.",
                "type": "optional<nullable<ResultSetLastInsertRowid>>",
              },
              "rows": {
                "docs": "Rows produced by the statement.",
                "type": "list<list<unknown>>",
              },
              "rowsAffected": {
                "docs": "Number of rows that were affected by an UPDATE, INSERT or DELETE operation.

This value is not specified for other SQL statements.",
                "type": "double",
              },
            },
            "source": {
              "openapi": "../openapi.yml",
            },
          },
          "ResultSetLastInsertRowid": {
            "discriminated": false,
            "docs": "ROWID of the last inserted row.

This value is not specified if the SQL statement was not an INSERT or if the table was not a ROWID table.",
            "encoding": undefined,
            "inline": true,
            "source": {
              "openapi": "../openapi.yml",
            },
            "union": [
              "string",
              "double",
            ],
          },
          "User": {
            "docs": "User object",
            "inline": undefined,
            "properties": {
              "bio": {
                "docs": "The user’s biography, if they have provided one",
                "type": "nullable<string>",
              },
              "id": {
                "docs": "The ID of this user",
                "type": "string",
                "validation": {
                  "format": "uuid",
                  "maxLength": undefined,
                  "minLength": undefined,
                  "pattern": undefined,
                },
              },
              "links": "UserLinks",
              "profileImageUrl": {
                "docs": "URL that points to the user’s profile image, if one exists",
                "type": "nullable<string>",
                "validation": {
                  "format": "uri",
                  "maxLength": undefined,
                  "minLength": undefined,
                  "pattern": undefined,
                },
              },
              "url": {
                "docs": "URL of this user’s profile on Val Town’s website",
                "type": "string",
                "validation": {
                  "format": "uri",
                  "maxLength": undefined,
                  "minLength": undefined,
                  "pattern": undefined,
                },
              },
              "username": {
                "docs": "The user’s handle that they chose for themselves. Does not include the @ symbol",
                "type": "nullable<string>",
              },
            },
            "source": {
              "openapi": "../openapi.yml",
            },
          },
          "UserLinks": {
            "docs": undefined,
            "inline": true,
            "properties": {
              "self": {
                "docs": "URL of this user on this API",
                "type": "string",
                "validation": {
                  "format": "uri",
                  "maxLength": undefined,
                  "minLength": undefined,
                  "pattern": undefined,
                },
              },
            },
            "source": {
              "openapi": "../openapi.yml",
            },
          },
        },
      },
      "rawContents": "types:
  EvalPostRequestBadRequestErrorBody:
    properties:
      type: literal<"error">
      error: string
    source:
      openapi: ../openapi.yml
  EvalGetRequestBadRequestErrorBody:
    docs: The function throw an error or had invalid syntax
    properties:
      type: literal<"error">
      error: string
    source:
      openapi: ../openapi.yml
  EmailsSendRequestInternalServerErrorBody:
    properties:
      error: string
    source:
      openapi: ../openapi.yml
  UserLinks:
    properties:
      self:
        type: string
        docs: URL of this user on this API
        validation:
          format: uri
    source:
      openapi: ../openapi.yml
    inline: true
  User:
    docs: User object
    properties:
      id:
        type: string
        docs: The ID of this user
        validation:
          format: uuid
      bio:
        type: nullable<string>
        docs: The user’s biography, if they have provided one
      username:
        type: nullable<string>
        docs: >-
          The user’s handle that they chose for themselves. Does not include the
          @ symbol
      profileImageUrl:
        type: nullable<string>
        docs: URL that points to the user’s profile image, if one exists
        validation:
          format: uri
      url:
        type: string
        docs: URL of this user’s profile on Val Town’s website
        validation:
          format: uri
      links: UserLinks
    source:
      openapi: ../openapi.yml
  ResultSetLastInsertRowid:
    discriminated: false
    docs: >-
      ROWID of the last inserted row.


      This value is not specified if the SQL statement was not an INSERT or if
      the table was not a ROWID table.
    union:
      - string
      - double
    source:
      openapi: ../openapi.yml
    inline: true
  ResultSet:
    docs: Result of executing an SQL statement.
    properties:
      columns:
        docs: |-
          Names of columns.

          Names of columns can be defined using the `AS` keyword in SQL:

          ```sql
          SELECT author AS author, COUNT(*) AS count FROM books GROUP BY author
          ```
        type: list<string>
      columnTypes:
        docs: >-
          Types of columns.


          The types are currently shown for types declared in a SQL table. For
          column types of function calls, for example, an empty string is
          returned.
        type: list<string>
      rows:
        docs: Rows produced by the statement.
        type: list<list<unknown>>
      rowsAffected:
        type: double
        docs: >-
          Number of rows that were affected by an UPDATE, INSERT or DELETE
          operation.


          This value is not specified for other SQL statements.
      lastInsertRowid:
        type: optional<nullable<ResultSetLastInsertRowid>>
        docs: >-
          ROWID of the last inserted row.


          This value is not specified if the SQL statement was not an INSERT or
          if the table was not a ROWID table.
    source:
      openapi: ../openapi.yml
  ExtendedValPrivacy:
    enum:
      - public
      - unlisted
      - private
    docs: >-
      This val’s privacy setting. Unlisted vals do not appear on profile pages
      or elsewhere, but you can link to them.
    inline: true
    source:
      openapi: ../openapi.yml
  ExtendedValType:
    enum:
      - interval
      - http
      - express
      - email
      - script
      - rpc
      - httpnext
    docs: >-
      The type of a val. HTTP can receive web requests, Email can receive
      emails, Cron runs periodically, and Script can be used for libraries or
      one-off calculations
    inline: true
    source:
      openapi: ../openapi.yml
  ExtendedValLinks:
    properties:
      self:
        type: string
        docs: The URL of this val on this API
        validation:
          format: uri
      versions:
        type: string
        docs: The endpoint to retrieve this val’s versions
        validation:
          format: uri
      module:
        type: string
        docs: The URL of this Val’s source code as a module
        validation:
          format: uri
    source:
      openapi: ../openapi.yml
    inline: true
  ExtendedValAuthor:
    docs: The user who created this val
    properties:
      id:
        type: string
        validation:
          format: uuid
      username: nullable<string>
    source:
      openapi: ../openapi.yml
    inline: true
  ExtendedVal:
    docs: A Val
    properties:
      name:
        type: string
        docs: The name of this val
      id:
        type: string
        docs: This val’s id
        validation:
          format: uuid
      version:
        type: integer
        docs: The version of this val, starting at zero
        validation:
          min: 0
      code:
        type: nullable<string>
        docs: TypeScript code associated with this val
      public:
        type: boolean
        docs: Whether this val is available publicly on Val Town
      createdAt: datetime
      privacy:
        type: ExtendedValPrivacy
        docs: >-
          This val’s privacy setting. Unlisted vals do not appear on profile
          pages or elsewhere, but you can link to them.
      type:
        type: ExtendedValType
        docs: >-
          The type of a val. HTTP can receive web requests, Email can receive
          emails, Cron runs periodically, and Script can be used for libraries
          or one-off calculations
      url:
        type: string
        docs: The URL of this val on the Val Town website
        validation:
          format: uri
      links: ExtendedValLinks
      author:
        type: nullable<ExtendedValAuthor>
        docs: The user who created this val
      likeCount:
        type: integer
        docs: How many likes this val has received
        validation:
          min: 0
      referenceCount:
        type: integer
        validation:
          min: 0
      readme:
        type: nullable<string>
        docs: This val’s readme, as Markdown
    source:
      openapi: ../openapi.yml
  BasicValPrivacy:
    enum:
      - public
      - unlisted
      - private
    docs: >-
      This val’s privacy setting. Unlisted vals do not appear on profile pages
      or elsewhere, but you can link to them.
    inline: true
    source:
      openapi: ../openapi.yml
  BasicValType:
    enum:
      - interval
      - http
      - express
      - email
      - script
      - rpc
      - httpnext
    docs: >-
      The type of a val. HTTP can receive web requests, Email can receive
      emails, Cron runs periodically, and Script can be used for libraries or
      one-off calculations
    inline: true
    source:
      openapi: ../openapi.yml
  BasicValLinks:
    properties:
      self:
        type: string
        docs: The URL of this val on this API
        validation:
          format: uri
      versions:
        type: string
        docs: The endpoint to retrieve this val’s versions
        validation:
          format: uri
      module:
        type: string
        docs: The URL of this Val’s source code as a module
        validation:
          format: uri
    source:
      openapi: ../openapi.yml
    inline: true
  BasicValAuthor:
    docs: The user who created this val
    properties:
      id:
        type: string
        validation:
          format: uuid
      username: nullable<string>
    source:
      openapi: ../openapi.yml
    inline: true
  BasicVal:
    docs: A Val
    properties:
      name:
        type: string
        docs: The name of this val
      id:
        type: string
        docs: This val’s id
        validation:
          format: uuid
      version:
        type: integer
        docs: The version of this val, starting at zero
        validation:
          min: 0
      code:
        type: nullable<string>
        docs: TypeScript code associated with this val
      public:
        type: boolean
        docs: Whether this val is available publicly on Val Town
      createdAt: datetime
      privacy:
        type: BasicValPrivacy
        docs: >-
          This val’s privacy setting. Unlisted vals do not appear on profile
          pages or elsewhere, but you can link to them.
      type:
        type: BasicValType
        docs: >-
          The type of a val. HTTP can receive web requests, Email can receive
          emails, Cron runs periodically, and Script can be used for libraries
          or one-off calculations
      url:
        type: string
        docs: The URL of this val on the Val Town website
        validation:
          format: uri
      links: BasicValLinks
      author:
        type: nullable<BasicValAuthor>
        docs: The user who created this val
    source:
      openapi: ../openapi.yml
  PaginationLinks:
    docs: Links to use for pagination
    properties:
      self:
        type: string
        docs: URL of this page
        validation:
          format: uri
      prev:
        type: optional<string>
        docs: URL of the previous page, if any
        validation:
          format: uri
      next:
        type: optional<string>
        docs: URL of the next page, if any
        validation:
          format: uri
    source:
      openapi: ../openapi.yml
errors:
  EvalPostRequestBadRequestError:
    status-code: 400
    type: EvalPostRequestBadRequestErrorBody
    docs: Default Response
    examples:
      - value:
          type: error
          error: error
  EvalGetRequestBadRequestError:
    status-code: 400
    type: EvalGetRequestBadRequestErrorBody
    docs: The function throw an error or had invalid syntax
    examples:
      - value:
          type: error
          error: error
  EmailsSendRequestInternalServerError:
    status-code: 500
    type: EmailsSendRequestInternalServerErrorBody
    docs: Default Response
    examples:
      - value:
          error: error
  ValsDeleteRequestNotFoundError:
    status-code: 404
    type: unknown
    docs: The val was not found
  ValsDeleteVersionRequestNotFoundError:
    status-code: 404
    type: unknown
    docs: The val was not found
  ValsCancelRequestNotFoundError:
    status-code: 404
    type: string
    docs: Default Response
    examples:
      - value: string
navigation:
  - vals
  - alias
  - me
  - users
  - sqlite
  - blobs
  - search
  - emails
",
    },
    "alias.yml": {
      "absoluteFilepath": "/DUMMY_PATH",
      "contents": {
        "docs": "Many API endpoints
accept IDs instead of user-facing names. The alias
endpoints let you convert between the user-facing name of a
val or another object into an ID that can be used with other
API endpoints",
        "imports": {
          "root": "__package__.yml",
        },
        "service": {
          "auth": false,
          "base-path": "",
          "display-name": "alias",
          "endpoints": {
            "username": {
              "auth": undefined,
              "docs": "Get basic details about a user, given their username",
              "examples": [
                {
                  "path-parameters": {
                    "username": "username",
                  },
                  "response": {
                    "body": {
                      "bio": "Hello world",
                      "id": "00000000-0000-0000-0000-000000000000",
                      "links": {
                        "self": "self",
                      },
                      "profileImageUrl": "profileImageUrl",
                      "url": "https://val.town/u/tmcw",
                      "username": "tmcw",
                    },
                  },
                },
              ],
              "method": "GET",
              "pagination": undefined,
              "path": "/v1/alias/{username}",
              "request": {
                "name": "AliasUsernameRequest",
                "path-parameters": {
                  "username": {
                    "docs": "Username of the user who you are looking for",
                    "type": "string",
                  },
                },
              },
              "response": {
                "docs": "Default Response",
                "status-code": 200,
                "type": "root.User",
              },
              "source": {
                "openapi": "../openapi.yml",
              },
            },
            "val": {
              "auth": undefined,
              "docs": "Get a val",
              "examples": [
                {
                  "path-parameters": {
                    "username": "username",
                    "val_name": "val_name",
                  },
                  "response": {
                    "body": {
                      "author": {
                        "id": "id",
                        "username": "username",
                      },
                      "code": "code",
                      "createdAt": "2024-01-15T09:30:00Z",
                      "id": "id",
                      "likeCount": 1,
                      "links": {
                        "module": "module",
                        "self": "self",
                        "versions": "versions",
                      },
                      "name": "name",
                      "privacy": "public",
                      "public": true,
                      "readme": "readme",
                      "referenceCount": 1,
                      "type": "interval",
                      "url": "url",
                      "version": 1,
                    },
                  },
                },
              ],
              "method": "GET",
              "pagination": undefined,
              "path": "/v1/alias/{username}/{val_name}",
              "request": {
                "name": "AliasValRequest",
                "path-parameters": {
                  "username": {
                    "docs": "Username of the user whose val you are looking for",
                    "type": "string",
                  },
                  "val_name": {
                    "docs": "Name of the val you’re looking for",
                    "type": "string",
                  },
                },
              },
              "response": {
                "docs": "A Val",
                "status-code": 200,
                "type": "AliasValResponse",
              },
              "source": {
                "openapi": "../openapi.yml",
              },
            },
          },
          "source": {
            "openapi": "../openapi.yml",
          },
        },
        "types": {
          "AliasValResponse": {
            "docs": "A Val",
            "inline": undefined,
            "properties": {
              "author": {
                "docs": "The user who created this val",
                "type": "nullable<AliasValResponseAuthor>",
              },
              "code": {
                "docs": "TypeScript code associated with this val",
                "type": "nullable<string>",
              },
              "createdAt": "datetime",
              "id": {
                "docs": "This val’s id",
                "type": "string",
                "validation": {
                  "format": "uuid",
                  "maxLength": undefined,
                  "minLength": undefined,
                  "pattern": undefined,
                },
              },
              "likeCount": {
                "docs": "How many likes this val has received",
                "type": "integer",
                "validation": {
                  "exclusiveMax": undefined,
                  "exclusiveMin": undefined,
                  "max": undefined,
                  "min": 0,
                  "multipleOf": undefined,
                },
              },
              "links": "AliasValResponseLinks",
              "name": {
                "docs": "The name of this val",
                "type": "string",
              },
              "privacy": {
                "docs": "This val’s privacy setting. Unlisted vals do not appear on profile pages or elsewhere, but you can link to them.",
                "type": "AliasValResponsePrivacy",
              },
              "public": {
                "docs": "Whether this val is available publicly on Val Town",
                "type": "boolean",
              },
              "readme": {
                "docs": "This val’s readme, as Markdown",
                "type": "nullable<string>",
              },
              "referenceCount": {
                "type": "integer",
                "validation": {
                  "exclusiveMax": undefined,
                  "exclusiveMin": undefined,
                  "max": undefined,
                  "min": 0,
                  "multipleOf": undefined,
                },
              },
              "type": {
                "docs": "The type of a val. HTTP can receive web requests, Email can receive emails, Cron runs periodically, and Script can be used for libraries or one-off calculations",
                "type": "AliasValResponseType",
              },
              "url": {
                "docs": "The URL of this val on the Val Town website",
                "type": "string",
                "validation": {
                  "format": "uri",
                  "maxLength": undefined,
                  "minLength": undefined,
                  "pattern": undefined,
                },
              },
              "version": {
                "docs": "The version of this val, starting at zero",
                "type": "integer",
                "validation": {
                  "exclusiveMax": undefined,
                  "exclusiveMin": undefined,
                  "max": undefined,
                  "min": 0,
                  "multipleOf": undefined,
                },
              },
            },
            "source": {
              "openapi": "../openapi.yml",
            },
          },
          "AliasValResponseAuthor": {
            "docs": "The user who created this val",
            "inline": true,
            "properties": {
              "id": {
                "type": "string",
                "validation": {
                  "format": "uuid",
                  "maxLength": undefined,
                  "minLength": undefined,
                  "pattern": undefined,
                },
              },
              "username": "nullable<string>",
            },
            "source": {
              "openapi": "../openapi.yml",
            },
          },
          "AliasValResponseLinks": {
            "docs": undefined,
            "inline": true,
            "properties": {
              "module": {
                "docs": "The URL of this Val’s source code as a module",
                "type": "string",
                "validation": {
                  "format": "uri",
                  "maxLength": undefined,
                  "minLength": undefined,
                  "pattern": undefined,
                },
              },
              "self": {
                "docs": "The URL of this val on this API",
                "type": "string",
                "validation": {
                  "format": "uri",
                  "maxLength": undefined,
                  "minLength": undefined,
                  "pattern": undefined,
                },
              },
              "versions": {
                "docs": "The endpoint to retrieve this val’s versions",
                "type": "string",
                "validation": {
                  "format": "uri",
                  "maxLength": undefined,
                  "minLength": undefined,
                  "pattern": undefined,
                },
              },
            },
            "source": {
              "openapi": "../openapi.yml",
            },
          },
          "AliasValResponsePrivacy": {
            "docs": "This val’s privacy setting. Unlisted vals do not appear on profile pages or elsewhere, but you can link to them.",
            "enum": [
              "public",
              "unlisted",
              "private",
            ],
            "inline": true,
            "source": {
              "openapi": "../openapi.yml",
            },
          },
          "AliasValResponseType": {
            "docs": "The type of a val. HTTP can receive web requests, Email can receive emails, Cron runs periodically, and Script can be used for libraries or one-off calculations",
            "enum": [
              "interval",
              "http",
              "express",
              "email",
              "script",
              "rpc",
              "httpnext",
            ],
            "inline": true,
            "source": {
              "openapi": "../openapi.yml",
            },
          },
        },
      },
      "rawContents": "imports:
  root: __package__.yml
service:
  auth: false
  base-path: ''
  endpoints:
    username:
      path: /v1/alias/{username}
      method: GET
      docs: Get basic details about a user, given their username
      source:
        openapi: ../openapi.yml
      request:
        name: AliasUsernameRequest
        path-parameters:
          username:
            type: string
            docs: Username of the user who you are looking for
      response:
        docs: Default Response
        type: root.User
        status-code: 200
      examples:
        - path-parameters:
            username: username
          response:
            body:
              id: 00000000-0000-0000-0000-000000000000
              bio: Hello world
              username: tmcw
              profileImageUrl: profileImageUrl
              url: https://val.town/u/tmcw
              links:
                self: self
    val:
      path: /v1/alias/{username}/{val_name}
      method: GET
      docs: Get a val
      source:
        openapi: ../openapi.yml
      request:
        name: AliasValRequest
        path-parameters:
          username:
            type: string
            docs: Username of the user whose val you are looking for
          val_name:
            type: string
            docs: Name of the val you’re looking for
      response:
        docs: A Val
        type: AliasValResponse
        status-code: 200
      examples:
        - path-parameters:
            username: username
            val_name: val_name
          response:
            body:
              name: name
              id: id
              version: 1
              code: code
              public: true
              createdAt: '2024-01-15T09:30:00Z'
              privacy: public
              type: interval
              url: url
              links:
                self: self
                versions: versions
                module: module
              author:
                id: id
                username: username
              likeCount: 1
              referenceCount: 1
              readme: readme
  source:
    openapi: ../openapi.yml
  display-name: alias
docs: |-
  Many API endpoints
  accept IDs instead of user-facing names. The alias
  endpoints let you convert between the user-facing name of a
  val or another object into an ID that can be used with other
  API endpoints
types:
  AliasValResponsePrivacy:
    enum:
      - public
      - unlisted
      - private
    docs: >-
      This val’s privacy setting. Unlisted vals do not appear on profile pages
      or elsewhere, but you can link to them.
    inline: true
    source:
      openapi: ../openapi.yml
  AliasValResponseType:
    enum:
      - interval
      - http
      - express
      - email
      - script
      - rpc
      - httpnext
    docs: >-
      The type of a val. HTTP can receive web requests, Email can receive
      emails, Cron runs periodically, and Script can be used for libraries or
      one-off calculations
    inline: true
    source:
      openapi: ../openapi.yml
  AliasValResponseLinks:
    properties:
      self:
        type: string
        docs: The URL of this val on this API
        validation:
          format: uri
      versions:
        type: string
        docs: The endpoint to retrieve this val’s versions
        validation:
          format: uri
      module:
        type: string
        docs: The URL of this Val’s source code as a module
        validation:
          format: uri
    source:
      openapi: ../openapi.yml
    inline: true
  AliasValResponseAuthor:
    docs: The user who created this val
    properties:
      id:
        type: string
        validation:
          format: uuid
      username: nullable<string>
    source:
      openapi: ../openapi.yml
    inline: true
  AliasValResponse:
    docs: A Val
    properties:
      name:
        type: string
        docs: The name of this val
      id:
        type: string
        docs: This val’s id
        validation:
          format: uuid
      version:
        type: integer
        docs: The version of this val, starting at zero
        validation:
          min: 0
      code:
        type: nullable<string>
        docs: TypeScript code associated with this val
      public:
        type: boolean
        docs: Whether this val is available publicly on Val Town
      createdAt: datetime
      privacy:
        type: AliasValResponsePrivacy
        docs: >-
          This val’s privacy setting. Unlisted vals do not appear on profile
          pages or elsewhere, but you can link to them.
      type:
        type: AliasValResponseType
        docs: >-
          The type of a val. HTTP can receive web requests, Email can receive
          emails, Cron runs periodically, and Script can be used for libraries
          or one-off calculations
      url:
        type: string
        docs: The URL of this val on the Val Town website
        validation:
          format: uri
      links: AliasValResponseLinks
      author:
        type: nullable<AliasValResponseAuthor>
        docs: The user who created this val
      likeCount:
        type: integer
        docs: How many likes this val has received
        validation:
          min: 0
      referenceCount:
        type: integer
        validation:
          min: 0
      readme:
        type: nullable<string>
        docs: This val’s readme, as Markdown
    source:
      openapi: ../openapi.yml
",
    },
    "blobs.yml": {
      "absoluteFilepath": "/DUMMY_PATH",
      "contents": {
        "docs": "Blobs",
        "service": {
          "auth": false,
          "base-path": "",
          "display-name": "blobs",
          "endpoints": {
            "delete": {
              "auth": [
                {
                  "bearerAuth": [],
                },
              ],
              "docs": "Delete a blob",
              "examples": [
                {
                  "path-parameters": {
                    "key": "key",
                  },
                },
              ],
              "method": "DELETE",
              "pagination": undefined,
              "path": "/v1/blob/{key}",
              "request": {
                "name": "BlobsDeleteRequest",
                "path-parameters": {
                  "key": {
                    "docs": "Key that uniquely identifies this blob",
                    "type": "string",
                  },
                },
              },
              "source": {
                "openapi": "../openapi.yml",
              },
            },
            "get": {
              "auth": undefined,
              "docs": "Get a blob’s contents.",
              "method": "GET",
              "pagination": undefined,
              "path": "/v1/blob/{key}",
              "request": {
                "name": "BlobsGetRequest",
                "path-parameters": {
                  "key": {
                    "docs": "Key that uniquely identifies this blob",
                    "type": "string",
                  },
                },
              },
              "response": {
                "docs": "Binary contents of the returned file",
                "status-code": 200,
                "type": "file",
              },
              "source": {
                "openapi": "../openapi.yml",
              },
            },
            "list": {
              "auth": undefined,
              "docs": "List blobs in your account",
              "examples": [
                {
                  "response": {
                    "body": [
                      {
                        "key": "hello_world",
                        "lastModified": "2024-06-24T20:00:59Z",
                        "size": 20,
                      },
                    ],
                  },
                },
              ],
              "method": "GET",
              "pagination": undefined,
              "path": "/v1/blob",
              "request": {
                "name": "BlobsListRequest",
                "query-parameters": {
                  "prefix": {
                    "docs": "If specified, only include blobs that start with this string",
                    "type": "optional<string>",
                  },
                },
              },
              "response": {
                "docs": "List of blobs that you’ve stored",
                "status-code": 200,
                "type": "list<BlobsListResponseItem>",
              },
              "source": {
                "openapi": "../openapi.yml",
              },
            },
            "store": {
              "auth": [
                {
                  "bearerAuth": [],
                },
              ],
              "docs": "Store data in blob storage",
              "examples": [
                {
                  "path-parameters": {
                    "key": "key",
                  },
                  "request": "string",
                },
              ],
              "method": "POST",
              "pagination": undefined,
              "path": "/v1/blob/{key}",
              "request": {
                "body": {
                  "docs": "Binary input data",
                  "type": "string",
                  "validation": {
                    "format": "binary",
                    "maxLength": undefined,
                    "minLength": undefined,
                    "pattern": undefined,
                  },
                },
                "content-type": "application/json",
                "name": "BlobsStoreRequest",
                "path-parameters": {
                  "key": {
                    "docs": "Key that uniquely identifies this blob",
                    "type": "string",
                  },
                },
              },
              "source": {
                "openapi": "../openapi.yml",
              },
            },
          },
          "source": {
            "openapi": "../openapi.yml",
          },
        },
        "types": {
          "BlobsListResponseItem": {
            "docs": undefined,
            "inline": undefined,
            "properties": {
              "key": "string",
              "lastModified": {
                "docs": "Creation date of the object",
                "type": "optional<datetime>",
              },
              "size": {
                "docs": "Size in bytes of the object",
                "type": "optional<integer>",
              },
            },
            "source": {
              "openapi": "../openapi.yml",
            },
          },
        },
      },
      "rawContents": "types:
  BlobsListResponseItem:
    properties:
      key: string
      size:
        type: optional<integer>
        docs: Size in bytes of the object
      lastModified:
        type: optional<datetime>
        docs: Creation date of the object
    source:
      openapi: ../openapi.yml
service:
  auth: false
  base-path: ''
  endpoints:
    list:
      path: /v1/blob
      method: GET
      docs: List blobs in your account
      source:
        openapi: ../openapi.yml
      request:
        name: BlobsListRequest
        query-parameters:
          prefix:
            type: optional<string>
            docs: If specified, only include blobs that start with this string
      response:
        docs: List of blobs that you’ve stored
        type: list<BlobsListResponseItem>
        status-code: 200
      examples:
        - response:
            body:
              - key: hello_world
                size: 20
                lastModified: '2024-06-24T20:00:59Z'
    get:
      path: /v1/blob/{key}
      method: GET
      docs: Get a blob’s contents.
      source:
        openapi: ../openapi.yml
      request:
        name: BlobsGetRequest
        path-parameters:
          key:
            type: string
            docs: Key that uniquely identifies this blob
      response:
        docs: Binary contents of the returned file
        type: file
        status-code: 200
    store:
      path: /v1/blob/{key}
      method: POST
      auth:
        - bearerAuth: []
      docs: Store data in blob storage
      source:
        openapi: ../openapi.yml
      request:
        body:
          type: string
          docs: Binary input data
          validation:
            format: binary
        path-parameters:
          key:
            type: string
            docs: Key that uniquely identifies this blob
        name: BlobsStoreRequest
        content-type: application/json
      examples:
        - path-parameters:
            key: key
          request: string
    delete:
      path: /v1/blob/{key}
      method: DELETE
      auth:
        - bearerAuth: []
      docs: Delete a blob
      source:
        openapi: ../openapi.yml
      request:
        name: BlobsDeleteRequest
        path-parameters:
          key:
            type: string
            docs: Key that uniquely identifies this blob
      examples:
        - path-parameters:
            key: key
  source:
    openapi: ../openapi.yml
  display-name: blobs
docs: Blobs
",
    },
    "emails.yml": {
      "absoluteFilepath": "/DUMMY_PATH",
      "contents": {
        "docs": "Emails",
        "imports": {
          "root": "__package__.yml",
        },
        "service": {
          "auth": false,
          "base-path": "",
          "display-name": "emails",
          "endpoints": {
            "send": {
              "auth": [
                {
                  "bearerAuth": [],
                },
              ],
              "docs": "Send emails",
              "errors": [
                "root.EmailsSendRequestInternalServerError",
              ],
              "examples": [
                {
                  "request": {
                    "html": "Hello <strong>world</strong>",
                    "subject": "An important message",
                    "text": "Hello world",
                  },
                  "response": {
                    "body": {
                      "message": "message",
                    },
                  },
                },
              ],
              "method": "POST",
              "pagination": undefined,
              "path": "/v1/email",
              "request": {
                "body": {
                  "properties": {
                    "attachments": {
                      "docs": "A list of attachments to add to the email",
                      "type": "optional<list<EmailsSendRequestAttachmentsItem>>",
                    },
                    "bcc": {
                      "docs": "A single email or list of emails for one of the address fields",
                      "type": "optional<EmailsSendRequestBcc>",
                    },
                    "cc": {
                      "docs": "A single email or list of emails for one of the address fields",
                      "type": "optional<EmailsSendRequestCc>",
                    },
<<<<<<< HEAD
                    "from": "optional<EmailsSendRequestFrom>",
=======
                    "from": {
                      "type": "optional<EmailData>",
                    },
>>>>>>> 8f1a53bb
                    "html": {
                      "docs": "HTML content of the email. Can be specified alongside text",
                      "type": "optional<string>",
                    },
                    "replyToList": {
                      "docs": "A reply-to list of email addresses",
                      "type": "optional<EmailsSendRequestReplyToList>",
                    },
                    "subject": {
                      "docs": "The subject line of the email",
                      "type": "optional<string>",
                    },
                    "text": {
                      "docs": "Text content of the email, for email clients that may not support HTML",
                      "type": "optional<string>",
                    },
                    "to": {
                      "docs": "A single email or list of emails for one of the address fields",
                      "type": "optional<EmailsSendRequestTo>",
                    },
                  },
                },
                "content-type": "application/json",
                "headers": undefined,
                "name": "EmailsSendRequest",
                "path-parameters": undefined,
                "query-parameters": undefined,
              },
              "response": {
                "docs": "Successfully sent email",
                "status-code": 200,
                "type": "EmailsSendResponse",
              },
              "source": {
                "openapi": "../openapi.yml",
              },
            },
          },
          "source": {
            "openapi": "../openapi.yml",
          },
        },
        "types": {
          "EmailsSendRequestAttachmentsItem": {
            "docs": undefined,
            "inline": true,
            "properties": {
              "content": "string",
              "contentId": "optional<string>",
              "disposition": "optional<string>",
              "filename": "string",
              "type": "optional<string>",
            },
            "source": {
              "openapi": "../openapi.yml",
            },
          },
          "EmailsSendRequestBcc": {
            "discriminated": false,
            "docs": "A single email or list of emails for one of the address fields",
            "encoding": undefined,
            "inline": true,
            "source": {
              "openapi": "../openapi.yml",
            },
            "union": [
              {
                "display-name": "EmailData",
                "type": "EmailsSendRequestBccZero",
              },
              {
                "type": "list<EmailsSendRequestBccItem>",
              },
            ],
          },
          "EmailsSendRequestBccItem": {
            "discriminated": false,
            "docs": undefined,
            "encoding": undefined,
            "inline": true,
            "source": {
              "openapi": "../openapi.yml",
            },
            "union": [
              "string",
              {
                "docs": "An email address and name",
                "type": "EmailsSendRequestBccItemEmail",
              },
            ],
          },
          "EmailsSendRequestBccItemEmail": {
            "docs": "An email address and name",
            "inline": true,
            "properties": {
              "email": "string",
              "name": {
                "type": "optional<string>",
              },
            },
            "source": {
              "openapi": "../openapi.yml",
            },
          },
          "EmailsSendRequestBccZero": {
            "discriminated": false,
            "docs": undefined,
            "encoding": undefined,
            "inline": true,
            "source": {
              "openapi": "../openapi.yml",
            },
            "union": [
              "string",
              {
                "docs": "An email address and name",
                "type": "EmailsSendRequestBccZeroEmail",
              },
            ],
          },
          "EmailsSendRequestBccZeroEmail": {
            "docs": "An email address and name",
            "inline": true,
            "properties": {
              "email": "string",
              "name": {
                "type": "optional<string>",
              },
            },
            "source": {
              "openapi": "../openapi.yml",
            },
          },
          "EmailsSendRequestCc": {
            "discriminated": false,
            "docs": "A single email or list of emails for one of the address fields",
            "encoding": undefined,
            "inline": true,
            "source": {
              "openapi": "../openapi.yml",
            },
            "union": [
              {
                "display-name": "EmailData",
                "type": "EmailsSendRequestCcZero",
              },
              {
                "type": "list<EmailsSendRequestCcItem>",
              },
            ],
          },
          "EmailsSendRequestCcItem": {
            "discriminated": false,
            "docs": undefined,
            "encoding": undefined,
            "inline": true,
            "source": {
              "openapi": "../openapi.yml",
            },
            "union": [
              "string",
              {
                "docs": "An email address and name",
                "type": "EmailsSendRequestCcItemEmail",
              },
            ],
          },
          "EmailsSendRequestCcItemEmail": {
            "docs": "An email address and name",
            "inline": true,
            "properties": {
              "email": "string",
              "name": "optional<string>",
            },
            "source": {
              "openapi": "../openapi.yml",
            },
          },
          "EmailsSendRequestCcZero": {
            "discriminated": false,
            "docs": undefined,
            "encoding": undefined,
            "inline": true,
            "source": {
              "openapi": "../openapi.yml",
            },
            "union": [
              "string",
              {
                "docs": "An email address and name",
                "type": "EmailsSendRequestCcZeroEmail",
              },
            ],
          },
          "EmailsSendRequestCcZeroEmail": {
            "docs": "An email address and name",
            "inline": true,
            "properties": {
              "email": "string",
              "name": {
                "type": "optional<string>",
              },
            },
            "source": {
              "openapi": "../openapi.yml",
            },
          },
          "EmailsSendRequestFrom": {
            "discriminated": false,
            "docs": undefined,
            "encoding": undefined,
            "inline": true,
            "source": {
              "openapi": "../openapi.yml",
            },
            "union": [
              "string",
              {
                "docs": "An email address and name",
                "type": "EmailsSendRequestFromEmail",
              },
            ],
          },
          "EmailsSendRequestFromEmail": {
            "docs": "An email address and name",
            "inline": true,
            "properties": {
              "email": "string",
              "name": {
                "type": "optional<string>",
              },
            },
            "source": {
              "openapi": "../openapi.yml",
            },
          },
          "EmailsSendRequestReplyToList": {
            "discriminated": false,
            "docs": "A reply-to list of email addresses",
            "encoding": undefined,
            "inline": true,
            "source": {
              "openapi": "../openapi.yml",
            },
            "union": [
              {
                "docs": "An email address and name",
                "type": "EmailsSendRequestReplyToListEmail",
              },
              {
                "type": "list<EmailsSendRequestReplyToListItem>",
              },
            ],
          },
          "EmailsSendRequestReplyToListEmail": {
            "docs": "An email address and name",
            "inline": true,
            "properties": {
              "email": "string",
              "name": {
                "type": "optional<string>",
              },
            },
            "source": {
              "openapi": "../openapi.yml",
            },
          },
          "EmailsSendRequestReplyToListItem": {
            "docs": "An email address and name",
            "inline": true,
            "properties": {
              "email": "string",
              "name": {
                "type": "optional<string>",
              },
            },
            "source": {
              "openapi": "../openapi.yml",
            },
          },
          "EmailsSendRequestTo": {
            "discriminated": false,
            "docs": "A single email or list of emails for one of the address fields",
            "encoding": undefined,
            "inline": true,
            "source": {
              "openapi": "../openapi.yml",
            },
            "union": [
              {
                "display-name": "EmailData",
                "type": "EmailsSendRequestToZero",
              },
              {
                "type": "list<EmailsSendRequestToItem>",
              },
            ],
          },
          "EmailsSendRequestToItem": {
            "discriminated": false,
            "docs": undefined,
            "encoding": undefined,
            "inline": true,
            "source": {
              "openapi": "../openapi.yml",
            },
            "union": [
              "string",
              {
                "docs": "An email address and name",
                "type": "EmailsSendRequestToItemEmail",
              },
            ],
          },
          "EmailsSendRequestToItemEmail": {
            "docs": "An email address and name",
            "inline": true,
            "properties": {
              "email": "string",
              "name": {
                "type": "optional<string>",
              },
            },
            "source": {
              "openapi": "../openapi.yml",
            },
          },
          "EmailsSendRequestToZero": {
            "discriminated": false,
            "docs": undefined,
            "encoding": undefined,
            "inline": true,
            "source": {
              "openapi": "../openapi.yml",
            },
            "union": [
              "string",
              {
                "docs": "An email address and name",
                "type": "EmailsSendRequestToZeroEmail",
              },
            ],
          },
          "EmailsSendRequestToZeroEmail": {
            "docs": "An email address and name",
            "inline": true,
            "properties": {
              "email": "string",
              "name": {
                "type": "optional<string>",
              },
            },
            "source": {
              "openapi": "../openapi.yml",
            },
          },
          "EmailsSendResponse": {
            "docs": "Successfully sent email",
            "inline": undefined,
            "properties": {
              "message": "string",
            },
            "source": {
              "openapi": "../openapi.yml",
            },
          },
        },
      },
      "rawContents": "types:
  EmailsSendRequestFromEmail:
    docs: An email address and name
    properties:
      name:
        type: optional<string>
      email: string
    source:
      openapi: ../openapi.yml
    inline: true
  EmailsSendRequestFrom:
    discriminated: false
    union:
      - string
      - type: EmailsSendRequestFromEmail
        docs: An email address and name
    source:
      openapi: ../openapi.yml
    inline: true
  EmailsSendRequestToZeroEmail:
    docs: An email address and name
    properties:
      name:
        type: optional<string>
      email: string
    source:
      openapi: ../openapi.yml
    inline: true
  EmailsSendRequestToZero:
    discriminated: false
    union:
      - string
      - type: EmailsSendRequestToZeroEmail
        docs: An email address and name
    source:
      openapi: ../openapi.yml
    inline: true
  EmailsSendRequestToItemEmail:
    docs: An email address and name
    properties:
      name:
        type: optional<string>
      email: string
    source:
      openapi: ../openapi.yml
    inline: true
  EmailsSendRequestToItem:
    discriminated: false
    union:
      - string
      - type: EmailsSendRequestToItemEmail
        docs: An email address and name
    source:
      openapi: ../openapi.yml
    inline: true
  EmailsSendRequestTo:
    discriminated: false
    docs: A single email or list of emails for one of the address fields
    union:
      - display-name: EmailData
        type: EmailsSendRequestToZero
      - type: list<EmailsSendRequestToItem>
    source:
      openapi: ../openapi.yml
    inline: true
  EmailsSendRequestCcZeroEmail:
    docs: An email address and name
    properties:
      name: optional<string>
      email: string
    source:
      openapi: ../openapi.yml
    inline: true
  EmailsSendRequestCcZero:
    discriminated: false
    union:
      - string
      - type: EmailsSendRequestCcZeroEmail
        docs: An email address and name
    source:
      openapi: ../openapi.yml
    inline: true
  EmailsSendRequestCcItemEmail:
    docs: An email address and name
    properties:
      name:
        type: optional<string>
      email: string
    source:
      openapi: ../openapi.yml
    inline: true
  EmailsSendRequestCcItem:
    discriminated: false
    union:
      - string
      - type: EmailsSendRequestCcItemEmail
        docs: An email address and name
    source:
      openapi: ../openapi.yml
    inline: true
  EmailsSendRequestCc:
    discriminated: false
    docs: A single email or list of emails for one of the address fields
    union:
      - display-name: EmailData
        type: EmailsSendRequestCcZero
      - type: list<EmailsSendRequestCcItem>
    source:
      openapi: ../openapi.yml
    inline: true
  EmailsSendRequestBccZeroEmail:
    docs: An email address and name
    properties:
      name:
        type: optional<string>
      email: string
    source:
      openapi: ../openapi.yml
    inline: true
  EmailsSendRequestBccZero:
    discriminated: false
    union:
      - string
      - type: EmailsSendRequestBccZeroEmail
        docs: An email address and name
    source:
      openapi: ../openapi.yml
    inline: true
  EmailsSendRequestBccItemEmail:
    docs: An email address and name
    properties:
      name:
        type: optional<string>
      email: string
    source:
      openapi: ../openapi.yml
    inline: true
  EmailsSendRequestBccItem:
    discriminated: false
    union:
      - string
      - type: EmailsSendRequestBccItemEmail
        docs: An email address and name
    source:
      openapi: ../openapi.yml
    inline: true
  EmailsSendRequestBcc:
    discriminated: false
    docs: A single email or list of emails for one of the address fields
    union:
      - display-name: EmailData
        type: EmailsSendRequestBccZero
      - type: list<EmailsSendRequestBccItem>
    source:
      openapi: ../openapi.yml
    inline: true
  EmailsSendRequestAttachmentsItem:
    properties:
      content: string
      filename: string
      type: optional<string>
      disposition: optional<string>
      contentId: optional<string>
    source:
      openapi: ../openapi.yml
    inline: true
  EmailsSendRequestReplyToListEmail:
    docs: An email address and name
    properties:
      name:
        type: optional<string>
      email: string
    source:
      openapi: ../openapi.yml
    inline: true
  EmailsSendRequestReplyToListItem:
    docs: An email address and name
    properties:
      name:
        type: optional<string>
      email: string
    source:
      openapi: ../openapi.yml
    inline: true
  EmailsSendRequestReplyToList:
    discriminated: false
    docs: A reply-to list of email addresses
    union:
      - type: EmailsSendRequestReplyToListEmail
        docs: An email address and name
      - type: list<EmailsSendRequestReplyToListItem>
    source:
      openapi: ../openapi.yml
    inline: true
  EmailsSendResponse:
    docs: Successfully sent email
    properties:
      message: string
    source:
      openapi: ../openapi.yml
imports:
  root: __package__.yml
service:
  auth: false
  base-path: ''
  endpoints:
    send:
      path: /v1/email
      method: POST
      auth:
        - bearerAuth: []
      docs: Send emails
      source:
        openapi: ../openapi.yml
      request:
        name: EmailsSendRequest
        body:
          properties:
            subject:
              type: optional<string>
              docs: The subject line of the email
<<<<<<< HEAD
            from: optional<EmailsSendRequestFrom>
=======
            from:
              type: optional<EmailData>
>>>>>>> 8f1a53bb
            to:
              type: optional<EmailsSendRequestTo>
              docs: A single email or list of emails for one of the address fields
            cc:
              type: optional<EmailsSendRequestCc>
              docs: A single email or list of emails for one of the address fields
            bcc:
              type: optional<EmailsSendRequestBcc>
              docs: A single email or list of emails for one of the address fields
            text:
              type: optional<string>
              docs: >-
                Text content of the email, for email clients that may not
                support HTML
            html:
              type: optional<string>
              docs: HTML content of the email. Can be specified alongside text
            attachments:
              type: optional<list<EmailsSendRequestAttachmentsItem>>
              docs: A list of attachments to add to the email
            replyToList:
              type: optional<EmailsSendRequestReplyToList>
              docs: A reply-to list of email addresses
        content-type: application/json
      response:
        docs: Successfully sent email
        type: EmailsSendResponse
        status-code: 200
      errors:
        - root.EmailsSendRequestInternalServerError
      examples:
        - request:
            subject: An important message
            text: Hello world
            html: Hello <strong>world</strong>
          response:
            body:
              message: message
  source:
    openapi: ../openapi.yml
  display-name: emails
docs: Emails
",
    },
    "me.yml": {
      "absoluteFilepath": "/DUMMY_PATH",
      "contents": {
        "docs": "These endpoints
give access to details and data from the requesting user.",
        "imports": {
          "root": "__package__.yml",
        },
        "service": {
          "auth": false,
          "base-path": "",
          "display-name": "me",
          "endpoints": {
            "comments": {
              "auth": undefined,
              "docs": "Get comments related to current user, either given or received",
              "examples": [
                {
                  "query-parameters": {
                    "limit": 1,
                    "offset": 1,
                    "relationship": "any",
                  },
                  "response": {
                    "body": {
                      "data": [
                        {
                          "author": {
                            "id": "id",
                            "username": null,
                          },
                          "comment": "comment",
                          "createdAt": "2024-01-15T09:30:00Z",
                          "id": "id",
                          "val": {
                            "author": null,
                            "id": "id",
                            "name": "name",
                            "privacy": "public",
                            "version": 1,
                          },
                        },
                      ],
                      "links": {
                        "next": "next",
                        "prev": "prev",
                        "self": "self",
                      },
                    },
                  },
                },
              ],
              "method": "GET",
              "pagination": undefined,
              "path": "/v1/me/comments",
              "request": {
                "name": "MeCommentsRequest",
                "query-parameters": {
                  "limit": {
                    "default": 20,
                    "docs": "Maximum items to return in each paginated response",
                    "type": "integer",
                    "validation": {
                      "exclusiveMax": undefined,
                      "exclusiveMin": undefined,
                      "max": 100,
                      "min": 1,
                      "multipleOf": undefined,
                    },
                  },
                  "offset": {
                    "default": 0,
                    "docs": "Number of items to skip in order to deliver paginated results",
                    "type": "integer",
                    "validation": {
                      "exclusiveMax": undefined,
                      "exclusiveMin": undefined,
                      "max": undefined,
                      "min": 0,
                      "multipleOf": undefined,
                    },
                  },
                  "relationship": {
                    "default": "any",
                    "docs": "Whether to get comments you have received, given, or both",
                    "type": "MeCommentsRequestRelationship",
                  },
                  "since": {
                    "docs": "Include items created after this date",
                    "type": "optional<datetime>",
                  },
                  "until": {
                    "docs": "Include items created before this date",
                    "type": "optional<datetime>",
                  },
                },
              },
              "response": {
                "docs": "A paginated result set",
                "status-code": 200,
                "type": "MeCommentsResponse",
              },
              "source": {
                "openapi": "../openapi.yml",
              },
            },
            "get": {
              "auth": undefined,
              "docs": "Get profile information for the current user",
              "examples": [
                {
                  "response": {
                    "body": {
                      "bio": "Hello world",
                      "email": "example@example.com",
                      "id": "00000000-0000-0000-0000-000000000000",
                      "links": {
                        "self": "self",
                      },
                      "profileImageUrl": "profileImageUrl",
                      "tier": "pro",
                      "url": "url",
                      "username": "tmcw",
                    },
                  },
                },
              ],
              "method": "GET",
              "pagination": undefined,
              "path": "/v1/me",
              "response": {
                "docs": "Your user information, with tier and email included",
                "status-code": 200,
                "type": "MeGetResponse",
              },
              "source": {
                "openapi": "../openapi.yml",
              },
            },
            "likes": {
              "auth": undefined,
              "docs": "Get vals liked by the current user",
              "examples": [
                {
                  "query-parameters": {
                    "limit": 1,
                    "offset": 1,
                  },
                  "response": {
                    "body": {
                      "data": [
                        {
                          "author": {
                            "id": "00000000-0000-0000-0000-000000000000",
                            "username": "tmcw",
                          },
                          "code": "export const count = 1;",
                          "createdAt": "2024-06-11T22:05:12Z",
                          "id": "00000000-0000-0000-0000-000000000000",
                          "links": {
                            "module": "module",
                            "self": "self",
                            "versions": "versions",
                          },
                          "name": "counter",
                          "privacy": "public",
                          "public": true,
                          "type": "script",
                          "url": "https://val.town/v/tmcw/counter",
                          "version": 0,
                        },
                      ],
                      "links": {
                        "next": "next",
                        "prev": "prev",
                        "self": "self",
                      },
                    },
                  },
                },
              ],
              "method": "GET",
              "pagination": undefined,
              "path": "/v1/me/likes",
              "request": {
                "name": "MeLikesRequest",
                "query-parameters": {
                  "limit": {
                    "default": 20,
                    "docs": "Maximum items to return in each paginated response",
                    "type": "integer",
                    "validation": {
                      "exclusiveMax": undefined,
                      "exclusiveMin": undefined,
                      "max": 100,
                      "min": 1,
                      "multipleOf": undefined,
                    },
                  },
                  "offset": {
                    "default": 0,
                    "docs": "Number of items to skip in order to deliver paginated results",
                    "type": "integer",
                    "validation": {
                      "exclusiveMax": undefined,
                      "exclusiveMin": undefined,
                      "max": undefined,
                      "min": 0,
                      "multipleOf": undefined,
                    },
                  },
                },
              },
              "response": {
                "docs": "A paginated result set",
                "status-code": 200,
                "type": "MeLikesResponse",
              },
              "source": {
                "openapi": "../openapi.yml",
              },
            },
            "references": {
              "auth": undefined,
              "docs": "Get vals that depend on any of the user's vals",
              "examples": [
                {
                  "query-parameters": {
                    "limit": 1,
                    "offset": 1,
                  },
                  "response": {
                    "body": {
                      "data": [
                        {
                          "dependsOn": {
                            "author_id": null,
                            "id": "id",
                            "name": "name",
                            "username": null,
                          },
                          "reference": {
                            "author_id": null,
                            "id": "id",
                            "name": "name",
                            "username": null,
                          },
                          "referencedAt": "2024-01-15T09:30:00Z",
                        },
                      ],
                      "links": {
                        "next": "next",
                        "prev": "prev",
                        "self": "self",
                      },
                    },
                  },
                },
              ],
              "method": "GET",
              "pagination": undefined,
              "path": "/v1/me/references",
              "request": {
                "name": "MeReferencesRequest",
                "query-parameters": {
                  "limit": {
                    "default": 20,
                    "docs": "Maximum items to return in each paginated response",
                    "type": "integer",
                    "validation": {
                      "exclusiveMax": undefined,
                      "exclusiveMin": undefined,
                      "max": 100,
                      "min": 1,
                      "multipleOf": undefined,
                    },
                  },
                  "offset": {
                    "default": 0,
                    "docs": "Number of items to skip in order to deliver paginated results",
                    "type": "integer",
                    "validation": {
                      "exclusiveMax": undefined,
                      "exclusiveMin": undefined,
                      "max": undefined,
                      "min": 0,
                      "multipleOf": undefined,
                    },
                  },
                  "since": {
                    "docs": "Include items created after this date",
                    "type": "optional<datetime>",
                  },
                  "until": {
                    "docs": "Include items created before this date",
                    "type": "optional<datetime>",
                  },
                },
              },
              "response": {
                "docs": "A paginated result set",
                "status-code": 200,
                "type": "MeReferencesResponse",
              },
              "source": {
                "openapi": "../openapi.yml",
              },
            },
          },
          "source": {
            "openapi": "../openapi.yml",
          },
        },
        "types": {
          "MeCommentsRequestRelationship": {
            "default": "any",
            "enum": [
              "any",
              "received",
              "given",
            ],
            "inline": undefined,
            "source": {
              "openapi": "../openapi.yml",
            },
          },
          "MeCommentsResponse": {
            "docs": "A paginated result set",
            "inline": undefined,
            "properties": {
              "data": "list<MeCommentsResponseDataItem>",
              "links": "root.PaginationLinks",
            },
            "source": {
              "openapi": "../openapi.yml",
            },
          },
          "MeCommentsResponseDataItem": {
            "docs": undefined,
            "inline": true,
            "properties": {
              "author": "MeCommentsResponseDataItemAuthor",
              "comment": {
                "docs": "Text of the given comment, in Markdown",
                "type": "string",
              },
              "createdAt": "datetime",
              "id": {
                "docs": "The comment’s id",
                "type": "string",
                "validation": {
                  "format": "uuid",
                  "maxLength": undefined,
                  "minLength": undefined,
                  "pattern": undefined,
                },
              },
              "val": "MeCommentsResponseDataItemVal",
            },
            "source": {
              "openapi": "../openapi.yml",
            },
          },
          "MeCommentsResponseDataItemAuthor": {
            "docs": undefined,
            "inline": true,
            "properties": {
              "id": {
                "type": "string",
                "validation": {
                  "format": "uuid",
                  "maxLength": undefined,
                  "minLength": undefined,
                  "pattern": undefined,
                },
              },
              "username": "nullable<string>",
            },
            "source": {
              "openapi": "../openapi.yml",
            },
          },
          "MeCommentsResponseDataItemVal": {
            "docs": undefined,
            "inline": true,
            "properties": {
              "author": {
                "docs": "The user who created this val",
                "type": "nullable<MeCommentsResponseDataItemValAuthor>",
              },
              "id": {
                "type": "string",
                "validation": {
                  "format": "uuid",
                  "maxLength": undefined,
                  "minLength": undefined,
                  "pattern": undefined,
                },
              },
              "name": {
                "docs": "Name of the val that is being commented on",
                "type": "string",
              },
              "privacy": {
                "docs": "This val’s privacy setting. Unlisted vals do not appear on profile pages or elsewhere, but you can link to them.",
                "type": "MeCommentsResponseDataItemValPrivacy",
              },
              "version": {
                "type": "integer",
                "validation": {
                  "exclusiveMax": undefined,
                  "exclusiveMin": undefined,
                  "max": undefined,
                  "min": 0,
                  "multipleOf": undefined,
                },
              },
            },
            "source": {
              "openapi": "../openapi.yml",
            },
          },
          "MeCommentsResponseDataItemValAuthor": {
            "docs": "The user who created this val",
            "inline": true,
            "properties": {
              "id": {
                "type": "string",
                "validation": {
                  "format": "uuid",
                  "maxLength": undefined,
                  "minLength": undefined,
                  "pattern": undefined,
                },
              },
              "username": "nullable<string>",
            },
            "source": {
              "openapi": "../openapi.yml",
            },
          },
          "MeCommentsResponseDataItemValPrivacy": {
            "docs": "This val’s privacy setting. Unlisted vals do not appear on profile pages or elsewhere, but you can link to them.",
            "enum": [
              "public",
              "unlisted",
              "private",
            ],
            "inline": true,
            "source": {
              "openapi": "../openapi.yml",
            },
          },
          "MeGetResponse": {
            "docs": "Your user information, with tier and email included",
            "inline": undefined,
            "properties": {
              "bio": {
                "docs": "The user’s biography, if they have provided one",
                "type": "nullable<string>",
              },
              "email": {
                "docs": "Your email address",
                "type": "string",
              },
              "id": {
                "docs": "The ID of this user",
                "type": "string",
                "validation": {
                  "format": "uuid",
                  "maxLength": undefined,
                  "minLength": undefined,
                  "pattern": undefined,
                },
              },
              "links": "MeGetResponseLinks",
              "profileImageUrl": {
                "docs": "URL that points to the user’s profile image, if one exists",
                "type": "nullable<string>",
                "validation": {
                  "format": "uri",
                  "maxLength": undefined,
                  "minLength": undefined,
                  "pattern": undefined,
                },
              },
              "tier": {
                "docs": "Your account tier",
                "type": "nullable<MeGetResponseTier>",
              },
              "url": {
                "docs": "URL of this user’s profile on Val Town’s website",
                "type": "string",
                "validation": {
                  "format": "uri",
                  "maxLength": undefined,
                  "minLength": undefined,
                  "pattern": undefined,
                },
              },
              "username": {
                "docs": "The user’s handle that they chose for themselves. Does not include the @ symbol",
                "type": "nullable<string>",
              },
            },
            "source": {
              "openapi": "../openapi.yml",
            },
          },
          "MeGetResponseLinks": {
            "docs": undefined,
            "inline": true,
            "properties": {
              "self": {
                "docs": "URL of this user on this API",
                "type": "string",
                "validation": {
                  "format": "uri",
                  "maxLength": undefined,
                  "minLength": undefined,
                  "pattern": undefined,
                },
              },
            },
            "source": {
              "openapi": "../openapi.yml",
            },
          },
          "MeGetResponseTier": {
            "docs": "Your account tier",
            "enum": [
              "free",
              "pro",
            ],
            "inline": true,
            "source": {
              "openapi": "../openapi.yml",
            },
          },
          "MeLikesResponse": {
            "docs": "A paginated result set",
            "inline": undefined,
            "properties": {
              "data": "list<root.BasicVal>",
              "links": "root.PaginationLinks",
            },
            "source": {
              "openapi": "../openapi.yml",
            },
          },
          "MeReferencesResponse": {
            "docs": "A paginated result set",
            "inline": undefined,
            "properties": {
              "data": "list<MeReferencesResponseDataItem>",
              "links": "root.PaginationLinks",
            },
            "source": {
              "openapi": "../openapi.yml",
            },
          },
          "MeReferencesResponseDataItem": {
            "docs": "A description of a dependency from one val (reference) to another (dependsOn) that was introduced at a particular time.",
            "inline": true,
            "properties": {
              "dependsOn": {
                "docs": "A val in a dependency relationship",
                "type": "MeReferencesResponseDataItemDependsOn",
              },
              "reference": {
                "docs": "A val in a dependency relationship",
                "type": "MeReferencesResponseDataItemReference",
              },
              "referencedAt": "datetime",
            },
            "source": {
              "openapi": "../openapi.yml",
            },
          },
          "MeReferencesResponseDataItemDependsOn": {
            "docs": "A val in a dependency relationship",
            "inline": true,
            "properties": {
              "author_id": {
                "docs": "The ID of the person who authored this val",
                "type": "nullable<string>",
                "validation": {
                  "format": "uuid",
                  "maxLength": undefined,
                  "minLength": undefined,
                  "pattern": undefined,
                },
              },
              "id": {
                "docs": "The id of this val",
                "type": "string",
                "validation": {
                  "format": "uuid",
                  "maxLength": undefined,
                  "minLength": undefined,
                  "pattern": undefined,
                },
              },
              "name": {
                "docs": "The name of this val",
                "type": "string",
              },
              "username": {
                "docs": "The username of the person who authored this val",
                "type": "nullable<string>",
              },
            },
            "source": {
              "openapi": "../openapi.yml",
            },
          },
          "MeReferencesResponseDataItemReference": {
            "docs": "A val in a dependency relationship",
            "inline": true,
            "properties": {
              "author_id": {
                "docs": "The ID of the person who authored this val",
                "type": "nullable<string>",
                "validation": {
                  "format": "uuid",
                  "maxLength": undefined,
                  "minLength": undefined,
                  "pattern": undefined,
                },
              },
              "id": {
                "docs": "The id of this val",
                "type": "string",
                "validation": {
                  "format": "uuid",
                  "maxLength": undefined,
                  "minLength": undefined,
                  "pattern": undefined,
                },
              },
              "name": {
                "docs": "The name of this val",
                "type": "string",
              },
              "username": {
                "docs": "The username of the person who authored this val",
                "type": "nullable<string>",
              },
            },
            "source": {
              "openapi": "../openapi.yml",
            },
          },
        },
      },
      "rawContents": "types:
  MeGetResponseLinks:
    properties:
      self:
        type: string
        docs: URL of this user on this API
        validation:
          format: uri
    source:
      openapi: ../openapi.yml
    inline: true
  MeGetResponseTier:
    enum:
      - free
      - pro
    docs: Your account tier
    inline: true
    source:
      openapi: ../openapi.yml
  MeGetResponse:
    docs: Your user information, with tier and email included
    properties:
      id:
        type: string
        docs: The ID of this user
        validation:
          format: uuid
      bio:
        type: nullable<string>
        docs: The user’s biography, if they have provided one
      username:
        type: nullable<string>
        docs: >-
          The user’s handle that they chose for themselves. Does not include the
          @ symbol
      profileImageUrl:
        type: nullable<string>
        docs: URL that points to the user’s profile image, if one exists
        validation:
          format: uri
      url:
        type: string
        docs: URL of this user’s profile on Val Town’s website
        validation:
          format: uri
      links: MeGetResponseLinks
      tier:
        type: nullable<MeGetResponseTier>
        docs: Your account tier
      email:
        type: string
        docs: Your email address
    source:
      openapi: ../openapi.yml
  MeLikesResponse:
    docs: A paginated result set
    properties:
      data: list<root.BasicVal>
      links: root.PaginationLinks
    source:
      openapi: ../openapi.yml
  MeCommentsRequestRelationship:
    enum:
      - any
      - received
      - given
    default: any
    source:
      openapi: ../openapi.yml
  MeCommentsResponseDataItemAuthor:
    properties:
      id:
        type: string
        validation:
          format: uuid
      username: nullable<string>
    source:
      openapi: ../openapi.yml
    inline: true
  MeCommentsResponseDataItemValPrivacy:
    enum:
      - public
      - unlisted
      - private
    docs: >-
      This val’s privacy setting. Unlisted vals do not appear on profile pages
      or elsewhere, but you can link to them.
    inline: true
    source:
      openapi: ../openapi.yml
  MeCommentsResponseDataItemValAuthor:
    docs: The user who created this val
    properties:
      id:
        type: string
        validation:
          format: uuid
      username: nullable<string>
    source:
      openapi: ../openapi.yml
    inline: true
  MeCommentsResponseDataItemVal:
    properties:
      name:
        type: string
        docs: Name of the val that is being commented on
      id:
        type: string
        validation:
          format: uuid
      version:
        type: integer
        validation:
          min: 0
      privacy:
        type: MeCommentsResponseDataItemValPrivacy
        docs: >-
          This val’s privacy setting. Unlisted vals do not appear on profile
          pages or elsewhere, but you can link to them.
      author:
        type: nullable<MeCommentsResponseDataItemValAuthor>
        docs: The user who created this val
    source:
      openapi: ../openapi.yml
    inline: true
  MeCommentsResponseDataItem:
    properties:
      comment:
        type: string
        docs: Text of the given comment, in Markdown
      id:
        type: string
        docs: The comment’s id
        validation:
          format: uuid
      createdAt: datetime
      author: MeCommentsResponseDataItemAuthor
      val: MeCommentsResponseDataItemVal
    source:
      openapi: ../openapi.yml
    inline: true
  MeCommentsResponse:
    docs: A paginated result set
    properties:
      data: list<MeCommentsResponseDataItem>
      links: root.PaginationLinks
    source:
      openapi: ../openapi.yml
  MeReferencesResponseDataItemReference:
    docs: A val in a dependency relationship
    properties:
      id:
        type: string
        docs: The id of this val
        validation:
          format: uuid
      username:
        type: nullable<string>
        docs: The username of the person who authored this val
      author_id:
        type: nullable<string>
        docs: The ID of the person who authored this val
        validation:
          format: uuid
      name:
        type: string
        docs: The name of this val
    source:
      openapi: ../openapi.yml
    inline: true
  MeReferencesResponseDataItemDependsOn:
    docs: A val in a dependency relationship
    properties:
      id:
        type: string
        docs: The id of this val
        validation:
          format: uuid
      username:
        type: nullable<string>
        docs: The username of the person who authored this val
      author_id:
        type: nullable<string>
        docs: The ID of the person who authored this val
        validation:
          format: uuid
      name:
        type: string
        docs: The name of this val
    source:
      openapi: ../openapi.yml
    inline: true
  MeReferencesResponseDataItem:
    docs: >-
      A description of a dependency from one val (reference) to another
      (dependsOn) that was introduced at a particular time.
    properties:
      reference:
        type: MeReferencesResponseDataItemReference
        docs: A val in a dependency relationship
      dependsOn:
        type: MeReferencesResponseDataItemDependsOn
        docs: A val in a dependency relationship
      referencedAt: datetime
    source:
      openapi: ../openapi.yml
    inline: true
  MeReferencesResponse:
    docs: A paginated result set
    properties:
      data: list<MeReferencesResponseDataItem>
      links: root.PaginationLinks
    source:
      openapi: ../openapi.yml
service:
  auth: false
  base-path: ''
  endpoints:
    get:
      path: /v1/me
      method: GET
      docs: Get profile information for the current user
      source:
        openapi: ../openapi.yml
      response:
        docs: Your user information, with tier and email included
        type: MeGetResponse
        status-code: 200
      examples:
        - response:
            body:
              id: 00000000-0000-0000-0000-000000000000
              bio: Hello world
              username: tmcw
              profileImageUrl: profileImageUrl
              url: url
              links:
                self: self
              tier: pro
              email: example@example.com
    likes:
      path: /v1/me/likes
      method: GET
      docs: Get vals liked by the current user
      source:
        openapi: ../openapi.yml
      request:
        name: MeLikesRequest
        query-parameters:
          offset:
            type: integer
            default: 0
            docs: Number of items to skip in order to deliver paginated results
            validation:
              min: 0
          limit:
            type: integer
            default: 20
            docs: Maximum items to return in each paginated response
            validation:
              min: 1
              max: 100
      response:
        docs: A paginated result set
        type: MeLikesResponse
        status-code: 200
      examples:
        - query-parameters:
            offset: 1
            limit: 1
          response:
            body:
              data:
                - name: counter
                  id: 00000000-0000-0000-0000-000000000000
                  version: 0
                  code: export const count = 1;
                  public: true
                  createdAt: '2024-06-11T22:05:12Z'
                  privacy: public
                  type: script
                  url: https://val.town/v/tmcw/counter
                  links:
                    self: self
                    versions: versions
                    module: module
                  author:
                    id: 00000000-0000-0000-0000-000000000000
                    username: tmcw
              links:
                self: self
                prev: prev
                next: next
    comments:
      path: /v1/me/comments
      method: GET
      docs: Get comments related to current user, either given or received
      source:
        openapi: ../openapi.yml
      request:
        name: MeCommentsRequest
        query-parameters:
          offset:
            type: integer
            default: 0
            docs: Number of items to skip in order to deliver paginated results
            validation:
              min: 0
          limit:
            type: integer
            default: 20
            docs: Maximum items to return in each paginated response
            validation:
              min: 1
              max: 100
          since:
            type: optional<datetime>
            docs: Include items created after this date
          until:
            type: optional<datetime>
            docs: Include items created before this date
          relationship:
            type: MeCommentsRequestRelationship
            default: any
            docs: Whether to get comments you have received, given, or both
      response:
        docs: A paginated result set
        type: MeCommentsResponse
        status-code: 200
      examples:
        - query-parameters:
            offset: 1
            limit: 1
            relationship: any
          response:
            body:
              data:
                - comment: comment
                  id: id
                  createdAt: '2024-01-15T09:30:00Z'
                  author:
                    id: id
                    username: null
                  val:
                    name: name
                    id: id
                    version: 1
                    privacy: public
                    author: null
              links:
                self: self
                prev: prev
                next: next
    references:
      path: /v1/me/references
      method: GET
      docs: Get vals that depend on any of the user's vals
      source:
        openapi: ../openapi.yml
      request:
        name: MeReferencesRequest
        query-parameters:
          offset:
            type: integer
            default: 0
            docs: Number of items to skip in order to deliver paginated results
            validation:
              min: 0
          limit:
            type: integer
            default: 20
            docs: Maximum items to return in each paginated response
            validation:
              min: 1
              max: 100
          since:
            type: optional<datetime>
            docs: Include items created after this date
          until:
            type: optional<datetime>
            docs: Include items created before this date
      response:
        docs: A paginated result set
        type: MeReferencesResponse
        status-code: 200
      examples:
        - query-parameters:
            offset: 1
            limit: 1
          response:
            body:
              data:
                - reference:
                    id: id
                    username: null
                    author_id: null
                    name: name
                  dependsOn:
                    id: id
                    username: null
                    author_id: null
                    name: name
                  referencedAt: '2024-01-15T09:30:00Z'
              links:
                self: self
                prev: prev
                next: next
  source:
    openapi: ../openapi.yml
  display-name: me
docs: |-
  These endpoints
  give access to details and data from the requesting user.
imports:
  root: __package__.yml
",
    },
    "search.yml": {
      "absoluteFilepath": "/DUMMY_PATH",
      "contents": {
        "docs": "Search",
        "imports": {
          "root": "__package__.yml",
        },
        "service": {
          "auth": false,
          "base-path": "",
          "display-name": "search",
          "endpoints": {
            "vals": {
              "auth": undefined,
              "docs": "Search for vals across the platform",
              "examples": [
                {
                  "query-parameters": {
                    "limit": 1,
                    "offset": 1,
                    "query": "query",
                  },
                  "response": {
                    "body": {
                      "data": [
                        {
                          "author": {
                            "id": "00000000-0000-0000-0000-000000000000",
                            "username": "tmcw",
                          },
                          "code": "export const count = 1;",
                          "createdAt": "2024-06-11T22:05:12Z",
                          "id": "00000000-0000-0000-0000-000000000000",
                          "links": {
                            "module": "module",
                            "self": "self",
                            "versions": "versions",
                          },
                          "name": "counter",
                          "privacy": "public",
                          "public": true,
                          "type": "script",
                          "url": "https://val.town/v/tmcw/counter",
                          "version": 0,
                        },
                      ],
                      "links": {
                        "next": "next",
                        "prev": "prev",
                        "self": "self",
                      },
                    },
                  },
                },
              ],
              "method": "GET",
              "pagination": undefined,
              "path": "/v1/search/vals",
              "request": {
                "name": "SearchValsRequest",
                "query-parameters": {
                  "limit": {
                    "default": 20,
                    "docs": "Maximum items to return in each paginated response",
                    "type": "integer",
                    "validation": {
                      "exclusiveMax": undefined,
                      "exclusiveMin": undefined,
                      "max": 100,
                      "min": 1,
                      "multipleOf": undefined,
                    },
                  },
                  "offset": {
                    "default": 0,
                    "docs": "Number of items to skip in order to deliver paginated results",
                    "type": "integer",
                    "validation": {
                      "exclusiveMax": undefined,
                      "exclusiveMin": undefined,
                      "max": undefined,
                      "min": 0,
                      "multipleOf": undefined,
                    },
                  },
                  "query": {
                    "docs": "Search query",
                    "type": "string",
                    "validation": {
                      "format": undefined,
                      "maxLength": 512,
                      "minLength": 1,
                      "pattern": undefined,
                    },
                  },
                },
              },
              "response": {
                "docs": "A paginated result set",
                "status-code": 200,
                "type": "SearchValsResponse",
              },
              "source": {
                "openapi": "../openapi.yml",
              },
            },
          },
          "source": {
            "openapi": "../openapi.yml",
          },
        },
        "types": {
          "SearchValsResponse": {
            "docs": "A paginated result set",
            "inline": undefined,
            "properties": {
              "data": "list<root.BasicVal>",
              "links": "root.PaginationLinks",
            },
            "source": {
              "openapi": "../openapi.yml",
            },
          },
        },
      },
      "rawContents": "imports:
  root: __package__.yml
types:
  SearchValsResponse:
    docs: A paginated result set
    properties:
      data: list<root.BasicVal>
      links: root.PaginationLinks
    source:
      openapi: ../openapi.yml
service:
  auth: false
  base-path: ''
  endpoints:
    vals:
      path: /v1/search/vals
      method: GET
      docs: Search for vals across the platform
      source:
        openapi: ../openapi.yml
      request:
        name: SearchValsRequest
        query-parameters:
          offset:
            type: integer
            default: 0
            docs: Number of items to skip in order to deliver paginated results
            validation:
              min: 0
          limit:
            type: integer
            default: 20
            docs: Maximum items to return in each paginated response
            validation:
              min: 1
              max: 100
          query:
            type: string
            docs: Search query
            validation:
              minLength: 1
              maxLength: 512
      response:
        docs: A paginated result set
        type: SearchValsResponse
        status-code: 200
      examples:
        - query-parameters:
            offset: 1
            limit: 1
            query: query
          response:
            body:
              data:
                - name: counter
                  id: 00000000-0000-0000-0000-000000000000
                  version: 0
                  code: export const count = 1;
                  public: true
                  createdAt: '2024-06-11T22:05:12Z'
                  privacy: public
                  type: script
                  url: https://val.town/v/tmcw/counter
                  links:
                    self: self
                    versions: versions
                    module: module
                  author:
                    id: 00000000-0000-0000-0000-000000000000
                    username: tmcw
              links:
                self: self
                prev: prev
                next: next
  source:
    openapi: ../openapi.yml
  display-name: search
docs: Search
",
    },
    "sqlite.yml": {
      "absoluteFilepath": "/DUMMY_PATH",
      "contents": {
        "docs": "SQLite",
        "imports": {
          "root": "__package__.yml",
        },
        "service": {
          "auth": false,
          "base-path": "",
          "display-name": "sqlite",
          "endpoints": {
            "batch": {
              "auth": [
                {
                  "bearerAuth": [],
                },
              ],
              "docs": "Execute a batch of SQLite statements and return results for all of them",
              "examples": [
                {
                  "request": {
                    "mode": "read",
                    "statements": [
                      "SELECT 1;",
                    ],
                  },
                  "response": {
                    "body": [
                      {
                        "columnTypes": [
                          "number",
                        ],
                        "columns": [
                          "id",
                        ],
                        "rows": [
                          [
                            1,
                          ],
                        ],
                        "rowsAffected": 0,
                      },
                    ],
                  },
                },
              ],
              "method": "POST",
              "pagination": undefined,
              "path": "/v1/sqlite/batch",
              "request": {
                "body": {
                  "properties": {
                    "mode": "optional<SqliteBatchRequestMode>",
                    "statements": "list<SqliteBatchRequestStatementsItem>",
                  },
                },
                "content-type": "application/json",
                "headers": undefined,
                "name": "SqliteBatchRequest",
                "path-parameters": undefined,
                "query-parameters": undefined,
              },
              "response": {
                "docs": "Array of results from the statements executed",
                "status-code": 200,
                "type": "list<root.ResultSet>",
              },
              "source": {
                "openapi": "../openapi.yml",
              },
            },
            "execute": {
              "auth": [
                {
                  "bearerAuth": [],
                },
              ],
              "docs": "Execute a single SQLite statement and return results",
              "examples": [
                {
                  "name": "example1",
                  "request": {
                    "statement": "SELECT 1;",
                  },
                  "response": {
                    "body": {
                      "columnTypes": [
                        "columnTypes",
                      ],
                      "columns": [
                        "columns",
                      ],
                      "lastInsertRowid": "lastInsertRowid",
                      "rows": [
                        [
                          {
                            "key": "value",
                          },
                        ],
                      ],
                      "rowsAffected": 1.1,
                    },
                  },
                },
                {
                  "name": "example2",
                  "request": {
                    "statement": {
                      "args": [
                        1,
                      ],
                      "sql": "SELECT * FROM table WHERE column = ?;",
                    },
                  },
                  "response": {
                    "body": {
                      "columnTypes": [
                        "columnTypes",
                      ],
                      "columns": [
                        "columns",
                      ],
                      "lastInsertRowid": "lastInsertRowid",
                      "rows": [
                        [
                          {
                            "key": "value",
                          },
                        ],
                      ],
                      "rowsAffected": 1.1,
                    },
                  },
                },
              ],
              "method": "POST",
              "pagination": undefined,
              "path": "/v1/sqlite/execute",
              "request": {
                "body": {
                  "properties": {
                    "statement": "SqliteExecuteRequestStatement",
                  },
                },
                "content-type": "application/json",
                "headers": undefined,
                "name": "SqliteExecuteRequest",
                "path-parameters": undefined,
                "query-parameters": undefined,
              },
              "response": {
                "docs": "Default Response",
                "status-code": 200,
                "type": "root.ResultSet",
              },
              "source": {
                "openapi": "../openapi.yml",
              },
            },
          },
          "source": {
            "openapi": "../openapi.yml",
          },
        },
        "types": {
          "SqliteBatchRequestMode": {
            "enum": [
              "write",
              "read",
              "deferred",
            ],
            "inline": true,
            "source": {
              "openapi": "../openapi.yml",
            },
          },
          "SqliteBatchRequestStatementsItem": {
            "discriminated": false,
            "docs": undefined,
            "encoding": undefined,
            "inline": true,
            "source": {
              "openapi": "../openapi.yml",
            },
            "union": [
              {
                "docs": "Simple SQL statement to run in SQLite",
                "type": "string",
              },
              {
                "docs": "A parameterized SQL query. See https://docs.turso.tech/sdk/ts/reference#batch-transactions for reference",
                "type": "SqliteBatchRequestStatementsItemArgs",
              },
            ],
          },
          "SqliteBatchRequestStatementsItemArgs": {
            "docs": "A parameterized SQL query. See https://docs.turso.tech/sdk/ts/reference#batch-transactions for reference",
            "inline": true,
            "properties": {
              "args": {
                "display-name": "StatementArg",
                "docs": "List of arguments to be used in the given statement",
                "type": "SqliteBatchRequestStatementsItemArgsArgs",
              },
              "sql": {
                "docs": "SQL statement, with ? placeholders for arguments",
                "type": "string",
              },
            },
            "source": {
              "openapi": "../openapi.yml",
            },
          },
          "SqliteBatchRequestStatementsItemArgsArgs": {
            "discriminated": false,
            "docs": "List of arguments to be used in the given statement",
            "encoding": undefined,
            "inline": true,
            "source": {
              "openapi": "../openapi.yml",
            },
            "union": [
              "list<nullable<SqliteBatchRequestStatementsItemArgsArgsItem>>",
              "map<string, nullable<SqliteBatchRequestStatementsItemArgsArgsOneValue>>",
            ],
          },
          "SqliteBatchRequestStatementsItemArgsArgsItem": {
            "discriminated": false,
            "docs": "A value to be used as a parameter",
            "encoding": undefined,
            "inline": true,
            "source": {
              "openapi": "../openapi.yml",
            },
            "union": [
              "string",
              "double",
              "boolean",
            ],
          },
          "SqliteBatchRequestStatementsItemArgsArgsOneValue": {
            "discriminated": false,
            "docs": "A value to be used as a parameter",
            "encoding": undefined,
            "inline": true,
            "source": {
              "openapi": "../openapi.yml",
            },
            "union": [
              "string",
              "double",
              "boolean",
            ],
          },
          "SqliteExecuteRequestStatement": {
            "discriminated": false,
            "docs": undefined,
            "encoding": undefined,
            "inline": true,
            "source": {
              "openapi": "../openapi.yml",
            },
            "union": [
              {
                "docs": "Simple SQL statement to run in SQLite",
                "type": "string",
              },
              {
                "docs": "A parameterized SQL query. See https://docs.turso.tech/sdk/ts/reference#batch-transactions for reference",
                "type": "SqliteExecuteRequestStatementArgs",
              },
            ],
          },
          "SqliteExecuteRequestStatementArgs": {
            "docs": "A parameterized SQL query. See https://docs.turso.tech/sdk/ts/reference#batch-transactions for reference",
            "inline": true,
            "properties": {
              "args": {
                "display-name": "StatementArg",
                "docs": "List of arguments to be used in the given statement",
                "type": "SqliteExecuteRequestStatementArgsArgs",
              },
              "sql": {
                "docs": "SQL statement, with ? placeholders for arguments",
                "type": "string",
              },
            },
            "source": {
              "openapi": "../openapi.yml",
            },
          },
          "SqliteExecuteRequestStatementArgsArgs": {
            "discriminated": false,
            "docs": "List of arguments to be used in the given statement",
            "encoding": undefined,
            "inline": true,
            "source": {
              "openapi": "../openapi.yml",
            },
            "union": [
              "list<nullable<SqliteExecuteRequestStatementArgsArgsItem>>",
              "map<string, nullable<SqliteExecuteRequestStatementArgsArgsOneValue>>",
            ],
          },
          "SqliteExecuteRequestStatementArgsArgsItem": {
            "discriminated": false,
            "docs": "A value to be used as a parameter",
            "encoding": undefined,
            "inline": true,
            "source": {
              "openapi": "../openapi.yml",
            },
            "union": [
              "string",
              "double",
              "boolean",
            ],
          },
          "SqliteExecuteRequestStatementArgsArgsOneValue": {
            "discriminated": false,
            "docs": "A value to be used as a parameter",
            "encoding": undefined,
            "inline": true,
            "source": {
              "openapi": "../openapi.yml",
            },
            "union": [
              "string",
              "double",
              "boolean",
            ],
          },
        },
      },
      "rawContents": "types:
  SqliteExecuteRequestStatementArgsArgsItem:
    discriminated: false
    docs: A value to be used as a parameter
    union:
      - string
      - double
      - boolean
    source:
      openapi: ../openapi.yml
    inline: true
  SqliteExecuteRequestStatementArgsArgsOneValue:
    discriminated: false
    docs: A value to be used as a parameter
    union:
      - string
      - double
      - boolean
    source:
      openapi: ../openapi.yml
    inline: true
  SqliteExecuteRequestStatementArgsArgs:
    discriminated: false
    docs: List of arguments to be used in the given statement
    union:
      - list<nullable<SqliteExecuteRequestStatementArgsArgsItem>>
      - map<string, nullable<SqliteExecuteRequestStatementArgsArgsOneValue>>
    source:
      openapi: ../openapi.yml
    inline: true
  SqliteExecuteRequestStatementArgs:
    docs: >-
      A parameterized SQL query. See
      https://docs.turso.tech/sdk/ts/reference#batch-transactions for reference
    properties:
      sql:
        type: string
        docs: SQL statement, with ? placeholders for arguments
      args:
        display-name: StatementArg
        type: SqliteExecuteRequestStatementArgsArgs
        docs: List of arguments to be used in the given statement
    source:
      openapi: ../openapi.yml
    inline: true
  SqliteExecuteRequestStatement:
    discriminated: false
    union:
      - type: string
        docs: Simple SQL statement to run in SQLite
      - type: SqliteExecuteRequestStatementArgs
        docs: >-
          A parameterized SQL query. See
          https://docs.turso.tech/sdk/ts/reference#batch-transactions for
          reference
    source:
      openapi: ../openapi.yml
    inline: true
  SqliteBatchRequestStatementsItemArgsArgsItem:
    discriminated: false
    docs: A value to be used as a parameter
    union:
      - string
      - double
      - boolean
    source:
      openapi: ../openapi.yml
    inline: true
  SqliteBatchRequestStatementsItemArgsArgsOneValue:
    discriminated: false
    docs: A value to be used as a parameter
    union:
      - string
      - double
      - boolean
    source:
      openapi: ../openapi.yml
    inline: true
  SqliteBatchRequestStatementsItemArgsArgs:
    discriminated: false
    docs: List of arguments to be used in the given statement
    union:
      - list<nullable<SqliteBatchRequestStatementsItemArgsArgsItem>>
      - map<string, nullable<SqliteBatchRequestStatementsItemArgsArgsOneValue>>
    source:
      openapi: ../openapi.yml
    inline: true
  SqliteBatchRequestStatementsItemArgs:
    docs: >-
      A parameterized SQL query. See
      https://docs.turso.tech/sdk/ts/reference#batch-transactions for reference
    properties:
      sql:
        type: string
        docs: SQL statement, with ? placeholders for arguments
      args:
        display-name: StatementArg
        type: SqliteBatchRequestStatementsItemArgsArgs
        docs: List of arguments to be used in the given statement
    source:
      openapi: ../openapi.yml
    inline: true
  SqliteBatchRequestStatementsItem:
    discriminated: false
    union:
      - type: string
        docs: Simple SQL statement to run in SQLite
      - type: SqliteBatchRequestStatementsItemArgs
        docs: >-
          A parameterized SQL query. See
          https://docs.turso.tech/sdk/ts/reference#batch-transactions for
          reference
    source:
      openapi: ../openapi.yml
    inline: true
  SqliteBatchRequestMode:
    enum:
      - write
      - read
      - deferred
    inline: true
    source:
      openapi: ../openapi.yml
imports:
  root: __package__.yml
service:
  auth: false
  base-path: ''
  endpoints:
    execute:
      path: /v1/sqlite/execute
      method: POST
      auth:
        - bearerAuth: []
      docs: Execute a single SQLite statement and return results
      source:
        openapi: ../openapi.yml
      request:
        name: SqliteExecuteRequest
        body:
          properties:
            statement: SqliteExecuteRequestStatement
        content-type: application/json
      response:
        docs: Default Response
        type: root.ResultSet
        status-code: 200
      examples:
        - name: example1
          request:
            statement: SELECT 1;
          response:
            body:
              columns:
                - columns
              columnTypes:
                - columnTypes
              rows:
                - - key: value
              rowsAffected: 1.1
              lastInsertRowid: lastInsertRowid
        - name: example2
          request:
            statement:
              sql: SELECT * FROM table WHERE column = ?;
              args:
                - 1
          response:
            body:
              columns:
                - columns
              columnTypes:
                - columnTypes
              rows:
                - - key: value
              rowsAffected: 1.1
              lastInsertRowid: lastInsertRowid
    batch:
      path: /v1/sqlite/batch
      method: POST
      auth:
        - bearerAuth: []
      docs: Execute a batch of SQLite statements and return results for all of them
      source:
        openapi: ../openapi.yml
      request:
        name: SqliteBatchRequest
        body:
          properties:
            statements: list<SqliteBatchRequestStatementsItem>
            mode: optional<SqliteBatchRequestMode>
        content-type: application/json
      response:
        docs: Array of results from the statements executed
        type: list<root.ResultSet>
        status-code: 200
      examples:
        - request:
            statements:
              - SELECT 1;
            mode: read
          response:
            body:
              - columns:
                  - id
                columnTypes:
                  - number
                rows:
                  - - 1
                rowsAffected: 0
  source:
    openapi: ../openapi.yml
  display-name: sqlite
docs: SQLite
",
    },
    "users.yml": {
      "absoluteFilepath": "/DUMMY_PATH",
      "contents": {
        "docs": "Users",
        "imports": {
          "root": "__package__.yml",
        },
        "service": {
          "auth": false,
          "base-path": "",
          "display-name": "users",
          "endpoints": {
            "get": {
              "auth": undefined,
              "docs": "Get basic information about a user",
              "examples": [
                {
                  "path-parameters": {
                    "user_id": "user_id",
                  },
                  "response": {
                    "body": {
                      "bio": "Hello world",
                      "id": "00000000-0000-0000-0000-000000000000",
                      "links": {
                        "self": "self",
                      },
                      "profileImageUrl": "profileImageUrl",
                      "url": "https://val.town/u/tmcw",
                      "username": "tmcw",
                    },
                  },
                },
              ],
              "method": "GET",
              "pagination": undefined,
              "path": "/v1/users/{user_id}",
              "request": {
                "name": "UsersGetRequest",
                "path-parameters": {
                  "user_id": {
                    "docs": "User Id",
                    "type": "string",
                  },
                },
              },
              "response": {
                "docs": "Default Response",
                "status-code": 200,
                "type": "root.User",
              },
              "source": {
                "openapi": "../openapi.yml",
              },
            },
            "vals": {
              "auth": undefined,
              "docs": "List a user's vals",
              "examples": [
                {
                  "path-parameters": {
                    "user_id": "user_id",
                  },
                  "query-parameters": {
                    "limit": 1,
                    "offset": 1,
                  },
                  "response": {
                    "body": {
                      "data": [
                        {
                          "author": {
                            "id": "00000000-0000-0000-0000-000000000000",
                            "username": "tmcw",
                          },
                          "code": "export const count = 1;",
                          "createdAt": "2024-06-11T22:05:12Z",
                          "id": "00000000-0000-0000-0000-000000000000",
                          "links": {
                            "module": "module",
                            "self": "self",
                            "versions": "versions",
                          },
                          "name": "counter",
                          "privacy": "public",
                          "public": true,
                          "type": "script",
                          "url": "https://val.town/v/tmcw/counter",
                          "version": 0,
                        },
                      ],
                      "links": {
                        "next": "next",
                        "prev": "prev",
                        "self": "self",
                      },
                    },
                  },
                },
              ],
              "method": "GET",
              "pagination": undefined,
              "path": "/v1/users/{user_id}/vals",
              "request": {
                "name": "UsersValsRequest",
                "path-parameters": {
                  "user_id": {
                    "docs": "User Id",
                    "type": "string",
                  },
                },
                "query-parameters": {
                  "limit": {
                    "default": 20,
                    "docs": "Maximum items to return in each paginated response",
                    "type": "integer",
                    "validation": {
                      "exclusiveMax": undefined,
                      "exclusiveMin": undefined,
                      "max": 100,
                      "min": 1,
                      "multipleOf": undefined,
                    },
                  },
                  "offset": {
                    "default": 0,
                    "docs": "Number of items to skip in order to deliver paginated results",
                    "type": "integer",
                    "validation": {
                      "exclusiveMax": undefined,
                      "exclusiveMin": undefined,
                      "max": undefined,
                      "min": 0,
                      "multipleOf": undefined,
                    },
                  },
                },
              },
              "response": {
                "docs": "A paginated result set",
                "status-code": 200,
                "type": "UsersValsResponse",
              },
              "source": {
                "openapi": "../openapi.yml",
              },
            },
          },
          "source": {
            "openapi": "../openapi.yml",
          },
        },
        "types": {
          "UsersValsResponse": {
            "docs": "A paginated result set",
            "inline": undefined,
            "properties": {
              "data": "list<root.BasicVal>",
              "links": "root.PaginationLinks",
            },
            "source": {
              "openapi": "../openapi.yml",
            },
          },
        },
      },
      "rawContents": "imports:
  root: __package__.yml
service:
  auth: false
  base-path: ''
  endpoints:
    get:
      path: /v1/users/{user_id}
      method: GET
      docs: Get basic information about a user
      source:
        openapi: ../openapi.yml
      request:
        name: UsersGetRequest
        path-parameters:
          user_id:
            type: string
            docs: User Id
      response:
        docs: Default Response
        type: root.User
        status-code: 200
      examples:
        - path-parameters:
            user_id: user_id
          response:
            body:
              id: 00000000-0000-0000-0000-000000000000
              bio: Hello world
              username: tmcw
              profileImageUrl: profileImageUrl
              url: https://val.town/u/tmcw
              links:
                self: self
    vals:
      path: /v1/users/{user_id}/vals
      method: GET
      docs: List a user's vals
      source:
        openapi: ../openapi.yml
      request:
        name: UsersValsRequest
        path-parameters:
          user_id:
            type: string
            docs: User Id
        query-parameters:
          offset:
            type: integer
            default: 0
            docs: Number of items to skip in order to deliver paginated results
            validation:
              min: 0
          limit:
            type: integer
            default: 20
            docs: Maximum items to return in each paginated response
            validation:
              min: 1
              max: 100
      response:
        docs: A paginated result set
        type: UsersValsResponse
        status-code: 200
      examples:
        - path-parameters:
            user_id: user_id
          query-parameters:
            offset: 1
            limit: 1
          response:
            body:
              data:
                - name: counter
                  id: 00000000-0000-0000-0000-000000000000
                  version: 0
                  code: export const count = 1;
                  public: true
                  createdAt: '2024-06-11T22:05:12Z'
                  privacy: public
                  type: script
                  url: https://val.town/v/tmcw/counter
                  links:
                    self: self
                    versions: versions
                    module: module
                  author:
                    id: 00000000-0000-0000-0000-000000000000
                    username: tmcw
              links:
                self: self
                prev: prev
                next: next
  source:
    openapi: ../openapi.yml
  display-name: users
docs: Users
types:
  UsersValsResponse:
    docs: A paginated result set
    properties:
      data: list<root.BasicVal>
      links: root.PaginationLinks
    source:
      openapi: ../openapi.yml
",
    },
    "vals.yml": {
      "absoluteFilepath": "/DUMMY_PATH",
      "contents": {
        "docs": "These endpoints
let you get, create, and run vals.",
        "imports": {
          "root": "__package__.yml",
        },
        "service": {
          "auth": false,
          "base-path": "",
          "display-name": "vals",
          "endpoints": {
            "cancel": {
              "auth": [
                {
                  "bearerAuth": [],
                },
              ],
              "docs": "Cancel a running val",
              "errors": [
                "root.ValsCancelRequestNotFoundError",
              ],
              "examples": [
                {
                  "path-parameters": {
                    "evaluation_id": "evaluation_id",
                    "val_id": "val_id",
                  },
                  "response": {
                    "body": {
                      "found": true,
                    },
                  },
                },
              ],
              "method": "POST",
              "pagination": undefined,
              "path": "/v1/vals/{val_id}/evaluations/{evaluation_id}/cancel",
              "request": {
                "name": "ValsCancelRequest",
                "path-parameters": {
                  "evaluation_id": {
                    "docs": "The ID of the evaluation - the specific time that a val was run - that you want to cancel",
                    "type": "string",
                  },
                  "val_id": {
                    "docs": "Id of a val",
                    "type": "string",
                  },
                },
              },
              "response": {
                "docs": "The evaluation_id was successfully searched for and the evaluation was either already done or now has been cancelled",
                "status-code": 200,
                "type": "ValsCancelResponse",
              },
              "source": {
                "openapi": "../openapi.yml",
              },
            },
            "create": {
              "auth": [
                {
                  "bearerAuth": [],
                },
              ],
              "docs": "Create a new val",
              "examples": [
                {
                  "request": {
                    "code": "console.log(1);",
                    "name": "myVal",
                    "privacy": "public",
                    "readme": "# My Val",
                    "type": "script",
                  },
                  "response": {
                    "body": {
                      "author": {
                        "id": "id",
                        "username": "username",
                      },
                      "code": "code",
                      "createdAt": "2024-01-15T09:30:00Z",
                      "id": "id",
                      "likeCount": 1,
                      "links": {
                        "module": "module",
                        "self": "self",
                        "versions": "versions",
                      },
                      "name": "name",
                      "privacy": "public",
                      "public": true,
                      "readme": "readme",
                      "referenceCount": 1,
                      "type": "interval",
                      "url": "url",
                      "version": 1,
                    },
                  },
                },
              ],
              "method": "POST",
              "pagination": undefined,
              "path": "/v1/vals",
              "request": {
                "body": {
                  "properties": {
                    "code": {
                      "docs": "Val source code as TypeScript",
                      "type": "string",
                      "validation": {
                        "format": undefined,
                        "maxLength": 256000,
                        "minLength": 1,
                        "pattern": undefined,
                      },
                    },
                    "name": {
                      "docs": "This val’s name",
                      "type": "optional<string>",
                      "validation": {
                        "format": undefined,
                        "maxLength": 48,
                        "minLength": 1,
                        "pattern": undefined,
                      },
                    },
                    "privacy": {
                      "docs": "This val’s privacy setting. Unlisted vals do not appear on profile pages or elsewhere, but you can link to them.",
                      "type": "optional<ValsCreateRequestPrivacy>",
                    },
                    "readme": {
                      "docs": "Readme contents, as Markdown",
                      "type": "optional<string>",
                      "validation": {
                        "format": undefined,
                        "maxLength": 8192,
                        "minLength": undefined,
                        "pattern": undefined,
                      },
                    },
                    "type": {
                      "default": "script",
                      "docs": "The type of the val you want to create. Note that this does not include interval vals, because they cannot be created through the API yet.",
                      "type": "optional<ValsCreateRequestType>",
                    },
                  },
                },
                "content-type": "application/json",
                "headers": undefined,
                "name": "ValsCreateRequest",
                "path-parameters": undefined,
                "query-parameters": undefined,
              },
              "response": {
                "docs": "Default Response",
                "status-code": 200,
                "type": "root.ExtendedVal",
              },
              "source": {
                "openapi": "../openapi.yml",
              },
            },
            "createVersion": {
              "auth": [
                {
                  "bearerAuth": [],
                },
              ],
              "docs": "Create a new version of a val",
              "examples": [
                {
                  "path-parameters": {
                    "val_id": "val_id",
                  },
                  "request": {
                    "code": "console.log(1);",
                    "name": "myVal",
                    "privacy": "public",
                    "readme": "# My Val",
                    "type": "script",
                  },
                  "response": {
                    "body": {
                      "author": {
                        "id": "id",
                        "username": "username",
                      },
                      "code": "code",
                      "createdAt": "2024-01-15T09:30:00Z",
                      "id": "id",
                      "likeCount": 1,
                      "links": {
                        "module": "module",
                        "self": "self",
                        "versions": "versions",
                      },
                      "name": "name",
                      "privacy": "public",
                      "public": true,
                      "readme": "readme",
                      "referenceCount": 1,
                      "type": "interval",
                      "url": "url",
                      "version": 1,
                    },
                  },
                },
              ],
              "method": "POST",
              "pagination": undefined,
              "path": "/v1/vals/{val_id}/versions",
              "request": {
                "body": {
                  "properties": {
                    "code": {
                      "docs": "Val source code as TypeScript",
                      "type": "string",
                      "validation": {
                        "format": undefined,
                        "maxLength": 256000,
                        "minLength": 1,
                        "pattern": undefined,
                      },
                    },
                    "name": {
                      "docs": "This val’s name",
                      "type": "optional<string>",
                      "validation": {
                        "format": undefined,
                        "maxLength": 48,
                        "minLength": 1,
                        "pattern": undefined,
                      },
                    },
                    "privacy": {
                      "docs": "This val’s privacy setting. Unlisted vals do not appear on profile pages or elsewhere, but you can link to them.",
                      "type": "optional<ValsCreateVersionRequestPrivacy>",
                    },
                    "readme": {
                      "docs": "Readme contents, as Markdown",
                      "type": "optional<string>",
                      "validation": {
                        "format": undefined,
                        "maxLength": 8192,
                        "minLength": undefined,
                        "pattern": undefined,
                      },
                    },
                    "type": {
                      "default": "script",
                      "docs": "The type of the val you want to create. Note that this does not include interval vals, because they cannot be created through the API yet.",
                      "type": "optional<ValsCreateVersionRequestType>",
                    },
                  },
                },
                "content-type": "application/json",
                "headers": undefined,
                "name": "ValsCreateVersionRequest",
                "path-parameters": {
                  "val_id": {
                    "docs": "Id of a val",
                    "type": "string",
                  },
                },
                "query-parameters": undefined,
              },
              "response": {
                "docs": "Default Response",
                "status-code": 201,
                "type": "root.ExtendedVal",
              },
              "source": {
                "openapi": "../openapi.yml",
              },
            },
            "delete": {
              "auth": [
                {
                  "bearerAuth": [],
                },
              ],
              "docs": "Delete a val",
              "errors": [
                "root.ValsDeleteRequestNotFoundError",
              ],
              "examples": [
                {
                  "path-parameters": {
                    "val_id": "val_id",
                  },
                },
              ],
              "method": "DELETE",
              "pagination": undefined,
              "path": "/v1/vals/{val_id}",
              "request": {
                "name": "ValsDeleteRequest",
                "path-parameters": {
                  "val_id": {
                    "docs": "Id of a val",
                    "type": "string",
                  },
                },
              },
              "source": {
                "openapi": "../openapi.yml",
              },
            },
            "deleteVersion": {
              "auth": [
                {
                  "bearerAuth": [],
                },
              ],
              "docs": "Delete a specific version of a val",
              "errors": [
                "root.ValsDeleteVersionRequestNotFoundError",
              ],
              "examples": [
                {
                  "path-parameters": {
                    "val_id": "val_id",
                    "version": 1,
                  },
                },
              ],
              "method": "DELETE",
              "pagination": undefined,
              "path": "/v1/vals/{val_id}/versions/{version}",
              "request": {
                "name": "ValsDeleteVersionRequest",
                "path-parameters": {
                  "val_id": {
                    "docs": "Id of a val",
                    "type": "string",
                  },
                  "version": {
                    "docs": "The val version",
                    "type": "integer",
                  },
                },
              },
              "source": {
                "openapi": "../openapi.yml",
              },
            },
            "evalGet": {
              "auth": undefined,
              "docs": "Run JavaScript or TypeScript without saving it permanently as a val",
              "errors": [
                "root.EvalGetRequestBadRequestError",
              ],
              "examples": [
                {
                  "path-parameters": {
                    "code": "code",
                  },
                  "response": {
                    "body": "string",
                  },
                },
              ],
              "method": "GET",
              "pagination": undefined,
              "path": "/v1/eval/{code}",
              "request": {
                "name": "EvalGetRequest",
                "path-parameters": {
                  "code": {
                    "docs": "TypeScript source code",
                    "type": "string",
                  },
                },
                "query-parameters": {
                  "args": "optional<string>",
                },
              },
              "response": {
                "docs": "Default Response",
                "status-code": 200,
                "type": "nullable<EvalGetResponse>",
              },
              "source": {
                "openapi": "../openapi.yml",
              },
            },
            "evalPost": {
              "auth": undefined,
              "docs": "Run JavaScript or TypeScript without saving it permanently as a val",
              "errors": [
                "root.EvalPostRequestBadRequestError",
              ],
              "examples": [
                {
                  "name": "example1",
                  "request": {
                    "code": "export default 1",
                  },
                  "response": {
                    "body": "string",
                  },
                },
                {
                  "name": "example2",
                  "request": {
                    "args": [
                      1,
                    ],
                    "code": "export default function main(value: number) { return value; }",
                  },
                  "response": {
                    "body": "string",
                  },
                },
              ],
              "method": "POST",
              "pagination": undefined,
              "path": "/v1/eval",
              "request": {
                "body": {
                  "properties": {
                    "args": {
                      "docs": "Array of arguments passed to the given function. If this is present, the default export should be a function and will be called with these arguments, and the function result will be returned. If `args` is not present, no function calls are made, but you can still return a value using `export default myVariable`.",
                      "type": "optional<list<unknown>>",
                    },
                    "code": {
                      "docs": "TypeScript source code",
                      "type": "string",
                      "validation": {
                        "format": undefined,
                        "maxLength": 8192,
                        "minLength": undefined,
                        "pattern": undefined,
                      },
                    },
                  },
                },
                "content-type": "application/json",
                "headers": undefined,
                "name": "EvalPostRequest",
                "path-parameters": undefined,
                "query-parameters": undefined,
              },
              "response": {
                "docs": "Default Response",
                "status-code": 200,
                "type": "nullable<EvalPostResponse>",
              },
              "source": {
                "openapi": "../openapi.yml",
              },
            },
            "get": {
              "auth": undefined,
              "docs": "Get a val by id",
              "examples": [
                {
                  "path-parameters": {
                    "val_id": "val_id",
                  },
                  "response": {
                    "body": {
                      "author": {
                        "id": "id",
                        "username": "username",
                      },
                      "code": "code",
                      "createdAt": "2024-01-15T09:30:00Z",
                      "id": "id",
                      "likeCount": 1,
                      "links": {
                        "module": "module",
                        "self": "self",
                        "versions": "versions",
                      },
                      "name": "name",
                      "privacy": "public",
                      "public": true,
                      "readme": "readme",
                      "referenceCount": 1,
                      "type": "interval",
                      "url": "url",
                      "version": 1,
                    },
                  },
                },
              ],
              "method": "GET",
              "pagination": undefined,
              "path": "/v1/vals/{val_id}",
              "request": {
                "name": "ValsGetRequest",
                "path-parameters": {
                  "val_id": {
                    "docs": "Id of a val",
                    "type": "string",
                  },
                },
              },
              "response": {
                "docs": "Default Response",
                "status-code": 200,
                "type": "root.ExtendedVal",
              },
              "source": {
                "openapi": "../openapi.yml",
              },
            },
            "getVersion": {
              "auth": undefined,
              "docs": "Get a specific version of a val",
              "examples": [
                {
                  "path-parameters": {
                    "val_id": "val_id",
                    "version": 1,
                  },
                  "query-parameters": {
                    "limit": 1,
                    "offset": 1,
                  },
                  "response": {
                    "body": {
                      "author": {
                        "id": "id",
                        "username": "username",
                      },
                      "code": "code",
                      "createdAt": "2024-01-15T09:30:00Z",
                      "id": "id",
                      "likeCount": 1,
                      "links": {
                        "module": "module",
                        "self": "self",
                        "versions": "versions",
                      },
                      "name": "name",
                      "privacy": "public",
                      "public": true,
                      "readme": "readme",
                      "referenceCount": 1,
                      "type": "interval",
                      "url": "url",
                      "version": 1,
                    },
                  },
                },
              ],
              "method": "GET",
              "pagination": undefined,
              "path": "/v1/vals/{val_id}/versions/{version}",
              "request": {
                "name": "ValsGetVersionRequest",
                "path-parameters": {
                  "val_id": {
                    "docs": "Id of a val",
                    "type": "string",
                  },
                  "version": {
                    "docs": "The val version",
                    "type": "integer",
                  },
                },
                "query-parameters": {
                  "limit": {
                    "default": 20,
                    "docs": "Maximum items to return in each paginated response",
                    "type": "integer",
                    "validation": {
                      "exclusiveMax": undefined,
                      "exclusiveMin": undefined,
                      "max": 100,
                      "min": 1,
                      "multipleOf": undefined,
                    },
                  },
                  "offset": {
                    "default": 0,
                    "docs": "Number of items to skip in order to deliver paginated results",
                    "type": "integer",
                    "validation": {
                      "exclusiveMax": undefined,
                      "exclusiveMin": undefined,
                      "max": undefined,
                      "min": 0,
                      "multipleOf": undefined,
                    },
                  },
                },
              },
              "response": {
                "docs": "Default Response",
                "status-code": 200,
                "type": "root.ExtendedVal",
              },
              "source": {
                "openapi": "../openapi.yml",
              },
            },
            "list": {
              "auth": undefined,
              "docs": "List versions of a val",
              "examples": [
                {
                  "path-parameters": {
                    "val_id": "val_id",
                  },
                  "query-parameters": {
                    "limit": 1,
                    "offset": 1,
                  },
                  "response": {
                    "body": {
                      "data": [
                        {
                          "createdAt": "2024-01-15T09:30:00Z",
                          "val_id": "val_id",
                          "version": 1,
                        },
                      ],
                      "links": {
                        "next": "next",
                        "prev": "prev",
                        "self": "self",
                      },
                    },
                  },
                },
              ],
              "method": "GET",
              "pagination": undefined,
              "path": "/v1/vals/{val_id}/versions",
              "request": {
                "name": "ValsListRequest",
                "path-parameters": {
                  "val_id": {
                    "docs": "Id of a val",
                    "type": "string",
                  },
                },
                "query-parameters": {
                  "limit": {
                    "default": 20,
                    "docs": "Maximum items to return in each paginated response",
                    "type": "integer",
                    "validation": {
                      "exclusiveMax": undefined,
                      "exclusiveMin": undefined,
                      "max": 100,
                      "min": 1,
                      "multipleOf": undefined,
                    },
                  },
                  "offset": {
                    "default": 0,
                    "docs": "Number of items to skip in order to deliver paginated results",
                    "type": "integer",
                    "validation": {
                      "exclusiveMax": undefined,
                      "exclusiveMin": undefined,
                      "max": undefined,
                      "min": 0,
                      "multipleOf": undefined,
                    },
                  },
                },
              },
              "response": {
                "docs": "A paginated result set",
                "status-code": 200,
                "type": "ValsListResponse",
              },
              "source": {
                "openapi": "../openapi.yml",
              },
            },
            "put": {
              "auth": [
                {
                  "bearerAuth": [],
                },
              ],
              "docs": "Run an existing val or create a new one",
              "examples": [
                {
                  "request": {
                    "code": "console.log(1);",
                    "name": "myVal",
                  },
                },
              ],
              "method": "PUT",
              "pagination": undefined,
              "path": "/v1/vals",
              "request": {
                "body": {
                  "properties": {
                    "code": {
                      "docs": "Val source code as TypeScript",
                      "type": "string",
                      "validation": {
                        "format": undefined,
                        "maxLength": 256000,
                        "minLength": 1,
                        "pattern": undefined,
                      },
                    },
                    "name": {
                      "docs": "This val’s name",
                      "type": "string",
                      "validation": {
                        "format": undefined,
                        "maxLength": 48,
                        "minLength": 1,
                        "pattern": undefined,
                      },
                    },
                  },
                },
                "content-type": "application/json",
                "headers": undefined,
                "name": "ValsPutRequest",
                "path-parameters": undefined,
                "query-parameters": undefined,
              },
              "source": {
                "openapi": "../openapi.yml",
              },
            },
            "runGet": {
              "auth": undefined,
              "availability": "deprecated",
              "docs": "Run a val, specify any parameters in a querystring",
              "examples": [
                {
                  "path-parameters": {
                    "valname": "valname",
                  },
                },
              ],
              "method": "GET",
              "pagination": undefined,
              "path": "/v1/run/{valname}",
              "request": {
                "name": "RunGetRequest",
                "path-parameters": {
                  "valname": {
                    "docs": "Name of the val, in concatenated style, like username.valname",
                    "type": "string",
                  },
                },
                "query-parameters": {
                  "args": {
                    "docs": "An argument that will be passed to the function as a JavaScript value",
                    "type": "optional<string>",
                  },
                },
              },
              "source": {
                "openapi": "../openapi.yml",
              },
            },
            "runPost": {
              "auth": undefined,
              "availability": "deprecated",
              "docs": "Run a val, with arguments in the request body",
              "examples": [
                {
                  "path-parameters": {
                    "valname": "valname",
                  },
                  "request": {
                    "args": [
                      1,
                    ],
                  },
                },
              ],
              "method": "POST",
              "pagination": undefined,
              "path": "/v1/run/{valname}",
              "request": {
                "body": {
                  "properties": {
                    "args": "optional<list<unknown>>",
                  },
                },
                "content-type": "application/json",
                "headers": undefined,
                "name": "RunPostRequest",
                "path-parameters": {
                  "valname": {
                    "docs": "Name of the val, in concatenated style, like username.valname",
                    "type": "string",
                  },
                },
                "query-parameters": undefined,
              },
              "source": {
                "openapi": "../openapi.yml",
              },
            },
            "update": {
              "auth": [
                {
                  "bearerAuth": [],
                },
              ],
              "docs": "Update an existing val",
              "examples": [
                {
                  "name": "example1",
                  "path-parameters": {
                    "val_id": "val_id",
                  },
                  "request": {
                    "name": "myVal",
                    "readme": "# Updated readme",
                  },
                },
                {
                  "name": "example2",
                  "path-parameters": {
                    "val_id": "val_id",
                  },
                  "request": {
                    "type": "http",
                  },
                },
              ],
              "method": "PUT",
              "pagination": undefined,
              "path": "/v1/vals/{val_id}",
              "request": {
                "body": {
                  "properties": {
                    "name": {
                      "docs": "This val’s name",
                      "type": "optional<string>",
                      "validation": {
                        "format": undefined,
                        "maxLength": 48,
                        "minLength": 1,
                        "pattern": undefined,
                      },
                    },
                    "privacy": {
                      "docs": "This val’s privacy setting. Unlisted vals do not appear on profile pages or elsewhere, but you can link to them.",
                      "type": "optional<ValsUpdateRequestPrivacy>",
                    },
                    "readme": {
                      "docs": "Readme contents, as Markdown",
                      "type": "optional<string>",
                      "validation": {
                        "format": undefined,
                        "maxLength": 8192,
                        "minLength": undefined,
                        "pattern": undefined,
                      },
                    },
                    "type": {
                      "docs": "The type of the val you want to update. Note that this does not include interval vals, because they cannot be created through the API yet.",
                      "type": "optional<ValsUpdateRequestType>",
                    },
                  },
                },
                "content-type": "application/json",
                "headers": undefined,
                "name": "ValsUpdateRequest",
                "path-parameters": {
                  "val_id": {
                    "docs": "Id of a val",
                    "type": "string",
                  },
                },
                "query-parameters": undefined,
              },
              "source": {
                "openapi": "../openapi.yml",
              },
            },
          },
          "source": {
            "openapi": "../openapi.yml",
          },
        },
        "types": {
          "EvalGetResponse": {
            "discriminated": false,
            "docs": undefined,
            "encoding": undefined,
            "inline": undefined,
            "source": {
              "openapi": "../openapi.yml",
            },
            "union": [
              "string",
              "double",
              "map<string, unknown>",
              "list<unknown>",
              "boolean",
            ],
          },
          "EvalPostResponse": {
            "discriminated": false,
            "docs": undefined,
            "encoding": undefined,
            "inline": undefined,
            "source": {
              "openapi": "../openapi.yml",
            },
            "union": [
              "string",
              "double",
              "map<string, unknown>",
              "list<unknown>",
              "boolean",
            ],
          },
          "ValsCancelResponse": {
            "docs": "The evaluation_id was successfully searched for and the evaluation was either already done or now has been cancelled",
            "inline": undefined,
            "properties": {
              "found": {
                "docs": "True if the evaluation was found and cancelled",
                "type": "boolean",
              },
            },
            "source": {
              "openapi": "../openapi.yml",
            },
          },
          "ValsCreateRequestPrivacy": {
            "docs": "This val’s privacy setting. Unlisted vals do not appear on profile pages or elsewhere, but you can link to them.",
            "enum": [
              "public",
              "unlisted",
              "private",
            ],
            "inline": true,
            "source": {
              "openapi": "../openapi.yml",
            },
          },
          "ValsCreateRequestType": {
            "default": "script",
            "docs": "The type of the val you want to create. Note that this does not include interval vals, because they cannot be created through the API yet.",
            "enum": [
              "http",
              "script",
              "email",
            ],
            "inline": true,
            "source": {
              "openapi": "../openapi.yml",
            },
          },
          "ValsCreateVersionRequestPrivacy": {
            "docs": "This val’s privacy setting. Unlisted vals do not appear on profile pages or elsewhere, but you can link to them.",
            "enum": [
              "public",
              "unlisted",
              "private",
            ],
            "inline": true,
            "source": {
              "openapi": "../openapi.yml",
            },
          },
          "ValsCreateVersionRequestType": {
            "default": "script",
            "docs": "The type of the val you want to create. Note that this does not include interval vals, because they cannot be created through the API yet.",
            "enum": [
              "http",
              "script",
              "email",
            ],
            "inline": true,
            "source": {
              "openapi": "../openapi.yml",
            },
          },
          "ValsListResponse": {
            "docs": "A paginated result set",
            "inline": undefined,
            "properties": {
              "data": "list<ValsListResponseDataItem>",
              "links": "root.PaginationLinks",
            },
            "source": {
              "openapi": "../openapi.yml",
            },
          },
          "ValsListResponseDataItem": {
            "docs": undefined,
            "inline": true,
            "properties": {
              "createdAt": "datetime",
              "val_id": {
                "docs": "Id of a val",
                "type": "string",
                "validation": {
                  "format": "uuid",
                  "maxLength": undefined,
                  "minLength": undefined,
                  "pattern": undefined,
                },
              },
              "version": {
                "docs": "Version of the val",
                "type": "integer",
                "validation": {
                  "exclusiveMax": undefined,
                  "exclusiveMin": undefined,
                  "max": undefined,
                  "min": 0,
                  "multipleOf": undefined,
                },
              },
            },
            "source": {
              "openapi": "../openapi.yml",
            },
          },
          "ValsUpdateRequestPrivacy": {
            "docs": "This val’s privacy setting. Unlisted vals do not appear on profile pages or elsewhere, but you can link to them.",
            "enum": [
              "public",
              "unlisted",
              "private",
            ],
            "inline": true,
            "source": {
              "openapi": "../openapi.yml",
            },
          },
          "ValsUpdateRequestType": {
            "docs": "The type of the val you want to update. Note that this does not include interval vals, because they cannot be created through the API yet.",
            "enum": [
              "http",
              "script",
              "email",
            ],
            "inline": true,
            "source": {
              "openapi": "../openapi.yml",
            },
          },
        },
      },
      "rawContents": "types:
  EvalPostResponse:
    discriminated: false
    union:
      - string
      - double
      - map<string, unknown>
      - list<unknown>
      - boolean
    source:
      openapi: ../openapi.yml
  EvalGetResponse:
    discriminated: false
    union:
      - string
      - double
      - map<string, unknown>
      - list<unknown>
      - boolean
    source:
      openapi: ../openapi.yml
  ValsCreateRequestPrivacy:
    enum:
      - public
      - unlisted
      - private
    docs: >-
      This val’s privacy setting. Unlisted vals do not appear on profile pages
      or elsewhere, but you can link to them.
    inline: true
    source:
      openapi: ../openapi.yml
  ValsCreateRequestType:
    enum:
      - http
      - script
      - email
    docs: >-
      The type of the val you want to create. Note that this does not include
      interval vals, because they cannot be created through the API yet.
    default: script
    inline: true
    source:
      openapi: ../openapi.yml
  ValsUpdateRequestPrivacy:
    enum:
      - public
      - unlisted
      - private
    docs: >-
      This val’s privacy setting. Unlisted vals do not appear on profile pages
      or elsewhere, but you can link to them.
    inline: true
    source:
      openapi: ../openapi.yml
  ValsUpdateRequestType:
    enum:
      - http
      - script
      - email
    docs: >-
      The type of the val you want to update. Note that this does not include
      interval vals, because they cannot be created through the API yet.
    inline: true
    source:
      openapi: ../openapi.yml
  ValsListResponseDataItem:
    properties:
      val_id:
        type: string
        docs: Id of a val
        validation:
          format: uuid
      version:
        type: integer
        docs: Version of the val
        validation:
          min: 0
      createdAt: datetime
    source:
      openapi: ../openapi.yml
    inline: true
  ValsListResponse:
    docs: A paginated result set
    properties:
      data: list<ValsListResponseDataItem>
      links: root.PaginationLinks
    source:
      openapi: ../openapi.yml
  ValsCreateVersionRequestPrivacy:
    enum:
      - public
      - unlisted
      - private
    docs: >-
      This val’s privacy setting. Unlisted vals do not appear on profile pages
      or elsewhere, but you can link to them.
    inline: true
    source:
      openapi: ../openapi.yml
  ValsCreateVersionRequestType:
    enum:
      - http
      - script
      - email
    docs: >-
      The type of the val you want to create. Note that this does not include
      interval vals, because they cannot be created through the API yet.
    default: script
    inline: true
    source:
      openapi: ../openapi.yml
  ValsCancelResponse:
    docs: >-
      The evaluation_id was successfully searched for and the evaluation was
      either already done or now has been cancelled
    properties:
      found:
        type: boolean
        docs: True if the evaluation was found and cancelled
    source:
      openapi: ../openapi.yml
imports:
  root: __package__.yml
service:
  auth: false
  base-path: ''
  endpoints:
    evalPost:
      path: /v1/eval
      method: POST
      docs: Run JavaScript or TypeScript without saving it permanently as a val
      source:
        openapi: ../openapi.yml
      request:
        name: EvalPostRequest
        body:
          properties:
            code:
              type: string
              docs: TypeScript source code
              validation:
                maxLength: 8192
            args:
              type: optional<list<unknown>>
              docs: >-
                Array of arguments passed to the given function. If this is
                present, the default export should be a function and will be
                called with these arguments, and the function result will be
                returned. If `args` is not present, no function calls are made,
                but you can still return a value using `export default
                myVariable`.
        content-type: application/json
      response:
        docs: Default Response
        type: nullable<EvalPostResponse>
        status-code: 200
      errors:
        - root.EvalPostRequestBadRequestError
      examples:
        - name: example1
          request:
            code: export default 1
          response:
            body: string
        - name: example2
          request:
            code: 'export default function main(value: number) { return value; }'
            args:
              - 1
          response:
            body: string
    evalGet:
      path: /v1/eval/{code}
      method: GET
      docs: Run JavaScript or TypeScript without saving it permanently as a val
      source:
        openapi: ../openapi.yml
      request:
        name: EvalGetRequest
        path-parameters:
          code:
            type: string
            docs: TypeScript source code
        query-parameters:
          args: optional<string>
      response:
        docs: Default Response
        type: nullable<EvalGetResponse>
        status-code: 200
      errors:
        - root.EvalGetRequestBadRequestError
      examples:
        - path-parameters:
            code: code
          response:
            body: string
    runGet:
      path: /v1/run/{valname}
      method: GET
      docs: Run a val, specify any parameters in a querystring
      source:
        openapi: ../openapi.yml
      request:
        name: RunGetRequest
        path-parameters:
          valname:
            type: string
            docs: Name of the val, in concatenated style, like username.valname
        query-parameters:
          args:
            type: optional<string>
            docs: >-
              An argument that will be passed to the function as a JavaScript
              value
      availability: deprecated
      examples:
        - path-parameters:
            valname: valname
    runPost:
      path: /v1/run/{valname}
      method: POST
      docs: Run a val, with arguments in the request body
      source:
        openapi: ../openapi.yml
      request:
        name: RunPostRequest
        path-parameters:
          valname:
            type: string
            docs: Name of the val, in concatenated style, like username.valname
        body:
          properties:
            args: optional<list<unknown>>
        content-type: application/json
      availability: deprecated
      examples:
        - path-parameters:
            valname: valname
          request:
            args:
              - 1
    create:
      path: /v1/vals
      method: POST
      auth:
        - bearerAuth: []
      docs: Create a new val
      source:
        openapi: ../openapi.yml
      request:
        name: ValsCreateRequest
        body:
          properties:
            code:
              type: string
              docs: Val source code as TypeScript
              validation:
                minLength: 1
                maxLength: 256000
            name:
              type: optional<string>
              docs: This val’s name
              validation:
                minLength: 1
                maxLength: 48
            readme:
              type: optional<string>
              docs: Readme contents, as Markdown
              validation:
                maxLength: 8192
            privacy:
              type: optional<ValsCreateRequestPrivacy>
              docs: >-
                This val’s privacy setting. Unlisted vals do not appear on
                profile pages or elsewhere, but you can link to them.
            type:
              type: optional<ValsCreateRequestType>
              docs: >-
                The type of the val you want to create. Note that this does not
                include interval vals, because they cannot be created through
                the API yet.
              default: script
        content-type: application/json
      response:
        docs: Default Response
        type: root.ExtendedVal
        status-code: 200
      examples:
        - request:
            code: console.log(1);
            name: myVal
            readme: '# My Val'
            privacy: public
            type: script
          response:
            body:
              name: name
              id: id
              version: 1
              code: code
              public: true
              createdAt: '2024-01-15T09:30:00Z'
              privacy: public
              type: interval
              url: url
              links:
                self: self
                versions: versions
                module: module
              author:
                id: id
                username: username
              likeCount: 1
              referenceCount: 1
              readme: readme
    put:
      path: /v1/vals
      method: PUT
      auth:
        - bearerAuth: []
      docs: Run an existing val or create a new one
      source:
        openapi: ../openapi.yml
      request:
        name: ValsPutRequest
        body:
          properties:
            code:
              type: string
              docs: Val source code as TypeScript
              validation:
                minLength: 1
                maxLength: 256000
            name:
              type: string
              docs: This val’s name
              validation:
                minLength: 1
                maxLength: 48
        content-type: application/json
      examples:
        - request:
            code: console.log(1);
            name: myVal
    get:
      path: /v1/vals/{val_id}
      method: GET
      docs: Get a val by id
      source:
        openapi: ../openapi.yml
      request:
        name: ValsGetRequest
        path-parameters:
          val_id:
            type: string
            docs: Id of a val
      response:
        docs: Default Response
        type: root.ExtendedVal
        status-code: 200
      examples:
        - path-parameters:
            val_id: val_id
          response:
            body:
              name: name
              id: id
              version: 1
              code: code
              public: true
              createdAt: '2024-01-15T09:30:00Z'
              privacy: public
              type: interval
              url: url
              links:
                self: self
                versions: versions
                module: module
              author:
                id: id
                username: username
              likeCount: 1
              referenceCount: 1
              readme: readme
    update:
      path: /v1/vals/{val_id}
      method: PUT
      auth:
        - bearerAuth: []
      docs: Update an existing val
      source:
        openapi: ../openapi.yml
      request:
        name: ValsUpdateRequest
        path-parameters:
          val_id:
            type: string
            docs: Id of a val
        body:
          properties:
            name:
              type: optional<string>
              docs: This val’s name
              validation:
                minLength: 1
                maxLength: 48
            readme:
              type: optional<string>
              docs: Readme contents, as Markdown
              validation:
                maxLength: 8192
            privacy:
              type: optional<ValsUpdateRequestPrivacy>
              docs: >-
                This val’s privacy setting. Unlisted vals do not appear on
                profile pages or elsewhere, but you can link to them.
            type:
              type: optional<ValsUpdateRequestType>
              docs: >-
                The type of the val you want to update. Note that this does not
                include interval vals, because they cannot be created through
                the API yet.
        content-type: application/json
      examples:
        - name: example1
          path-parameters:
            val_id: val_id
          request:
            name: myVal
            readme: '# Updated readme'
        - name: example2
          path-parameters:
            val_id: val_id
          request:
            type: http
    delete:
      path: /v1/vals/{val_id}
      method: DELETE
      auth:
        - bearerAuth: []
      docs: Delete a val
      source:
        openapi: ../openapi.yml
      request:
        name: ValsDeleteRequest
        path-parameters:
          val_id:
            type: string
            docs: Id of a val
      errors:
        - root.ValsDeleteRequestNotFoundError
      examples:
        - path-parameters:
            val_id: val_id
    list:
      path: /v1/vals/{val_id}/versions
      method: GET
      docs: List versions of a val
      source:
        openapi: ../openapi.yml
      request:
        name: ValsListRequest
        path-parameters:
          val_id:
            type: string
            docs: Id of a val
        query-parameters:
          offset:
            type: integer
            default: 0
            docs: Number of items to skip in order to deliver paginated results
            validation:
              min: 0
          limit:
            type: integer
            default: 20
            docs: Maximum items to return in each paginated response
            validation:
              min: 1
              max: 100
      response:
        docs: A paginated result set
        type: ValsListResponse
        status-code: 200
      examples:
        - path-parameters:
            val_id: val_id
          query-parameters:
            offset: 1
            limit: 1
          response:
            body:
              data:
                - val_id: val_id
                  version: 1
                  createdAt: '2024-01-15T09:30:00Z'
              links:
                self: self
                prev: prev
                next: next
    createVersion:
      path: /v1/vals/{val_id}/versions
      method: POST
      auth:
        - bearerAuth: []
      docs: Create a new version of a val
      source:
        openapi: ../openapi.yml
      request:
        name: ValsCreateVersionRequest
        path-parameters:
          val_id:
            type: string
            docs: Id of a val
        body:
          properties:
            code:
              type: string
              docs: Val source code as TypeScript
              validation:
                minLength: 1
                maxLength: 256000
            name:
              type: optional<string>
              docs: This val’s name
              validation:
                minLength: 1
                maxLength: 48
            readme:
              type: optional<string>
              docs: Readme contents, as Markdown
              validation:
                maxLength: 8192
            privacy:
              type: optional<ValsCreateVersionRequestPrivacy>
              docs: >-
                This val’s privacy setting. Unlisted vals do not appear on
                profile pages or elsewhere, but you can link to them.
            type:
              type: optional<ValsCreateVersionRequestType>
              docs: >-
                The type of the val you want to create. Note that this does not
                include interval vals, because they cannot be created through
                the API yet.
              default: script
        content-type: application/json
      response:
        docs: Default Response
        type: root.ExtendedVal
        status-code: 201
      examples:
        - path-parameters:
            val_id: val_id
          request:
            code: console.log(1);
            name: myVal
            readme: '# My Val'
            privacy: public
            type: script
          response:
            body:
              name: name
              id: id
              version: 1
              code: code
              public: true
              createdAt: '2024-01-15T09:30:00Z'
              privacy: public
              type: interval
              url: url
              links:
                self: self
                versions: versions
                module: module
              author:
                id: id
                username: username
              likeCount: 1
              referenceCount: 1
              readme: readme
    getVersion:
      path: /v1/vals/{val_id}/versions/{version}
      method: GET
      docs: Get a specific version of a val
      source:
        openapi: ../openapi.yml
      request:
        name: ValsGetVersionRequest
        path-parameters:
          val_id:
            type: string
            docs: Id of a val
          version:
            type: integer
            docs: The val version
        query-parameters:
          offset:
            type: integer
            default: 0
            docs: Number of items to skip in order to deliver paginated results
            validation:
              min: 0
          limit:
            type: integer
            default: 20
            docs: Maximum items to return in each paginated response
            validation:
              min: 1
              max: 100
      response:
        docs: Default Response
        type: root.ExtendedVal
        status-code: 200
      examples:
        - path-parameters:
            val_id: val_id
            version: 1
          query-parameters:
            offset: 1
            limit: 1
          response:
            body:
              name: name
              id: id
              version: 1
              code: code
              public: true
              createdAt: '2024-01-15T09:30:00Z'
              privacy: public
              type: interval
              url: url
              links:
                self: self
                versions: versions
                module: module
              author:
                id: id
                username: username
              likeCount: 1
              referenceCount: 1
              readme: readme
    deleteVersion:
      path: /v1/vals/{val_id}/versions/{version}
      method: DELETE
      auth:
        - bearerAuth: []
      docs: Delete a specific version of a val
      source:
        openapi: ../openapi.yml
      request:
        name: ValsDeleteVersionRequest
        path-parameters:
          val_id:
            type: string
            docs: Id of a val
          version:
            type: integer
            docs: The val version
      errors:
        - root.ValsDeleteVersionRequestNotFoundError
      examples:
        - path-parameters:
            val_id: val_id
            version: 1
    cancel:
      path: /v1/vals/{val_id}/evaluations/{evaluation_id}/cancel
      method: POST
      auth:
        - bearerAuth: []
      docs: Cancel a running val
      source:
        openapi: ../openapi.yml
      request:
        name: ValsCancelRequest
        path-parameters:
          val_id:
            type: string
            docs: Id of a val
          evaluation_id:
            type: string
            docs: >-
              The ID of the evaluation - the specific time that a val was run -
              that you want to cancel
      response:
        docs: >-
          The evaluation_id was successfully searched for and the evaluation was
          either already done or now has been cancelled
        type: ValsCancelResponse
        status-code: 200
      errors:
        - root.ValsCancelRequestNotFoundError
      examples:
        - path-parameters:
            val_id: val_id
            evaluation_id: evaluation_id
          response:
            body:
              found: true
  source:
    openapi: ../openapi.yml
  display-name: vals
docs: |-
  These endpoints
  let you get, create, and run vals.
",
    },
  },
  "packageMarkers": {},
  "rootApiFile": {
    "contents": {
      "auth": "BearerAuthScheme",
      "auth-schemes": {
        "BearerAuthScheme": {
          "scheme": "bearer",
        },
      },
      "default-environment": "Production",
      "display-name": "Val Town API",
      "environments": {
        "Production": "https://api.val.town",
      },
      "error-discrimination": {
        "strategy": "status-code",
      },
      "name": "api",
    },
    "defaultUrl": undefined,
    "rawContents": "name: api
error-discrimination:
  strategy: status-code
display-name: Val Town API
environments:
  Production: https://api.val.town
default-environment: Production
auth-schemes:
  BearerAuthScheme:
    scheme: bearer
auth: BearerAuthScheme
",
  },
}<|MERGE_RESOLUTION|>--- conflicted
+++ resolved
@@ -1844,13 +1844,9 @@
                       "docs": "A single email or list of emails for one of the address fields",
                       "type": "optional<EmailsSendRequestCc>",
                     },
-<<<<<<< HEAD
-                    "from": "optional<EmailsSendRequestFrom>",
-=======
                     "from": {
-                      "type": "optional<EmailData>",
+                      "type": "optional<EmailsSendRequestFrom>",
                     },
->>>>>>> 8f1a53bb
                     "html": {
                       "docs": "HTML content of the email. Can be specified alongside text",
                       "type": "optional<string>",
@@ -1947,9 +1943,7 @@
             "inline": true,
             "properties": {
               "email": "string",
-              "name": {
-                "type": "optional<string>",
-              },
+              "name": "optional<string>",
             },
             "source": {
               "openapi": "../openapi.yml",
@@ -1976,9 +1970,7 @@
             "inline": true,
             "properties": {
               "email": "string",
-              "name": {
-                "type": "optional<string>",
-              },
+              "name": "optional<string>",
             },
             "source": {
               "openapi": "../openapi.yml",
@@ -2050,9 +2042,7 @@
             "inline": true,
             "properties": {
               "email": "string",
-              "name": {
-                "type": "optional<string>",
-              },
+              "name": "optional<string>",
             },
             "source": {
               "openapi": "../openapi.yml",
@@ -2079,9 +2069,7 @@
             "inline": true,
             "properties": {
               "email": "string",
-              "name": {
-                "type": "optional<string>",
-              },
+              "name": "optional<string>",
             },
             "source": {
               "openapi": "../openapi.yml",
@@ -2110,9 +2098,7 @@
             "inline": true,
             "properties": {
               "email": "string",
-              "name": {
-                "type": "optional<string>",
-              },
+              "name": "optional<string>",
             },
             "source": {
               "openapi": "../openapi.yml",
@@ -2123,9 +2109,7 @@
             "inline": true,
             "properties": {
               "email": "string",
-              "name": {
-                "type": "optional<string>",
-              },
+              "name": "optional<string>",
             },
             "source": {
               "openapi": "../openapi.yml",
@@ -2170,9 +2154,7 @@
             "inline": true,
             "properties": {
               "email": "string",
-              "name": {
-                "type": "optional<string>",
-              },
+              "name": "optional<string>",
             },
             "source": {
               "openapi": "../openapi.yml",
@@ -2199,9 +2181,7 @@
             "inline": true,
             "properties": {
               "email": "string",
-              "name": {
-                "type": "optional<string>",
-              },
+              "name": "optional<string>",
             },
             "source": {
               "openapi": "../openapi.yml",
@@ -2223,8 +2203,7 @@
   EmailsSendRequestFromEmail:
     docs: An email address and name
     properties:
-      name:
-        type: optional<string>
+      name: optional<string>
       email: string
     source:
       openapi: ../openapi.yml
@@ -2241,8 +2220,7 @@
   EmailsSendRequestToZeroEmail:
     docs: An email address and name
     properties:
-      name:
-        type: optional<string>
+      name: optional<string>
       email: string
     source:
       openapi: ../openapi.yml
@@ -2259,8 +2237,7 @@
   EmailsSendRequestToItemEmail:
     docs: An email address and name
     properties:
-      name:
-        type: optional<string>
+      name: optional<string>
       email: string
     source:
       openapi: ../openapi.yml
@@ -2304,8 +2281,7 @@
   EmailsSendRequestCcItemEmail:
     docs: An email address and name
     properties:
-      name:
-        type: optional<string>
+      name: optional<string>
       email: string
     source:
       openapi: ../openapi.yml
@@ -2332,8 +2308,7 @@
   EmailsSendRequestBccZeroEmail:
     docs: An email address and name
     properties:
-      name:
-        type: optional<string>
+      name: optional<string>
       email: string
     source:
       openapi: ../openapi.yml
@@ -2350,8 +2325,7 @@
   EmailsSendRequestBccItemEmail:
     docs: An email address and name
     properties:
-      name:
-        type: optional<string>
+      name: optional<string>
       email: string
     source:
       openapi: ../openapi.yml
@@ -2388,8 +2362,7 @@
   EmailsSendRequestReplyToListEmail:
     docs: An email address and name
     properties:
-      name:
-        type: optional<string>
+      name: optional<string>
       email: string
     source:
       openapi: ../openapi.yml
@@ -2397,8 +2370,7 @@
   EmailsSendRequestReplyToListItem:
     docs: An email address and name
     properties:
-      name:
-        type: optional<string>
+      name: optional<string>
       email: string
     source:
       openapi: ../openapi.yml
@@ -2440,12 +2412,8 @@
             subject:
               type: optional<string>
               docs: The subject line of the email
-<<<<<<< HEAD
-            from: optional<EmailsSendRequestFrom>
-=======
             from:
-              type: optional<EmailData>
->>>>>>> 8f1a53bb
+              type: optional<EmailsSendRequestFrom>
             to:
               type: optional<EmailsSendRequestTo>
               docs: A single email or list of emails for one of the address fields
