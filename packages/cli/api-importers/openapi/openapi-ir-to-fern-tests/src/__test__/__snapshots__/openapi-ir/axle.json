--- conflicted
+++ resolved
@@ -2124,12 +2124,7 @@
             "generatedName": "accountPhone",
             "key": "phone",
             "schema": {
-<<<<<<< HEAD
-              "generatedName": "accountPhone",
-              "title": "Account",
-=======
               "generatedName": "AccountPhone",
->>>>>>> 8f1a53bb
               "value": {
                 "schema": {
                   "type": "string"
@@ -2148,12 +2143,7 @@
             "generatedName": "accountEmail",
             "key": "email",
             "schema": {
-<<<<<<< HEAD
-              "generatedName": "accountEmail",
-              "title": "Account",
-=======
               "generatedName": "AccountEmail",
->>>>>>> 8f1a53bb
               "value": {
                 "schema": {
                   "type": "string"
@@ -2537,12 +2527,7 @@
             "generatedName": "addressAddressLine1",
             "key": "addressLine1",
             "schema": {
-<<<<<<< HEAD
-              "generatedName": "addressAddressLine1",
-              "title": "Address",
-=======
               "generatedName": "AddressAddressLine1",
->>>>>>> 8f1a53bb
               "value": {
                 "schema": {
                   "type": "string"
@@ -2561,12 +2546,7 @@
             "generatedName": "addressCountry",
             "key": "country",
             "schema": {
-<<<<<<< HEAD
-              "generatedName": "addressCountry",
-              "title": "Address",
-=======
               "generatedName": "AddressCountry",
->>>>>>> 8f1a53bb
               "value": {
                 "schema": {
                   "type": "string"
@@ -2585,12 +2565,7 @@
             "generatedName": "addressAddressLine2",
             "key": "addressLine2",
             "schema": {
-<<<<<<< HEAD
-              "generatedName": "addressAddressLine2",
-              "title": "Address",
-=======
               "generatedName": "AddressAddressLine2",
->>>>>>> 8f1a53bb
               "value": {
                 "schema": {
                   "type": "string"
@@ -2609,12 +2584,7 @@
             "generatedName": "addressState",
             "key": "state",
             "schema": {
-<<<<<<< HEAD
-              "generatedName": "addressState",
-              "title": "Address",
-=======
               "generatedName": "AddressState",
->>>>>>> 8f1a53bb
               "value": {
                 "schema": {
                   "type": "string"
@@ -2633,12 +2603,7 @@
             "generatedName": "addressCity",
             "key": "city",
             "schema": {
-<<<<<<< HEAD
-              "generatedName": "addressCity",
-              "title": "Address",
-=======
               "generatedName": "AddressCity",
->>>>>>> 8f1a53bb
               "value": {
                 "schema": {
                   "type": "string"
@@ -2657,12 +2622,7 @@
             "generatedName": "addressPostalCode",
             "key": "postalCode",
             "schema": {
-<<<<<<< HEAD
-              "generatedName": "addressPostalCode",
-              "title": "Address",
-=======
               "generatedName": "AddressPostalCode",
->>>>>>> 8f1a53bb
               "value": {
                 "schema": {
                   "type": "string"
@@ -2769,12 +2729,7 @@
             "generatedName": "carrierLogoUrl",
             "key": "logoUrl",
             "schema": {
-<<<<<<< HEAD
-              "generatedName": "carrierLogoUrl",
-              "title": "Carrier",
-=======
               "generatedName": "CarrierLogoUrl",
->>>>>>> 8f1a53bb
               "value": {
                 "schema": {
                   "type": "string"
@@ -2822,12 +2777,7 @@
             "generatedName": "coverageProperty",
             "key": "property",
             "schema": {
-<<<<<<< HEAD
-              "generatedName": "coverageProperty",
-              "title": "Coverage",
-=======
               "generatedName": "CoverageProperty",
->>>>>>> 8f1a53bb
               "value": {
                 "schema": {
                   "type": "string"
@@ -2917,12 +2867,7 @@
             "generatedName": "coverageLimitPerPerson",
             "key": "limitPerPerson",
             "schema": {
-<<<<<<< HEAD
-              "generatedName": "coverageLimitPerPerson",
-              "title": "Coverage",
-=======
               "generatedName": "CoverageLimitPerPerson",
->>>>>>> 8f1a53bb
               "value": {
                 "schema": {
                   "type": "int"
@@ -2941,12 +2886,7 @@
             "generatedName": "coverageLimitPerAccident",
             "key": "limitPerAccident",
             "schema": {
-<<<<<<< HEAD
-              "generatedName": "coverageLimitPerAccident",
-              "title": "Coverage",
-=======
               "generatedName": "CoverageLimitPerAccident",
->>>>>>> 8f1a53bb
               "value": {
                 "schema": {
                   "type": "int"
@@ -2965,12 +2905,7 @@
             "generatedName": "coverageDeductible",
             "key": "deductible",
             "schema": {
-<<<<<<< HEAD
-              "generatedName": "coverageDeductible",
-              "title": "Coverage",
-=======
               "generatedName": "CoverageDeductible",
->>>>>>> 8f1a53bb
               "value": {
                 "schema": {
                   "type": "int"
@@ -3065,12 +3000,7 @@
             "generatedName": "vehicleBodyStyle",
             "key": "bodyStyle",
             "schema": {
-<<<<<<< HEAD
-              "generatedName": "vehicleBodyStyle",
-              "title": "Vehicle",
-=======
               "generatedName": "VehicleBodyStyle",
->>>>>>> 8f1a53bb
               "value": {
                 "schema": {
                   "type": "string"
@@ -3160,12 +3090,7 @@
             "generatedName": "insuredProperty",
             "key": "property",
             "schema": {
-<<<<<<< HEAD
-              "generatedName": "insuredProperty",
-              "title": "Insured",
-=======
               "generatedName": "InsuredProperty",
->>>>>>> 8f1a53bb
               "value": {
                 "schema": {
                   "type": "string"
@@ -3212,12 +3137,7 @@
             "generatedName": "insuredDateOfBirthYear",
             "key": "dateOfBirthYear",
             "schema": {
-<<<<<<< HEAD
-              "generatedName": "insuredDateOfBirthYear",
-              "title": "Insured",
-=======
               "generatedName": "InsuredDateOfBirthYear",
->>>>>>> 8f1a53bb
               "value": {
                 "schema": {
                   "type": "string"
@@ -3236,12 +3156,7 @@
             "generatedName": "insuredLicenseNo",
             "key": "licenseNo",
             "schema": {
-<<<<<<< HEAD
-              "generatedName": "insuredLicenseNo",
-              "title": "Insured",
-=======
               "generatedName": "InsuredLicenseNo",
->>>>>>> 8f1a53bb
               "value": {
                 "schema": {
                   "type": "string"
@@ -3260,12 +3175,7 @@
             "generatedName": "insuredLicenseState",
             "key": "licenseState",
             "schema": {
-<<<<<<< HEAD
-              "generatedName": "insuredLicenseState",
-              "title": "Insured",
-=======
               "generatedName": "InsuredLicenseState",
->>>>>>> 8f1a53bb
               "value": {
                 "schema": {
                   "type": "string"
@@ -3284,12 +3194,7 @@
             "generatedName": "insuredLicenseStatus",
             "key": "licenseStatus",
             "schema": {
-<<<<<<< HEAD
-              "generatedName": "insuredLicenseStatus",
-              "title": "Insured",
-=======
               "generatedName": "InsuredLicenseStatus",
->>>>>>> 8f1a53bb
               "value": {
                 "schema": {
                   "type": "string"
@@ -3308,12 +3213,7 @@
             "generatedName": "insuredDateOfBirth",
             "key": "dateOfBirth",
             "schema": {
-<<<<<<< HEAD
-              "generatedName": "insuredDateOfBirth",
-              "title": "Insured",
-=======
               "generatedName": "InsuredDateOfBirth",
->>>>>>> 8f1a53bb
               "value": {
                 "schema": {
                   "type": "string"
@@ -3332,12 +3232,7 @@
             "generatedName": "insuredType",
             "key": "type",
             "schema": {
-<<<<<<< HEAD
-              "generatedName": "insuredType",
-              "title": "Insured",
-=======
               "generatedName": "InsuredType",
->>>>>>> 8f1a53bb
               "value": {
                 "schema": {
                   "type": "string"
@@ -3492,13 +3387,8 @@
             "generatedName": "userFirstName",
             "key": "firstName",
             "schema": {
-<<<<<<< HEAD
-              "generatedName": "userFirstName",
-              "title": "User",
-=======
               "generatedName": "UserFirstName",
               "description": "User's first name.",
->>>>>>> 8f1a53bb
               "value": {
                 "description": "User's first name.",
                 "schema": {
@@ -3518,13 +3408,8 @@
             "generatedName": "userLastName",
             "key": "lastName",
             "schema": {
-<<<<<<< HEAD
-              "generatedName": "userLastName",
-              "title": "User",
-=======
               "generatedName": "UserLastName",
               "description": "User's last name.",
->>>>>>> 8f1a53bb
               "value": {
                 "description": "User's last name.",
                 "schema": {
@@ -3544,13 +3429,8 @@
             "generatedName": "userEmail",
             "key": "email",
             "schema": {
-<<<<<<< HEAD
-              "generatedName": "userEmail",
-              "title": "User",
-=======
               "generatedName": "UserEmail",
               "description": "User's email address.",
->>>>>>> 8f1a53bb
               "value": {
                 "description": "User's email address.",
                 "schema": {
@@ -3570,13 +3450,8 @@
             "generatedName": "userPhone",
             "key": "phone",
             "schema": {
-<<<<<<< HEAD
-              "generatedName": "userPhone",
-              "title": "User",
-=======
               "generatedName": "UserPhone",
               "description": "User's phone number in E.164 format.",
->>>>>>> 8f1a53bb
               "value": {
                 "description": "User's phone number in E.164 format.",
                 "schema": {
@@ -3622,12 +3497,7 @@
             "generatedName": "errorSuccess",
             "key": "success",
             "schema": {
-<<<<<<< HEAD
-              "generatedName": "errorSuccess",
-              "title": "Error",
-=======
               "generatedName": "ErrorSuccess",
->>>>>>> 8f1a53bb
               "value": {
                 "generatedName": "ErrorSuccess",
                 "schema": "Success",
@@ -3648,13 +3518,8 @@
             "generatedName": "errorMessage",
             "key": "message",
             "schema": {
-<<<<<<< HEAD
-              "generatedName": "errorMessage",
-              "title": "Error",
-=======
               "generatedName": "ErrorMessage",
               "description": "Provides a reason for why the operation failed, if available.",
->>>>>>> 8f1a53bb
               "value": {
                 "description": "Provides a reason for why the operation failed, if available.",
                 "schema": {
