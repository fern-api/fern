--- conflicted
+++ resolved
@@ -4344,13 +4344,9 @@
             "properties": {
               "publishedAt": {
                 "access": "read-only",
-<<<<<<< HEAD
-                "type": "nullable<string>",
-=======
                 "docs": "PublishedAt is the time at which the Thing was published.
 ",
-                "type": "optional<string>",
->>>>>>> 7561f048
+                "type": "optional<nullable<string>>",
               },
             },
             "source": {
@@ -7130,13 +7126,9 @@
   Thing:
     properties:
       publishedAt:
-<<<<<<< HEAD
-        type: nullable<string>
-=======
-        type: optional<string>
+        type: optional<nullable<string>>
         docs: |
           PublishedAt is the time at which the Thing was published.
->>>>>>> 7561f048
         access: read-only
     source:
       openapi: ../openapi.yml
