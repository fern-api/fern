{
  "title": "Hume AI Batch API",
  "description": "The Batch API provides access to Hume models through an asynchronous job-based interface. You can submit a job to have many different files processed in parallel. The status of a job can then be checked with the job ID. Email notifications are available to alert on completed jobs.",
  "servers": [
    {
      "url": "https://api.hume.ai"
    }
  ],
  "websocketServers": [
    {
      "name": "prod",
      "url": "wss://api.hume.ai/v0/evi"
    }
  ],
  "tags": {
    "tagsById": {
      "Start Job": {
        "id": "Start Job"
      },
      "Get Job Predictions": {
        "id": "Get Job Predictions"
      },
      "List Jobs": {
        "id": "List Jobs"
      }
    },
    "orderedTagIds": [
      "Start Job",
      "Get Job Predictions",
      "List Jobs"
    ]
  },
  "hasEndpointsMarkedInternal": false,
  "endpoints": [
    {
      "summary": "List Jobs",
      "audiences": [],
      "operationId": "list_jobs",
      "tags": [
        "List Jobs"
      ],
      "pathParameters": [],
      "queryParameters": [
        {
          "description": "The maximum number of jobs to include in the response.",
          "name": "limit",
          "schema": {
            "generatedName": "ListJobsRequestLimit",
            "value": {
              "schema": {
                "default": 50,
                "type": "int"
              },
              "generatedName": "ListJobsRequestLimit",
              "groupName": [],
              "type": "primitive"
            },
            "groupName": [],
            "type": "optional"
          },
          "source": {
            "file": "../openapi.yaml",
            "type": "openapi"
          }
        },
        {
          "description": "Include only jobs with these statuses.",
          "name": "status",
          "schema": {
            "generatedName": "ListJobsRequestStatus",
            "value": {
              "value": {
                "generatedName": "ListJobsRequestStatusItem",
                "schema": "Status",
                "source": {
                  "file": "../openapi.yaml",
                  "type": "openapi"
                },
                "type": "reference"
              },
              "generatedName": "ListJobsRequestStatus",
              "groupName": [],
              "type": "array"
            },
            "groupName": [],
            "type": "optional"
          },
          "source": {
            "file": "../openapi.yaml",
            "type": "openapi"
          }
        },
        {
          "description": "Include only jobs that were created before or after `timestamp_ms`.",
          "name": "when",
          "schema": {
            "generatedName": "ListJobsRequestWhen",
            "value": {
              "generatedName": "ListJobsRequestWhen",
              "schema": "When",
              "source": {
                "file": "../openapi.yaml",
                "type": "openapi"
              },
              "type": "reference"
            },
            "groupName": [],
            "type": "optional"
          },
          "source": {
            "file": "../openapi.yaml",
            "type": "openapi"
          }
        },
        {
          "description": "Defaults to the current date and time. See `when`.",
          "name": "timestamp_ms",
          "schema": {
            "generatedName": "ListJobsRequestTimestampMs",
            "value": {
              "schema": {
                "default": null,
                "type": "int64"
              },
              "generatedName": "ListJobsRequestTimestampMs",
              "groupName": [],
              "type": "primitive"
            },
            "groupName": [],
            "type": "optional"
          },
          "source": {
            "file": "../openapi.yaml",
            "type": "openapi"
          }
        },
        {
          "description": "The job timestamp to sort by.",
          "name": "sort_by",
          "schema": {
            "generatedName": "ListJobsRequestSortBy",
            "value": {
              "generatedName": "ListJobsRequestSortBy",
              "schema": "SortBy",
              "source": {
                "file": "../openapi.yaml",
                "type": "openapi"
              },
              "type": "reference"
            },
            "groupName": [],
            "type": "optional"
          },
          "source": {
            "file": "../openapi.yaml",
            "type": "openapi"
          }
        },
        {
          "description": "The sort direction.",
          "name": "direction",
          "schema": {
            "generatedName": "ListJobsRequestDirection",
            "value": {
              "generatedName": "ListJobsRequestDirection",
              "schema": "Direction",
              "source": {
                "file": "../openapi.yaml",
                "type": "openapi"
              },
              "type": "reference"
            },
            "groupName": [],
            "type": "optional"
          },
          "source": {
            "file": "../openapi.yaml",
            "type": "openapi"
          }
        }
      ],
      "headers": [],
      "generatedRequestName": "ListJobsRequest",
      "response": {
        "description": "",
        "schema": {
          "value": {
            "generatedName": "ListJobsResponseItem",
            "schema": "Job_Request",
            "source": {
              "file": "../openapi.yaml",
              "type": "openapi"
            },
            "type": "reference"
          },
          "generatedName": "ListJobsResponse",
          "groupName": [],
          "type": "array"
        },
        "fullExamples": [],
        "source": {
          "file": "../openapi.yaml",
          "type": "openapi"
        },
        "statusCode": 200,
        "type": "json"
      },
      "errors": {},
      "servers": [],
      "description": "Sort and filter jobs.",
      "authed": true,
      "security": [
        {
          "Authentication": []
        }
      ],
      "method": "GET",
      "path": "/v0/batch/jobs",
      "examples": [
        {
          "pathParameters": [],
          "queryParameters": [],
          "headers": [],
          "response": {
            "value": {
              "value": [
                {
                  "properties": {
                    "user_id": {
                      "value": {
                        "value": "user_id",
                        "type": "string"
                      },
                      "type": "primitive"
                    },
                    "job_id": {
                      "value": {
                        "value": "job_id",
                        "type": "string"
                      },
                      "type": "primitive"
                    },
                    "request": {
                      "properties": {
                        "urls": {
                          "value": [
                            {
                              "value": {
                                "value": "urls",
                                "type": "string"
                              },
                              "type": "primitive"
                            }
                          ],
                          "type": "array"
                        },
                        "callback_url": {
                          "value": {
                            "value": "callback_url",
                            "type": "string"
                          },
                          "type": "primitive"
                        },
                        "notify": {
                          "value": {
                            "value": true,
                            "type": "boolean"
                          },
                          "type": "primitive"
                        },
                        "files": {
                          "value": [
                            {
                              "properties": {
                                "md5sum": {
                                  "value": {
                                    "value": "md5sum",
                                    "type": "string"
                                  },
                                  "type": "primitive"
                                }
                              },
                              "type": "object"
                            }
                          ],
                          "type": "array"
                        }
                      },
                      "type": "object"
                    },
                    "state": {
                      "value": {
                        "value": {
                          "created_timestamp_ms": {
                            "value": {
                              "value": 1000000,
                              "type": "int64"
                            },
                            "type": "primitive"
                          },
                          "status": {
                            "value": {
                              "value": "QUEUED",
                              "type": "string"
                            },
                            "type": "primitive"
                          }
                        },
                        "type": "discriminated"
                      },
                      "type": "oneOf"
                    }
                  },
                  "type": "object"
                }
              ],
              "type": "array"
            },
            "type": "withoutStreaming"
          },
          "codeSamples": [],
          "type": "full"
        }
      ],
      "source": {
        "file": "../openapi.yaml",
        "type": "openapi"
      }
    },
    {
      "summary": "Start Job",
      "audiences": [],
      "operationId": "start_job",
      "tags": [
        "Start Job"
      ],
      "pathParameters": [],
      "queryParameters": [],
      "headers": [],
      "generatedRequestName": "StartJobRequest",
      "request": {
        "schema": {
          "generatedName": "StartJobRequest",
          "schema": "BaseRequest",
          "source": {
            "file": "../openapi.yaml",
            "type": "openapi"
          },
          "type": "reference"
        },
        "contentType": "application/json; charset=utf-8",
        "fullExamples": [],
        "additionalProperties": false,
        "source": {
          "file": "../openapi.yaml",
          "type": "openapi"
        },
        "type": "json"
      },
      "response": {
        "description": "",
        "schema": {
          "generatedName": "StartJobResponse",
          "schema": "JobId",
          "source": {
            "file": "../openapi.yaml",
            "type": "openapi"
          },
          "type": "reference"
        },
        "fullExamples": [],
        "source": {
          "file": "../openapi.yaml",
          "type": "openapi"
        },
        "statusCode": 200,
        "type": "json"
      },
      "errors": {},
      "servers": [],
      "description": "Start a new batch job.",
      "authed": true,
      "security": [
        {
          "Authentication": []
        }
      ],
      "method": "POST",
      "path": "/v0/batch/jobs",
      "examples": [
        {
          "pathParameters": [],
          "queryParameters": [],
          "headers": [],
          "request": {
            "properties": {},
            "type": "object"
          },
          "response": {
            "value": {
              "properties": {
                "job_id": {
                  "value": {
                    "value": "job_id",
                    "type": "string"
                  },
                  "type": "primitive"
                }
              },
              "type": "object"
            },
            "type": "withoutStreaming"
          },
          "codeSamples": [],
          "type": "full"
        }
      ],
      "source": {
        "file": "../openapi.yaml",
        "type": "openapi"
      }
    },
    {
      "summary": "Get Job Predictions",
      "audiences": [],
      "operationId": "get_job_predictions",
      "tags": [
        "Get Job Predictions"
      ],
      "pathParameters": [
        {
          "name": "id",
          "schema": {
            "schema": {
              "format": "uuid",
              "type": "string"
            },
            "generatedName": "GetJobPredictionsRequestId",
            "groupName": [],
            "type": "primitive"
          },
          "source": {
            "file": "../openapi.yaml",
            "type": "openapi"
          }
        }
      ],
      "queryParameters": [],
      "headers": [],
      "generatedRequestName": "GetJobPredictionsRequest",
      "response": {
        "description": "",
        "schema": {
          "value": {
            "generatedName": "GetJobPredictionsResponseItem",
            "schema": "SourceResult",
            "source": {
              "file": "../openapi.yaml",
              "type": "openapi"
            },
            "type": "reference"
          },
          "generatedName": "GetJobPredictionsResponse",
          "groupName": [],
          "type": "array"
        },
        "fullExamples": [],
        "source": {
          "file": "../openapi.yaml",
          "type": "openapi"
        },
        "statusCode": 200,
        "type": "json"
      },
      "errors": {},
      "servers": [],
      "description": "Get the JSON predictions of a completed job.",
      "authed": true,
      "security": [
        {
          "Authentication": []
        }
      ],
      "method": "GET",
      "path": "/v0/batch/jobs/{id}/predictions",
      "examples": [
        {
          "pathParameters": [
            {
              "name": "id",
              "value": {
                "value": {
                  "value": "id",
                  "type": "string"
                },
                "type": "primitive"
              }
            }
          ],
          "queryParameters": [],
          "headers": [],
          "response": {
            "value": {
              "value": [
                {
                  "properties": {
                    "source": {
                      "value": {
                        "value": {
                          "url": {
                            "value": {
                              "value": "url",
                              "type": "string"
                            },
                            "type": "primitive"
                          },
                          "type": {
                            "value": {
                              "value": "url",
                              "type": "string"
                            },
                            "type": "primitive"
                          }
                        },
                        "type": "discriminated"
                      },
                      "type": "oneOf"
                    },
                    "results": {
                      "properties": {
                        "predictions": {
                          "value": [
                            {
                              "properties": {
                                "file": {
                                  "value": {
                                    "value": "file",
                                    "type": "string"
                                  },
                                  "type": "primitive"
                                },
                                "models": {
                                  "properties": {},
                                  "type": "object"
                                }
                              },
                              "type": "object"
                            }
                          ],
                          "type": "array"
                        },
                        "errors": {
                          "value": [
                            {
                              "properties": {
                                "message": {
                                  "value": {
                                    "value": "message",
                                    "type": "string"
                                  },
                                  "type": "primitive"
                                },
                                "file": {
                                  "value": {
                                    "value": "file",
                                    "type": "string"
                                  },
                                  "type": "primitive"
                                }
                              },
                              "type": "object"
                            }
                          ],
                          "type": "array"
                        }
                      },
                      "type": "object"
                    },
                    "error": {
                      "value": {
                        "value": "error",
                        "type": "string"
                      },
                      "type": "primitive"
                    }
                  },
                  "type": "object"
                }
              ],
              "type": "array"
            },
            "type": "withoutStreaming"
          },
          "codeSamples": [],
          "type": "full"
        }
      ],
      "source": {
        "file": "../openapi.yaml",
        "type": "openapi"
      }
    },
    {
      "summary": "Get Job Artifacts",
      "audiences": [],
      "operationId": "get_job_artifacts",
      "tags": [
        "Get Job Predictions"
      ],
      "pathParameters": [
        {
          "name": "id",
          "schema": {
            "schema": {
              "format": "uuid",
              "type": "string"
            },
            "generatedName": "GetJobArtifactsRequestId",
            "groupName": [],
            "type": "primitive"
          },
          "source": {
            "file": "../openapi.yaml",
            "type": "openapi"
          }
        }
      ],
      "queryParameters": [],
      "headers": [],
      "generatedRequestName": "GetJobArtifactsRequest",
      "response": {
        "description": "",
        "source": {
          "file": "../openapi.yaml",
          "type": "openapi"
        },
        "statusCode": 200,
        "type": "file"
      },
      "errors": {},
      "servers": [],
      "description": "Get the artifacts ZIP of a completed job.",
      "authed": true,
      "security": [
        {
          "Authentication": []
        }
      ],
      "method": "GET",
      "path": "/v0/batch/jobs/{id}/artifacts",
      "examples": [],
      "source": {
        "file": "../openapi.yaml",
        "type": "openapi"
      }
    },
    {
      "summary": "Get Job Details",
      "audiences": [],
      "operationId": "get_job",
      "tags": [
        "Get Job Predictions"
      ],
      "pathParameters": [
        {
          "name": "id",
          "schema": {
            "schema": {
              "format": "uuid",
              "type": "string"
            },
            "generatedName": "GetJobRequestId",
            "groupName": [],
            "type": "primitive"
          },
          "source": {
            "file": "../openapi.yaml",
            "type": "openapi"
          }
        }
      ],
      "queryParameters": [],
      "headers": [],
      "generatedRequestName": "GetJobRequest",
      "response": {
        "description": "",
        "schema": {
          "generatedName": "GetJobResponse",
          "schema": "Job_Request",
          "source": {
            "file": "../openapi.yaml",
            "type": "openapi"
          },
          "type": "reference"
        },
        "fullExamples": [],
        "source": {
          "file": "../openapi.yaml",
          "type": "openapi"
        },
        "statusCode": 200,
        "type": "json"
      },
      "errors": {},
      "servers": [],
      "description": "Get the request details and state of a given job.",
      "authed": true,
      "security": [
        {
          "Authentication": []
        }
      ],
      "method": "GET",
      "path": "/v0/batch/jobs/{id}",
      "examples": [
        {
          "pathParameters": [
            {
              "name": "id",
              "value": {
                "value": {
                  "value": "id",
                  "type": "string"
                },
                "type": "primitive"
              }
            }
          ],
          "queryParameters": [],
          "headers": [],
          "response": {
            "value": {
              "properties": {
                "user_id": {
                  "value": {
                    "value": "user_id",
                    "type": "string"
                  },
                  "type": "primitive"
                },
                "job_id": {
                  "value": {
                    "value": "job_id",
                    "type": "string"
                  },
                  "type": "primitive"
                },
                "request": {
                  "properties": {
                    "models": {
                      "properties": {
                        "burst": {
                          "value": [
                            {
                              "key": {
                                "value": "key",
                                "type": "string"
                              },
                              "value": {
                                "value": {
                                  "value": {
                                    "value": "value",
                                    "type": "string"
                                  },
                                  "type": "primitive"
                                },
                                "type": "unknown"
                              }
                            }
                          ],
                          "type": "map"
                        },
                        "facemesh": {
                          "value": [
                            {
                              "key": {
                                "value": "key",
                                "type": "string"
                              },
                              "value": {
                                "value": {
                                  "value": {
                                    "value": "value",
                                    "type": "string"
                                  },
                                  "type": "primitive"
                                },
                                "type": "unknown"
                              }
                            }
                          ],
                          "type": "map"
                        }
                      },
                      "type": "object"
                    },
                    "transcription": {
                      "properties": {
                        "language": {
                          "value": "zh",
                          "type": "enum"
                        }
                      },
                      "type": "object"
                    },
                    "urls": {
                      "value": [
                        {
                          "value": {
                            "value": "urls",
                            "type": "string"
                          },
                          "type": "primitive"
                        }
                      ],
                      "type": "array"
                    },
                    "callback_url": {
                      "value": {
                        "value": "callback_url",
                        "type": "string"
                      },
                      "type": "primitive"
                    },
                    "notify": {
                      "value": {
                        "value": true,
                        "type": "boolean"
                      },
                      "type": "primitive"
                    },
                    "files": {
                      "value": [
                        {
                          "properties": {
                            "md5sum": {
                              "value": {
                                "value": "md5sum",
                                "type": "string"
                              },
                              "type": "primitive"
                            }
                          },
                          "type": "object"
                        }
                      ],
                      "type": "array"
                    }
                  },
                  "type": "object"
                },
                "state": {
                  "value": {
                    "value": {
                      "created_timestamp_ms": {
                        "value": {
                          "value": 1000000,
                          "type": "int64"
                        },
                        "type": "primitive"
                      },
                      "status": {
                        "value": {
                          "value": "QUEUED",
                          "type": "string"
                        },
                        "type": "primitive"
                      }
                    },
                    "type": "discriminated"
                  },
                  "type": "oneOf"
                }
              },
              "type": "object"
            },
            "type": "withoutStreaming"
          },
          "codeSamples": [],
          "type": "full"
        }
      ],
      "source": {
        "file": "../openapi.yaml",
        "type": "openapi"
      }
    }
  ],
  "webhooks": [],
  "channels": {
    "/chat": {
      "audiences": [],
      "handshake": {
        "headers": [],
        "queryParameters": [
          {
            "name": "config_id",
            "schema": {
              "generatedName": "WebsocketConfigId",
              "title": "Config Id",
              "description": "The unique identifier for an EVI configuration.\n\nInclude this ID in your connection request to equip EVI with the Prompt, Language Model, Voice, and Tools associated with the specified configuration. If omitted, EVI will apply [default configuration settings](/docs/empathic-voice-interface-evi/configuration#default-configuration).\n\nFor help obtaining this ID, see our [Configuration Guide](/docs/empathic-voice-interface-evi/configuration).",
              "value": {
                "description": "The unique identifier for an EVI configuration.\n\nInclude this ID in your connection request to equip EVI with the Prompt, Language Model, Voice, and Tools associated with the specified configuration. If omitted, EVI will apply [default configuration settings](/docs/empathic-voice-interface-evi/configuration#default-configuration).\n\nFor help obtaining this ID, see our [Configuration Guide](/docs/empathic-voice-interface-evi/configuration).",
                "schema": {
                  "type": "string"
                },
                "generatedName": "WebsocketConfigId",
                "title": "Config Id",
                "groupName": [],
                "type": "primitive"
              },
              "groupName": [],
              "type": "optional"
            },
            "description": "The unique identifier for an EVI configuration.\n\nInclude this ID in your connection request to equip EVI with the Prompt, Language Model, Voice, and Tools associated with the specified configuration. If omitted, EVI will apply [default configuration settings](/docs/empathic-voice-interface-evi/configuration#default-configuration).\n\nFor help obtaining this ID, see our [Configuration Guide](/docs/empathic-voice-interface-evi/configuration).",
            "source": {
              "file": "../asyncapi.json",
              "type": "openapi"
            }
          },
          {
            "name": "config_version",
            "schema": {
              "generatedName": "WebsocketConfigVersion",
              "title": "Config Version",
              "description": "The version number of the EVI configuration specified by the `config_id`.\n\nConfigs, as well as Prompts and Tools, are versioned. This versioning system supports iterative development, allowing you to progressively refine configurations and revert to previous versions if needed.\n\nInclude this parameter to apply a specific version of an EVI configuration. If omitted, the latest version will be applied.",
              "value": {
                "description": "The version number of the EVI configuration specified by the `config_id`.\n\nConfigs, as well as Prompts and Tools, are versioned. This versioning system supports iterative development, allowing you to progressively refine configurations and revert to previous versions if needed.\n\nInclude this parameter to apply a specific version of an EVI configuration. If omitted, the latest version will be applied.",
                "schema": {
                  "type": "int"
                },
                "generatedName": "WebsocketConfigVersion",
                "title": "Config Version",
                "groupName": [],
                "type": "primitive"
              },
              "groupName": [],
              "type": "optional"
            },
            "description": "The version number of the EVI configuration specified by the `config_id`.\n\nConfigs, as well as Prompts and Tools, are versioned. This versioning system supports iterative development, allowing you to progressively refine configurations and revert to previous versions if needed.\n\nInclude this parameter to apply a specific version of an EVI configuration. If omitted, the latest version will be applied.",
            "source": {
              "file": "../asyncapi.json",
              "type": "openapi"
            }
          },
          {
            "name": "resumed_chat_group_id",
            "schema": {
              "generatedName": "WebsocketResumedChatGroupId",
              "title": "Resumed Chat Group Id",
              "description": "The unique identifier for a Chat Group. Use this field to preserve context from a previous Chat session.\n\nA Chat represents a single session from opening to closing a WebSocket connection. In contrast, a Chat Group is a series of resumed Chats that collectively represent a single conversation spanning multiple sessions. Each Chat includes a Chat Group ID, which is used to preserve the context of previous Chat sessions when starting a new one.\n\nIncluding the Chat Group ID in the `resumed_chat_group_id` query parameter is useful for seamlessly resuming a Chat after unexpected network disconnections and for picking up conversations exactly where you left off at a later time. This ensures preserved context across multiple sessions.\n\nThere are three ways to obtain the Chat Group ID:\n\n- [Chat Metadata](/reference/empathic-voice-interface-evi/chat/chat#receive.Chat%20Metadata.type): Upon establishing a WebSocket connection with EVI, the user receives a Chat Metadata message. This message contains a `chat_group_id`, which can be used to resume conversations within this chat group in future sessions.\n\n- [List Chats endpoint](/reference/empathic-voice-interface-evi/chats/list-chats): Use the GET `/v0/evi/chats` endpoint to obtain the Chat Group ID of individual Chat sessions. This endpoint lists all available Chat sessions and their associated Chat Group ID.\n\n- [List Chat Groups endpoint](/reference/empathic-voice-interface-evi/chat-groups/list-chat-groups): Use the GET `/v0/evi/chat_groups` endpoint to obtain the Chat Group IDs of all Chat Groups associated with an API key. This endpoint returns a list of all available chat groups.",
              "value": {
                "description": "The unique identifier for a Chat Group. Use this field to preserve context from a previous Chat session.\n\nA Chat represents a single session from opening to closing a WebSocket connection. In contrast, a Chat Group is a series of resumed Chats that collectively represent a single conversation spanning multiple sessions. Each Chat includes a Chat Group ID, which is used to preserve the context of previous Chat sessions when starting a new one.\n\nIncluding the Chat Group ID in the `resumed_chat_group_id` query parameter is useful for seamlessly resuming a Chat after unexpected network disconnections and for picking up conversations exactly where you left off at a later time. This ensures preserved context across multiple sessions.\n\nThere are three ways to obtain the Chat Group ID:\n\n- [Chat Metadata](/reference/empathic-voice-interface-evi/chat/chat#receive.Chat%20Metadata.type): Upon establishing a WebSocket connection with EVI, the user receives a Chat Metadata message. This message contains a `chat_group_id`, which can be used to resume conversations within this chat group in future sessions.\n\n- [List Chats endpoint](/reference/empathic-voice-interface-evi/chats/list-chats): Use the GET `/v0/evi/chats` endpoint to obtain the Chat Group ID of individual Chat sessions. This endpoint lists all available Chat sessions and their associated Chat Group ID.\n\n- [List Chat Groups endpoint](/reference/empathic-voice-interface-evi/chat-groups/list-chat-groups): Use the GET `/v0/evi/chat_groups` endpoint to obtain the Chat Group IDs of all Chat Groups associated with an API key. This endpoint returns a list of all available chat groups.",
                "schema": {
                  "type": "string"
                },
                "generatedName": "WebsocketResumedChatGroupId",
                "title": "Resumed Chat Group Id",
                "groupName": [],
                "type": "primitive"
              },
              "groupName": [],
              "type": "optional"
            },
            "description": "The unique identifier for a Chat Group. Use this field to preserve context from a previous Chat session.\n\nA Chat represents a single session from opening to closing a WebSocket connection. In contrast, a Chat Group is a series of resumed Chats that collectively represent a single conversation spanning multiple sessions. Each Chat includes a Chat Group ID, which is used to preserve the context of previous Chat sessions when starting a new one.\n\nIncluding the Chat Group ID in the `resumed_chat_group_id` query parameter is useful for seamlessly resuming a Chat after unexpected network disconnections and for picking up conversations exactly where you left off at a later time. This ensures preserved context across multiple sessions.\n\nThere are three ways to obtain the Chat Group ID:\n\n- [Chat Metadata](/reference/empathic-voice-interface-evi/chat/chat#receive.Chat%20Metadata.type): Upon establishing a WebSocket connection with EVI, the user receives a Chat Metadata message. This message contains a `chat_group_id`, which can be used to resume conversations within this chat group in future sessions.\n\n- [List Chats endpoint](/reference/empathic-voice-interface-evi/chats/list-chats): Use the GET `/v0/evi/chats` endpoint to obtain the Chat Group ID of individual Chat sessions. This endpoint lists all available Chat sessions and their associated Chat Group ID.\n\n- [List Chat Groups endpoint](/reference/empathic-voice-interface-evi/chat-groups/list-chat-groups): Use the GET `/v0/evi/chat_groups` endpoint to obtain the Chat Group IDs of all Chat Groups associated with an API key. This endpoint returns a list of all available chat groups.",
            "source": {
              "file": "../asyncapi.json",
              "type": "openapi"
            }
          },
          {
            "name": "verbose_transcription",
            "schema": {
              "generatedName": "WebsocketVerboseTranscription",
              "title": "Verbose Transcription",
              "description": "A flag to enable verbose transcription. Set this query parameter to `\"true\"` to have unfinalized user transcripts be sent to the client as interim `UserMessage` messages.",
              "value": {
                "description": "A flag to enable verbose transcription. Set this query parameter to `\"true\"` to have unfinalized user transcripts be sent to the client as interim `UserMessage` messages.",
                "schema": {
                  "default": false,
                  "type": "boolean"
                },
                "generatedName": "WebsocketVerboseTranscription",
                "title": "Verbose Transcription",
                "groupName": [],
                "type": "primitive"
              },
              "groupName": [],
              "type": "optional"
            },
            "description": "A flag to enable verbose transcription. Set this query parameter to `\"true\"` to have unfinalized user transcripts be sent to the client as interim `UserMessage` messages.",
            "source": {
              "file": "../asyncapi.json",
              "type": "openapi"
            }
          },
          {
            "name": "access_token",
            "schema": {
              "generatedName": "WebsocketAccessToken",
              "title": "Access Token",
              "description": "Access token used for authenticating the client. If not provided, an `api_key` must be provided to authenticate.\n\nThe access token is generated using both an API key and a Secret key, which provides an additional layer of security compared to using just an API key.\n\nFor more details, refer to the [Authentication Strategies Guide](/docs/introduction/api-key#authentication-strategies).",
              "value": {
                "description": "Access token used for authenticating the client. If not provided, an `api_key` must be provided to authenticate.\n\nThe access token is generated using both an API key and a Secret key, which provides an additional layer of security compared to using just an API key.\n\nFor more details, refer to the [Authentication Strategies Guide](/docs/introduction/api-key#authentication-strategies).",
                "schema": {
                  "default": "",
                  "type": "string"
                },
                "generatedName": "WebsocketAccessToken",
                "title": "Access Token",
                "groupName": [],
                "type": "primitive"
              },
              "groupName": [],
              "type": "optional"
            },
            "description": "Access token used for authenticating the client. If not provided, an `api_key` must be provided to authenticate.\n\nThe access token is generated using both an API key and a Secret key, which provides an additional layer of security compared to using just an API key.\n\nFor more details, refer to the [Authentication Strategies Guide](/docs/introduction/api-key#authentication-strategies).",
            "source": {
              "file": "../asyncapi.json",
              "type": "openapi"
            }
          }
        ],
        "pathParameters": []
      },
      "groupName": [
        "/chat"
      ],
      "messages": [
        {
          "origin": "client",
          "name": "publish",
          "body": {
            "value": {
              "generatedName": "PublishEvent",
              "schemas": [
                {
                  "generatedName": "WebsocketZero",
                  "schema": "AudioInput",
                  "source": {
                    "file": "../asyncapi.json",
                    "type": "openapi"
                  },
                  "type": "reference"
                },
                {
                  "generatedName": "WebsocketOne",
                  "schema": "SessionSettings",
                  "source": {
                    "file": "../asyncapi.json",
                    "type": "openapi"
                  },
                  "type": "reference"
                },
                {
                  "generatedName": "WebsocketTwo",
                  "schema": "UserInput",
                  "source": {
                    "file": "../asyncapi.json",
                    "type": "openapi"
                  },
                  "type": "reference"
                },
                {
                  "generatedName": "WebsocketThree",
                  "schema": "AssistantInput",
                  "source": {
                    "file": "../asyncapi.json",
                    "type": "openapi"
                  },
                  "type": "reference"
                },
                {
                  "generatedName": "WebsocketFour",
                  "schema": "ToolResponseMessage",
                  "source": {
                    "file": "../asyncapi.json",
                    "type": "openapi"
                  },
                  "type": "reference"
                },
                {
                  "generatedName": "WebsocketFive",
                  "schema": "ToolErrorMessage",
                  "source": {
                    "file": "../asyncapi.json",
                    "type": "openapi"
                  },
                  "type": "reference"
                },
                {
                  "generatedName": "WebsocketSix",
                  "schema": "PauseAssistantMessage",
                  "source": {
                    "file": "../asyncapi.json",
                    "type": "openapi"
                  },
                  "type": "reference"
                },
                {
                  "generatedName": "WebsocketSeven",
                  "schema": "ResumeAssistantMessage",
                  "source": {
                    "file": "../asyncapi.json",
                    "type": "openapi"
                  },
                  "type": "reference"
                }
              ],
              "source": {
                "file": "../asyncapi.json",
                "type": "openapi"
              },
              "type": "undiscriminated"
            },
            "type": "oneOf"
          }
        },
        {
          "origin": "server",
          "name": "subscribe",
          "body": {
            "value": {
              "generatedName": "SubscribeEvent",
              "schemas": [
                {
                  "generatedName": "WebsocketZero",
                  "schema": "AssistantEnd",
                  "source": {
                    "file": "../asyncapi.json",
                    "type": "openapi"
                  },
                  "type": "reference"
                },
                {
                  "generatedName": "WebsocketOne",
                  "schema": "AssistantMessage",
                  "source": {
                    "file": "../asyncapi.json",
                    "type": "openapi"
                  },
                  "type": "reference"
                },
                {
                  "generatedName": "WebsocketTwo",
                  "schema": "AudioOutput",
                  "source": {
                    "file": "../asyncapi.json",
                    "type": "openapi"
                  },
                  "type": "reference"
                },
                {
                  "generatedName": "WebsocketThree",
                  "schema": "ChatMetadata",
                  "source": {
                    "file": "../asyncapi.json",
                    "type": "openapi"
                  },
                  "type": "reference"
                },
                {
                  "generatedName": "WebsocketFour",
                  "schema": "Error",
                  "source": {
                    "file": "../asyncapi.json",
                    "type": "openapi"
                  },
                  "type": "reference"
                },
                {
                  "generatedName": "WebsocketFive",
                  "schema": "UserInterruption",
                  "source": {
                    "file": "../asyncapi.json",
                    "type": "openapi"
                  },
                  "type": "reference"
                },
                {
                  "generatedName": "WebsocketSix",
                  "schema": "UserMessage",
                  "source": {
                    "file": "../asyncapi.json",
                    "type": "openapi"
                  },
                  "type": "reference"
                },
                {
                  "generatedName": "WebsocketSeven",
                  "schema": "ToolCallMessage",
                  "source": {
                    "file": "../asyncapi.json",
                    "type": "openapi"
                  },
                  "type": "reference"
                },
                {
                  "generatedName": "WebsocketEight",
                  "schema": "ToolResponseMessage",
                  "source": {
                    "file": "../asyncapi.json",
                    "type": "openapi"
                  },
                  "type": "reference"
                },
                {
                  "generatedName": "WebsocketNine",
                  "schema": "ToolErrorMessage",
                  "source": {
                    "file": "../asyncapi.json",
                    "type": "openapi"
                  },
                  "type": "reference"
                }
              ],
              "source": {
                "file": "../asyncapi.json",
                "type": "openapi"
              },
              "type": "undiscriminated"
            },
            "type": "oneOf"
          }
        }
      ],
      "servers": [
        {
          "name": "prod",
          "url": "wss://api.hume.ai/v0/evi"
        }
      ],
      "path": "/chat",
      "description": "Chat with Empathic Voice Interface (EVI)",
      "examples": [
        {
          "queryParameters": [],
          "headers": [],
          "messages": [
            {
              "messageType": "publish",
              "payload": {
                "properties": {
                  "type": {
                    "value": {
                      "value": "audio_input",
                      "type": "string"
                    },
                    "type": "literal"
                  },
                  "data": {
                    "value": {
                      "value": "data",
                      "type": "string"
                    },
                    "type": "primitive"
                  }
                },
                "type": "object"
              }
            },
            {
              "messageType": "subscribe",
              "payload": {
                "properties": {
                  "type": {
                    "value": {
                      "value": "assistant_end",
                      "type": "string"
                    },
                    "type": "literal"
                  }
                },
                "type": "object"
              }
            }
          ]
        }
      ],
      "source": {
        "file": "../asyncapi.json",
        "type": "openapi"
      }
    }
  },
  "groupedSchemas": {
    "rootSchemas": {
      "BaseRequest": {
        "allOf": [],
        "properties": [
          {
            "conflict": {},
            "generatedName": "baseRequestModels",
            "key": "models",
            "schema": {
              "generatedName": "BaseRequestModels",
              "value": {
                "generatedName": "BaseRequestModels",
                "schema": "Models",
                "source": {
                  "file": "../openapi.yaml",
                  "type": "openapi"
                },
                "type": "reference"
              },
              "groupName": [],
              "type": "optional"
            },
            "audiences": []
          },
          {
            "conflict": {},
            "generatedName": "baseRequestTranscription",
            "key": "transcription",
            "schema": {
              "generatedName": "BaseRequestTranscription",
              "value": {
                "generatedName": "BaseRequestTranscription",
                "schema": "Transcription",
                "source": {
                  "file": "../openapi.yaml",
                  "type": "openapi"
                },
                "type": "reference"
              },
              "groupName": [],
              "type": "optional"
            },
            "audiences": []
          },
          {
            "conflict": {},
            "generatedName": "baseRequestUrls",
            "key": "urls",
            "schema": {
              "generatedName": "BaseRequestUrls",
              "description": "URLs to the media files to be processed. Each must be a valid public URL to a media file (see recommended input filetypes) or an archive (`.zip`, `.tar.gz`, `.tar.bz2`, `.tar.xz`) of media files.\n\nIf you wish to supply more than 100 URLs, consider providing them as an archive (`.zip`, `.tar.gz`, `.tar.bz2`, `.tar.xz`).",
              "value": {
                "description": "URLs to the media files to be processed. Each must be a valid public URL to a media file (see recommended input filetypes) or an archive (`.zip`, `.tar.gz`, `.tar.bz2`, `.tar.xz`) of media files.\n\nIf you wish to supply more than 100 URLs, consider providing them as an archive (`.zip`, `.tar.gz`, `.tar.bz2`, `.tar.xz`).",
                "value": {
                  "schema": {
                    "format": "url",
                    "type": "string"
                  },
                  "generatedName": "BaseRequestUrlsItem",
                  "groupName": [],
                  "type": "primitive"
                },
                "generatedName": "BaseRequestUrls",
                "groupName": [],
                "type": "array"
              },
              "groupName": [],
              "type": "optional"
            },
            "audiences": []
          },
          {
            "conflict": {},
            "generatedName": "baseRequestCallbackUrl",
            "key": "callback_url",
            "schema": {
              "generatedName": "BaseRequestCallbackUrl",
              "description": "If provided, a `POST` request will be made to the URL with the generated predictions on completion or the error message on failure.",
              "value": {
                "description": "If provided, a `POST` request will be made to the URL with the generated predictions on completion or the error message on failure.",
                "schema": {
                  "format": "url",
                  "type": "string"
                },
                "generatedName": "BaseRequestCallbackUrl",
                "groupName": [],
                "type": "primitive"
              },
              "groupName": [],
              "type": "optional"
            },
            "audiences": []
          },
          {
            "conflict": {},
            "generatedName": "baseRequestNotify",
            "key": "notify",
            "schema": {
              "generatedName": "BaseRequestNotify",
              "description": "Whether to send an email notification to the user upon job failure.",
              "value": {
                "description": "Whether to send an email notification to the user upon job failure.",
                "schema": {
                  "default": false,
                  "type": "boolean"
                },
                "generatedName": "BaseRequestNotify",
                "groupName": [],
                "type": "primitive"
              },
              "groupName": [],
              "type": "optional"
            },
            "audiences": []
          }
        ],
        "allOfPropertyConflicts": [],
        "generatedName": "BaseRequest",
        "groupName": [],
        "additionalProperties": false,
        "source": {
          "file": "../openapi.yaml",
          "type": "openapi"
        },
        "type": "object"
      },
      "Bcp47Tag": {
        "generatedName": "Bcp47Tag",
        "values": [
          {
            "generatedName": "zh",
            "value": "zh",
            "casing": {}
          },
          {
            "generatedName": "da",
            "value": "da",
            "casing": {}
          },
          {
            "generatedName": "nl",
            "value": "nl",
            "casing": {}
          },
          {
            "generatedName": "en",
            "value": "en",
            "casing": {}
          },
          {
            "generatedName": "EnAu",
            "value": "en-AU",
            "casing": {}
          },
          {
            "generatedName": "EnIn",
            "value": "en-IN",
            "casing": {}
          },
          {
            "generatedName": "EnNz",
            "value": "en-NZ",
            "casing": {}
          },
          {
            "generatedName": "EnGb",
            "value": "en-GB",
            "casing": {}
          },
          {
            "generatedName": "fr",
            "value": "fr",
            "casing": {}
          },
          {
            "generatedName": "FrCa",
            "value": "fr-CA",
            "casing": {}
          },
          {
            "generatedName": "de",
            "value": "de",
            "casing": {}
          },
          {
            "generatedName": "hi",
            "value": "hi",
            "casing": {}
          },
          {
            "generatedName": "HiLatn",
            "value": "hi-Latn",
            "casing": {}
          },
          {
            "generatedName": "id",
            "value": "id",
            "casing": {}
          },
          {
            "generatedName": "it",
            "value": "it",
            "casing": {}
          },
          {
            "generatedName": "ja",
            "value": "ja",
            "casing": {}
          },
          {
            "generatedName": "ko",
            "value": "ko",
            "casing": {}
          },
          {
            "generatedName": "no",
            "value": "no",
            "casing": {}
          },
          {
            "generatedName": "pl",
            "value": "pl",
            "casing": {}
          },
          {
            "generatedName": "pt",
            "value": "pt",
            "casing": {}
          },
          {
            "generatedName": "PtBr",
            "value": "pt-BR",
            "casing": {}
          },
          {
            "generatedName": "PtPt",
            "value": "pt-PT",
            "casing": {}
          },
          {
            "generatedName": "ru",
            "value": "ru",
            "casing": {}
          },
          {
            "generatedName": "es",
            "value": "es",
            "casing": {}
          },
          {
            "generatedName": "Es419",
            "value": "es-419",
            "casing": {}
          },
          {
            "generatedName": "sv",
            "value": "sv",
            "casing": {}
          },
          {
            "generatedName": "ta",
            "value": "ta",
            "casing": {}
          },
          {
            "generatedName": "tr",
            "value": "tr",
            "casing": {}
          },
          {
            "generatedName": "uk",
            "value": "uk",
            "casing": {}
          }
        ],
        "groupName": [],
        "source": {
          "file": "../openapi.yaml",
          "type": "openapi"
        },
        "type": "enum"
      },
      "BoundingBox": {
        "allOf": [],
        "properties": [
          {
            "conflict": {},
            "generatedName": "boundingBoxX",
            "key": "x",
            "schema": {
              "description": "x-coordinate of bounding box top left corner.",
              "schema": {
                "type": "double"
              },
              "generatedName": "BoundingBoxX",
              "groupName": [],
              "type": "primitive"
            },
            "audiences": []
          },
          {
            "conflict": {},
            "generatedName": "boundingBoxY",
            "key": "y",
            "schema": {
              "description": "y-coordinate of bounding box top left corner.",
              "schema": {
                "type": "double"
              },
              "generatedName": "BoundingBoxY",
              "groupName": [],
              "type": "primitive"
            },
            "audiences": []
          },
          {
            "conflict": {},
            "generatedName": "boundingBoxW",
            "key": "w",
            "schema": {
              "description": "Bounding box width.",
              "schema": {
                "type": "double"
              },
              "generatedName": "BoundingBoxW",
              "groupName": [],
              "type": "primitive"
            },
            "audiences": []
          },
          {
            "conflict": {},
            "generatedName": "boundingBoxH",
            "key": "h",
            "schema": {
              "description": "Bounding box height.",
              "schema": {
                "type": "double"
              },
              "generatedName": "BoundingBoxH",
              "groupName": [],
              "type": "primitive"
            },
            "audiences": []
          }
        ],
        "allOfPropertyConflicts": [],
        "description": "A bounding box around a face.",
        "generatedName": "BoundingBox",
        "groupName": [],
        "additionalProperties": false,
        "source": {
          "file": "../openapi.yaml",
          "type": "openapi"
        },
        "type": "object"
      },
      "BurstPrediction": {
        "allOf": [],
        "properties": [
          {
            "conflict": {},
            "generatedName": "burstPredictionTime",
            "key": "time",
            "schema": {
              "generatedName": "BurstPredictionTime",
              "schema": "TimeInterval",
              "source": {
                "file": "../openapi.yaml",
                "type": "openapi"
              },
              "type": "reference"
            },
            "audiences": [],
            "readonly": false,
            "writeonly": false
          },
          {
            "conflict": {},
            "generatedName": "burstPredictionEmotions",
            "key": "emotions",
            "schema": {
              "description": "A high-dimensional embedding in emotion space.",
              "value": {
                "generatedName": "BurstPredictionEmotionsItem",
                "schema": "EmotionScore",
                "source": {
                  "file": "../openapi.yaml",
                  "type": "openapi"
                },
                "type": "reference"
              },
              "generatedName": "BurstPredictionEmotions",
              "title": "Emotions Scores",
              "groupName": [],
              "type": "array"
            },
            "audiences": []
          },
          {
            "conflict": {},
            "generatedName": "burstPredictionDescriptions",
            "key": "descriptions",
            "schema": {
              "description": "Modality-specific descriptive features and their scores.",
              "value": {
                "generatedName": "BurstPredictionDescriptionsItem",
                "schema": "DescriptionsScore",
                "source": {
                  "file": "../openapi.yaml",
                  "type": "openapi"
                },
                "type": "reference"
              },
              "generatedName": "BurstPredictionDescriptions",
              "title": "Descriptions Scores",
              "groupName": [],
              "type": "array"
            },
            "audiences": []
          }
        ],
        "allOfPropertyConflicts": [],
        "generatedName": "BurstPrediction",
        "groupName": [],
        "additionalProperties": false,
        "source": {
          "file": "../openapi.yaml",
          "type": "openapi"
        },
        "type": "object"
      },
      "Completed": {
        "allOf": [],
        "properties": [
          {
            "conflict": {},
            "generatedName": "completedCreatedTimestampMs",
            "key": "created_timestamp_ms",
            "schema": {
              "description": "When this job was created (Unix timestamp in milliseconds).",
              "schema": {
                "type": "int64"
              },
              "generatedName": "CompletedCreatedTimestampMs",
              "groupName": [],
              "type": "primitive"
            },
            "audiences": []
          },
          {
            "conflict": {},
            "generatedName": "completedStartedTimestampMs",
            "key": "started_timestamp_ms",
            "schema": {
              "description": "When this job started (Unix timestamp in milliseconds).",
              "schema": {
                "type": "int64"
              },
              "generatedName": "CompletedStartedTimestampMs",
              "groupName": [],
              "type": "primitive"
            },
            "audiences": []
          },
          {
            "conflict": {},
            "generatedName": "completedEndedTimestampMs",
            "key": "ended_timestamp_ms",
            "schema": {
              "description": "When this job ended (Unix timestamp in milliseconds).",
              "schema": {
                "type": "int64"
              },
              "generatedName": "CompletedEndedTimestampMs",
              "groupName": [],
              "type": "primitive"
            },
            "audiences": []
          },
          {
            "conflict": {},
            "generatedName": "completedNumPredictions",
            "key": "num_predictions",
            "schema": {
              "description": "The number of predictions that were generated by this job.",
              "schema": {
                "type": "int"
              },
              "generatedName": "CompletedNumPredictions",
              "groupName": [],
              "type": "primitive"
            },
            "audiences": []
          },
          {
            "conflict": {},
            "generatedName": "completedNumErrors",
            "key": "num_errors",
            "schema": {
              "description": "The number of errors that occurred while running this job.",
              "schema": {
                "type": "int"
              },
              "generatedName": "CompletedNumErrors",
              "groupName": [],
              "type": "primitive"
            },
            "audiences": []
          }
        ],
        "allOfPropertyConflicts": [],
        "generatedName": "Completed",
        "groupName": [],
        "additionalProperties": false,
        "source": {
          "file": "../openapi.yaml",
          "type": "openapi"
        },
        "type": "object"
      },
      "DescriptionsScore": {
        "allOf": [],
        "properties": [
          {
            "conflict": {},
            "generatedName": "descriptionsScoreName",
            "key": "name",
            "schema": {
              "description": "Name of the descriptive feature being expressed.",
              "schema": {
                "type": "string"
              },
              "generatedName": "DescriptionsScoreName",
              "groupName": [],
              "type": "primitive"
            },
            "audiences": []
          },
          {
            "conflict": {},
            "generatedName": "descriptionsScoreScore",
            "key": "score",
            "schema": {
              "description": "Embedding value for the descriptive feature being expressed.",
              "schema": {
                "type": "string"
              },
              "generatedName": "DescriptionsScoreScore",
              "groupName": [],
              "type": "primitive"
            },
            "audiences": []
          }
        ],
        "allOfPropertyConflicts": [],
        "generatedName": "DescriptionsScore",
        "groupName": [],
        "additionalProperties": false,
        "source": {
          "file": "../openapi.yaml",
          "type": "openapi"
        },
        "type": "object"
      },
      "Direction": {
        "generatedName": "Direction",
        "values": [
          {
            "generatedName": "asc",
            "value": "asc",
            "casing": {}
          },
          {
            "generatedName": "desc",
            "value": "desc",
            "casing": {}
          }
        ],
        "groupName": [],
        "source": {
          "file": "../openapi.yaml",
          "type": "openapi"
        },
        "type": "enum"
      },
      "EmotionScore": {
        "allOf": [],
        "properties": [
          {
            "conflict": {},
            "generatedName": "emotionScoreName",
            "key": "name",
            "schema": {
              "description": "Name of the emotion being expressed.",
              "schema": {
                "type": "string"
              },
              "generatedName": "EmotionScoreName",
              "groupName": [],
              "type": "primitive"
            },
            "audiences": []
          },
          {
            "conflict": {},
            "generatedName": "emotionScoreScore",
            "key": "score",
            "schema": {
              "description": "Embedding value for the emotion being expressed.",
              "schema": {
                "type": "string"
              },
              "generatedName": "EmotionScoreScore",
              "groupName": [],
              "type": "primitive"
            },
            "audiences": []
          }
        ],
        "allOfPropertyConflicts": [],
        "generatedName": "EmotionScore",
        "groupName": [],
        "additionalProperties": false,
        "source": {
          "file": "../openapi.yaml",
          "type": "openapi"
        },
        "type": "object"
      },
      "Empty": {
        "description": "To include predictions for this model type, set this field to `{}`. It is currently not configurable further.",
        "key": {
          "schema": {
            "type": "string"
          },
          "generatedName": "EmptyKey",
          "groupName": [],
          "type": "primitive"
        },
        "value": {
          "generatedName": "EmptyValue",
          "type": "unknown"
        },
        "generatedName": "Empty",
        "groupName": [],
        "type": "map"
      },
      "Error": {
        "description": "When provided, the output is an error message.",
        "properties": [
          {
            "key": "type",
            "schema": {
              "generatedName": "ErrorType",
              "title": "Type",
              "value": {
                "value": "error",
                "type": "string"
              },
              "description": "The type of message sent through the socket; for a Web Socket Error message, this must be `error`.\n\nThis message indicates a disruption in the WebSocket connection, such as an unexpected disconnection, protocol error, or data transmission issue.",
              "groupName": [],
              "type": "literal"
            },
            "audiences": [],
            "conflict": {},
            "generatedName": "errorType"
          },
          {
            "key": "custom_session_id",
            "schema": {
<<<<<<< HEAD
              "generatedName": "errorCustomSessionId",
              "title": "Error",
=======
              "generatedName": "ErrorCustomSessionId",
>>>>>>> 8f1a53bb
              "value": {
                "generatedName": "ErrorCustomSessionId",
                "schema": {
                  "type": "string"
                },
                "groupName": [],
                "type": "primitive"
              },
              "description": "Used to manage conversational state, correlate frontend and backend data, and persist conversations across EVI sessions.",
              "groupName": [],
              "type": "nullable"
            },
            "audiences": [],
            "conflict": {},
            "generatedName": "errorCustomSessionId"
          },
          {
            "key": "code",
            "schema": {
              "generatedName": "ErrorCode",
              "title": "Code",
              "schema": {
                "type": "string"
              },
              "description": "Error code. Identifies the type of error encountered.",
              "groupName": [],
              "type": "primitive"
            },
            "audiences": [],
            "conflict": {},
            "generatedName": "errorCode"
          },
          {
            "key": "slug",
            "schema": {
              "generatedName": "ErrorSlug",
              "title": "Slug",
              "schema": {
                "type": "string"
              },
              "description": "Short, human-readable identifier and description for the error. See a complete list of error slugs on the [Errors page](/docs/resources/errors).",
              "groupName": [],
              "type": "primitive"
            },
            "audiences": [],
            "conflict": {},
            "generatedName": "errorSlug"
          },
          {
            "key": "message",
            "schema": {
              "generatedName": "ErrorMessage",
              "title": "Message",
              "schema": {
                "type": "string"
              },
              "description": "Detailed description of the error.",
              "groupName": [],
              "type": "primitive"
            },
            "audiences": [],
            "conflict": {},
            "generatedName": "errorMessage"
          }
        ],
        "generatedName": "Error",
        "title": "Error",
        "allOf": [],
        "allOfPropertyConflicts": [],
        "groupName": [],
        "fullExamples": [],
        "additionalProperties": false,
        "source": {
          "file": "../asyncapi.json",
          "type": "openapi"
        },
        "type": "object"
      },
      "Face": {
        "allOf": [],
        "properties": [
          {
            "conflict": {},
            "generatedName": "faceFpsPred",
            "key": "fps_pred",
            "schema": {
              "generatedName": "FaceFpsPred",
              "description": "Number of frames per second to process. Other frames will be omitted from the response. Set to `0` to process every frame.",
              "value": {
                "description": "Number of frames per second to process. Other frames will be omitted from the response. Set to `0` to process every frame.",
                "schema": {
                  "default": 3,
                  "type": "double"
                },
                "generatedName": "FaceFpsPred",
                "groupName": [],
                "type": "primitive"
              },
              "groupName": [],
              "type": "optional"
            },
            "audiences": []
          },
          {
            "conflict": {},
            "generatedName": "faceProbThreshold",
            "key": "prob_threshold",
            "schema": {
              "generatedName": "FaceProbThreshold",
              "description": "Face detection probability threshold. Faces detected with a probability less than this threshold will be omitted from the response.",
              "value": {
                "description": "Face detection probability threshold. Faces detected with a probability less than this threshold will be omitted from the response.",
                "schema": {
                  "default": 0.99,
                  "minimum": 0,
                  "maximum": 1,
                  "type": "double"
                },
                "generatedName": "FaceProbThreshold",
                "groupName": [],
                "type": "primitive"
              },
              "groupName": [],
              "type": "optional"
            },
            "audiences": []
          },
          {
            "conflict": {},
            "generatedName": "faceIdentifyFaces",
            "key": "identify_faces",
            "schema": {
              "generatedName": "FaceIdentifyFaces",
              "description": "Whether to return identifiers for faces across frames. If `true`, unique identifiers will be assigned to face bounding boxes to differentiate different faces. If `false`, all faces will be tagged with an `unknown` ID.",
              "value": {
                "description": "Whether to return identifiers for faces across frames. If `true`, unique identifiers will be assigned to face bounding boxes to differentiate different faces. If `false`, all faces will be tagged with an `unknown` ID.",
                "schema": {
                  "default": false,
                  "type": "boolean"
                },
                "generatedName": "FaceIdentifyFaces",
                "groupName": [],
                "type": "primitive"
              },
              "groupName": [],
              "type": "optional"
            },
            "audiences": []
          },
          {
            "conflict": {},
            "generatedName": "faceMinFaceSize",
            "key": "min_face_size",
            "schema": {
              "generatedName": "FaceMinFaceSize",
              "description": "Minimum bounding box side length in pixels to treat as a face. Faces detected with a bounding box side length in pixels less than this threshold will be omitted from the response.",
              "value": {
                "description": "Minimum bounding box side length in pixels to treat as a face. Faces detected with a bounding box side length in pixels less than this threshold will be omitted from the response.",
                "schema": {
                  "type": "uint64"
                },
                "generatedName": "FaceMinFaceSize",
                "groupName": [],
                "type": "primitive"
              },
              "groupName": [],
              "type": "optional"
            },
            "audiences": []
          },
          {
            "conflict": {},
            "generatedName": "faceFacs",
            "key": "facs",
            "schema": {
              "generatedName": "FaceFacs",
              "value": {
                "generatedName": "FaceFacs",
                "schema": "Empty",
                "source": {
                  "file": "../openapi.yaml",
                  "type": "openapi"
                },
                "type": "reference"
              },
              "groupName": [],
              "type": "optional"
            },
            "audiences": []
          },
          {
            "conflict": {},
            "generatedName": "faceDescriptions",
            "key": "descriptions",
            "schema": {
              "generatedName": "FaceDescriptions",
              "value": {
                "generatedName": "FaceDescriptions",
                "schema": "Empty",
                "source": {
                  "file": "../openapi.yaml",
                  "type": "openapi"
                },
                "type": "reference"
              },
              "groupName": [],
              "type": "optional"
            },
            "audiences": []
          },
          {
            "conflict": {},
            "generatedName": "faceSaveFaces",
            "key": "save_faces",
            "schema": {
              "generatedName": "FaceSaveFaces",
              "description": "Whether to extract and save the detected faces in the artifacts zip created by each job.",
              "value": {
                "description": "Whether to extract and save the detected faces in the artifacts zip created by each job.",
                "schema": {
                  "default": false,
                  "type": "boolean"
                },
                "generatedName": "FaceSaveFaces",
                "groupName": [],
                "type": "primitive"
              },
              "groupName": [],
              "type": "optional"
            },
            "audiences": []
          }
        ],
        "allOfPropertyConflicts": [],
        "generatedName": "Face",
        "groupName": [],
        "additionalProperties": false,
        "source": {
          "file": "../openapi.yaml",
          "type": "openapi"
        },
        "type": "object"
      },
      "FacePrediction": {
        "allOf": [],
        "properties": [
          {
            "conflict": {},
            "generatedName": "facePredictionFrame",
            "key": "frame",
            "schema": {
              "description": "Frame number",
              "schema": {
                "type": "uint64"
              },
              "generatedName": "FacePredictionFrame",
              "groupName": [],
              "type": "primitive"
            },
            "audiences": []
          },
          {
            "conflict": {},
            "generatedName": "facePredictionTime",
            "key": "time",
            "schema": {
              "description": "Time in seconds when face detection occurred.",
              "schema": {
                "type": "double"
              },
              "generatedName": "FacePredictionTime",
              "groupName": [],
              "type": "primitive"
            },
            "audiences": []
          },
          {
            "conflict": {},
            "generatedName": "facePredictionProb",
            "key": "prob",
            "schema": {
              "description": "The predicted probability that a detected face was actually a face.",
              "schema": {
                "type": "double"
              },
              "generatedName": "FacePredictionProb",
              "groupName": [],
              "type": "primitive"
            },
            "audiences": []
          },
          {
            "conflict": {},
            "generatedName": "facePredictionBox",
            "key": "box",
            "schema": {
              "generatedName": "FacePredictionBox",
              "schema": "BoundingBox",
              "source": {
                "file": "../openapi.yaml",
                "type": "openapi"
              },
              "type": "reference"
            },
            "audiences": [],
            "readonly": false,
            "writeonly": false
          },
          {
            "conflict": {},
            "generatedName": "facePredictionEmotions",
            "key": "emotions",
            "schema": {
              "description": "A high-dimensional embedding in emotion space.",
              "value": {
                "generatedName": "FacePredictionEmotionsItem",
                "schema": "EmotionScore",
                "source": {
                  "file": "../openapi.yaml",
                  "type": "openapi"
                },
                "type": "reference"
              },
              "generatedName": "FacePredictionEmotions",
              "title": "Emotions Scores",
              "groupName": [],
              "type": "array"
            },
            "audiences": []
          },
          {
            "conflict": {},
            "generatedName": "facePredictionFacs",
            "key": "facs",
            "schema": {
              "generatedName": "FacePredictionFacs",
              "title": "FACS 2.0 Scores",
              "description": "FACS 2.0 features and their scores.",
              "value": {
                "description": "FACS 2.0 features and their scores.",
                "value": {
                  "generatedName": "FacePredictionFacsItem",
                  "schema": "FacsScore",
                  "source": {
                    "file": "../openapi.yaml",
                    "type": "openapi"
                  },
                  "type": "reference"
                },
                "generatedName": "FacePredictionFacs",
                "title": "FACS 2.0 Scores",
                "groupName": [],
                "type": "array"
              },
              "groupName": [],
              "type": "optional"
            },
            "audiences": []
          },
          {
            "conflict": {},
            "generatedName": "facePredictionDescriptions",
            "key": "descriptions",
            "schema": {
              "generatedName": "FacePredictionDescriptions",
              "title": "Descriptions Scores",
              "description": "Modality-specific descriptive features and their scores.",
              "value": {
                "description": "Modality-specific descriptive features and their scores.",
                "value": {
                  "generatedName": "FacePredictionDescriptionsItem",
                  "schema": "DescriptionsScore",
                  "source": {
                    "file": "../openapi.yaml",
                    "type": "openapi"
                  },
                  "type": "reference"
                },
                "generatedName": "FacePredictionDescriptions",
                "title": "Descriptions Scores",
                "groupName": [],
                "type": "array"
              },
              "groupName": [],
              "type": "optional"
            },
            "audiences": []
          }
        ],
        "allOfPropertyConflicts": [],
        "generatedName": "FacePrediction",
        "groupName": [],
        "additionalProperties": false,
        "source": {
          "file": "../openapi.yaml",
          "type": "openapi"
        },
        "type": "object"
      },
      "FacemeshPrediction": {
        "allOf": [],
        "properties": [
          {
            "conflict": {},
            "generatedName": "facemeshPredictionEmotions",
            "key": "emotions",
            "schema": {
              "description": "A high-dimensional embedding in emotion space.",
              "value": {
                "generatedName": "FacemeshPredictionEmotionsItem",
                "schema": "EmotionScore",
                "source": {
                  "file": "../openapi.yaml",
                  "type": "openapi"
                },
                "type": "reference"
              },
              "generatedName": "FacemeshPredictionEmotions",
              "title": "Emotions Scores",
              "groupName": [],
              "type": "array"
            },
            "audiences": []
          }
        ],
        "allOfPropertyConflicts": [],
        "generatedName": "FacemeshPrediction",
        "groupName": [],
        "additionalProperties": false,
        "source": {
          "file": "../openapi.yaml",
          "type": "openapi"
        },
        "type": "object"
      },
      "FacsScore": {
        "allOf": [],
        "properties": [
          {
            "conflict": {},
            "generatedName": "facsScoreName",
            "key": "name",
            "schema": {
              "description": "Name of the FACS 2.0 feature being expressed.",
              "schema": {
                "type": "string"
              },
              "generatedName": "FacsScoreName",
              "groupName": [],
              "type": "primitive"
            },
            "audiences": []
          },
          {
            "conflict": {},
            "generatedName": "facsScoreScore",
            "key": "score",
            "schema": {
              "description": "Embedding value for the FACS 2.0 feature being expressed.",
              "schema": {
                "type": "string"
              },
              "generatedName": "FacsScoreScore",
              "groupName": [],
              "type": "primitive"
            },
            "audiences": []
          }
        ],
        "allOfPropertyConflicts": [],
        "generatedName": "FacsScore",
        "groupName": [],
        "additionalProperties": false,
        "source": {
          "file": "../openapi.yaml",
          "type": "openapi"
        },
        "type": "object"
      },
      "Failed": {
        "allOf": [],
        "properties": [
          {
            "conflict": {},
            "generatedName": "failedCreatedTimestampMs",
            "key": "created_timestamp_ms",
            "schema": {
              "description": "When this job was created (Unix timestamp in milliseconds).",
              "schema": {
                "type": "int64"
              },
              "generatedName": "FailedCreatedTimestampMs",
              "groupName": [],
              "type": "primitive"
            },
            "audiences": []
          },
          {
            "conflict": {},
            "generatedName": "failedStartedTimestampMs",
            "key": "started_timestamp_ms",
            "schema": {
              "description": "When this job started (Unix timestamp in milliseconds).",
              "schema": {
                "type": "int64"
              },
              "generatedName": "FailedStartedTimestampMs",
              "groupName": [],
              "type": "primitive"
            },
            "audiences": []
          },
          {
            "conflict": {},
            "generatedName": "failedEndedTimestampMs",
            "key": "ended_timestamp_ms",
            "schema": {
              "description": "When this job ended (Unix timestamp in milliseconds).",
              "schema": {
                "type": "int64"
              },
              "generatedName": "FailedEndedTimestampMs",
              "groupName": [],
              "type": "primitive"
            },
            "audiences": []
          },
          {
            "conflict": {},
            "generatedName": "failedMessage",
            "key": "message",
            "schema": {
              "description": "An error message.",
              "schema": {
                "type": "string"
              },
              "generatedName": "FailedMessage",
              "title": "Error Message",
              "groupName": [],
              "type": "primitive"
            },
            "audiences": []
          }
        ],
        "allOfPropertyConflicts": [],
        "generatedName": "Failed",
        "groupName": [],
        "additionalProperties": false,
        "source": {
          "file": "../openapi.yaml",
          "type": "openapi"
        },
        "type": "object"
      },
      "File": {
        "allOf": [],
        "properties": [
          {
            "conflict": {},
            "generatedName": "fileFilename",
            "key": "filename",
            "schema": {
              "generatedName": "FileFilename",
              "description": "The name of the file.",
              "value": {
                "description": "The name of the file.",
                "schema": {
                  "type": "string"
                },
                "generatedName": "FileFilename",
                "groupName": [],
                "type": "primitive"
              },
              "groupName": [],
              "type": "optional"
            },
            "audiences": []
          },
          {
            "conflict": {},
            "generatedName": "fileContentType",
            "key": "content_type",
            "schema": {
              "generatedName": "FileContentType",
              "description": "The content type of the file.",
              "value": {
                "description": "The content type of the file.",
                "schema": {
                  "type": "string"
                },
                "generatedName": "FileContentType",
                "groupName": [],
                "type": "primitive"
              },
              "groupName": [],
              "type": "optional"
            },
            "audiences": []
          },
          {
            "conflict": {},
            "generatedName": "fileMd5Sum",
            "key": "md5sum",
            "schema": {
              "description": "The MD5 checksum of the file.",
              "schema": {
                "type": "string"
              },
              "generatedName": "FileMd5Sum",
              "groupName": [],
              "type": "primitive"
            },
            "audiences": []
          }
        ],
        "allOfPropertyConflicts": [],
        "generatedName": "File",
        "groupName": [],
        "additionalProperties": false,
        "source": {
          "file": "../openapi.yaml",
          "type": "openapi"
        },
        "type": "object"
      },
      "Granularity": {
        "description": "The granularity at which to generate predictions. `utterance` corresponds to a natural pause or break in conversation, while `conversational_turn` corresponds to a change in speaker.",
        "generatedName": "Granularity",
        "values": [
          {
            "generatedName": "word",
            "value": "word",
            "casing": {}
          },
          {
            "generatedName": "sentence",
            "value": "sentence",
            "casing": {}
          },
          {
            "generatedName": "utterance",
            "value": "utterance",
            "casing": {}
          },
          {
            "generatedName": "conversational_turn",
            "value": "conversational_turn",
            "casing": {}
          }
        ],
        "groupName": [],
        "source": {
          "file": "../openapi.yaml",
          "type": "openapi"
        },
        "type": "enum"
      },
      "GroupedPredictions_BurstPrediction": {
        "allOf": [],
        "properties": [
          {
            "conflict": {},
            "generatedName": "groupedPredictionsBurstPredictionId",
            "key": "id",
            "schema": {
              "description": "An automatically generated label to identify individuals in your media file. Will be `unknown` if you have chosen to disable identification, or if the model is unable to distinguish between individuals.",
              "schema": {
                "type": "string"
              },
              "generatedName": "GroupedPredictionsBurstPredictionId",
              "groupName": [],
              "type": "primitive"
            },
            "audiences": []
          },
          {
            "conflict": {},
            "generatedName": "groupedPredictionsBurstPredictionPredictions",
            "key": "predictions",
            "schema": {
              "value": {
                "generatedName": "GroupedPredictionsBurstPredictionPredictionsItem",
                "schema": "BurstPrediction",
                "source": {
                  "file": "../openapi.yaml",
                  "type": "openapi"
                },
                "type": "reference"
              },
              "generatedName": "GroupedPredictionsBurstPredictionPredictions",
              "groupName": [],
              "type": "array"
            },
            "audiences": []
          }
        ],
        "allOfPropertyConflicts": [],
        "generatedName": "GroupedPredictionsBurstPrediction",
        "groupName": [],
        "additionalProperties": false,
        "source": {
          "file": "../openapi.yaml",
          "type": "openapi"
        },
        "type": "object"
      },
      "GroupedPredictions_FacePrediction": {
        "allOf": [],
        "properties": [
          {
            "conflict": {},
            "generatedName": "groupedPredictionsFacePredictionId",
            "key": "id",
            "schema": {
              "description": "An automatically generated label to identify individuals in your media file. Will be `unknown` if you have chosen to disable identification, or if the model is unable to distinguish between individuals.",
              "schema": {
                "type": "string"
              },
              "generatedName": "GroupedPredictionsFacePredictionId",
              "groupName": [],
              "type": "primitive"
            },
            "audiences": []
          },
          {
            "conflict": {},
            "generatedName": "groupedPredictionsFacePredictionPredictions",
            "key": "predictions",
            "schema": {
              "value": {
                "generatedName": "GroupedPredictionsFacePredictionPredictionsItem",
                "schema": "FacePrediction",
                "source": {
                  "file": "../openapi.yaml",
                  "type": "openapi"
                },
                "type": "reference"
              },
              "generatedName": "GroupedPredictionsFacePredictionPredictions",
              "groupName": [],
              "type": "array"
            },
            "audiences": []
          }
        ],
        "allOfPropertyConflicts": [],
        "generatedName": "GroupedPredictionsFacePrediction",
        "groupName": [],
        "additionalProperties": false,
        "source": {
          "file": "../openapi.yaml",
          "type": "openapi"
        },
        "type": "object"
      },
      "GroupedPredictions_FacemeshPrediction": {
        "allOf": [],
        "properties": [
          {
            "conflict": {},
            "generatedName": "groupedPredictionsFacemeshPredictionId",
            "key": "id",
            "schema": {
              "description": "An automatically generated label to identify individuals in your media file. Will be `unknown` if you have chosen to disable identification, or if the model is unable to distinguish between individuals.",
              "schema": {
                "type": "string"
              },
              "generatedName": "GroupedPredictionsFacemeshPredictionId",
              "groupName": [],
              "type": "primitive"
            },
            "audiences": []
          },
          {
            "conflict": {},
            "generatedName": "groupedPredictionsFacemeshPredictionPredictions",
            "key": "predictions",
            "schema": {
              "value": {
                "generatedName": "GroupedPredictionsFacemeshPredictionPredictionsItem",
                "schema": "FacemeshPrediction",
                "source": {
                  "file": "../openapi.yaml",
                  "type": "openapi"
                },
                "type": "reference"
              },
              "generatedName": "GroupedPredictionsFacemeshPredictionPredictions",
              "groupName": [],
              "type": "array"
            },
            "audiences": []
          }
        ],
        "allOfPropertyConflicts": [],
        "generatedName": "GroupedPredictionsFacemeshPrediction",
        "groupName": [],
        "additionalProperties": false,
        "source": {
          "file": "../openapi.yaml",
          "type": "openapi"
        },
        "type": "object"
      },
      "GroupedPredictions_LanguagePrediction": {
        "allOf": [],
        "properties": [
          {
            "conflict": {},
            "generatedName": "groupedPredictionsLanguagePredictionId",
            "key": "id",
            "schema": {
              "description": "An automatically generated label to identify individuals in your media file. Will be `unknown` if you have chosen to disable identification, or if the model is unable to distinguish between individuals.",
              "schema": {
                "type": "string"
              },
              "generatedName": "GroupedPredictionsLanguagePredictionId",
              "groupName": [],
              "type": "primitive"
            },
            "audiences": []
          },
          {
            "conflict": {},
            "generatedName": "groupedPredictionsLanguagePredictionPredictions",
            "key": "predictions",
            "schema": {
              "value": {
                "generatedName": "GroupedPredictionsLanguagePredictionPredictionsItem",
                "schema": "LanguagePrediction",
                "source": {
                  "file": "../openapi.yaml",
                  "type": "openapi"
                },
                "type": "reference"
              },
              "generatedName": "GroupedPredictionsLanguagePredictionPredictions",
              "groupName": [],
              "type": "array"
            },
            "audiences": []
          }
        ],
        "allOfPropertyConflicts": [],
        "generatedName": "GroupedPredictionsLanguagePrediction",
        "groupName": [],
        "additionalProperties": false,
        "source": {
          "file": "../openapi.yaml",
          "type": "openapi"
        },
        "type": "object"
      },
      "GroupedPredictions_NerPrediction": {
        "allOf": [],
        "properties": [
          {
            "conflict": {},
            "generatedName": "groupedPredictionsNerPredictionId",
            "key": "id",
            "schema": {
              "description": "An automatically generated label to identify individuals in your media file. Will be `unknown` if you have chosen to disable identification, or if the model is unable to distinguish between individuals.",
              "schema": {
                "type": "string"
              },
              "generatedName": "GroupedPredictionsNerPredictionId",
              "groupName": [],
              "type": "primitive"
            },
            "audiences": []
          },
          {
            "conflict": {},
            "generatedName": "groupedPredictionsNerPredictionPredictions",
            "key": "predictions",
            "schema": {
              "value": {
                "generatedName": "GroupedPredictionsNerPredictionPredictionsItem",
                "schema": "NerPrediction",
                "source": {
                  "file": "../openapi.yaml",
                  "type": "openapi"
                },
                "type": "reference"
              },
              "generatedName": "GroupedPredictionsNerPredictionPredictions",
              "groupName": [],
              "type": "array"
            },
            "audiences": []
          }
        ],
        "allOfPropertyConflicts": [],
        "generatedName": "GroupedPredictionsNerPrediction",
        "groupName": [],
        "additionalProperties": false,
        "source": {
          "file": "../openapi.yaml",
          "type": "openapi"
        },
        "type": "object"
      },
      "GroupedPredictions_ProsodyPrediction": {
        "allOf": [],
        "properties": [
          {
            "conflict": {},
            "generatedName": "groupedPredictionsProsodyPredictionId",
            "key": "id",
            "schema": {
              "description": "An automatically generated label to identify individuals in your media file. Will be `unknown` if you have chosen to disable identification, or if the model is unable to distinguish between individuals.",
              "schema": {
                "type": "string"
              },
              "generatedName": "GroupedPredictionsProsodyPredictionId",
              "groupName": [],
              "type": "primitive"
            },
            "audiences": []
          },
          {
            "conflict": {},
            "generatedName": "groupedPredictionsProsodyPredictionPredictions",
            "key": "predictions",
            "schema": {
              "value": {
                "generatedName": "GroupedPredictionsProsodyPredictionPredictionsItem",
                "schema": "ProsodyPrediction",
                "source": {
                  "file": "../openapi.yaml",
                  "type": "openapi"
                },
                "type": "reference"
              },
              "generatedName": "GroupedPredictionsProsodyPredictionPredictions",
              "groupName": [],
              "type": "array"
            },
            "audiences": []
          }
        ],
        "allOfPropertyConflicts": [],
        "generatedName": "GroupedPredictionsProsodyPrediction",
        "groupName": [],
        "additionalProperties": false,
        "source": {
          "file": "../openapi.yaml",
          "type": "openapi"
        },
        "type": "object"
      },
      "InProgress": {
        "allOf": [],
        "properties": [
          {
            "conflict": {},
            "generatedName": "inProgressCreatedTimestampMs",
            "key": "created_timestamp_ms",
            "schema": {
              "description": "When this job was created (Unix timestamp in milliseconds).",
              "schema": {
                "type": "int64"
              },
              "generatedName": "InProgressCreatedTimestampMs",
              "groupName": [],
              "type": "primitive"
            },
            "audiences": []
          },
          {
            "conflict": {},
            "generatedName": "inProgressStartedTimestampMs",
            "key": "started_timestamp_ms",
            "schema": {
              "description": "When this job started (Unix timestamp in milliseconds).",
              "schema": {
                "type": "int64"
              },
              "generatedName": "InProgressStartedTimestampMs",
              "groupName": [],
              "type": "primitive"
            },
            "audiences": []
          }
        ],
        "allOfPropertyConflicts": [],
        "generatedName": "InProgress",
        "groupName": [],
        "additionalProperties": false,
        "source": {
          "file": "../openapi.yaml",
          "type": "openapi"
        },
        "type": "object"
      },
      "Job_Request": {
        "allOf": [],
        "properties": [
          {
            "conflict": {},
            "generatedName": "jobRequestUserId",
            "key": "user_id",
            "schema": {
              "description": "Your user ID.",
              "schema": {
                "format": "uuid",
                "type": "string"
              },
              "generatedName": "JobRequestUserId",
              "groupName": [],
              "type": "primitive"
            },
            "audiences": []
          },
          {
            "conflict": {},
            "generatedName": "jobRequestJobId",
            "key": "job_id",
            "schema": {
              "description": "The ID associated with this job.",
              "schema": {
                "format": "uuid",
                "type": "string"
              },
              "generatedName": "JobRequestJobId",
              "groupName": [],
              "type": "primitive"
            },
            "audiences": []
          },
          {
            "conflict": {},
            "generatedName": "jobRequestRequest",
            "key": "request",
            "schema": {
              "generatedName": "JobRequestRequest",
              "schema": "Request",
              "source": {
                "file": "../openapi.yaml",
                "type": "openapi"
              },
              "type": "reference"
            },
            "audiences": [],
            "readonly": false,
            "writeonly": false
          },
          {
            "conflict": {},
            "generatedName": "jobRequestState",
            "key": "state",
            "schema": {
              "generatedName": "JobRequestState",
              "schema": "State",
              "source": {
                "file": "../openapi.yaml",
                "type": "openapi"
              },
              "type": "reference"
            },
            "audiences": [],
            "readonly": false,
            "writeonly": false
          }
        ],
        "allOfPropertyConflicts": [],
        "generatedName": "JobRequest",
        "groupName": [],
        "additionalProperties": false,
        "source": {
          "file": "../openapi.yaml",
          "type": "openapi"
        },
        "type": "object"
      },
      "JobId": {
        "allOf": [],
        "properties": [
          {
            "conflict": {},
            "generatedName": "jobIdJobId",
            "key": "job_id",
            "schema": {
              "description": "The ID of the started job.",
              "schema": {
                "format": "uuid",
                "type": "string"
              },
              "generatedName": "JobIdJobId",
              "groupName": [],
              "type": "primitive"
            },
            "audiences": []
          }
        ],
        "allOfPropertyConflicts": [],
        "generatedName": "JobId",
        "groupName": [],
        "additionalProperties": false,
        "source": {
          "file": "../openapi.yaml",
          "type": "openapi"
        },
        "type": "object"
      },
      "Language": {
        "allOf": [],
        "properties": [
          {
            "conflict": {},
            "generatedName": "languageGranularity",
            "key": "granularity",
            "schema": {
              "generatedName": "LanguageGranularity",
              "value": {
                "generatedName": "LanguageGranularity",
                "schema": "Granularity",
                "source": {
                  "file": "../openapi.yaml",
                  "type": "openapi"
                },
                "type": "reference"
              },
              "groupName": [],
              "type": "optional"
            },
            "audiences": []
          },
          {
            "conflict": {},
            "generatedName": "languageIdentifySpeakers",
            "key": "identify_speakers",
            "schema": {
              "generatedName": "LanguageIdentifySpeakers",
              "title": "Identify Speakers",
              "description": "Whether to return identifiers for speakers over time. If `true`, unique identifiers will be assigned to spoken words to differentiate different speakers. If `false`, all speakers will be tagged with an `unknown` ID.",
              "value": {
                "description": "Whether to return identifiers for speakers over time. If `true`, unique identifiers will be assigned to spoken words to differentiate different speakers. If `false`, all speakers will be tagged with an `unknown` ID.",
                "schema": {
                  "default": false,
                  "type": "boolean"
                },
                "generatedName": "LanguageIdentifySpeakers",
                "title": "Identify Speakers",
                "groupName": [],
                "type": "primitive"
              },
              "groupName": [],
              "type": "optional"
            },
            "audiences": []
          },
          {
            "conflict": {},
            "generatedName": "languageSentiment",
            "key": "sentiment",
            "schema": {
              "generatedName": "LanguageSentiment",
              "value": {
                "generatedName": "LanguageSentiment",
                "schema": "Empty",
                "source": {
                  "file": "../openapi.yaml",
                  "type": "openapi"
                },
                "type": "reference"
              },
              "groupName": [],
              "type": "optional"
            },
            "audiences": []
          },
          {
            "conflict": {},
            "generatedName": "languageToxicity",
            "key": "toxicity",
            "schema": {
              "generatedName": "LanguageToxicity",
              "value": {
                "generatedName": "LanguageToxicity",
                "schema": "Empty",
                "source": {
                  "file": "../openapi.yaml",
                  "type": "openapi"
                },
                "type": "reference"
              },
              "groupName": [],
              "type": "optional"
            },
            "audiences": []
          }
        ],
        "allOfPropertyConflicts": [],
        "generatedName": "Language",
        "groupName": [],
        "additionalProperties": false,
        "source": {
          "file": "../openapi.yaml",
          "type": "openapi"
        },
        "type": "object"
      },
      "LanguagePrediction": {
        "allOf": [],
        "properties": [
          {
            "conflict": {},
            "generatedName": "languagePredictionText",
            "key": "text",
            "schema": {
              "description": "A segment of text (like a word or a sentence).",
              "schema": {
                "type": "string"
              },
              "generatedName": "LanguagePredictionText",
              "title": "Text",
              "groupName": [],
              "type": "primitive"
            },
            "audiences": []
          },
          {
            "conflict": {},
            "generatedName": "languagePredictionPosition",
            "key": "position",
            "schema": {
              "generatedName": "LanguagePredictionPosition",
              "schema": "PositionInterval",
              "source": {
                "file": "../openapi.yaml",
                "type": "openapi"
              },
              "type": "reference"
            },
            "audiences": [],
            "readonly": false,
            "writeonly": false
          },
          {
            "conflict": {},
            "generatedName": "languagePredictionTime",
            "key": "time",
            "schema": {
              "generatedName": "LanguagePredictionTime",
              "value": {
                "generatedName": "LanguagePredictionTime",
                "schema": "TimeInterval",
                "source": {
                  "file": "../openapi.yaml",
                  "type": "openapi"
                },
                "type": "reference"
              },
              "type": "optional"
            },
            "audiences": [],
            "readonly": false,
            "writeonly": false
          },
          {
            "conflict": {},
            "generatedName": "languagePredictionConfidence",
            "key": "confidence",
            "schema": {
              "generatedName": "LanguagePredictionConfidence",
              "nameOverride": "Confidence",
              "title": "Confidence",
              "description": "Value between `0.0` and `1.0` that indicates our transcription model’s relative confidence in this text.",
              "value": {
                "description": "Value between `0.0` and `1.0` that indicates our transcription model’s relative confidence in this text.",
                "schema": {
                  "type": "double"
                },
                "generatedName": "LanguagePredictionConfidence",
                "title": "Confidence",
                "groupName": [],
                "type": "primitive"
              },
              "groupName": [],
              "type": "optional"
            },
            "audiences": []
          },
          {
            "conflict": {},
            "generatedName": "languagePredictionSpeakerConfidence",
            "key": "speaker_confidence",
            "schema": {
              "generatedName": "LanguagePredictionSpeakerConfidence",
              "title": "Speaker Confidence",
              "description": "Value between `0.0` and `1.0` that indicates our transcription model’s relative confidence that this text was spoken by this speaker.",
              "value": {
                "description": "Value between `0.0` and `1.0` that indicates our transcription model’s relative confidence that this text was spoken by this speaker.",
                "schema": {
                  "type": "double"
                },
                "generatedName": "LanguagePredictionSpeakerConfidence",
                "title": "Speaker Confidence",
                "groupName": [],
                "type": "primitive"
              },
              "groupName": [],
              "type": "optional"
            },
            "audiences": []
          },
          {
            "conflict": {},
            "generatedName": "languagePredictionEmotions",
            "key": "emotions",
            "schema": {
              "description": "A high-dimensional embedding in emotion space.",
              "value": {
                "generatedName": "LanguagePredictionEmotionsItem",
                "schema": "EmotionScore",
                "source": {
                  "file": "../openapi.yaml",
                  "type": "openapi"
                },
                "type": "reference"
              },
              "generatedName": "LanguagePredictionEmotions",
              "title": "Emotions Scores",
              "groupName": [],
              "type": "array"
            },
            "audiences": []
          },
          {
            "conflict": {},
            "generatedName": "languagePredictionSentiment",
            "key": "sentiment",
            "schema": {
              "generatedName": "LanguagePredictionSentiment",
              "title": "Sentiment Scores",
              "description": "Sentiment predictions returned as a distribution. This model predicts the probability that a given text could be interpreted as having each sentiment level from `1` (negative) to `9` (positive).\n\nCompared to returning one estimate of sentiment, this enables a more nuanced analysis of a text's meaning. For example, a text with very neutral sentiment would have an average rating of `5`. But also a text that could be interpreted as having very positive sentiment or very negative sentiment would also have an average rating of `5`. The average sentiment is less informative than the distribution over sentiment, so this API returns a value for each sentiment level.",
              "value": {
                "description": "Sentiment predictions returned as a distribution. This model predicts the probability that a given text could be interpreted as having each sentiment level from `1` (negative) to `9` (positive).\n\nCompared to returning one estimate of sentiment, this enables a more nuanced analysis of a text's meaning. For example, a text with very neutral sentiment would have an average rating of `5`. But also a text that could be interpreted as having very positive sentiment or very negative sentiment would also have an average rating of `5`. The average sentiment is less informative than the distribution over sentiment, so this API returns a value for each sentiment level.",
                "value": {
                  "generatedName": "LanguagePredictionSentimentItem",
                  "schema": "SentimentScore",
                  "source": {
                    "file": "../openapi.yaml",
                    "type": "openapi"
                  },
                  "type": "reference"
                },
                "generatedName": "LanguagePredictionSentiment",
                "title": "Sentiment Scores",
                "groupName": [],
                "type": "array"
              },
              "groupName": [],
              "type": "optional"
            },
            "audiences": []
          },
          {
            "conflict": {},
            "generatedName": "languagePredictionToxicity",
            "key": "toxicity",
            "schema": {
              "generatedName": "LanguagePredictionToxicity",
              "title": "Toxicity Scores",
              "description": "Toxicity predictions returned as probabilities that the text can be classified into the following categories: `toxic`, `severe_toxic`, `obscene`, `threat`, `insult`, and `identity_hate`.",
              "value": {
                "description": "Toxicity predictions returned as probabilities that the text can be classified into the following categories: `toxic`, `severe_toxic`, `obscene`, `threat`, `insult`, and `identity_hate`.",
                "value": {
                  "generatedName": "LanguagePredictionToxicityItem",
                  "schema": "ToxicityScore",
                  "source": {
                    "file": "../openapi.yaml",
                    "type": "openapi"
                  },
                  "type": "reference"
                },
                "generatedName": "LanguagePredictionToxicity",
                "title": "Toxicity Scores",
                "groupName": [],
                "type": "array"
              },
              "groupName": [],
              "type": "optional"
            },
            "audiences": []
          }
        ],
        "allOfPropertyConflicts": [],
        "generatedName": "LanguagePrediction",
        "groupName": [],
        "additionalProperties": false,
        "source": {
          "file": "../openapi.yaml",
          "type": "openapi"
        },
        "type": "object"
      },
      "Models": {
        "allOf": [],
        "properties": [
          {
            "conflict": {},
            "generatedName": "modelsFace",
            "key": "face",
            "schema": {
              "generatedName": "ModelsFace",
              "value": {
                "generatedName": "ModelsFace",
                "schema": "Face",
                "source": {
                  "file": "../openapi.yaml",
                  "type": "openapi"
                },
                "type": "reference"
              },
              "groupName": [],
              "type": "optional"
            },
            "audiences": []
          },
          {
            "conflict": {},
            "generatedName": "modelsBurst",
            "key": "burst",
            "schema": {
              "generatedName": "ModelsBurst",
              "value": {
                "generatedName": "ModelsBurst",
                "schema": "Empty",
                "source": {
                  "file": "../openapi.yaml",
                  "type": "openapi"
                },
                "type": "reference"
              },
              "groupName": [],
              "type": "optional"
            },
            "audiences": []
          },
          {
            "conflict": {},
            "generatedName": "modelsProsody",
            "key": "prosody",
            "schema": {
              "generatedName": "ModelsProsody",
              "value": {
                "generatedName": "ModelsProsody",
                "schema": "Prosody",
                "source": {
                  "file": "../openapi.yaml",
                  "type": "openapi"
                },
                "type": "reference"
              },
              "groupName": [],
              "type": "optional"
            },
            "audiences": []
          },
          {
            "conflict": {},
            "generatedName": "modelsLanguage",
            "key": "language",
            "schema": {
              "generatedName": "ModelsLanguage",
              "value": {
                "generatedName": "ModelsLanguage",
                "schema": "Language",
                "source": {
                  "file": "../openapi.yaml",
                  "type": "openapi"
                },
                "type": "reference"
              },
              "groupName": [],
              "type": "optional"
            },
            "audiences": []
          },
          {
            "conflict": {},
            "generatedName": "modelsNer",
            "key": "ner",
            "schema": {
              "generatedName": "ModelsNer",
              "value": {
                "generatedName": "ModelsNer",
                "schema": "Ner",
                "source": {
                  "file": "../openapi.yaml",
                  "type": "openapi"
                },
                "type": "reference"
              },
              "groupName": [],
              "type": "optional"
            },
            "audiences": []
          },
          {
            "conflict": {},
            "generatedName": "modelsFacemesh",
            "key": "facemesh",
            "schema": {
              "generatedName": "ModelsFacemesh",
              "value": {
                "generatedName": "ModelsFacemesh",
                "schema": "Empty",
                "source": {
                  "file": "../openapi.yaml",
                  "type": "openapi"
                },
                "type": "reference"
              },
              "groupName": [],
              "type": "optional"
            },
            "audiences": []
          }
        ],
        "allOfPropertyConflicts": [],
        "generatedName": "Models",
        "groupName": [],
        "additionalProperties": false,
        "source": {
          "file": "../openapi.yaml",
          "type": "openapi"
        },
        "type": "object"
      },
      "ModelsPredictions": {
        "allOf": [],
        "properties": [
          {
            "conflict": {},
            "generatedName": "modelsPredictionsFace",
            "key": "face",
            "schema": {
              "generatedName": "ModelsPredictionsFace",
              "value": {
                "generatedName": "ModelsPredictionsFace",
                "schema": "Predictions_optional_Null_FacePrediction",
                "source": {
                  "file": "../openapi.yaml",
                  "type": "openapi"
                },
                "type": "reference"
              },
              "groupName": [],
              "type": "optional"
            },
            "audiences": []
          },
          {
            "conflict": {},
            "generatedName": "modelsPredictionsBurst",
            "key": "burst",
            "schema": {
              "generatedName": "ModelsPredictionsBurst",
              "value": {
                "generatedName": "ModelsPredictionsBurst",
                "schema": "Predictions_optional_Null_BurstPrediction",
                "source": {
                  "file": "../openapi.yaml",
                  "type": "openapi"
                },
                "type": "reference"
              },
              "groupName": [],
              "type": "optional"
            },
            "audiences": []
          },
          {
            "conflict": {},
            "generatedName": "modelsPredictionsProsody",
            "key": "prosody",
            "schema": {
              "generatedName": "ModelsPredictionsProsody",
              "value": {
                "generatedName": "ModelsPredictionsProsody",
                "schema": "Predictions_optional_TranscriptionMetadata_ProsodyPrediction",
                "source": {
                  "file": "../openapi.yaml",
                  "type": "openapi"
                },
                "type": "reference"
              },
              "groupName": [],
              "type": "optional"
            },
            "audiences": []
          },
          {
            "conflict": {},
            "generatedName": "modelsPredictionsLanguage",
            "key": "language",
            "schema": {
              "generatedName": "ModelsPredictionsLanguage",
              "value": {
                "generatedName": "ModelsPredictionsLanguage",
                "schema": "Predictions_optional_TranscriptionMetadata_LanguagePrediction",
                "source": {
                  "file": "../openapi.yaml",
                  "type": "openapi"
                },
                "type": "reference"
              },
              "groupName": [],
              "type": "optional"
            },
            "audiences": []
          },
          {
            "conflict": {},
            "generatedName": "modelsPredictionsNer",
            "key": "ner",
            "schema": {
              "generatedName": "ModelsPredictionsNer",
              "value": {
                "generatedName": "ModelsPredictionsNer",
                "schema": "Predictions_optional_TranscriptionMetadata_NerPrediction",
                "source": {
                  "file": "../openapi.yaml",
                  "type": "openapi"
                },
                "type": "reference"
              },
              "groupName": [],
              "type": "optional"
            },
            "audiences": []
          },
          {
            "conflict": {},
            "generatedName": "modelsPredictionsFacemesh",
            "key": "facemesh",
            "schema": {
              "generatedName": "ModelsPredictionsFacemesh",
              "value": {
                "generatedName": "ModelsPredictionsFacemesh",
                "schema": "Predictions_optional_Null_FacemeshPrediction",
                "source": {
                  "file": "../openapi.yaml",
                  "type": "openapi"
                },
                "type": "reference"
              },
              "groupName": [],
              "type": "optional"
            },
            "audiences": []
          }
        ],
        "allOfPropertyConflicts": [],
        "generatedName": "ModelsPredictions",
        "groupName": [],
        "additionalProperties": false,
        "source": {
          "file": "../openapi.yaml",
          "type": "openapi"
        },
        "type": "object"
      },
      "Ner": {
        "allOf": [],
        "properties": [
          {
            "conflict": {},
            "generatedName": "nerIdentifySpeakers",
            "key": "identify_speakers",
            "schema": {
              "generatedName": "NerIdentifySpeakers",
              "title": "Identify Speakers",
              "description": "Whether to return identifiers for speakers over time. If `true`, unique identifiers will be assigned to spoken words to differentiate different speakers. If `false`, all speakers will be tagged with an `unknown` ID.",
              "value": {
                "description": "Whether to return identifiers for speakers over time. If `true`, unique identifiers will be assigned to spoken words to differentiate different speakers. If `false`, all speakers will be tagged with an `unknown` ID.",
                "schema": {
                  "default": false,
                  "type": "boolean"
                },
                "generatedName": "NerIdentifySpeakers",
                "title": "Identify Speakers",
                "groupName": [],
                "type": "primitive"
              },
              "groupName": [],
              "type": "optional"
            },
            "audiences": []
          }
        ],
        "allOfPropertyConflicts": [],
        "generatedName": "Ner",
        "groupName": [],
        "additionalProperties": false,
        "source": {
          "file": "../openapi.yaml",
          "type": "openapi"
        },
        "type": "object"
      },
      "NerPrediction": {
        "allOf": [],
        "properties": [
          {
            "conflict": {},
            "generatedName": "nerPredictionEntity",
            "key": "entity",
            "schema": {
              "description": "The recognized topic or entity.",
              "schema": {
                "type": "string"
              },
              "generatedName": "NerPredictionEntity",
              "groupName": [],
              "type": "primitive"
            },
            "audiences": []
          },
          {
            "conflict": {},
            "generatedName": "nerPredictionPosition",
            "key": "position",
            "schema": {
              "generatedName": "NerPredictionPosition",
              "schema": "PositionInterval",
              "source": {
                "file": "../openapi.yaml",
                "type": "openapi"
              },
              "type": "reference"
            },
            "audiences": [],
            "readonly": false,
            "writeonly": false
          },
          {
            "conflict": {},
            "generatedName": "nerPredictionEntityConfidence",
            "key": "entity_confidence",
            "schema": {
              "description": "Our NER model's relative confidence in the recognized topic or entity.",
              "schema": {
                "type": "double"
              },
              "generatedName": "NerPredictionEntityConfidence",
              "groupName": [],
              "type": "primitive"
            },
            "audiences": []
          },
          {
            "conflict": {},
            "generatedName": "nerPredictionSupport",
            "key": "support",
            "schema": {
              "description": "A measure of how often the entity is linked to by other entities.",
              "schema": {
                "type": "double"
              },
              "generatedName": "NerPredictionSupport",
              "groupName": [],
              "type": "primitive"
            },
            "audiences": []
          },
          {
            "conflict": {},
            "generatedName": "nerPredictionUri",
            "key": "uri",
            "schema": {
              "description": "A URL which provides more information about the recognized topic or entity.",
              "schema": {
                "type": "string"
              },
              "generatedName": "NerPredictionUri",
              "groupName": [],
              "type": "primitive"
            },
            "audiences": []
          },
          {
            "conflict": {},
            "generatedName": "nerPredictionLinkWord",
            "key": "link_word",
            "schema": {
              "description": "The specific word to which the emotion predictions are linked.",
              "schema": {
                "type": "string"
              },
              "generatedName": "NerPredictionLinkWord",
              "groupName": [],
              "type": "primitive"
            },
            "audiences": []
          },
          {
            "conflict": {},
            "generatedName": "nerPredictionTime",
            "key": "time",
            "schema": {
              "generatedName": "NerPredictionTime",
              "value": {
                "generatedName": "NerPredictionTime",
                "schema": "TimeInterval",
                "source": {
                  "file": "../openapi.yaml",
                  "type": "openapi"
                },
                "type": "reference"
              },
              "type": "optional"
            },
            "audiences": [],
            "readonly": false,
            "writeonly": false
          },
          {
            "conflict": {},
            "generatedName": "nerPredictionConfidence",
            "key": "confidence",
            "schema": {
              "generatedName": "NerPredictionConfidence",
              "nameOverride": "Confidence",
              "title": "Confidence",
              "description": "Value between `0.0` and `1.0` that indicates our transcription model’s relative confidence in this text.",
              "value": {
                "description": "Value between `0.0` and `1.0` that indicates our transcription model’s relative confidence in this text.",
                "schema": {
                  "type": "double"
                },
                "generatedName": "NerPredictionConfidence",
                "title": "Confidence",
                "groupName": [],
                "type": "primitive"
              },
              "groupName": [],
              "type": "optional"
            },
            "audiences": []
          },
          {
            "conflict": {},
            "generatedName": "nerPredictionSpeakerConfidence",
            "key": "speaker_confidence",
            "schema": {
              "generatedName": "NerPredictionSpeakerConfidence",
              "title": "Speaker Confidence",
              "description": "Value between `0.0` and `1.0` that indicates our transcription model’s relative confidence that this text was spoken by this speaker.",
              "value": {
                "description": "Value between `0.0` and `1.0` that indicates our transcription model’s relative confidence that this text was spoken by this speaker.",
                "schema": {
                  "type": "double"
                },
                "generatedName": "NerPredictionSpeakerConfidence",
                "title": "Speaker Confidence",
                "groupName": [],
                "type": "primitive"
              },
              "groupName": [],
              "type": "optional"
            },
            "audiences": []
          },
          {
            "conflict": {},
            "generatedName": "nerPredictionEmotions",
            "key": "emotions",
            "schema": {
              "description": "A high-dimensional embedding in emotion space.",
              "value": {
                "generatedName": "NerPredictionEmotionsItem",
                "schema": "EmotionScore",
                "source": {
                  "file": "../openapi.yaml",
                  "type": "openapi"
                },
                "type": "reference"
              },
              "generatedName": "NerPredictionEmotions",
              "title": "Emotions Scores",
              "groupName": [],
              "type": "array"
            },
            "audiences": []
          }
        ],
        "allOfPropertyConflicts": [],
        "generatedName": "NerPrediction",
        "groupName": [],
        "additionalProperties": false,
        "source": {
          "file": "../openapi.yaml",
          "type": "openapi"
        },
        "type": "object"
      },
      "Null": {
        "description": "No associated metadata for this model. Value will be `null`.",
        "key": {
          "schema": {
            "type": "string"
          },
          "generatedName": "NullKey",
          "groupName": [],
          "type": "primitive"
        },
        "value": {
          "generatedName": "NullValue",
          "type": "unknown"
        },
        "generatedName": "Null",
        "groupName": [],
        "type": "map"
      },
      "PositionInterval": {
        "allOf": [],
        "properties": [
          {
            "conflict": {},
            "generatedName": "positionIntervalBegin",
            "key": "begin",
            "schema": {
              "description": "The index of the first character in the text segment, inclusive.",
              "schema": {
                "type": "uint64"
              },
              "generatedName": "PositionIntervalBegin",
              "groupName": [],
              "type": "primitive"
            },
            "audiences": []
          },
          {
            "conflict": {},
            "generatedName": "positionIntervalEnd",
            "key": "end",
            "schema": {
              "description": "The index of the last character in the text segment, exclusive.",
              "schema": {
                "type": "uint64"
              },
              "generatedName": "PositionIntervalEnd",
              "groupName": [],
              "type": "primitive"
            },
            "audiences": []
          }
        ],
        "allOfPropertyConflicts": [],
        "description": "Position of a segment of text within a larger document, measured in characters. Uses zero-based indexing. The beginning index is inclusive and the end index is exclusive.",
        "generatedName": "PositionInterval",
        "groupName": [],
        "additionalProperties": false,
        "source": {
          "file": "../openapi.yaml",
          "type": "openapi"
        },
        "type": "object"
      },
      "Prediction": {
        "allOf": [],
        "properties": [
          {
            "conflict": {},
            "generatedName": "predictionFile",
            "key": "file",
            "schema": {
              "description": "A file path relative to the top level source URL or file.",
              "schema": {
                "type": "string"
              },
              "generatedName": "PredictionFile",
              "title": "File",
              "groupName": [],
              "type": "primitive"
            },
            "audiences": []
          },
          {
            "conflict": {},
            "generatedName": "predictionModels",
            "key": "models",
            "schema": {
              "generatedName": "PredictionModels",
              "schema": "ModelsPredictions",
              "source": {
                "file": "../openapi.yaml",
                "type": "openapi"
              },
              "type": "reference"
            },
            "audiences": [],
            "readonly": false,
            "writeonly": false
          }
        ],
        "allOfPropertyConflicts": [],
        "generatedName": "Prediction",
        "groupName": [],
        "additionalProperties": false,
        "source": {
          "file": "../openapi.yaml",
          "type": "openapi"
        },
        "type": "object"
      },
      "Predictions_optional_Null_BurstPrediction": {
        "allOf": [],
        "properties": [
          {
            "conflict": {},
            "generatedName": "predictionsOptionalNullBurstPredictionMetadata",
            "key": "metadata",
            "schema": {
              "generatedName": "PredictionsOptionalNullBurstPredictionMetadata",
              "value": {
                "generatedName": "PredictionsOptionalNullBurstPredictionMetadata",
                "schema": "Null",
                "source": {
                  "file": "../openapi.yaml",
                  "type": "openapi"
                },
                "type": "reference"
              },
              "type": "optional"
            },
            "audiences": [],
            "readonly": false,
            "writeonly": false
          },
          {
            "conflict": {},
            "generatedName": "predictionsOptionalNullBurstPredictionGroupedPredictions",
            "key": "grouped_predictions",
            "schema": {
              "value": {
                "generatedName": "PredictionsOptionalNullBurstPredictionGroupedPredictionsItem",
                "schema": "GroupedPredictions_BurstPrediction",
                "source": {
                  "file": "../openapi.yaml",
                  "type": "openapi"
                },
                "type": "reference"
              },
              "generatedName": "PredictionsOptionalNullBurstPredictionGroupedPredictions",
              "groupName": [],
              "type": "array"
            },
            "audiences": []
          }
        ],
        "allOfPropertyConflicts": [],
        "generatedName": "PredictionsOptionalNullBurstPrediction",
        "groupName": [],
        "additionalProperties": false,
        "source": {
          "file": "../openapi.yaml",
          "type": "openapi"
        },
        "type": "object"
      },
      "Predictions_optional_Null_FacePrediction": {
        "allOf": [],
        "properties": [
          {
            "conflict": {},
            "generatedName": "predictionsOptionalNullFacePredictionMetadata",
            "key": "metadata",
            "schema": {
              "generatedName": "PredictionsOptionalNullFacePredictionMetadata",
              "value": {
                "generatedName": "PredictionsOptionalNullFacePredictionMetadata",
                "schema": "Null",
                "source": {
                  "file": "../openapi.yaml",
                  "type": "openapi"
                },
                "type": "reference"
              },
              "type": "optional"
            },
            "audiences": [],
            "readonly": false,
            "writeonly": false
          },
          {
            "conflict": {},
            "generatedName": "predictionsOptionalNullFacePredictionGroupedPredictions",
            "key": "grouped_predictions",
            "schema": {
              "value": {
                "generatedName": "PredictionsOptionalNullFacePredictionGroupedPredictionsItem",
                "schema": "GroupedPredictions_FacePrediction",
                "source": {
                  "file": "../openapi.yaml",
                  "type": "openapi"
                },
                "type": "reference"
              },
              "generatedName": "PredictionsOptionalNullFacePredictionGroupedPredictions",
              "groupName": [],
              "type": "array"
            },
            "audiences": []
          }
        ],
        "allOfPropertyConflicts": [],
        "generatedName": "PredictionsOptionalNullFacePrediction",
        "groupName": [],
        "additionalProperties": false,
        "source": {
          "file": "../openapi.yaml",
          "type": "openapi"
        },
        "type": "object"
      },
      "Predictions_optional_Null_FacemeshPrediction": {
        "allOf": [],
        "properties": [
          {
            "conflict": {},
            "generatedName": "predictionsOptionalNullFacemeshPredictionMetadata",
            "key": "metadata",
            "schema": {
              "generatedName": "PredictionsOptionalNullFacemeshPredictionMetadata",
              "value": {
                "generatedName": "PredictionsOptionalNullFacemeshPredictionMetadata",
                "schema": "Null",
                "source": {
                  "file": "../openapi.yaml",
                  "type": "openapi"
                },
                "type": "reference"
              },
              "type": "optional"
            },
            "audiences": [],
            "readonly": false,
            "writeonly": false
          },
          {
            "conflict": {},
            "generatedName": "predictionsOptionalNullFacemeshPredictionGroupedPredictions",
            "key": "grouped_predictions",
            "schema": {
              "value": {
                "generatedName": "PredictionsOptionalNullFacemeshPredictionGroupedPredictionsItem",
                "schema": "GroupedPredictions_FacemeshPrediction",
                "source": {
                  "file": "../openapi.yaml",
                  "type": "openapi"
                },
                "type": "reference"
              },
              "generatedName": "PredictionsOptionalNullFacemeshPredictionGroupedPredictions",
              "groupName": [],
              "type": "array"
            },
            "audiences": []
          }
        ],
        "allOfPropertyConflicts": [],
        "generatedName": "PredictionsOptionalNullFacemeshPrediction",
        "groupName": [],
        "additionalProperties": false,
        "source": {
          "file": "../openapi.yaml",
          "type": "openapi"
        },
        "type": "object"
      },
      "Predictions_optional_TranscriptionMetadata_LanguagePrediction": {
        "allOf": [],
        "properties": [
          {
            "conflict": {},
            "generatedName": "predictionsOptionalTranscriptionMetadataLanguagePredictionMetadata",
            "key": "metadata",
            "schema": {
              "generatedName": "PredictionsOptionalTranscriptionMetadataLanguagePredictionMetadata",
              "value": {
                "generatedName": "PredictionsOptionalTranscriptionMetadataLanguagePredictionMetadata",
                "schema": "TranscriptionMetadata",
                "source": {
                  "file": "../openapi.yaml",
                  "type": "openapi"
                },
                "type": "reference"
              },
              "type": "optional"
            },
            "audiences": [],
            "readonly": false,
            "writeonly": false
          },
          {
            "conflict": {},
            "generatedName": "predictionsOptionalTranscriptionMetadataLanguagePredictionGroupedPredictions",
            "key": "grouped_predictions",
            "schema": {
              "value": {
                "generatedName": "PredictionsOptionalTranscriptionMetadataLanguagePredictionGroupedPredictionsItem",
                "schema": "GroupedPredictions_LanguagePrediction",
                "source": {
                  "file": "../openapi.yaml",
                  "type": "openapi"
                },
                "type": "reference"
              },
              "generatedName": "PredictionsOptionalTranscriptionMetadataLanguagePredictionGroupedPredictions",
              "groupName": [],
              "type": "array"
            },
            "audiences": []
          }
        ],
        "allOfPropertyConflicts": [],
        "generatedName": "PredictionsOptionalTranscriptionMetadataLanguagePrediction",
        "groupName": [],
        "additionalProperties": false,
        "source": {
          "file": "../openapi.yaml",
          "type": "openapi"
        },
        "type": "object"
      },
      "Predictions_optional_TranscriptionMetadata_NerPrediction": {
        "allOf": [],
        "properties": [
          {
            "conflict": {},
            "generatedName": "predictionsOptionalTranscriptionMetadataNerPredictionMetadata",
            "key": "metadata",
            "schema": {
              "generatedName": "PredictionsOptionalTranscriptionMetadataNerPredictionMetadata",
              "value": {
                "generatedName": "PredictionsOptionalTranscriptionMetadataNerPredictionMetadata",
                "schema": "TranscriptionMetadata",
                "source": {
                  "file": "../openapi.yaml",
                  "type": "openapi"
                },
                "type": "reference"
              },
              "type": "optional"
            },
            "audiences": [],
            "readonly": false,
            "writeonly": false
          },
          {
            "conflict": {},
            "generatedName": "predictionsOptionalTranscriptionMetadataNerPredictionGroupedPredictions",
            "key": "grouped_predictions",
            "schema": {
              "value": {
                "generatedName": "PredictionsOptionalTranscriptionMetadataNerPredictionGroupedPredictionsItem",
                "schema": "GroupedPredictions_NerPrediction",
                "source": {
                  "file": "../openapi.yaml",
                  "type": "openapi"
                },
                "type": "reference"
              },
              "generatedName": "PredictionsOptionalTranscriptionMetadataNerPredictionGroupedPredictions",
              "groupName": [],
              "type": "array"
            },
            "audiences": []
          }
        ],
        "allOfPropertyConflicts": [],
        "generatedName": "PredictionsOptionalTranscriptionMetadataNerPrediction",
        "groupName": [],
        "additionalProperties": false,
        "source": {
          "file": "../openapi.yaml",
          "type": "openapi"
        },
        "type": "object"
      },
      "Predictions_optional_TranscriptionMetadata_ProsodyPrediction": {
        "allOf": [],
        "properties": [
          {
            "conflict": {},
            "generatedName": "predictionsOptionalTranscriptionMetadataProsodyPredictionMetadata",
            "key": "metadata",
            "schema": {
              "generatedName": "PredictionsOptionalTranscriptionMetadataProsodyPredictionMetadata",
              "value": {
                "generatedName": "PredictionsOptionalTranscriptionMetadataProsodyPredictionMetadata",
                "schema": "TranscriptionMetadata",
                "source": {
                  "file": "../openapi.yaml",
                  "type": "openapi"
                },
                "type": "reference"
              },
              "type": "optional"
            },
            "audiences": [],
            "readonly": false,
            "writeonly": false
          },
          {
            "conflict": {},
            "generatedName": "predictionsOptionalTranscriptionMetadataProsodyPredictionGroupedPredictions",
            "key": "grouped_predictions",
            "schema": {
              "value": {
                "generatedName": "PredictionsOptionalTranscriptionMetadataProsodyPredictionGroupedPredictionsItem",
                "schema": "GroupedPredictions_ProsodyPrediction",
                "source": {
                  "file": "../openapi.yaml",
                  "type": "openapi"
                },
                "type": "reference"
              },
              "generatedName": "PredictionsOptionalTranscriptionMetadataProsodyPredictionGroupedPredictions",
              "groupName": [],
              "type": "array"
            },
            "audiences": []
          }
        ],
        "allOfPropertyConflicts": [],
        "generatedName": "PredictionsOptionalTranscriptionMetadataProsodyPrediction",
        "groupName": [],
        "additionalProperties": false,
        "source": {
          "file": "../openapi.yaml",
          "type": "openapi"
        },
        "type": "object"
      },
      "Prosody": {
        "allOf": [],
        "properties": [
          {
            "conflict": {},
            "generatedName": "prosodyGranularity",
            "key": "granularity",
            "schema": {
              "generatedName": "ProsodyGranularity",
              "value": {
                "generatedName": "ProsodyGranularity",
                "schema": "Granularity",
                "source": {
                  "file": "../openapi.yaml",
                  "type": "openapi"
                },
                "type": "reference"
              },
              "groupName": [],
              "type": "optional"
            },
            "audiences": []
          },
          {
            "conflict": {},
            "generatedName": "prosodyIdentifySpeakers",
            "key": "identify_speakers",
            "schema": {
              "generatedName": "ProsodyIdentifySpeakers",
              "title": "Identify Speakers",
              "description": "Whether to return identifiers for speakers over time. If `true`, unique identifiers will be assigned to spoken words to differentiate different speakers. If `false`, all speakers will be tagged with an `unknown` ID.",
              "value": {
                "description": "Whether to return identifiers for speakers over time. If `true`, unique identifiers will be assigned to spoken words to differentiate different speakers. If `false`, all speakers will be tagged with an `unknown` ID.",
                "schema": {
                  "default": false,
                  "type": "boolean"
                },
                "generatedName": "ProsodyIdentifySpeakers",
                "title": "Identify Speakers",
                "groupName": [],
                "type": "primitive"
              },
              "groupName": [],
              "type": "optional"
            },
            "audiences": []
          },
          {
            "conflict": {},
            "generatedName": "prosodyWindow",
            "key": "window",
            "schema": {
              "generatedName": "ProsodyWindow",
              "value": {
                "generatedName": "ProsodyWindow",
                "schema": "Window",
                "source": {
                  "file": "../openapi.yaml",
                  "type": "openapi"
                },
                "type": "reference"
              },
              "groupName": [],
              "type": "optional"
            },
            "audiences": []
          }
        ],
        "allOfPropertyConflicts": [],
        "description": "NOTE: the `granularity` field is ignored if transcription is not enabled or if the `window` field has been set.",
        "generatedName": "Prosody",
        "groupName": [],
        "additionalProperties": false,
        "source": {
          "file": "../openapi.yaml",
          "type": "openapi"
        },
        "type": "object"
      },
      "ProsodyPrediction": {
        "allOf": [],
        "properties": [
          {
            "conflict": {},
            "generatedName": "prosodyPredictionText",
            "key": "text",
            "schema": {
              "generatedName": "ProsodyPredictionText",
              "nameOverride": "Text",
              "title": "Text",
              "description": "A segment of text (like a word or a sentence).",
              "value": {
                "description": "A segment of text (like a word or a sentence).",
                "schema": {
                  "type": "string"
                },
                "generatedName": "ProsodyPredictionText",
                "title": "Text",
                "groupName": [],
                "type": "primitive"
              },
              "groupName": [],
              "type": "optional"
            },
            "audiences": []
          },
          {
            "conflict": {},
            "generatedName": "prosodyPredictionTime",
            "key": "time",
            "schema": {
              "generatedName": "ProsodyPredictionTime",
              "schema": "TimeInterval",
              "source": {
                "file": "../openapi.yaml",
                "type": "openapi"
              },
              "type": "reference"
            },
            "audiences": [],
            "readonly": false,
            "writeonly": false
          },
          {
            "conflict": {},
            "generatedName": "prosodyPredictionConfidence",
            "key": "confidence",
            "schema": {
              "generatedName": "ProsodyPredictionConfidence",
              "nameOverride": "Confidence",
              "title": "Confidence",
              "description": "Value between `0.0` and `1.0` that indicates our transcription model’s relative confidence in this text.",
              "value": {
                "description": "Value between `0.0` and `1.0` that indicates our transcription model’s relative confidence in this text.",
                "schema": {
                  "type": "double"
                },
                "generatedName": "ProsodyPredictionConfidence",
                "title": "Confidence",
                "groupName": [],
                "type": "primitive"
              },
              "groupName": [],
              "type": "optional"
            },
            "audiences": []
          },
          {
            "conflict": {},
            "generatedName": "prosodyPredictionSpeakerConfidence",
            "key": "speaker_confidence",
            "schema": {
              "generatedName": "ProsodyPredictionSpeakerConfidence",
              "title": "Speaker Confidence",
              "description": "Value between `0.0` and `1.0` that indicates our transcription model’s relative confidence that this text was spoken by this speaker.",
              "value": {
                "description": "Value between `0.0` and `1.0` that indicates our transcription model’s relative confidence that this text was spoken by this speaker.",
                "schema": {
                  "type": "double"
                },
                "generatedName": "ProsodyPredictionSpeakerConfidence",
                "title": "Speaker Confidence",
                "groupName": [],
                "type": "primitive"
              },
              "groupName": [],
              "type": "optional"
            },
            "audiences": []
          },
          {
            "conflict": {},
            "generatedName": "prosodyPredictionEmotions",
            "key": "emotions",
            "schema": {
              "description": "A high-dimensional embedding in emotion space.",
              "value": {
                "generatedName": "ProsodyPredictionEmotionsItem",
                "schema": "EmotionScore",
                "source": {
                  "file": "../openapi.yaml",
                  "type": "openapi"
                },
                "type": "reference"
              },
              "generatedName": "ProsodyPredictionEmotions",
              "title": "Emotions Scores",
              "groupName": [],
              "type": "array"
            },
            "audiences": []
          }
        ],
        "allOfPropertyConflicts": [],
        "generatedName": "ProsodyPrediction",
        "groupName": [],
        "additionalProperties": false,
        "source": {
          "file": "../openapi.yaml",
          "type": "openapi"
        },
        "type": "object"
      },
      "Queued": {
        "allOf": [],
        "properties": [
          {
            "conflict": {},
            "generatedName": "queuedCreatedTimestampMs",
            "key": "created_timestamp_ms",
            "schema": {
              "description": "When this job was created (Unix timestamp in milliseconds).",
              "schema": {
                "type": "int64"
              },
              "generatedName": "QueuedCreatedTimestampMs",
              "groupName": [],
              "type": "primitive"
            },
            "audiences": []
          }
        ],
        "allOfPropertyConflicts": [],
        "generatedName": "Queued",
        "groupName": [],
        "additionalProperties": false,
        "source": {
          "file": "../openapi.yaml",
          "type": "openapi"
        },
        "type": "object"
      },
      "Request": {
        "allOf": [],
        "properties": [
          {
            "conflict": {},
            "generatedName": "requestModels",
            "key": "models",
            "schema": {
              "generatedName": "RequestModels",
              "value": {
                "generatedName": "RequestModels",
                "schema": "Models",
                "source": {
                  "file": "../openapi.yaml",
                  "type": "openapi"
                },
                "type": "reference"
              },
              "groupName": [],
              "type": "optional"
            },
            "audiences": []
          },
          {
            "conflict": {},
            "generatedName": "requestTranscription",
            "key": "transcription",
            "schema": {
              "generatedName": "RequestTranscription",
              "value": {
                "generatedName": "RequestTranscription",
                "schema": "Transcription",
                "source": {
                  "file": "../openapi.yaml",
                  "type": "openapi"
                },
                "type": "reference"
              },
              "groupName": [],
              "type": "optional"
            },
            "audiences": []
          },
          {
            "conflict": {},
            "generatedName": "requestUrls",
            "key": "urls",
            "schema": {
              "generatedName": "RequestUrls",
              "description": "URLs to the media files to be processed. Each must be a valid public URL to a media file (see recommended input filetypes) or an archive (`.zip`, `.tar.gz`, `.tar.bz2`, `.tar.xz`) of media files.\n\nIf you wish to supply more than 100 URLs, consider providing them as an archive (`.zip`, `.tar.gz`, `.tar.bz2`, `.tar.xz`).",
              "value": {
                "description": "URLs to the media files to be processed. Each must be a valid public URL to a media file (see recommended input filetypes) or an archive (`.zip`, `.tar.gz`, `.tar.bz2`, `.tar.xz`) of media files.\n\nIf you wish to supply more than 100 URLs, consider providing them as an archive (`.zip`, `.tar.gz`, `.tar.bz2`, `.tar.xz`).",
                "value": {
                  "schema": {
                    "format": "url",
                    "type": "string"
                  },
                  "generatedName": "RequestUrlsItem",
                  "groupName": [],
                  "type": "primitive"
                },
                "generatedName": "RequestUrls",
                "groupName": [],
                "type": "array"
              },
              "groupName": [],
              "type": "optional"
            },
            "audiences": []
          },
          {
            "conflict": {},
            "generatedName": "requestCallbackUrl",
            "key": "callback_url",
            "schema": {
              "generatedName": "RequestCallbackUrl",
              "description": "If provided, a `POST` request will be made to the URL with the generated predictions on completion or the error message on failure.",
              "value": {
                "description": "If provided, a `POST` request will be made to the URL with the generated predictions on completion or the error message on failure.",
                "schema": {
                  "format": "url",
                  "type": "string"
                },
                "generatedName": "RequestCallbackUrl",
                "groupName": [],
                "type": "primitive"
              },
              "groupName": [],
              "type": "optional"
            },
            "audiences": []
          },
          {
            "conflict": {},
            "generatedName": "requestNotify",
            "key": "notify",
            "schema": {
              "generatedName": "RequestNotify",
              "description": "Whether to send an email notification to the user upon job completion/failure.",
              "value": {
                "description": "Whether to send an email notification to the user upon job completion/failure.",
                "schema": {
                  "default": false,
                  "type": "boolean"
                },
                "generatedName": "RequestNotify",
                "groupName": [],
                "type": "primitive"
              },
              "groupName": [],
              "type": "optional"
            },
            "audiences": []
          },
          {
            "conflict": {},
            "generatedName": "requestFiles",
            "key": "files",
            "schema": {
              "value": {
                "generatedName": "RequestFilesItem",
                "schema": "File",
                "source": {
                  "file": "../openapi.yaml",
                  "type": "openapi"
                },
                "type": "reference"
              },
              "generatedName": "RequestFiles",
              "groupName": [],
              "type": "array"
            },
            "audiences": []
          }
        ],
        "allOfPropertyConflicts": [],
        "generatedName": "Request",
        "groupName": [],
        "additionalProperties": false,
        "source": {
          "file": "../openapi.yaml",
          "type": "openapi"
        },
        "type": "object"
      },
      "Results": {
        "allOf": [],
        "properties": [
          {
            "conflict": {},
            "generatedName": "resultsPredictions",
            "key": "predictions",
            "schema": {
              "value": {
                "generatedName": "ResultsPredictionsItem",
                "schema": "Prediction",
                "source": {
                  "file": "../openapi.yaml",
                  "type": "openapi"
                },
                "type": "reference"
              },
              "generatedName": "ResultsPredictions",
              "groupName": [],
              "type": "array"
            },
            "audiences": []
          },
          {
            "conflict": {},
            "generatedName": "resultsErrors",
            "key": "errors",
            "schema": {
              "value": {
                "generatedName": "ResultsErrorsItem",
                "schema": "Error",
                "source": {
                  "file": "../openapi.yaml",
                  "type": "openapi"
                },
                "type": "reference"
              },
              "generatedName": "ResultsErrors",
              "groupName": [],
              "type": "array"
            },
            "audiences": []
          }
        ],
        "allOfPropertyConflicts": [],
        "generatedName": "Results",
        "groupName": [],
        "additionalProperties": false,
        "source": {
          "file": "../openapi.yaml",
          "type": "openapi"
        },
        "type": "object"
      },
      "SentimentScore": {
        "allOf": [],
        "properties": [
          {
            "conflict": {},
            "generatedName": "sentimentScoreName",
            "key": "name",
            "schema": {
              "description": "Level of sentiment, ranging from `1` (negative) to `9` (positive)",
              "schema": {
                "type": "string"
              },
              "generatedName": "SentimentScoreName",
              "groupName": [],
              "type": "primitive"
            },
            "audiences": []
          },
          {
            "conflict": {},
            "generatedName": "sentimentScoreScore",
            "key": "score",
            "schema": {
              "description": "Prediction for this level of sentiment",
              "schema": {
                "type": "string"
              },
              "generatedName": "SentimentScoreScore",
              "groupName": [],
              "type": "primitive"
            },
            "audiences": []
          }
        ],
        "allOfPropertyConflicts": [],
        "generatedName": "SentimentScore",
        "groupName": [],
        "additionalProperties": false,
        "source": {
          "file": "../openapi.yaml",
          "type": "openapi"
        },
        "type": "object"
      },
      "SortBy": {
        "generatedName": "SortBy",
        "values": [
          {
            "generatedName": "created",
            "value": "created",
            "casing": {}
          },
          {
            "generatedName": "started",
            "value": "started",
            "casing": {}
          },
          {
            "generatedName": "ended",
            "value": "ended",
            "casing": {}
          }
        ],
        "groupName": [],
        "source": {
          "file": "../openapi.yaml",
          "type": "openapi"
        },
        "type": "enum"
      },
      "Source": {
        "value": {
          "commonProperties": [],
          "discriminantProperty": "type",
          "generatedName": "Source",
          "schemas": {
            "url": {
              "generatedName": "ComponentsSchemasSourceUrl",
              "schema": "Source_Url",
              "source": {
                "file": "../openapi.yaml",
                "type": "openapi"
              },
              "type": "reference"
            },
            "file": {
              "generatedName": "ComponentsSchemasSourceFile",
              "schema": "Source_File",
              "source": {
                "file": "../openapi.yaml",
                "type": "openapi"
              },
              "type": "reference"
            }
          },
          "groupName": [],
          "source": {
            "file": "../openapi.yaml",
            "type": "openapi"
          },
          "type": "discriminated"
        },
        "type": "oneOf"
      },
      "SourceResult": {
        "allOf": [],
        "properties": [
          {
            "conflict": {},
            "generatedName": "sourceResultSource",
            "key": "source",
            "schema": {
              "generatedName": "SourceResultSource",
              "schema": "Source",
              "source": {
                "file": "../openapi.yaml",
                "type": "openapi"
              },
              "type": "reference"
            },
            "audiences": [],
            "readonly": false,
            "writeonly": false
          },
          {
            "conflict": {},
            "generatedName": "sourceResultResults",
            "key": "results",
            "schema": {
              "generatedName": "SourceResultResults",
              "value": {
                "generatedName": "SourceResultResults",
                "schema": "Results",
                "source": {
                  "file": "../openapi.yaml",
                  "type": "openapi"
                },
                "type": "reference"
              },
              "type": "optional"
            },
            "audiences": [],
            "readonly": false,
            "writeonly": false
          },
          {
            "conflict": {},
            "generatedName": "sourceResultError",
            "key": "error",
            "schema": {
              "generatedName": "SourceResultError",
              "title": "Error Message",
              "description": "An error message.",
              "value": {
                "description": "An error message.",
                "schema": {
                  "type": "string"
                },
                "generatedName": "SourceResultError",
                "title": "Error Message",
                "groupName": [],
                "type": "primitive"
              },
              "groupName": [],
              "type": "optional"
            },
            "audiences": []
          }
        ],
        "allOfPropertyConflicts": [],
        "generatedName": "SourceResult",
        "groupName": [],
        "additionalProperties": false,
        "source": {
          "file": "../openapi.yaml",
          "type": "openapi"
        },
        "type": "object"
      },
      "Source_File": {
        "allOf": [
          {
            "generatedName": "File",
            "schema": "File",
            "source": {
              "file": "../openapi.yaml",
              "type": "openapi"
            },
            "type": "reference"
          }
        ],
        "properties": [],
        "allOfPropertyConflicts": [],
        "generatedName": "SourceFile",
        "groupName": [],
        "additionalProperties": false,
        "source": {
          "file": "../openapi.yaml",
          "type": "openapi"
        },
        "type": "object"
      },
      "Source_Url": {
        "allOf": [
          {
            "generatedName": "Url",
            "schema": "Url",
            "source": {
              "file": "../openapi.yaml",
              "type": "openapi"
            },
            "type": "reference"
          }
        ],
        "properties": [],
        "allOfPropertyConflicts": [],
        "generatedName": "SourceUrl",
        "groupName": [],
        "additionalProperties": false,
        "source": {
          "file": "../openapi.yaml",
          "type": "openapi"
        },
        "type": "object"
      },
      "Url": {
        "allOf": [],
        "properties": [
          {
            "conflict": {},
            "generatedName": "urlUrl",
            "key": "url",
            "schema": {
              "description": "The URL of the source media file.",
              "schema": {
                "type": "string"
              },
              "generatedName": "UrlUrl",
              "groupName": [],
              "type": "primitive"
            },
            "audiences": []
          }
        ],
        "allOfPropertyConflicts": [],
        "generatedName": "Url",
        "groupName": [],
        "additionalProperties": false,
        "source": {
          "file": "../openapi.yaml",
          "type": "openapi"
        },
        "type": "object"
      },
      "State": {
        "value": {
          "commonProperties": [],
          "discriminantProperty": "status",
          "generatedName": "State",
          "schemas": {
            "QUEUED": {
              "generatedName": "ComponentsSchemasStateQueued",
              "schema": "State_Queued",
              "source": {
                "file": "../openapi.yaml",
                "type": "openapi"
              },
              "type": "reference"
            },
            "IN_PROGRESS": {
              "generatedName": "ComponentsSchemasStateInProgress",
              "schema": "State_InProgress",
              "source": {
                "file": "../openapi.yaml",
                "type": "openapi"
              },
              "type": "reference"
            },
            "COMPLETED": {
              "generatedName": "ComponentsSchemasStateCompleted",
              "schema": "State_Completed",
              "source": {
                "file": "../openapi.yaml",
                "type": "openapi"
              },
              "type": "reference"
            },
            "FAILED": {
              "generatedName": "ComponentsSchemasStateFailed",
              "schema": "State_Failed",
              "source": {
                "file": "../openapi.yaml",
                "type": "openapi"
              },
              "type": "reference"
            }
          },
          "groupName": [],
          "source": {
            "file": "../openapi.yaml",
            "type": "openapi"
          },
          "type": "discriminated"
        },
        "type": "oneOf"
      },
      "State_Completed": {
        "allOf": [
          {
            "generatedName": "Completed",
            "schema": "Completed",
            "source": {
              "file": "../openapi.yaml",
              "type": "openapi"
            },
            "type": "reference"
          }
        ],
        "properties": [],
        "allOfPropertyConflicts": [],
        "generatedName": "StateCompleted",
        "groupName": [],
        "additionalProperties": false,
        "source": {
          "file": "../openapi.yaml",
          "type": "openapi"
        },
        "type": "object"
      },
      "State_Failed": {
        "allOf": [
          {
            "generatedName": "Failed",
            "schema": "Failed",
            "source": {
              "file": "../openapi.yaml",
              "type": "openapi"
            },
            "type": "reference"
          }
        ],
        "properties": [],
        "allOfPropertyConflicts": [],
        "generatedName": "StateFailed",
        "groupName": [],
        "additionalProperties": false,
        "source": {
          "file": "../openapi.yaml",
          "type": "openapi"
        },
        "type": "object"
      },
      "State_InProgress": {
        "allOf": [
          {
            "generatedName": "InProgress",
            "schema": "InProgress",
            "source": {
              "file": "../openapi.yaml",
              "type": "openapi"
            },
            "type": "reference"
          }
        ],
        "properties": [],
        "allOfPropertyConflicts": [],
        "generatedName": "StateInProgress",
        "groupName": [],
        "additionalProperties": false,
        "source": {
          "file": "../openapi.yaml",
          "type": "openapi"
        },
        "type": "object"
      },
      "State_Queued": {
        "allOf": [
          {
            "generatedName": "Queued",
            "schema": "Queued",
            "source": {
              "file": "../openapi.yaml",
              "type": "openapi"
            },
            "type": "reference"
          }
        ],
        "properties": [],
        "allOfPropertyConflicts": [],
        "generatedName": "StateQueued",
        "groupName": [],
        "additionalProperties": false,
        "source": {
          "file": "../openapi.yaml",
          "type": "openapi"
        },
        "type": "object"
      },
      "Status": {
        "generatedName": "Status",
        "values": [
          {
            "generatedName": "QUEUED",
            "value": "QUEUED",
            "casing": {}
          },
          {
            "generatedName": "IN_PROGRESS",
            "value": "IN_PROGRESS",
            "casing": {}
          },
          {
            "generatedName": "COMPLETED",
            "value": "COMPLETED",
            "casing": {}
          },
          {
            "generatedName": "FAILED",
            "value": "FAILED",
            "casing": {}
          }
        ],
        "groupName": [],
        "source": {
          "file": "../openapi.yaml",
          "type": "openapi"
        },
        "type": "enum"
      },
      "TimeInterval": {
        "allOf": [],
        "properties": [
          {
            "conflict": {},
            "generatedName": "timeIntervalBegin",
            "key": "begin",
            "schema": {
              "description": "Beginning of time range in seconds.",
              "schema": {
                "type": "double"
              },
              "generatedName": "TimeIntervalBegin",
              "groupName": [],
              "type": "primitive"
            },
            "audiences": []
          },
          {
            "conflict": {},
            "generatedName": "timeIntervalEnd",
            "key": "end",
            "schema": {
              "description": "End of time range in seconds.",
              "schema": {
                "type": "double"
              },
              "generatedName": "TimeIntervalEnd",
              "groupName": [],
              "type": "primitive"
            },
            "audiences": []
          }
        ],
        "allOfPropertyConflicts": [],
        "description": "A time range with a beginning and end, measured in seconds.",
        "generatedName": "TimeInterval",
        "groupName": [],
        "additionalProperties": false,
        "source": {
          "file": "../openapi.yaml",
          "type": "openapi"
        },
        "type": "object"
      },
      "ToxicityScore": {
        "allOf": [],
        "properties": [
          {
            "conflict": {},
            "generatedName": "toxicityScoreName",
            "key": "name",
            "schema": {
              "description": "Category of toxicity.",
              "schema": {
                "type": "string"
              },
              "generatedName": "ToxicityScoreName",
              "groupName": [],
              "type": "primitive"
            },
            "audiences": []
          },
          {
            "conflict": {},
            "generatedName": "toxicityScoreScore",
            "key": "score",
            "schema": {
              "description": "Prediction for this category of toxicity",
              "schema": {
                "type": "string"
              },
              "generatedName": "ToxicityScoreScore",
              "groupName": [],
              "type": "primitive"
            },
            "audiences": []
          }
        ],
        "allOfPropertyConflicts": [],
        "generatedName": "ToxicityScore",
        "groupName": [],
        "additionalProperties": false,
        "source": {
          "file": "../openapi.yaml",
          "type": "openapi"
        },
        "type": "object"
      },
      "Transcription": {
        "allOf": [],
        "properties": [
          {
            "conflict": {},
            "generatedName": "transcriptionLanguage",
            "key": "language",
            "schema": {
              "generatedName": "TranscriptionLanguage",
              "value": {
                "generatedName": "TranscriptionLanguage",
                "schema": "Bcp47Tag",
                "source": {
                  "file": "../openapi.yaml",
                  "type": "openapi"
                },
                "type": "reference"
              },
              "groupName": [],
              "type": "optional"
            },
            "audiences": []
          }
        ],
        "allOfPropertyConflicts": [],
        "generatedName": "Transcription",
        "groupName": [],
        "additionalProperties": false,
        "source": {
          "file": "../openapi.yaml",
          "type": "openapi"
        },
        "type": "object"
      },
      "TranscriptionMetadata": {
        "allOf": [],
        "properties": [
          {
            "conflict": {},
            "generatedName": "transcriptionMetadataConfidence",
            "key": "confidence",
            "schema": {
              "description": "Value between `0.0` and `1.0` indicating our transcription model’s relative confidence in the transcription of your media file.",
              "schema": {
                "type": "double"
              },
              "generatedName": "TranscriptionMetadataConfidence",
              "groupName": [],
              "type": "primitive"
            },
            "audiences": []
          },
          {
            "conflict": {},
            "generatedName": "transcriptionMetadataDetectedLanguage",
            "key": "detected_language",
            "schema": {
              "generatedName": "TranscriptionMetadataDetectedLanguage",
              "value": {
                "generatedName": "TranscriptionMetadataDetectedLanguage",
                "schema": "Bcp47Tag",
                "source": {
                  "file": "../openapi.yaml",
                  "type": "openapi"
                },
                "type": "reference"
              },
              "groupName": [],
              "type": "optional"
            },
            "audiences": []
          }
        ],
        "allOfPropertyConflicts": [],
        "description": "Transcription metadata for your media file.",
        "generatedName": "TranscriptionMetadata",
        "groupName": [],
        "additionalProperties": false,
        "source": {
          "file": "../openapi.yaml",
          "type": "openapi"
        },
        "type": "object"
      },
      "When": {
        "generatedName": "When",
        "values": [
          {
            "generatedName": "created_before",
            "value": "created_before",
            "casing": {}
          },
          {
            "generatedName": "created_after",
            "value": "created_after",
            "casing": {}
          }
        ],
        "groupName": [],
        "source": {
          "file": "../openapi.yaml",
          "type": "openapi"
        },
        "type": "enum"
      },
      "Window": {
        "allOf": [],
        "properties": [
          {
            "conflict": {},
            "generatedName": "windowLength",
            "key": "length",
            "schema": {
              "generatedName": "WindowLength",
              "description": "The length of the sliding window.",
              "value": {
                "description": "The length of the sliding window.",
                "schema": {
                  "default": 4,
                  "minimum": 0.5,
                  "type": "double"
                },
                "generatedName": "WindowLength",
                "groupName": [],
                "type": "primitive"
              },
              "groupName": [],
              "type": "optional"
            },
            "audiences": []
          },
          {
            "conflict": {},
            "generatedName": "windowStep",
            "key": "step",
            "schema": {
              "generatedName": "WindowStep",
              "description": "The step size of the sliding window.",
              "value": {
                "description": "The step size of the sliding window.",
                "schema": {
                  "default": 1,
                  "minimum": 0.5,
                  "type": "double"
                },
                "generatedName": "WindowStep",
                "groupName": [],
                "type": "primitive"
              },
              "groupName": [],
              "type": "optional"
            },
            "audiences": []
          }
        ],
        "allOfPropertyConflicts": [],
        "generatedName": "Window",
        "groupName": [],
        "additionalProperties": false,
        "source": {
          "file": "../openapi.yaml",
          "type": "openapi"
        },
        "type": "object"
      },
      "AssistantInput": {
        "description": "When provided, the input is spoken by EVI.",
        "properties": [
          {
            "key": "type",
            "schema": {
              "generatedName": "AssistantInputType",
              "title": "Type",
              "value": {
                "value": "assistant_input",
                "type": "string"
              },
              "description": "The type of message sent through the socket; must be `assistant_input` for our server to correctly identify and process it as an Assistant Input message.",
              "groupName": [],
              "type": "literal"
            },
            "audiences": [],
            "conflict": {},
            "generatedName": "assistantInputType"
          },
          {
            "key": "custom_session_id",
            "schema": {
<<<<<<< HEAD
              "generatedName": "assistantInputCustomSessionId",
              "title": "AssistantInput",
=======
              "generatedName": "AssistantInputCustomSessionId",
>>>>>>> 8f1a53bb
              "value": {
                "generatedName": "AssistantInputCustomSessionId",
                "schema": {
                  "type": "string"
                },
                "groupName": [],
                "type": "primitive"
              },
              "groupName": [],
              "type": "nullable"
            },
            "audiences": [],
            "conflict": {},
            "generatedName": "assistantInputCustomSessionId"
          },
          {
            "key": "text",
            "schema": {
              "generatedName": "AssistantInputText",
              "title": "Text",
              "schema": {
                "type": "string"
              },
              "description": "Assistant text to synthesize into spoken audio and insert into the conversation.\n\nEVI uses this text to generate spoken audio using our proprietary expressive text-to-speech model. Our model adds appropriate emotional inflections and tones to the text based on the user’s expressions and the context of the conversation. The synthesized audio is streamed back to the user as an [Assistant Message](/reference/empathic-voice-interface-evi/chat/chat#receive.Assistant%20Message.type).",
              "groupName": [],
              "type": "primitive"
            },
            "audiences": [],
            "conflict": {},
            "generatedName": "assistantInputText"
          }
        ],
        "generatedName": "AssistantInput",
        "title": "AssistantInput",
        "allOf": [],
        "allOfPropertyConflicts": [],
        "groupName": [],
        "fullExamples": [],
        "additionalProperties": false,
        "source": {
          "file": "../asyncapi.json",
          "type": "openapi"
        },
        "type": "object"
      },
      "AudioConfiguration": {
        "properties": [
          {
            "key": "encoding",
            "schema": {
              "generatedName": "AudioConfigurationEncoding",
              "schema": "Encoding",
              "description": "Encoding format of the audio input, such as `linear16`.",
              "source": {
                "file": "../asyncapi.json",
                "type": "openapi"
              },
              "type": "reference"
            },
            "audiences": [],
            "conflict": {},
            "generatedName": "audioConfigurationEncoding",
            "readonly": false,
            "writeonly": false
          },
          {
            "key": "channels",
            "schema": {
              "generatedName": "AudioConfigurationChannels",
              "title": "Channels",
              "schema": {
                "type": "int"
              },
              "description": "Number of audio channels.",
              "groupName": [],
              "type": "primitive"
            },
            "audiences": [],
            "conflict": {},
            "generatedName": "audioConfigurationChannels"
          },
          {
            "key": "sample_rate",
            "schema": {
              "generatedName": "AudioConfigurationSampleRate",
              "title": "Sample Rate",
              "schema": {
                "type": "int"
              },
              "description": "Audio sample rate. Number of samples per second in the audio input, measured in Hertz.",
              "groupName": [],
              "type": "primitive"
            },
            "audiences": [],
            "conflict": {},
            "generatedName": "audioConfigurationSampleRate"
          }
        ],
        "generatedName": "AudioConfiguration",
        "title": "AudioConfiguration",
        "allOf": [],
        "allOfPropertyConflicts": [],
        "groupName": [],
        "fullExamples": [],
        "additionalProperties": false,
        "source": {
          "file": "../asyncapi.json",
          "type": "openapi"
        },
        "type": "object"
      },
      "AudioInput": {
        "description": "When provided, the input is audio.",
        "properties": [
          {
            "key": "type",
            "schema": {
              "generatedName": "AudioInputType",
              "title": "Type",
              "value": {
                "value": "audio_input",
                "type": "string"
              },
              "description": "The type of message sent through the socket; must be `audio_input` for our server to correctly identify and process it as an Audio Input message.\n\nThis message is used for sending audio input data to EVI for processing and expression measurement. Audio data should be sent as a continuous stream, encoded in Base64.",
              "groupName": [],
              "type": "literal"
            },
            "audiences": [],
            "conflict": {},
            "generatedName": "audioInputType"
          },
          {
            "key": "custom_session_id",
            "schema": {
<<<<<<< HEAD
              "generatedName": "audioInputCustomSessionId",
              "title": "AudioInput",
=======
              "generatedName": "AudioInputCustomSessionId",
>>>>>>> 8f1a53bb
              "value": {
                "generatedName": "AudioInputCustomSessionId",
                "schema": {
                  "type": "string"
                },
                "groupName": [],
                "type": "primitive"
              },
              "description": "Used to manage conversational state, correlate frontend and backend data, and persist conversations across EVI sessions.",
              "groupName": [],
              "type": "nullable"
            },
            "audiences": [],
            "conflict": {},
            "generatedName": "audioInputCustomSessionId"
          },
          {
            "key": "data",
            "schema": {
              "generatedName": "AudioInputData",
              "title": "Data",
              "schema": {
                "format": "base64",
                "type": "string"
              },
              "description": "Base64 encoded audio input to insert into the conversation.\n\nThe content of an Audio Input message is treated as the user’s speech to EVI and must be streamed continuously. Pre-recorded audio files are not supported.\n\nFor optimal transcription quality, the audio data should be transmitted in small chunks.\n\nHume recommends streaming audio with a buffer window of 20 milliseconds (ms), or 100 milliseconds (ms) for web applications.",
              "groupName": [],
              "type": "primitive"
            },
            "audiences": [],
            "conflict": {},
            "generatedName": "audioInputData"
          }
        ],
        "generatedName": "AudioInput",
        "title": "AudioInput",
        "allOf": [],
        "allOfPropertyConflicts": [],
        "groupName": [],
        "fullExamples": [],
        "additionalProperties": false,
        "source": {
          "file": "../asyncapi.json",
          "type": "openapi"
        },
        "type": "object"
      },
      "BuiltInTool": {
        "generatedName": "BuiltInTool",
        "title": "BuiltInTool",
        "values": [
          {
            "generatedName": "web_search",
            "value": "web_search",
            "casing": {}
          },
          {
            "generatedName": "hang_up",
            "value": "hang_up",
            "casing": {}
          }
        ],
        "groupName": [],
        "source": {
          "file": "../asyncapi.json",
          "type": "openapi"
        },
        "type": "enum"
      },
      "BuiltinToolConfig": {
        "properties": [
          {
            "key": "name",
            "schema": {
              "generatedName": "BuiltinToolConfigName",
              "schema": "BuiltInTool",
              "source": {
                "file": "../asyncapi.json",
                "type": "openapi"
              },
              "type": "reference"
            },
            "audiences": [],
            "conflict": {},
            "generatedName": "builtinToolConfigName",
            "readonly": false,
            "writeonly": false
          },
          {
            "key": "fallback_content",
            "schema": {
<<<<<<< HEAD
              "generatedName": "builtinToolConfigFallbackContent",
              "title": "BuiltinToolConfig",
=======
              "generatedName": "BuiltinToolConfigFallbackContent",
>>>>>>> 8f1a53bb
              "value": {
                "generatedName": "BuiltinToolConfigFallbackContent",
                "schema": {
                  "type": "string"
                },
                "groupName": [],
                "type": "primitive"
              },
              "description": "Optional text passed to the supplemental LLM if the tool call fails. The LLM then uses this text to generate a response back to the user, ensuring continuity in the conversation.",
              "groupName": [],
              "type": "nullable"
            },
            "audiences": [],
            "conflict": {},
            "generatedName": "builtinToolConfigFallbackContent"
          }
        ],
        "generatedName": "BuiltinToolConfig",
        "title": "BuiltinToolConfig",
        "allOf": [],
        "allOfPropertyConflicts": [],
        "groupName": [],
        "fullExamples": [],
        "additionalProperties": false,
        "source": {
          "file": "../asyncapi.json",
          "type": "openapi"
        },
        "type": "object"
      },
      "Context": {
        "properties": [
          {
            "key": "type",
            "schema": {
<<<<<<< HEAD
              "generatedName": "contextType",
              "title": "Context",
=======
              "generatedName": "ContextType",
>>>>>>> 8f1a53bb
              "value": {
                "generatedName": "ContextType",
                "schema": "ContextType",
                "description": "The persistence level of the injected context. Specifies how long the injected context will remain active in the session.\n\nThere are three possible context types:\n\n- **Persistent**: The context is appended to all user messages for the duration of the session.\n\n- **Temporary**: The context is appended only to the next user message.\n\n - **Editable**: The original context is updated to reflect the new context.\n\n If the type is not specified, it will default to `temporary`.",
                "source": {
                  "file": "../asyncapi.json",
                  "type": "openapi"
                },
                "type": "reference"
              },
              "type": "optional"
            },
            "audiences": [],
            "conflict": {},
            "generatedName": "contextType",
            "readonly": false,
            "writeonly": false
          },
          {
            "key": "text",
            "schema": {
              "generatedName": "ContextText",
              "title": "Text",
              "schema": {
                "type": "string"
              },
              "description": "The context to be injected into the conversation. Helps inform the LLM's response by providing relevant information about the ongoing conversation.\n\nThis text will be appended to the end of user messages based on the chosen persistence level. For example, if you want to remind EVI of its role as a helpful weather assistant, the context you insert will be appended to the end of user messages as `{Context: You are a helpful weather assistant}`.",
              "groupName": [],
              "type": "primitive"
            },
            "audiences": [],
            "conflict": {},
            "generatedName": "contextText"
          }
        ],
        "generatedName": "Context",
        "title": "Context",
        "allOf": [],
        "allOfPropertyConflicts": [],
        "groupName": [],
        "fullExamples": [],
        "additionalProperties": false,
        "source": {
          "file": "../asyncapi.json",
          "type": "openapi"
        },
        "type": "object"
      },
      "ContextType": {
        "generatedName": "ContextType",
        "title": "ContextType",
        "values": [
          {
            "generatedName": "editable",
            "value": "editable",
            "casing": {}
          },
          {
            "generatedName": "persistent",
            "value": "persistent",
            "casing": {}
          },
          {
            "generatedName": "temporary",
            "value": "temporary",
            "casing": {}
          }
        ],
        "groupName": [],
        "source": {
          "file": "../asyncapi.json",
          "type": "openapi"
        },
        "type": "enum"
      },
      "Encoding": {
        "generatedName": "Encoding",
        "title": "Encoding",
        "value": {
          "value": "linear16",
          "type": "string"
        },
        "groupName": [],
        "type": "literal"
      },
      "ErrorLevel": {
        "generatedName": "ErrorLevel",
        "title": "ErrorLevel",
        "value": {
          "value": "warn",
          "type": "string"
        },
        "groupName": [],
        "type": "literal"
      },
      "PauseAssistantMessage": {
        "description": "Pause responses from EVI. Chat history is still saved and sent after resuming. ",
        "properties": [
          {
            "key": "type",
            "schema": {
<<<<<<< HEAD
              "generatedName": "pauseAssistantMessageType",
              "title": "PauseAssistantMessage",
=======
              "nameOverride": "Type",
              "generatedName": "PauseAssistantMessageType",
              "title": "Type",
>>>>>>> 8f1a53bb
              "value": {
                "generatedName": "PauseAssistantMessageType",
                "title": "Type",
                "value": {
                  "value": "pause_assistant_message",
                  "type": "string"
                },
                "description": "The type of message sent through the socket; must be `pause_assistant_message` for our server to correctly identify and process it as a Pause Assistant message.\n\nOnce this message is sent, EVI will not respond until a [Resume Assistant message](/reference/empathic-voice-interface-evi/chat/chat#send.Resume%20Assistant%20Message.type) is sent. When paused, EVI won’t respond, but transcriptions of your audio inputs will still be recorded.",
                "groupName": [],
                "type": "literal"
              },
              "description": "The type of message sent through the socket; must be `pause_assistant_message` for our server to correctly identify and process it as a Pause Assistant message.\n\nOnce this message is sent, EVI will not respond until a [Resume Assistant message](/reference/empathic-voice-interface-evi/chat/chat#send.Resume%20Assistant%20Message.type) is sent. When paused, EVI won’t respond, but transcriptions of your audio inputs will still be recorded.",
              "groupName": [],
              "type": "optional"
            },
            "audiences": [],
            "conflict": {},
            "generatedName": "pauseAssistantMessageType"
          },
          {
            "key": "custom_session_id",
            "schema": {
<<<<<<< HEAD
              "generatedName": "pauseAssistantMessageCustomSessionId",
              "title": "PauseAssistantMessage",
=======
              "generatedName": "PauseAssistantMessageCustomSessionId",
>>>>>>> 8f1a53bb
              "value": {
                "generatedName": "PauseAssistantMessageCustomSessionId",
                "schema": {
                  "type": "string"
                },
                "groupName": [],
                "type": "primitive"
              },
              "description": "Used to manage conversational state, correlate frontend and backend data, and persist conversations across EVI sessions.",
              "groupName": [],
              "type": "nullable"
            },
            "audiences": [],
            "conflict": {},
            "generatedName": "pauseAssistantMessageCustomSessionId"
          }
        ],
        "generatedName": "PauseAssistantMessage",
        "title": "PauseAssistantMessage",
        "allOf": [],
        "allOfPropertyConflicts": [],
        "groupName": [],
        "fullExamples": [],
        "additionalProperties": false,
        "source": {
          "file": "../asyncapi.json",
          "type": "openapi"
        },
        "type": "object"
      },
      "ResumeAssistantMessage": {
        "description": "Resume responses from EVI. Chat history sent while paused will now be sent. ",
        "properties": [
          {
            "key": "type",
            "schema": {
<<<<<<< HEAD
              "generatedName": "resumeAssistantMessageType",
              "title": "ResumeAssistantMessage",
=======
              "nameOverride": "Type",
              "generatedName": "ResumeAssistantMessageType",
              "title": "Type",
>>>>>>> 8f1a53bb
              "value": {
                "generatedName": "ResumeAssistantMessageType",
                "title": "Type",
                "value": {
                  "value": "resume_assistant_message",
                  "type": "string"
                },
                "description": "The type of message sent through the socket; must be `resume_assistant_message` for our server to correctly identify and process it as a Resume Assistant message.\n\nUpon resuming, if any audio input was sent during the pause, EVI will retain context from all messages sent but only respond to the last user message. (e.g., If you ask EVI two questions while paused and then send a `resume_assistant_message`, EVI will respond to the second question and have added the first question to its conversation context.)",
                "groupName": [],
                "type": "literal"
              },
              "description": "The type of message sent through the socket; must be `resume_assistant_message` for our server to correctly identify and process it as a Resume Assistant message.\n\nUpon resuming, if any audio input was sent during the pause, EVI will retain context from all messages sent but only respond to the last user message. (e.g., If you ask EVI two questions while paused and then send a `resume_assistant_message`, EVI will respond to the second question and have added the first question to its conversation context.)",
              "groupName": [],
              "type": "optional"
            },
            "audiences": [],
            "conflict": {},
            "generatedName": "resumeAssistantMessageType"
          },
          {
            "key": "custom_session_id",
            "schema": {
<<<<<<< HEAD
              "generatedName": "resumeAssistantMessageCustomSessionId",
              "title": "ResumeAssistantMessage",
=======
              "generatedName": "ResumeAssistantMessageCustomSessionId",
>>>>>>> 8f1a53bb
              "value": {
                "generatedName": "ResumeAssistantMessageCustomSessionId",
                "schema": {
                  "type": "string"
                },
                "groupName": [],
                "type": "primitive"
              },
              "description": "Used to manage conversational state, correlate frontend and backend data, and persist conversations across EVI sessions.",
              "groupName": [],
              "type": "nullable"
            },
            "audiences": [],
            "conflict": {},
            "generatedName": "resumeAssistantMessageCustomSessionId"
          }
        ],
        "generatedName": "ResumeAssistantMessage",
        "title": "ResumeAssistantMessage",
        "allOf": [],
        "allOfPropertyConflicts": [],
        "groupName": [],
        "fullExamples": [],
        "additionalProperties": false,
        "source": {
          "file": "../asyncapi.json",
          "type": "openapi"
        },
        "type": "object"
      },
      "SessionSettings": {
        "description": "Settings for this chat session.",
        "properties": [
          {
            "key": "type",
            "schema": {
              "generatedName": "SessionSettingsType",
              "title": "Type",
              "value": {
                "value": "session_settings",
                "type": "string"
              },
              "description": "The type of message sent through the socket; must be `session_settings` for our server to correctly identify and process it as a Session Settings message.\n\nSession settings are temporary and apply only to the current Chat session. These settings can be adjusted dynamically based on the requirements of each session to ensure optimal performance and user experience.\n\nFor more information, please refer to the [Session Settings section](/docs/empathic-voice-interface-evi/configuration#session-settings) on the EVI Configuration page.",
              "groupName": [],
              "type": "literal"
            },
            "audiences": [],
            "conflict": {},
            "generatedName": "sessionSettingsType"
          },
          {
            "key": "custom_session_id",
            "schema": {
<<<<<<< HEAD
              "generatedName": "sessionSettingsCustomSessionId",
              "title": "SessionSettings",
=======
              "generatedName": "SessionSettingsCustomSessionId",
>>>>>>> 8f1a53bb
              "value": {
                "generatedName": "SessionSettingsCustomSessionId",
                "schema": {
                  "type": "string"
                },
                "groupName": [],
                "type": "primitive"
              },
              "description": "Unique identifier for the session. Used to manage conversational state, correlate frontend and backend data, and persist conversations across EVI sessions.\n\nIf included, the response sent from Hume to your backend will include this ID. This allows you to correlate frontend users with their incoming messages.\n\nIt is recommended to pass a `custom_session_id` if you are using a Custom Language Model. Please see our guide to [using a custom language model](/docs/empathic-voice-interface-evi/custom-language-model) with EVI to learn more.",
              "groupName": [],
              "type": "nullable"
            },
            "audiences": [],
            "conflict": {},
            "generatedName": "sessionSettingsCustomSessionId"
          },
          {
            "key": "system_prompt",
            "schema": {
<<<<<<< HEAD
              "generatedName": "sessionSettingsSystemPrompt",
              "title": "SessionSettings",
=======
              "generatedName": "SessionSettingsSystemPrompt",
>>>>>>> 8f1a53bb
              "value": {
                "generatedName": "SessionSettingsSystemPrompt",
                "schema": {
                  "type": "string"
                },
                "groupName": [],
                "type": "primitive"
              },
              "description": "Instructions used to shape EVI’s behavior, responses, and style for the session.\n\nWhen included in a Session Settings message, the provided Prompt overrides the existing one specified in the EVI configuration. If no Prompt was defined in the configuration, this Prompt will be the one used for the session.\n\nYou can use the Prompt to define a specific goal or role for EVI, specifying how it should act or what it should focus on during the conversation. For example, EVI can be instructed to act as a customer support representative, a fitness coach, or a travel advisor, each with its own set of behaviors and response styles.\n\nFor help writing a system prompt, see our [Prompting Guide](/docs/empathic-voice-interface-evi/prompting).",
              "groupName": [],
              "type": "nullable"
            },
            "audiences": [],
            "conflict": {},
            "generatedName": "sessionSettingsSystemPrompt"
          },
          {
            "key": "context",
            "schema": {
<<<<<<< HEAD
              "generatedName": "sessionSettingsContext",
              "title": "SessionSettings",
=======
              "generatedName": "SessionSettingsContext",
>>>>>>> 8f1a53bb
              "value": {
                "generatedName": "SessionSettingsContext",
                "schema": "Context",
                "source": {
                  "file": "../asyncapi.json",
                  "type": "openapi"
                },
                "type": "reference"
              },
              "description": "Allows developers to inject additional context into the conversation, which is appended to the end of user messages for the session.\n\nWhen included in a Session Settings message, the provided context can be used to remind the LLM of its role in every user message, prevent it from forgetting important details, or add new relevant information to the conversation.\n\nSet to `null` to disable context injection.",
              "groupName": [],
              "type": "nullable"
            },
            "audiences": [],
            "conflict": {},
            "generatedName": "sessionSettingsContext"
          },
          {
            "key": "audio",
            "schema": {
<<<<<<< HEAD
              "generatedName": "sessionSettingsAudio",
              "title": "SessionSettings",
=======
              "generatedName": "SessionSettingsAudio",
>>>>>>> 8f1a53bb
              "value": {
                "generatedName": "SessionSettingsAudio",
                "schema": "AudioConfiguration",
                "source": {
                  "file": "../asyncapi.json",
                  "type": "openapi"
                },
                "type": "reference"
              },
              "description": "Configuration details for the audio input used during the session. Ensures the audio is being correctly set up for processing.\n\nThis optional field is only required when the audio input is encoded in PCM Linear 16 (16-bit, little-endian, signed PCM WAV data). For detailed instructions on how to configure session settings for PCM Linear 16 audio, please refer to the [Session Settings section](/docs/empathic-voice-interface-evi/configuration#session-settings) on the EVI Configuration page.",
              "groupName": [],
              "type": "nullable"
            },
            "audiences": [],
            "conflict": {},
            "generatedName": "sessionSettingsAudio"
          },
          {
            "key": "language_model_api_key",
            "schema": {
<<<<<<< HEAD
              "generatedName": "sessionSettingsLanguageModelApiKey",
              "title": "SessionSettings",
=======
              "generatedName": "SessionSettingsLanguageModelApiKey",
>>>>>>> 8f1a53bb
              "value": {
                "generatedName": "SessionSettingsLanguageModelApiKey",
                "schema": {
                  "type": "string"
                },
                "groupName": [],
                "type": "primitive"
              },
              "description": "Third party API key for the supplemental language model.\n\nWhen provided, EVI will use this key instead of Hume’s API key for the supplemental LLM. This allows you to bypass rate limits and utilize your own API key as needed.",
              "groupName": [],
              "type": "nullable"
            },
            "audiences": [],
            "conflict": {},
            "generatedName": "sessionSettingsLanguageModelApiKey"
          },
          {
            "key": "tools",
            "schema": {
<<<<<<< HEAD
              "generatedName": "sessionSettingsTools",
              "title": "SessionSettings",
=======
              "generatedName": "SessionSettingsTools",
>>>>>>> 8f1a53bb
              "value": {
                "generatedName": "SessionSettingsTools",
                "value": {
                  "generatedName": "SessionSettingsToolsItem",
                  "schema": "Tool",
                  "source": {
                    "file": "../asyncapi.json",
                    "type": "openapi"
                  },
                  "type": "reference"
                },
                "groupName": [],
                "type": "array"
              },
              "description": "List of user-defined tools to enable for the session.\n\nTools are resources used by EVI to perform various tasks, such as searching the web or calling external APIs. Built-in tools, like web search, are natively integrated, while user-defined tools are created and invoked by the user. To learn more, see our [Tool Use Guide](/docs/empathic-voice-interface-evi/tool-use).",
              "groupName": [],
              "type": "nullable"
            },
            "audiences": [],
            "conflict": {},
            "generatedName": "sessionSettingsTools"
          },
          {
            "key": "builtin_tools",
            "schema": {
<<<<<<< HEAD
              "generatedName": "sessionSettingsBuiltinTools",
              "title": "SessionSettings",
=======
              "generatedName": "SessionSettingsBuiltinTools",
>>>>>>> 8f1a53bb
              "value": {
                "generatedName": "SessionSettingsBuiltinTools",
                "value": {
                  "generatedName": "SessionSettingsBuiltinToolsItem",
                  "schema": "BuiltinToolConfig",
                  "source": {
                    "file": "../asyncapi.json",
                    "type": "openapi"
                  },
                  "type": "reference"
                },
                "groupName": [],
                "type": "array"
              },
              "description": "List of built-in tools to enable for the session.\n\nTools are resources used by EVI to perform various tasks, such as searching the web or calling external APIs. Built-in tools, like web search, are natively integrated, while user-defined tools are created and invoked by the user. To learn more, see our [Tool Use Guide](/docs/empathic-voice-interface-evi/tool-use).\n\nCurrently, the only built-in tool Hume provides is **Web Search**. When enabled, Web Search equips EVI with the ability to search the web for up-to-date information.",
              "groupName": [],
              "type": "nullable"
            },
            "audiences": [],
            "conflict": {},
            "generatedName": "sessionSettingsBuiltinTools"
          },
          {
            "key": "metadata",
            "schema": {
<<<<<<< HEAD
              "generatedName": "sessionSettingsMetadata",
              "title": "SessionSettings",
=======
              "generatedName": "SessionSettingsMetadata",
>>>>>>> 8f1a53bb
              "value": {
                "generatedName": "SessionSettingsMetadata",
                "key": {
                  "generatedName": "SessionSettingsMetadataKey",
                  "schema": {
                    "type": "string"
                  },
                  "groupName": []
                },
                "value": {
                  "generatedName": "SessionSettingsMetadataValue",
                  "groupName": [],
                  "type": "unknown"
                },
                "groupName": [],
                "type": "map"
              },
              "groupName": [],
              "type": "nullable"
            },
            "audiences": [],
            "conflict": {},
            "generatedName": "sessionSettingsMetadata"
          },
          {
            "key": "variables",
            "schema": {
<<<<<<< HEAD
              "generatedName": "sessionSettingsVariables",
              "title": "SessionSettings",
=======
              "generatedName": "SessionSettingsVariables",
>>>>>>> 8f1a53bb
              "value": {
                "generatedName": "SessionSettingsVariables",
                "key": {
                  "generatedName": "SessionSettingsVariablesKey",
                  "schema": {
                    "type": "string"
                  }
                },
                "value": {
                  "generatedName": "SessionSettingsVariablesValue",
                  "value": {
                    "generatedName": "SessionSettingsVariablesValue",
                    "schema": {
                      "type": "string"
                    },
                    "groupName": [],
                    "type": "primitive"
                  },
                  "groupName": [],
                  "inline": true,
                  "type": "nullable"
                },
                "groupName": [],
                "type": "map"
              },
              "description": "Dynamic values that can be used to populate EVI prompts.",
              "groupName": [],
              "type": "nullable"
            },
            "audiences": [],
            "conflict": {},
            "generatedName": "sessionSettingsVariables"
          }
        ],
        "generatedName": "SessionSettings",
        "title": "SessionSettings",
        "allOf": [],
        "allOfPropertyConflicts": [],
        "groupName": [],
        "fullExamples": [],
        "additionalProperties": false,
        "source": {
          "file": "../asyncapi.json",
          "type": "openapi"
        },
        "type": "object"
      },
      "Tool": {
        "properties": [
          {
            "key": "type",
            "schema": {
              "generatedName": "ToolType",
              "schema": "ToolType",
              "description": "Type of tool. Set to `function` for user-defined tools.",
              "source": {
                "file": "../asyncapi.json",
                "type": "openapi"
              },
              "type": "reference"
            },
            "audiences": [],
            "conflict": {},
            "generatedName": "toolType",
            "readonly": false,
            "writeonly": false
          },
          {
            "key": "name",
            "schema": {
              "generatedName": "ToolName",
              "title": "Name",
              "schema": {
                "type": "string"
              },
              "description": "Name of the user-defined tool to be enabled.",
              "groupName": [],
              "type": "primitive"
            },
            "audiences": [],
            "conflict": {},
            "generatedName": "toolName"
          },
          {
            "key": "parameters",
            "schema": {
              "generatedName": "ToolParameters",
              "title": "Parameters",
              "schema": {
                "type": "string"
              },
              "description": "Parameters of the tool. Is a stringified JSON schema.\n\nThese parameters define the inputs needed for the tool’s execution, including the expected data type and description for each input field. Structured as a JSON schema, this format ensures the tool receives data in the expected format.",
              "groupName": [],
              "type": "primitive"
            },
            "audiences": [],
            "conflict": {},
            "generatedName": "toolParameters"
          },
          {
            "key": "description",
            "schema": {
<<<<<<< HEAD
              "generatedName": "toolDescription",
              "title": "Tool",
=======
              "generatedName": "ToolDescription",
>>>>>>> 8f1a53bb
              "value": {
                "generatedName": "ToolDescription",
                "schema": {
                  "type": "string"
                },
                "groupName": [],
                "type": "primitive"
              },
              "description": "An optional description of what the tool does, used by the supplemental LLM to choose when and how to call the function.",
              "groupName": [],
              "type": "nullable"
            },
            "audiences": [],
            "conflict": {},
            "generatedName": "toolDescription"
          },
          {
            "key": "fallback_content",
            "schema": {
<<<<<<< HEAD
              "generatedName": "toolFallbackContent",
              "title": "Tool",
=======
              "generatedName": "ToolFallbackContent",
>>>>>>> 8f1a53bb
              "value": {
                "generatedName": "ToolFallbackContent",
                "schema": {
                  "type": "string"
                },
                "groupName": [],
                "type": "primitive"
              },
              "description": "Optional text passed to the supplemental LLM if the tool call fails. The LLM then uses this text to generate a response back to the user, ensuring continuity in the conversation.",
              "groupName": [],
              "type": "nullable"
            },
            "audiences": [],
            "conflict": {},
            "generatedName": "toolFallbackContent"
          }
        ],
        "generatedName": "Tool",
        "title": "Tool",
        "allOf": [],
        "allOfPropertyConflicts": [],
        "groupName": [],
        "fullExamples": [],
        "additionalProperties": false,
        "source": {
          "file": "../asyncapi.json",
          "type": "openapi"
        },
        "type": "object"
      },
      "ToolErrorMessage": {
        "description": "When provided, the output is a function call error.",
        "properties": [
          {
            "key": "type",
            "schema": {
<<<<<<< HEAD
              "generatedName": "toolErrorMessageType",
              "title": "ToolErrorMessage",
=======
              "nameOverride": "Type",
              "generatedName": "ToolErrorMessageType",
              "title": "Type",
>>>>>>> 8f1a53bb
              "value": {
                "generatedName": "ToolErrorMessageType",
                "title": "Type",
                "value": {
                  "value": "tool_error",
                  "type": "string"
                },
                "description": "The type of message sent through the socket; for a Tool Error message, this must be `tool_error`.\n\nUpon receiving a [Tool Call message](/reference/empathic-voice-interface-evi/chat/chat#receive.Tool%20Call%20Message.type) and failing to invoke the function, this message is sent to notify EVI of the tool's failure.",
                "groupName": [],
                "type": "literal"
              },
              "description": "The type of message sent through the socket; for a Tool Error message, this must be `tool_error`.\n\nUpon receiving a [Tool Call message](/reference/empathic-voice-interface-evi/chat/chat#receive.Tool%20Call%20Message.type) and failing to invoke the function, this message is sent to notify EVI of the tool's failure.",
              "groupName": [],
              "type": "optional"
            },
            "audiences": [],
            "conflict": {},
            "generatedName": "toolErrorMessageType"
          },
          {
            "key": "custom_session_id",
            "schema": {
<<<<<<< HEAD
              "generatedName": "toolErrorMessageCustomSessionId",
              "title": "ToolErrorMessage",
=======
              "generatedName": "ToolErrorMessageCustomSessionId",
>>>>>>> 8f1a53bb
              "value": {
                "generatedName": "ToolErrorMessageCustomSessionId",
                "schema": {
                  "type": "string"
                },
                "groupName": [],
                "type": "primitive"
              },
              "description": "Used to manage conversational state, correlate frontend and backend data, and persist conversations across EVI sessions.",
              "groupName": [],
              "type": "nullable"
            },
            "audiences": [],
            "conflict": {},
            "generatedName": "toolErrorMessageCustomSessionId"
          },
          {
            "key": "tool_type",
            "schema": {
<<<<<<< HEAD
              "generatedName": "toolErrorMessageToolType",
              "title": "ToolErrorMessage",
=======
              "generatedName": "ToolErrorMessageToolType",
>>>>>>> 8f1a53bb
              "value": {
                "generatedName": "ToolErrorMessageToolType",
                "schema": "ToolType",
                "source": {
                  "file": "../asyncapi.json",
                  "type": "openapi"
                },
                "type": "reference"
              },
              "description": "Type of tool called. Either `builtin` for natively implemented tools, like web search, or `function` for user-defined tools.",
              "groupName": [],
              "type": "nullable"
            },
            "audiences": [],
            "conflict": {},
            "generatedName": "toolErrorMessageToolType"
          },
          {
            "key": "tool_call_id",
            "schema": {
              "generatedName": "ToolErrorMessageToolCallId",
              "title": "Tool Call Id",
              "schema": {
                "type": "string"
              },
              "description": "The unique identifier for a specific tool call instance.\n\nThis ID is used to track the request and response of a particular tool invocation, ensuring that the Tool Error message is linked to the appropriate tool call request. The specified `tool_call_id` must match the one received in the [Tool Call message](/reference/empathic-voice-interface-evi/chat/chat#receive.Tool%20Call%20Message.type).",
              "groupName": [],
              "type": "primitive"
            },
            "audiences": [],
            "conflict": {},
            "generatedName": "toolErrorMessageToolCallId"
          },
          {
            "key": "content",
            "schema": {
<<<<<<< HEAD
              "generatedName": "toolErrorMessageContent",
              "title": "ToolErrorMessage",
=======
              "generatedName": "ToolErrorMessageContent",
>>>>>>> 8f1a53bb
              "value": {
                "generatedName": "ToolErrorMessageContent",
                "schema": {
                  "type": "string"
                },
                "groupName": [],
                "type": "primitive"
              },
              "description": "Optional text passed to the supplemental LLM in place of the tool call result. The LLM then uses this text to generate a response back to the user, ensuring continuity in the conversation if the tool errors.",
              "groupName": [],
              "type": "nullable"
            },
            "audiences": [],
            "conflict": {},
            "generatedName": "toolErrorMessageContent"
          },
          {
            "key": "error",
            "schema": {
              "generatedName": "ToolErrorMessageError",
              "title": "Error",
              "schema": {
                "type": "string"
              },
              "description": "Error message from the tool call, not exposed to the LLM or user.",
              "groupName": [],
              "type": "primitive"
            },
            "audiences": [],
            "conflict": {},
            "generatedName": "toolErrorMessageError"
          },
          {
            "key": "code",
            "schema": {
<<<<<<< HEAD
              "generatedName": "toolErrorMessageCode",
              "title": "ToolErrorMessage",
=======
              "generatedName": "ToolErrorMessageCode",
>>>>>>> 8f1a53bb
              "value": {
                "generatedName": "ToolErrorMessageCode",
                "schema": {
                  "type": "string"
                },
                "groupName": [],
                "type": "primitive"
              },
              "description": "Error code. Identifies the type of error encountered.",
              "groupName": [],
              "type": "nullable"
            },
            "audiences": [],
            "conflict": {},
            "generatedName": "toolErrorMessageCode"
          },
          {
            "key": "level",
            "schema": {
<<<<<<< HEAD
              "generatedName": "toolErrorMessageLevel",
              "title": "ToolErrorMessage",
=======
              "generatedName": "ToolErrorMessageLevel",
>>>>>>> 8f1a53bb
              "value": {
                "generatedName": "ToolErrorMessageLevel",
                "schema": "ErrorLevel",
                "source": {
                  "file": "../asyncapi.json",
                  "type": "openapi"
                },
                "type": "reference"
              },
              "description": "Indicates the severity of an error; for a Tool Error message, this must be `warn` to signal an unexpected event.",
              "groupName": [],
              "type": "nullable"
            },
            "audiences": [],
            "conflict": {},
            "generatedName": "toolErrorMessageLevel"
          }
        ],
        "generatedName": "ToolErrorMessage",
        "title": "ToolErrorMessage",
        "allOf": [],
        "allOfPropertyConflicts": [],
        "groupName": [],
        "fullExamples": [],
        "additionalProperties": false,
        "source": {
          "file": "../asyncapi.json",
          "type": "openapi"
        },
        "type": "object"
      },
      "ToolResponseMessage": {
        "description": "When provided, the output is a function call response.",
        "properties": [
          {
            "key": "type",
            "schema": {
<<<<<<< HEAD
              "generatedName": "toolResponseMessageType",
              "title": "ToolResponseMessage",
=======
              "nameOverride": "Type",
              "generatedName": "ToolResponseMessageType",
              "title": "Type",
>>>>>>> 8f1a53bb
              "value": {
                "generatedName": "ToolResponseMessageType",
                "title": "Type",
                "value": {
                  "value": "tool_response",
                  "type": "string"
                },
                "description": "The type of message sent through the socket; for a Tool Response message, this must be `tool_response`.\n\nUpon receiving a [Tool Call message](/reference/empathic-voice-interface-evi/chat/chat#receive.Tool%20Call%20Message.type) and successfully invoking the function, this message is sent to convey the result of the function call back to EVI.",
                "groupName": [],
                "type": "literal"
              },
              "description": "The type of message sent through the socket; for a Tool Response message, this must be `tool_response`.\n\nUpon receiving a [Tool Call message](/reference/empathic-voice-interface-evi/chat/chat#receive.Tool%20Call%20Message.type) and successfully invoking the function, this message is sent to convey the result of the function call back to EVI.",
              "groupName": [],
              "type": "optional"
            },
            "audiences": [],
            "conflict": {},
            "generatedName": "toolResponseMessageType"
          },
          {
            "key": "custom_session_id",
            "schema": {
<<<<<<< HEAD
              "generatedName": "toolResponseMessageCustomSessionId",
              "title": "ToolResponseMessage",
=======
              "generatedName": "ToolResponseMessageCustomSessionId",
>>>>>>> 8f1a53bb
              "value": {
                "generatedName": "ToolResponseMessageCustomSessionId",
                "schema": {
                  "type": "string"
                },
                "groupName": [],
                "type": "primitive"
              },
              "description": "Used to manage conversational state, correlate frontend and backend data, and persist conversations across EVI sessions.",
              "groupName": [],
              "type": "nullable"
            },
            "audiences": [],
            "conflict": {},
            "generatedName": "toolResponseMessageCustomSessionId"
          },
          {
            "key": "tool_call_id",
            "schema": {
              "generatedName": "ToolResponseMessageToolCallId",
              "title": "Tool Call Id",
              "schema": {
                "type": "string"
              },
              "description": "The unique identifier for a specific tool call instance.\n\nThis ID is used to track the request and response of a particular tool invocation, ensuring that the correct response is linked to the appropriate request. The specified `tool_call_id` must match the one received in the [Tool Call message](/reference/empathic-voice-interface-evi/chat/chat#receive.Tool%20Call%20Message.tool_call_id).",
              "groupName": [],
              "type": "primitive"
            },
            "audiences": [],
            "conflict": {},
            "generatedName": "toolResponseMessageToolCallId"
          },
          {
            "key": "content",
            "schema": {
              "generatedName": "ToolResponseMessageContent",
              "title": "Content",
              "schema": {
                "type": "string"
              },
              "description": "Return value of the tool call. Contains the output generated by the tool to pass back to EVI.",
              "groupName": [],
              "type": "primitive"
            },
            "audiences": [],
            "conflict": {},
            "generatedName": "toolResponseMessageContent"
          },
          {
            "key": "tool_name",
            "schema": {
<<<<<<< HEAD
              "generatedName": "toolResponseMessageToolName",
              "title": "ToolResponseMessage",
=======
              "generatedName": "ToolResponseMessageToolName",
>>>>>>> 8f1a53bb
              "value": {
                "generatedName": "ToolResponseMessageToolName",
                "schema": {
                  "type": "string"
                },
                "groupName": [],
                "type": "primitive"
              },
              "groupName": [],
              "type": "nullable"
            },
            "audiences": [],
            "conflict": {},
            "generatedName": "toolResponseMessageToolName"
          },
          {
            "key": "tool_type",
            "schema": {
<<<<<<< HEAD
              "generatedName": "toolResponseMessageToolType",
              "title": "ToolResponseMessage",
=======
              "generatedName": "ToolResponseMessageToolType",
>>>>>>> 8f1a53bb
              "value": {
                "generatedName": "ToolResponseMessageToolType",
                "schema": "ToolType",
                "source": {
                  "file": "../asyncapi.json",
                  "type": "openapi"
                },
                "type": "reference"
              },
              "groupName": [],
              "type": "nullable"
            },
            "audiences": [],
            "conflict": {},
            "generatedName": "toolResponseMessageToolType"
          }
        ],
        "generatedName": "ToolResponseMessage",
        "title": "ToolResponseMessage",
        "allOf": [],
        "allOfPropertyConflicts": [],
        "groupName": [],
        "fullExamples": [],
        "additionalProperties": false,
        "source": {
          "file": "../asyncapi.json",
          "type": "openapi"
        },
        "type": "object"
      },
      "ToolType": {
        "generatedName": "ToolType",
        "title": "ToolType",
        "values": [
          {
            "generatedName": "builtin",
            "value": "builtin",
            "casing": {}
          },
          {
            "generatedName": "function",
            "value": "function",
            "casing": {}
          }
        ],
        "groupName": [],
        "source": {
          "file": "../asyncapi.json",
          "type": "openapi"
        },
        "type": "enum"
      },
      "UserInput": {
        "description": "User text to insert into the conversation. Text sent through a User Input message is treated as the user’s speech to EVI. EVI processes this input and provides a corresponding response.\n\nExpression measurement results are not available for User Input messages, as the prosody model relies on audio input and cannot process text alone.",
        "properties": [
          {
            "key": "type",
            "schema": {
              "generatedName": "UserInputType",
              "title": "Type",
              "value": {
                "value": "user_input",
                "type": "string"
              },
              "description": "The type of message sent through the socket; must be `user_input` for our server to correctly identify and process it as a User Input message.",
              "groupName": [],
              "type": "literal"
            },
            "audiences": [],
            "conflict": {},
            "generatedName": "userInputType"
          },
          {
            "key": "custom_session_id",
            "schema": {
<<<<<<< HEAD
              "generatedName": "userInputCustomSessionId",
              "title": "UserInput",
=======
              "generatedName": "UserInputCustomSessionId",
>>>>>>> 8f1a53bb
              "value": {
                "generatedName": "UserInputCustomSessionId",
                "schema": {
                  "type": "string"
                },
                "groupName": [],
                "type": "primitive"
              },
              "description": "Used to manage conversational state, correlate frontend and backend data, and persist conversations across EVI sessions.",
              "groupName": [],
              "type": "nullable"
            },
            "audiences": [],
            "conflict": {},
            "generatedName": "userInputCustomSessionId"
          },
          {
            "key": "text",
            "schema": {
              "generatedName": "UserInputText",
              "title": "Text",
              "schema": {
                "type": "string"
              },
              "description": "User text to insert into the conversation. Text sent through a User Input message is treated as the user’s speech to EVI. EVI processes this input and provides a corresponding response.\n\nExpression measurement results are not available for User Input messages, as the prosody model relies on audio input and cannot process text alone.",
              "groupName": [],
              "type": "primitive"
            },
            "audiences": [],
            "conflict": {},
            "generatedName": "userInputText"
          }
        ],
        "generatedName": "UserInput",
        "title": "UserInput",
        "allOf": [],
        "allOfPropertyConflicts": [],
        "groupName": [],
        "fullExamples": [],
        "additionalProperties": false,
        "source": {
          "file": "../asyncapi.json",
          "type": "openapi"
        },
        "type": "object"
      },
      "AssistantEnd": {
        "description": "When provided, the output is an assistant end message.",
        "properties": [
          {
            "key": "type",
            "schema": {
              "generatedName": "AssistantEndType",
              "title": "Type",
              "value": {
                "value": "assistant_end",
                "type": "string"
              },
              "description": "The type of message sent through the socket; for an Assistant End message, this must be `assistant_end`.\n\nThis message indicates the conclusion of the assistant’s response, signaling that the assistant has finished speaking for the current conversational turn.",
              "groupName": [],
              "type": "literal"
            },
            "audiences": [],
            "conflict": {},
            "generatedName": "assistantEndType"
          },
          {
            "key": "custom_session_id",
            "schema": {
<<<<<<< HEAD
              "generatedName": "assistantEndCustomSessionId",
              "title": "AssistantEnd",
=======
              "generatedName": "AssistantEndCustomSessionId",
>>>>>>> 8f1a53bb
              "value": {
                "generatedName": "AssistantEndCustomSessionId",
                "schema": {
                  "type": "string"
                },
                "groupName": [],
                "type": "primitive"
              },
              "description": "Used to manage conversational state, correlate frontend and backend data, and persist conversations across EVI sessions.",
              "groupName": [],
              "type": "nullable"
            },
            "audiences": [],
            "conflict": {},
            "generatedName": "assistantEndCustomSessionId"
          }
        ],
        "generatedName": "AssistantEnd",
        "title": "AssistantEnd",
        "allOf": [],
        "allOfPropertyConflicts": [],
        "groupName": [],
        "fullExamples": [],
        "additionalProperties": false,
        "source": {
          "file": "../asyncapi.json",
          "type": "openapi"
        },
        "type": "object"
      },
      "AssistantMessage": {
        "description": "When provided, the output is an assistant message.",
        "properties": [
          {
            "key": "type",
            "schema": {
              "generatedName": "AssistantMessageType",
              "title": "Type",
              "value": {
                "value": "assistant_message",
                "type": "string"
              },
              "description": "The type of message sent through the socket; for an Assistant Message, this must be `assistant_message`.\n\nThis message contains both a transcript of the assistant’s response and the expression measurement predictions of the assistant’s audio output.",
              "groupName": [],
              "type": "literal"
            },
            "audiences": [],
            "conflict": {},
            "generatedName": "assistantMessageType"
          },
          {
            "key": "custom_session_id",
            "schema": {
<<<<<<< HEAD
              "generatedName": "assistantMessageCustomSessionId",
              "title": "AssistantMessage",
=======
              "generatedName": "AssistantMessageCustomSessionId",
>>>>>>> 8f1a53bb
              "value": {
                "generatedName": "AssistantMessageCustomSessionId",
                "schema": {
                  "type": "string"
                },
                "groupName": [],
                "type": "primitive"
              },
              "description": "Used to manage conversational state, correlate frontend and backend data, and persist conversations across EVI sessions.",
              "groupName": [],
              "type": "nullable"
            },
            "audiences": [],
            "conflict": {},
            "generatedName": "assistantMessageCustomSessionId"
          },
          {
            "key": "id",
            "schema": {
<<<<<<< HEAD
              "generatedName": "assistantMessageId",
              "title": "AssistantMessage",
=======
              "nameOverride": "Id",
              "generatedName": "AssistantMessageId",
              "title": "Id",
>>>>>>> 8f1a53bb
              "value": {
                "generatedName": "AssistantMessageId",
                "title": "Id",
                "schema": {
                  "type": "string"
                },
                "description": "ID of the assistant message. Allows the Assistant Message to be tracked and referenced.",
                "groupName": [],
                "type": "primitive"
              },
              "groupName": [],
              "description": "ID of the assistant message. Allows the Assistant Message to be tracked and referenced.",
              "type": "optional"
            },
            "audiences": [],
            "conflict": {},
            "generatedName": "assistantMessageId"
          },
          {
            "key": "message",
            "schema": {
              "generatedName": "AssistantMessageMessage",
              "schema": "ChatMessage",
              "description": "Transcript of the message.",
              "source": {
                "file": "../asyncapi.json",
                "type": "openapi"
              },
              "type": "reference"
            },
            "audiences": [],
            "conflict": {},
            "generatedName": "assistantMessageMessage",
            "readonly": false,
            "writeonly": false
          },
          {
            "key": "models",
            "schema": {
              "generatedName": "AssistantMessageModels",
              "schema": "Inference",
              "description": "Inference model results.",
              "source": {
                "file": "../asyncapi.json",
                "type": "openapi"
              },
              "type": "reference"
            },
            "audiences": [],
            "conflict": {},
            "generatedName": "assistantMessageModels",
            "readonly": false,
            "writeonly": false
          },
          {
            "key": "from_text",
            "schema": {
              "generatedName": "AssistantMessageFromText",
              "title": "From Text",
              "schema": {
                "type": "boolean"
              },
              "description": "Indicates if this message was inserted into the conversation as text from an [Assistant Input message](/reference/empathic-voice-interface-evi/chat/chat#send.Assistant%20Input.text).",
              "groupName": [],
              "type": "primitive"
            },
            "audiences": [],
            "conflict": {},
            "generatedName": "assistantMessageFromText"
          }
        ],
        "generatedName": "AssistantMessage",
        "title": "AssistantMessage",
        "allOf": [],
        "allOfPropertyConflicts": [],
        "groupName": [],
        "fullExamples": [],
        "additionalProperties": false,
        "source": {
          "file": "../asyncapi.json",
          "type": "openapi"
        },
        "type": "object"
      },
      "AudioOutput": {
        "description": "The type of message sent through the socket; for an Audio Output message, this must be `audio_output`.",
        "properties": [
          {
            "key": "type",
            "schema": {
              "generatedName": "AudioOutputType",
              "title": "Type",
              "value": {
                "value": "audio_output",
                "type": "string"
              },
              "groupName": [],
              "type": "literal"
            },
            "audiences": [],
            "conflict": {},
            "generatedName": "audioOutputType"
          },
          {
            "key": "custom_session_id",
            "schema": {
<<<<<<< HEAD
              "generatedName": "audioOutputCustomSessionId",
              "title": "AudioOutput",
=======
              "generatedName": "AudioOutputCustomSessionId",
>>>>>>> 8f1a53bb
              "value": {
                "generatedName": "AudioOutputCustomSessionId",
                "schema": {
                  "type": "string"
                },
                "groupName": [],
                "type": "primitive"
              },
              "description": "Used to manage conversational state, correlate frontend and backend data, and persist conversations across EVI sessions.",
              "groupName": [],
              "type": "nullable"
            },
            "audiences": [],
            "conflict": {},
            "generatedName": "audioOutputCustomSessionId"
          },
          {
            "key": "id",
            "schema": {
              "generatedName": "AudioOutputId",
              "title": "Id",
              "schema": {
                "type": "string"
              },
              "description": "ID of the audio output. Allows the Audio Output message to be tracked and referenced.",
              "groupName": [],
              "type": "primitive"
            },
            "audiences": [],
            "conflict": {},
            "generatedName": "audioOutputId"
          },
          {
            "key": "index",
            "schema": {
              "generatedName": "AudioOutputIndex",
              "title": "Index",
              "schema": {
                "type": "int"
              },
              "description": "Index of the chunk of audio relative to the whole audio segment.",
              "groupName": [],
              "type": "primitive"
            },
            "audiences": [],
            "conflict": {},
            "generatedName": "audioOutputIndex"
          },
          {
            "key": "data",
            "schema": {
              "generatedName": "AudioOutputData",
              "title": "Data",
              "schema": {
                "format": "base64",
                "type": "string"
              },
              "description": "Base64 encoded audio output. This encoded audio is transmitted to the client, where it can be decoded and played back as part of the user interaction.",
              "groupName": [],
              "type": "primitive"
            },
            "audiences": [],
            "conflict": {},
            "generatedName": "audioOutputData"
          },
          {
            "key": "is_final_chunk",
            "schema": {
              "generatedName": "AudioOutputIsFinalChunk",
              "title": "Is Final Chunk",
              "schema": {
                "type": "boolean"
              },
              "description": "This AudioOutput contains the final chunk for this particular segment.",
              "groupName": [],
              "type": "primitive"
            },
            "audiences": [],
            "conflict": {},
            "generatedName": "audioOutputIsFinalChunk"
          }
        ],
        "generatedName": "AudioOutput",
        "title": "AudioOutput",
        "allOf": [],
        "allOfPropertyConflicts": [],
        "groupName": [],
        "fullExamples": [],
        "additionalProperties": false,
        "source": {
          "file": "../asyncapi.json",
          "type": "openapi"
        },
        "type": "object"
      },
      "ChatMessage": {
        "properties": [
          {
            "key": "role",
            "schema": {
              "generatedName": "ChatMessageRole",
              "schema": "Role",
              "description": "Role of who is providing the message.",
              "source": {
                "file": "../asyncapi.json",
                "type": "openapi"
              },
              "type": "reference"
            },
            "audiences": [],
            "conflict": {},
            "generatedName": "chatMessageRole",
            "readonly": false,
            "writeonly": false
          },
          {
            "key": "content",
            "schema": {
<<<<<<< HEAD
              "generatedName": "chatMessageContent",
              "title": "ChatMessage",
=======
              "generatedName": "ChatMessageContent",
>>>>>>> 8f1a53bb
              "value": {
                "generatedName": "ChatMessageContent",
                "schema": {
                  "type": "string"
                },
                "groupName": [],
                "type": "primitive"
              },
              "description": "Transcript of the message.",
              "groupName": [],
              "type": "nullable"
            },
            "audiences": [],
            "conflict": {},
            "generatedName": "chatMessageContent"
          },
          {
            "key": "tool_call",
            "schema": {
<<<<<<< HEAD
              "generatedName": "chatMessageToolCall",
              "title": "ChatMessage",
=======
              "generatedName": "ChatMessageToolCall",
>>>>>>> 8f1a53bb
              "value": {
                "generatedName": "ChatMessageToolCall",
                "schema": "ToolCallMessage",
                "source": {
                  "file": "../asyncapi.json",
                  "type": "openapi"
                },
                "type": "reference"
              },
              "description": "Function call name and arguments.",
              "groupName": [],
              "type": "nullable"
            },
            "audiences": [],
            "conflict": {},
            "generatedName": "chatMessageToolCall"
          },
          {
            "key": "tool_result",
            "schema": {
<<<<<<< HEAD
              "generatedName": "chatMessageToolResult",
              "title": "ChatMessage",
=======
              "generatedName": "ChatMessageToolResult",
              "title": "Tool Result",
>>>>>>> 8f1a53bb
              "value": {
                "generatedName": "ChatMessageToolResult",
                "title": "Tool Result",
                "value": {
                  "value": {
                    "description": "Function call response from client.",
                    "generatedName": "ChatMessageToolResult",
                    "title": "Tool Result",
                    "schemas": [
                      {
                        "generatedName": "ChatMessageToolResultZero",
                        "schema": "ToolResponseMessage",
                        "source": {
                          "file": "../asyncapi.json",
                          "type": "openapi"
                        },
                        "type": "reference"
                      },
                      {
                        "generatedName": "ChatMessageToolResultOne",
                        "schema": "ToolErrorMessage",
                        "source": {
                          "file": "../asyncapi.json",
                          "type": "openapi"
                        },
                        "type": "reference"
                      }
                    ],
                    "groupName": [],
                    "source": {
                      "file": "../asyncapi.json",
                      "type": "openapi"
                    },
                    "type": "undiscriminated"
                  },
                  "type": "oneOf"
                },
                "description": "Function call response from client.",
                "groupName": [],
                "type": "nullable"
              },
              "description": "Function call response from client.",
              "groupName": [],
              "type": "optional"
            },
            "audiences": [],
            "conflict": {},
            "generatedName": "chatMessageToolResult"
          }
        ],
        "generatedName": "ChatMessage",
        "title": "ChatMessage",
        "allOf": [],
        "allOfPropertyConflicts": [],
        "groupName": [],
        "fullExamples": [],
        "additionalProperties": false,
        "source": {
          "file": "../asyncapi.json",
          "type": "openapi"
        },
        "type": "object"
      },
      "ChatMetadata": {
        "description": "When provided, the output is a chat metadata message.",
        "properties": [
          {
            "key": "type",
            "schema": {
              "generatedName": "ChatMetadataType",
              "title": "Type",
              "value": {
                "value": "chat_metadata",
                "type": "string"
              },
              "description": "The type of message sent through the socket; for a Chat Metadata message, this must be `chat_metadata`.\n\nThe Chat Metadata message is the first message you receive after establishing a connection with EVI and contains important identifiers for the current Chat session.",
              "groupName": [],
              "type": "literal"
            },
            "audiences": [],
            "conflict": {},
            "generatedName": "chatMetadataType"
          },
          {
            "key": "custom_session_id",
            "schema": {
<<<<<<< HEAD
              "generatedName": "chatMetadataCustomSessionId",
              "title": "ChatMetadata",
=======
              "generatedName": "ChatMetadataCustomSessionId",
>>>>>>> 8f1a53bb
              "value": {
                "generatedName": "ChatMetadataCustomSessionId",
                "schema": {
                  "type": "string"
                },
                "groupName": [],
                "type": "primitive"
              },
              "description": "Used to manage conversational state, correlate frontend and backend data, and persist conversations across EVI sessions.",
              "groupName": [],
              "type": "nullable"
            },
            "audiences": [],
            "conflict": {},
            "generatedName": "chatMetadataCustomSessionId"
          },
          {
            "key": "chat_group_id",
            "schema": {
              "generatedName": "ChatMetadataChatGroupId",
              "title": "Chat Group Id",
              "schema": {
                "type": "string"
              },
              "description": "ID of the Chat Group.\n\nUsed to resume a Chat when passed in the [resumed_chat_group_id](/reference/empathic-voice-interface-evi/chat/chat#request.query.resumed_chat_group_id) query parameter of a subsequent connection request. This allows EVI to continue the conversation from where it left off within the Chat Group.\n\nLearn more about [supporting chat resumability](/docs/empathic-voice-interface-evi/faq#does-evi-support-chat-resumability) from the EVI FAQ.",
              "groupName": [],
              "type": "primitive"
            },
            "audiences": [],
            "conflict": {},
            "generatedName": "chatMetadataChatGroupId"
          },
          {
            "key": "chat_id",
            "schema": {
              "generatedName": "ChatMetadataChatId",
              "title": "Chat Id",
              "schema": {
                "type": "string"
              },
              "description": "ID of the Chat session. Allows the Chat session to be tracked and referenced.",
              "groupName": [],
              "type": "primitive"
            },
            "audiences": [],
            "conflict": {},
            "generatedName": "chatMetadataChatId"
          },
          {
            "key": "request_id",
            "schema": {
              "generatedName": "ChatMetadataRequestId",
              "value": {
                "generatedName": "ChatMetadataRequestId",
                "schema": {
                  "type": "string"
                },
                "groupName": [],
                "type": "primitive"
              },
              "description": "ID of the initiating request.",
              "groupName": [],
              "type": "nullable"
            },
            "audiences": [],
            "conflict": {},
            "generatedName": "chatMetadataRequestId"
          }
        ],
        "generatedName": "ChatMetadata",
        "title": "ChatMetadata",
        "allOf": [],
        "allOfPropertyConflicts": [],
        "groupName": [],
        "fullExamples": [],
        "additionalProperties": false,
        "source": {
          "file": "../asyncapi.json",
          "type": "openapi"
        },
        "type": "object"
      },
      "EmotionScores": {
        "properties": [
          {
            "key": "Admiration",
            "schema": {
              "generatedName": "EmotionScoresAdmiration",
              "title": "Admiration",
              "schema": {
                "type": "double"
              },
              "groupName": [],
              "type": "primitive"
            },
            "audiences": [],
            "conflict": {},
            "generatedName": "emotionScoresAdmiration"
          },
          {
            "key": "Adoration",
            "schema": {
              "generatedName": "EmotionScoresAdoration",
              "title": "Adoration",
              "schema": {
                "type": "double"
              },
              "groupName": [],
              "type": "primitive"
            },
            "audiences": [],
            "conflict": {},
            "generatedName": "emotionScoresAdoration"
          },
          {
            "key": "Aesthetic Appreciation",
            "schema": {
              "generatedName": "EmotionScoresAestheticAppreciation",
              "title": "Aesthetic Appreciation",
              "schema": {
                "type": "double"
              },
              "groupName": [],
              "type": "primitive"
            },
            "audiences": [],
            "conflict": {},
            "generatedName": "emotionScoresAestheticAppreciation"
          },
          {
            "key": "Amusement",
            "schema": {
              "generatedName": "EmotionScoresAmusement",
              "title": "Amusement",
              "schema": {
                "type": "double"
              },
              "groupName": [],
              "type": "primitive"
            },
            "audiences": [],
            "conflict": {},
            "generatedName": "emotionScoresAmusement"
          },
          {
            "key": "Anger",
            "schema": {
              "generatedName": "EmotionScoresAnger",
              "title": "Anger",
              "schema": {
                "type": "double"
              },
              "groupName": [],
              "type": "primitive"
            },
            "audiences": [],
            "conflict": {},
            "generatedName": "emotionScoresAnger"
          },
          {
            "key": "Anxiety",
            "schema": {
              "generatedName": "EmotionScoresAnxiety",
              "title": "Anxiety",
              "schema": {
                "type": "double"
              },
              "groupName": [],
              "type": "primitive"
            },
            "audiences": [],
            "conflict": {},
            "generatedName": "emotionScoresAnxiety"
          },
          {
            "key": "Awe",
            "schema": {
              "generatedName": "EmotionScoresAwe",
              "title": "Awe",
              "schema": {
                "type": "double"
              },
              "groupName": [],
              "type": "primitive"
            },
            "audiences": [],
            "conflict": {},
            "generatedName": "emotionScoresAwe"
          },
          {
            "key": "Awkwardness",
            "schema": {
              "generatedName": "EmotionScoresAwkwardness",
              "title": "Awkwardness",
              "schema": {
                "type": "double"
              },
              "groupName": [],
              "type": "primitive"
            },
            "audiences": [],
            "conflict": {},
            "generatedName": "emotionScoresAwkwardness"
          },
          {
            "key": "Boredom",
            "schema": {
              "generatedName": "EmotionScoresBoredom",
              "title": "Boredom",
              "schema": {
                "type": "double"
              },
              "groupName": [],
              "type": "primitive"
            },
            "audiences": [],
            "conflict": {},
            "generatedName": "emotionScoresBoredom"
          },
          {
            "key": "Calmness",
            "schema": {
              "generatedName": "EmotionScoresCalmness",
              "title": "Calmness",
              "schema": {
                "type": "double"
              },
              "groupName": [],
              "type": "primitive"
            },
            "audiences": [],
            "conflict": {},
            "generatedName": "emotionScoresCalmness"
          },
          {
            "key": "Concentration",
            "schema": {
              "generatedName": "EmotionScoresConcentration",
              "title": "Concentration",
              "schema": {
                "type": "double"
              },
              "groupName": [],
              "type": "primitive"
            },
            "audiences": [],
            "conflict": {},
            "generatedName": "emotionScoresConcentration"
          },
          {
            "key": "Confusion",
            "schema": {
              "generatedName": "EmotionScoresConfusion",
              "title": "Confusion",
              "schema": {
                "type": "double"
              },
              "groupName": [],
              "type": "primitive"
            },
            "audiences": [],
            "conflict": {},
            "generatedName": "emotionScoresConfusion"
          },
          {
            "key": "Contemplation",
            "schema": {
              "generatedName": "EmotionScoresContemplation",
              "title": "Contemplation",
              "schema": {
                "type": "double"
              },
              "groupName": [],
              "type": "primitive"
            },
            "audiences": [],
            "conflict": {},
            "generatedName": "emotionScoresContemplation"
          },
          {
            "key": "Contempt",
            "schema": {
              "generatedName": "EmotionScoresContempt",
              "title": "Contempt",
              "schema": {
                "type": "double"
              },
              "groupName": [],
              "type": "primitive"
            },
            "audiences": [],
            "conflict": {},
            "generatedName": "emotionScoresContempt"
          },
          {
            "key": "Contentment",
            "schema": {
              "generatedName": "EmotionScoresContentment",
              "title": "Contentment",
              "schema": {
                "type": "double"
              },
              "groupName": [],
              "type": "primitive"
            },
            "audiences": [],
            "conflict": {},
            "generatedName": "emotionScoresContentment"
          },
          {
            "key": "Craving",
            "schema": {
              "generatedName": "EmotionScoresCraving",
              "title": "Craving",
              "schema": {
                "type": "double"
              },
              "groupName": [],
              "type": "primitive"
            },
            "audiences": [],
            "conflict": {},
            "generatedName": "emotionScoresCraving"
          },
          {
            "key": "Desire",
            "schema": {
              "generatedName": "EmotionScoresDesire",
              "title": "Desire",
              "schema": {
                "type": "double"
              },
              "groupName": [],
              "type": "primitive"
            },
            "audiences": [],
            "conflict": {},
            "generatedName": "emotionScoresDesire"
          },
          {
            "key": "Determination",
            "schema": {
              "generatedName": "EmotionScoresDetermination",
              "title": "Determination",
              "schema": {
                "type": "double"
              },
              "groupName": [],
              "type": "primitive"
            },
            "audiences": [],
            "conflict": {},
            "generatedName": "emotionScoresDetermination"
          },
          {
            "key": "Disappointment",
            "schema": {
              "generatedName": "EmotionScoresDisappointment",
              "title": "Disappointment",
              "schema": {
                "type": "double"
              },
              "groupName": [],
              "type": "primitive"
            },
            "audiences": [],
            "conflict": {},
            "generatedName": "emotionScoresDisappointment"
          },
          {
            "key": "Disgust",
            "schema": {
              "generatedName": "EmotionScoresDisgust",
              "title": "Disgust",
              "schema": {
                "type": "double"
              },
              "groupName": [],
              "type": "primitive"
            },
            "audiences": [],
            "conflict": {},
            "generatedName": "emotionScoresDisgust"
          },
          {
            "key": "Distress",
            "schema": {
              "generatedName": "EmotionScoresDistress",
              "title": "Distress",
              "schema": {
                "type": "double"
              },
              "groupName": [],
              "type": "primitive"
            },
            "audiences": [],
            "conflict": {},
            "generatedName": "emotionScoresDistress"
          },
          {
            "key": "Doubt",
            "schema": {
              "generatedName": "EmotionScoresDoubt",
              "title": "Doubt",
              "schema": {
                "type": "double"
              },
              "groupName": [],
              "type": "primitive"
            },
            "audiences": [],
            "conflict": {},
            "generatedName": "emotionScoresDoubt"
          },
          {
            "key": "Ecstasy",
            "schema": {
              "generatedName": "EmotionScoresEcstasy",
              "title": "Ecstasy",
              "schema": {
                "type": "double"
              },
              "groupName": [],
              "type": "primitive"
            },
            "audiences": [],
            "conflict": {},
            "generatedName": "emotionScoresEcstasy"
          },
          {
            "key": "Embarrassment",
            "schema": {
              "generatedName": "EmotionScoresEmbarrassment",
              "title": "Embarrassment",
              "schema": {
                "type": "double"
              },
              "groupName": [],
              "type": "primitive"
            },
            "audiences": [],
            "conflict": {},
            "generatedName": "emotionScoresEmbarrassment"
          },
          {
            "key": "Empathic Pain",
            "schema": {
              "generatedName": "EmotionScoresEmpathicPain",
              "title": "Empathic Pain",
              "schema": {
                "type": "double"
              },
              "groupName": [],
              "type": "primitive"
            },
            "audiences": [],
            "conflict": {},
            "generatedName": "emotionScoresEmpathicPain"
          },
          {
            "key": "Entrancement",
            "schema": {
              "generatedName": "EmotionScoresEntrancement",
              "title": "Entrancement",
              "schema": {
                "type": "double"
              },
              "groupName": [],
              "type": "primitive"
            },
            "audiences": [],
            "conflict": {},
            "generatedName": "emotionScoresEntrancement"
          },
          {
            "key": "Envy",
            "schema": {
              "generatedName": "EmotionScoresEnvy",
              "title": "Envy",
              "schema": {
                "type": "double"
              },
              "groupName": [],
              "type": "primitive"
            },
            "audiences": [],
            "conflict": {},
            "generatedName": "emotionScoresEnvy"
          },
          {
            "key": "Excitement",
            "schema": {
              "generatedName": "EmotionScoresExcitement",
              "title": "Excitement",
              "schema": {
                "type": "double"
              },
              "groupName": [],
              "type": "primitive"
            },
            "audiences": [],
            "conflict": {},
            "generatedName": "emotionScoresExcitement"
          },
          {
            "key": "Fear",
            "schema": {
              "generatedName": "EmotionScoresFear",
              "title": "Fear",
              "schema": {
                "type": "double"
              },
              "groupName": [],
              "type": "primitive"
            },
            "audiences": [],
            "conflict": {},
            "generatedName": "emotionScoresFear"
          },
          {
            "key": "Guilt",
            "schema": {
              "generatedName": "EmotionScoresGuilt",
              "title": "Guilt",
              "schema": {
                "type": "double"
              },
              "groupName": [],
              "type": "primitive"
            },
            "audiences": [],
            "conflict": {},
            "generatedName": "emotionScoresGuilt"
          },
          {
            "key": "Horror",
            "schema": {
              "generatedName": "EmotionScoresHorror",
              "title": "Horror",
              "schema": {
                "type": "double"
              },
              "groupName": [],
              "type": "primitive"
            },
            "audiences": [],
            "conflict": {},
            "generatedName": "emotionScoresHorror"
          },
          {
            "key": "Interest",
            "schema": {
              "generatedName": "EmotionScoresInterest",
              "title": "Interest",
              "schema": {
                "type": "double"
              },
              "groupName": [],
              "type": "primitive"
            },
            "audiences": [],
            "conflict": {},
            "generatedName": "emotionScoresInterest"
          },
          {
            "key": "Joy",
            "schema": {
              "generatedName": "EmotionScoresJoy",
              "title": "Joy",
              "schema": {
                "type": "double"
              },
              "groupName": [],
              "type": "primitive"
            },
            "audiences": [],
            "conflict": {},
            "generatedName": "emotionScoresJoy"
          },
          {
            "key": "Love",
            "schema": {
              "generatedName": "EmotionScoresLove",
              "title": "Love",
              "schema": {
                "type": "double"
              },
              "groupName": [],
              "type": "primitive"
            },
            "audiences": [],
            "conflict": {},
            "generatedName": "emotionScoresLove"
          },
          {
            "key": "Nostalgia",
            "schema": {
              "generatedName": "EmotionScoresNostalgia",
              "title": "Nostalgia",
              "schema": {
                "type": "double"
              },
              "groupName": [],
              "type": "primitive"
            },
            "audiences": [],
            "conflict": {},
            "generatedName": "emotionScoresNostalgia"
          },
          {
            "key": "Pain",
            "schema": {
              "generatedName": "EmotionScoresPain",
              "title": "Pain",
              "schema": {
                "type": "double"
              },
              "groupName": [],
              "type": "primitive"
            },
            "audiences": [],
            "conflict": {},
            "generatedName": "emotionScoresPain"
          },
          {
            "key": "Pride",
            "schema": {
              "generatedName": "EmotionScoresPride",
              "title": "Pride",
              "schema": {
                "type": "double"
              },
              "groupName": [],
              "type": "primitive"
            },
            "audiences": [],
            "conflict": {},
            "generatedName": "emotionScoresPride"
          },
          {
            "key": "Realization",
            "schema": {
              "generatedName": "EmotionScoresRealization",
              "title": "Realization",
              "schema": {
                "type": "double"
              },
              "groupName": [],
              "type": "primitive"
            },
            "audiences": [],
            "conflict": {},
            "generatedName": "emotionScoresRealization"
          },
          {
            "key": "Relief",
            "schema": {
              "generatedName": "EmotionScoresRelief",
              "title": "Relief",
              "schema": {
                "type": "double"
              },
              "groupName": [],
              "type": "primitive"
            },
            "audiences": [],
            "conflict": {},
            "generatedName": "emotionScoresRelief"
          },
          {
            "key": "Romance",
            "schema": {
              "generatedName": "EmotionScoresRomance",
              "title": "Romance",
              "schema": {
                "type": "double"
              },
              "groupName": [],
              "type": "primitive"
            },
            "audiences": [],
            "conflict": {},
            "generatedName": "emotionScoresRomance"
          },
          {
            "key": "Sadness",
            "schema": {
              "generatedName": "EmotionScoresSadness",
              "title": "Sadness",
              "schema": {
                "type": "double"
              },
              "groupName": [],
              "type": "primitive"
            },
            "audiences": [],
            "conflict": {},
            "generatedName": "emotionScoresSadness"
          },
          {
            "key": "Satisfaction",
            "schema": {
              "generatedName": "EmotionScoresSatisfaction",
              "title": "Satisfaction",
              "schema": {
                "type": "double"
              },
              "groupName": [],
              "type": "primitive"
            },
            "audiences": [],
            "conflict": {},
            "generatedName": "emotionScoresSatisfaction"
          },
          {
            "key": "Shame",
            "schema": {
              "generatedName": "EmotionScoresShame",
              "title": "Shame",
              "schema": {
                "type": "double"
              },
              "groupName": [],
              "type": "primitive"
            },
            "audiences": [],
            "conflict": {},
            "generatedName": "emotionScoresShame"
          },
          {
            "key": "Surprise (negative)",
            "schema": {
              "generatedName": "EmotionScoresSurpriseNegative",
              "title": "Surprise (Negative)",
              "schema": {
                "type": "double"
              },
              "groupName": [],
              "type": "primitive"
            },
            "audiences": [],
            "conflict": {},
            "generatedName": "emotionScoresSurpriseNegative"
          },
          {
            "key": "Surprise (positive)",
            "schema": {
              "generatedName": "EmotionScoresSurprisePositive",
              "title": "Surprise (Positive)",
              "schema": {
                "type": "double"
              },
              "groupName": [],
              "type": "primitive"
            },
            "audiences": [],
            "conflict": {},
            "generatedName": "emotionScoresSurprisePositive"
          },
          {
            "key": "Sympathy",
            "schema": {
              "generatedName": "EmotionScoresSympathy",
              "title": "Sympathy",
              "schema": {
                "type": "double"
              },
              "groupName": [],
              "type": "primitive"
            },
            "audiences": [],
            "conflict": {},
            "generatedName": "emotionScoresSympathy"
          },
          {
            "key": "Tiredness",
            "schema": {
              "generatedName": "EmotionScoresTiredness",
              "title": "Tiredness",
              "schema": {
                "type": "double"
              },
              "groupName": [],
              "type": "primitive"
            },
            "audiences": [],
            "conflict": {},
            "generatedName": "emotionScoresTiredness"
          },
          {
            "key": "Triumph",
            "schema": {
              "generatedName": "EmotionScoresTriumph",
              "title": "Triumph",
              "schema": {
                "type": "double"
              },
              "groupName": [],
              "type": "primitive"
            },
            "audiences": [],
            "conflict": {},
            "generatedName": "emotionScoresTriumph"
          }
        ],
        "generatedName": "EmotionScores",
        "title": "EmotionScores",
        "allOf": [],
        "allOfPropertyConflicts": [],
        "groupName": [],
        "fullExamples": [],
        "additionalProperties": false,
        "source": {
          "file": "../asyncapi.json",
          "type": "openapi"
        },
        "type": "object"
      },
      "Inference": {
        "properties": [
          {
            "key": "prosody",
            "schema": {
              "generatedName": "InferenceProsody",
              "value": {
                "generatedName": "InferenceProsody",
                "schema": "ProsodyInference",
                "source": {
                  "file": "../asyncapi.json",
                  "type": "openapi"
                },
                "type": "reference"
              },
              "description": "Prosody model inference results.\n\nEVI uses the prosody model to measure 48 emotions related to speech and vocal characteristics within a given expression.",
              "groupName": [],
              "type": "nullable"
            },
            "audiences": [],
            "conflict": {},
            "generatedName": "inferenceProsody"
          }
        ],
        "generatedName": "Inference",
        "title": "Inference",
        "allOf": [],
        "allOfPropertyConflicts": [],
        "groupName": [],
        "fullExamples": [],
        "additionalProperties": false,
        "source": {
          "file": "../asyncapi.json",
          "type": "openapi"
        },
        "type": "object"
      },
      "MillisecondInterval": {
        "properties": [
          {
            "key": "begin",
            "schema": {
              "generatedName": "MillisecondIntervalBegin",
              "title": "Begin",
              "schema": {
                "type": "int"
              },
              "description": "Start time of the interval in milliseconds.",
              "groupName": [],
              "type": "primitive"
            },
            "audiences": [],
            "conflict": {},
            "generatedName": "millisecondIntervalBegin"
          },
          {
            "key": "end",
            "schema": {
              "generatedName": "MillisecondIntervalEnd",
              "title": "End",
              "schema": {
                "type": "int"
              },
              "description": "End time of the interval in milliseconds.",
              "groupName": [],
              "type": "primitive"
            },
            "audiences": [],
            "conflict": {},
            "generatedName": "millisecondIntervalEnd"
          }
        ],
        "generatedName": "MillisecondInterval",
        "title": "MillisecondInterval",
        "allOf": [],
        "allOfPropertyConflicts": [],
        "groupName": [],
        "fullExamples": [],
        "additionalProperties": false,
        "source": {
          "file": "../asyncapi.json",
          "type": "openapi"
        },
        "type": "object"
      },
      "ProsodyInference": {
        "properties": [
          {
            "key": "scores",
            "schema": {
              "generatedName": "ProsodyInferenceScores",
              "schema": "EmotionScores",
              "description": "The confidence scores for 48 emotions within the detected expression of an audio sample.\n\nScores typically range from 0 to 1, with higher values indicating a stronger confidence level in the measured attribute.\n\nSee our guide on [interpreting expression measurement results](/docs/expression-measurement/faq#how-do-i-interpret-my-results) to learn more.",
              "source": {
                "file": "../asyncapi.json",
                "type": "openapi"
              },
              "type": "reference"
            },
            "audiences": [],
            "conflict": {},
            "generatedName": "prosodyInferenceScores",
            "readonly": false,
            "writeonly": false
          }
        ],
        "generatedName": "ProsodyInference",
        "title": "ProsodyInference",
        "allOf": [],
        "allOfPropertyConflicts": [],
        "groupName": [],
        "fullExamples": [],
        "additionalProperties": false,
        "source": {
          "file": "../asyncapi.json",
          "type": "openapi"
        },
        "type": "object"
      },
      "Role": {
        "generatedName": "Role",
        "title": "Role",
        "values": [
          {
            "generatedName": "assistant",
            "value": "assistant",
            "casing": {}
          },
          {
            "generatedName": "system",
            "value": "system",
            "casing": {}
          },
          {
            "generatedName": "user",
            "value": "user",
            "casing": {}
          },
          {
            "generatedName": "all",
            "value": "all",
            "casing": {}
          },
          {
            "generatedName": "tool",
            "value": "tool",
            "casing": {}
          }
        ],
        "groupName": [],
        "source": {
          "file": "../asyncapi.json",
          "type": "openapi"
        },
        "type": "enum"
      },
      "ToolCallMessage": {
        "description": "When provided, the output is a tool call.",
        "properties": [
          {
            "key": "name",
            "schema": {
              "generatedName": "ToolCallMessageName",
              "title": "Name",
              "schema": {
                "type": "string"
              },
              "description": "Name of the tool called.",
              "groupName": [],
              "type": "primitive"
            },
            "audiences": [],
            "conflict": {},
            "generatedName": "toolCallMessageName"
          },
          {
            "key": "parameters",
            "schema": {
              "generatedName": "ToolCallMessageParameters",
              "title": "Parameters",
              "schema": {
                "type": "string"
              },
              "description": "Parameters of the tool call. Is a stringified JSON schema.",
              "groupName": [],
              "type": "primitive"
            },
            "audiences": [],
            "conflict": {},
            "generatedName": "toolCallMessageParameters"
          },
          {
            "key": "tool_call_id",
            "schema": {
              "generatedName": "ToolCallMessageToolCallId",
              "title": "Tool Call Id",
              "schema": {
                "type": "string"
              },
              "description": "The unique identifier for a specific tool call instance.\n\nThis ID is used to track the request and response of a particular tool invocation, ensuring that the correct response is linked to the appropriate request.",
              "groupName": [],
              "type": "primitive"
            },
            "audiences": [],
            "conflict": {},
            "generatedName": "toolCallMessageToolCallId"
          },
          {
            "key": "type",
            "schema": {
<<<<<<< HEAD
              "generatedName": "toolCallMessageType",
              "title": "ToolCallMessage",
=======
              "nameOverride": "Type",
              "generatedName": "ToolCallMessageType",
              "title": "Type",
>>>>>>> 8f1a53bb
              "value": {
                "generatedName": "ToolCallMessageType",
                "title": "Type",
                "value": {
                  "value": "tool_call",
                  "type": "string"
                },
                "description": "The type of message sent through the socket; for a Tool Call message, this must be `tool_call`.\n\nThis message indicates that the supplemental LLM has detected a need to invoke the specified tool.",
                "groupName": [],
                "type": "literal"
              },
              "description": "The type of message sent through the socket; for a Tool Call message, this must be `tool_call`.\n\nThis message indicates that the supplemental LLM has detected a need to invoke the specified tool.",
              "groupName": [],
              "type": "optional"
            },
            "audiences": [],
            "conflict": {},
            "generatedName": "toolCallMessageType"
          },
          {
            "key": "custom_session_id",
            "schema": {
<<<<<<< HEAD
              "generatedName": "toolCallMessageCustomSessionId",
              "title": "ToolCallMessage",
=======
              "generatedName": "ToolCallMessageCustomSessionId",
>>>>>>> 8f1a53bb
              "value": {
                "generatedName": "ToolCallMessageCustomSessionId",
                "schema": {
                  "type": "string"
                },
                "groupName": [],
                "type": "primitive"
              },
              "description": "Used to manage conversational state, correlate frontend and backend data, and persist conversations across EVI sessions.",
              "groupName": [],
              "type": "nullable"
            },
            "audiences": [],
            "conflict": {},
            "generatedName": "toolCallMessageCustomSessionId"
          },
          {
            "key": "tool_type",
            "schema": {
              "generatedName": "ToolCallMessageToolType",
              "schema": "ToolType",
              "description": "Type of tool called. Either `builtin` for natively implemented tools, like web search, or `function` for user-defined tools.",
              "source": {
                "file": "../asyncapi.json",
                "type": "openapi"
              },
              "type": "reference"
            },
            "audiences": [],
            "conflict": {},
            "generatedName": "toolCallMessageToolType",
            "readonly": false,
            "writeonly": false
          },
          {
            "key": "response_required",
            "schema": {
              "generatedName": "ToolCallMessageResponseRequired",
              "title": "Response Required",
              "schema": {
                "type": "boolean"
              },
              "description": "Indicates whether a response to the tool call is required from the developer, either in the form of a [Tool Response message](/reference/empathic-voice-interface-evi/chat/chat#send.Tool%20Response%20Message.type) or a [Tool Error message](/reference/empathic-voice-interface-evi/chat/chat#send.Tool%20Error%20Message.type).",
              "groupName": [],
              "type": "primitive"
            },
            "audiences": [],
            "conflict": {},
            "generatedName": "toolCallMessageResponseRequired"
          }
        ],
        "generatedName": "ToolCallMessage",
        "title": "ToolCallMessage",
        "allOf": [],
        "allOfPropertyConflicts": [],
        "groupName": [],
        "fullExamples": [],
        "additionalProperties": false,
        "source": {
          "file": "../asyncapi.json",
          "type": "openapi"
        },
        "type": "object"
      },
      "UserInterruption": {
        "description": "When provided, the output is an interruption.",
        "properties": [
          {
            "key": "type",
            "schema": {
              "generatedName": "UserInterruptionType",
              "title": "Type",
              "value": {
                "value": "user_interruption",
                "type": "string"
              },
              "description": "The type of message sent through the socket; for a User Interruption message, this must be `user_interruption`.\n\nThis message indicates the user has interrupted the assistant’s response. EVI detects the interruption in real-time and sends this message to signal the interruption event. This message allows the system to stop the current audio playback, clear the audio queue, and prepare to handle new user input.",
              "groupName": [],
              "type": "literal"
            },
            "audiences": [],
            "conflict": {},
            "generatedName": "userInterruptionType"
          },
          {
            "key": "custom_session_id",
            "schema": {
<<<<<<< HEAD
              "generatedName": "userInterruptionCustomSessionId",
              "title": "UserInterruption",
=======
              "generatedName": "UserInterruptionCustomSessionId",
>>>>>>> 8f1a53bb
              "value": {
                "generatedName": "UserInterruptionCustomSessionId",
                "schema": {
                  "type": "string"
                },
                "groupName": [],
                "type": "primitive"
              },
              "description": "Used to manage conversational state, correlate frontend and backend data, and persist conversations across EVI sessions.",
              "groupName": [],
              "type": "nullable"
            },
            "audiences": [],
            "conflict": {},
            "generatedName": "userInterruptionCustomSessionId"
          },
          {
            "key": "time",
            "schema": {
              "generatedName": "UserInterruptionTime",
              "title": "Time",
              "schema": {
                "type": "int"
              },
              "description": "Unix timestamp of the detected user interruption.",
              "groupName": [],
              "type": "primitive"
            },
            "audiences": [],
            "conflict": {},
            "generatedName": "userInterruptionTime"
          }
        ],
        "generatedName": "UserInterruption",
        "title": "UserInterruption",
        "allOf": [],
        "allOfPropertyConflicts": [],
        "groupName": [],
        "fullExamples": [],
        "additionalProperties": false,
        "source": {
          "file": "../asyncapi.json",
          "type": "openapi"
        },
        "type": "object"
      },
      "UserMessage": {
        "description": "When provided, the output is a user message.",
        "properties": [
          {
            "key": "type",
            "schema": {
              "generatedName": "UserMessageType",
              "title": "Type",
              "value": {
                "value": "user_message",
                "type": "string"
              },
              "groupName": [],
              "type": "literal"
            },
            "audiences": [],
            "conflict": {},
            "generatedName": "userMessageType"
          },
          {
            "key": "custom_session_id",
            "schema": {
<<<<<<< HEAD
              "generatedName": "userMessageCustomSessionId",
              "title": "UserMessage",
=======
              "generatedName": "UserMessageCustomSessionId",
>>>>>>> 8f1a53bb
              "value": {
                "generatedName": "UserMessageCustomSessionId",
                "schema": {
                  "type": "string"
                },
                "groupName": [],
                "type": "primitive"
              },
              "description": "Used to manage conversational state, correlate frontend and backend data, and persist conversations across EVI sessions.",
              "groupName": [],
              "type": "nullable"
            },
            "audiences": [],
            "conflict": {},
            "generatedName": "userMessageCustomSessionId"
          },
          {
            "key": "message",
            "schema": {
              "generatedName": "UserMessageMessage",
              "schema": "ChatMessage",
              "description": "Transcript of the message.",
              "source": {
                "file": "../asyncapi.json",
                "type": "openapi"
              },
              "type": "reference"
            },
            "audiences": [],
            "conflict": {},
            "generatedName": "userMessageMessage",
            "readonly": false,
            "writeonly": false
          },
          {
            "key": "models",
            "schema": {
              "generatedName": "UserMessageModels",
              "schema": "Inference",
              "description": "Inference model results.",
              "source": {
                "file": "../asyncapi.json",
                "type": "openapi"
              },
              "type": "reference"
            },
            "audiences": [],
            "conflict": {},
            "generatedName": "userMessageModels",
            "readonly": false,
            "writeonly": false
          },
          {
            "key": "time",
            "schema": {
              "generatedName": "UserMessageTime",
              "schema": "MillisecondInterval",
              "description": "Start and End time of user message.",
              "source": {
                "file": "../asyncapi.json",
                "type": "openapi"
              },
              "type": "reference"
            },
            "audiences": [],
            "conflict": {},
            "generatedName": "userMessageTime",
            "readonly": false,
            "writeonly": false
          },
          {
            "key": "from_text",
            "schema": {
              "generatedName": "UserMessageFromText",
              "title": "From Text",
              "schema": {
                "type": "boolean"
              },
              "description": "Indicates if this message was inserted into the conversation as text from a [User Input](/reference/empathic-voice-interface-evi/chat/chat#send.User%20Input.text) message.",
              "groupName": [],
              "type": "primitive"
            },
            "audiences": [],
            "conflict": {},
            "generatedName": "userMessageFromText"
          },
          {
            "key": "interim",
            "schema": {
              "generatedName": "UserMessageInterim",
              "title": "Interim",
              "schema": {
                "type": "boolean"
              },
              "description": "Indicates if this message contains an immediate and unfinalized transcript of the user's audio input. If it does, words may be repeated across successive UserMessage messages as our transcription model becomes more confident about what was said with additional context. Interim messages are useful to detect if the user is interrupting during audio playback on the client. Even without a finalized transcription, along with `UserInterrupt` messages, interim `UserMessages` are useful for detecting if the user is interrupting during audio playback on the client, signaling to stop playback in your application.",
              "groupName": [],
              "type": "primitive"
            },
            "audiences": [],
            "conflict": {},
            "generatedName": "userMessageInterim"
          }
        ],
        "generatedName": "UserMessage",
        "title": "UserMessage",
        "allOf": [],
        "allOfPropertyConflicts": [],
        "groupName": [],
        "fullExamples": [],
        "additionalProperties": false,
        "source": {
          "file": "../asyncapi.json",
          "type": "openapi"
        },
        "type": "object"
      }
    },
    "namespacedSchemas": {}
  },
  "variables": {},
  "nonRequestReferencedSchemas": {},
  "securitySchemes": {
    "Authentication": {
      "headerName": "X-Hume-Api-Key",
      "type": "header"
    }
  },
  "globalHeaders": [],
  "idempotencyHeaders": [],
  "groups": {}
}<|MERGE_RESOLUTION|>--- conflicted
+++ resolved
@@ -1955,12 +1955,7 @@
           {
             "key": "custom_session_id",
             "schema": {
-<<<<<<< HEAD
-              "generatedName": "errorCustomSessionId",
-              "title": "Error",
-=======
               "generatedName": "ErrorCustomSessionId",
->>>>>>> 8f1a53bb
               "value": {
                 "generatedName": "ErrorCustomSessionId",
                 "schema": {
@@ -3227,7 +3222,6 @@
             "key": "confidence",
             "schema": {
               "generatedName": "LanguagePredictionConfidence",
-              "nameOverride": "Confidence",
               "title": "Confidence",
               "description": "Value between `0.0` and `1.0` that indicates our transcription model’s relative confidence in this text.",
               "value": {
@@ -3787,7 +3781,6 @@
             "key": "confidence",
             "schema": {
               "generatedName": "NerPredictionConfidence",
-              "nameOverride": "Confidence",
               "title": "Confidence",
               "description": "Value between `0.0` and `1.0` that indicates our transcription model’s relative confidence in this text.",
               "value": {
@@ -4389,7 +4382,6 @@
             "key": "text",
             "schema": {
               "generatedName": "ProsodyPredictionText",
-              "nameOverride": "Text",
               "title": "Text",
               "description": "A segment of text (like a word or a sentence).",
               "value": {
@@ -4430,7 +4422,6 @@
             "key": "confidence",
             "schema": {
               "generatedName": "ProsodyPredictionConfidence",
-              "nameOverride": "Confidence",
               "title": "Confidence",
               "description": "Value between `0.0` and `1.0` that indicates our transcription model’s relative confidence in this text.",
               "value": {
@@ -5438,12 +5429,7 @@
           {
             "key": "custom_session_id",
             "schema": {
-<<<<<<< HEAD
-              "generatedName": "assistantInputCustomSessionId",
-              "title": "AssistantInput",
-=======
               "generatedName": "AssistantInputCustomSessionId",
->>>>>>> 8f1a53bb
               "value": {
                 "generatedName": "AssistantInputCustomSessionId",
                 "schema": {
@@ -5578,12 +5564,7 @@
           {
             "key": "custom_session_id",
             "schema": {
-<<<<<<< HEAD
-              "generatedName": "audioInputCustomSessionId",
-              "title": "AudioInput",
-=======
               "generatedName": "AudioInputCustomSessionId",
->>>>>>> 8f1a53bb
               "value": {
                 "generatedName": "AudioInputCustomSessionId",
                 "schema": {
@@ -5675,12 +5656,7 @@
           {
             "key": "fallback_content",
             "schema": {
-<<<<<<< HEAD
-              "generatedName": "builtinToolConfigFallbackContent",
-              "title": "BuiltinToolConfig",
-=======
               "generatedName": "BuiltinToolConfigFallbackContent",
->>>>>>> 8f1a53bb
               "value": {
                 "generatedName": "BuiltinToolConfigFallbackContent",
                 "schema": {
@@ -5716,12 +5692,7 @@
           {
             "key": "type",
             "schema": {
-<<<<<<< HEAD
-              "generatedName": "contextType",
-              "title": "Context",
-=======
               "generatedName": "ContextType",
->>>>>>> 8f1a53bb
               "value": {
                 "generatedName": "ContextType",
                 "schema": "ContextType",
@@ -5823,14 +5794,8 @@
           {
             "key": "type",
             "schema": {
-<<<<<<< HEAD
-              "generatedName": "pauseAssistantMessageType",
-              "title": "PauseAssistantMessage",
-=======
-              "nameOverride": "Type",
               "generatedName": "PauseAssistantMessageType",
               "title": "Type",
->>>>>>> 8f1a53bb
               "value": {
                 "generatedName": "PauseAssistantMessageType",
                 "title": "Type",
@@ -5853,12 +5818,7 @@
           {
             "key": "custom_session_id",
             "schema": {
-<<<<<<< HEAD
-              "generatedName": "pauseAssistantMessageCustomSessionId",
-              "title": "PauseAssistantMessage",
-=======
               "generatedName": "PauseAssistantMessageCustomSessionId",
->>>>>>> 8f1a53bb
               "value": {
                 "generatedName": "PauseAssistantMessageCustomSessionId",
                 "schema": {
@@ -5895,14 +5855,8 @@
           {
             "key": "type",
             "schema": {
-<<<<<<< HEAD
-              "generatedName": "resumeAssistantMessageType",
-              "title": "ResumeAssistantMessage",
-=======
-              "nameOverride": "Type",
               "generatedName": "ResumeAssistantMessageType",
               "title": "Type",
->>>>>>> 8f1a53bb
               "value": {
                 "generatedName": "ResumeAssistantMessageType",
                 "title": "Type",
@@ -5925,12 +5879,7 @@
           {
             "key": "custom_session_id",
             "schema": {
-<<<<<<< HEAD
-              "generatedName": "resumeAssistantMessageCustomSessionId",
-              "title": "ResumeAssistantMessage",
-=======
               "generatedName": "ResumeAssistantMessageCustomSessionId",
->>>>>>> 8f1a53bb
               "value": {
                 "generatedName": "ResumeAssistantMessageCustomSessionId",
                 "schema": {
@@ -5984,12 +5933,7 @@
           {
             "key": "custom_session_id",
             "schema": {
-<<<<<<< HEAD
-              "generatedName": "sessionSettingsCustomSessionId",
-              "title": "SessionSettings",
-=======
               "generatedName": "SessionSettingsCustomSessionId",
->>>>>>> 8f1a53bb
               "value": {
                 "generatedName": "SessionSettingsCustomSessionId",
                 "schema": {
@@ -6009,12 +5953,7 @@
           {
             "key": "system_prompt",
             "schema": {
-<<<<<<< HEAD
-              "generatedName": "sessionSettingsSystemPrompt",
-              "title": "SessionSettings",
-=======
               "generatedName": "SessionSettingsSystemPrompt",
->>>>>>> 8f1a53bb
               "value": {
                 "generatedName": "SessionSettingsSystemPrompt",
                 "schema": {
@@ -6034,12 +5973,7 @@
           {
             "key": "context",
             "schema": {
-<<<<<<< HEAD
-              "generatedName": "sessionSettingsContext",
-              "title": "SessionSettings",
-=======
               "generatedName": "SessionSettingsContext",
->>>>>>> 8f1a53bb
               "value": {
                 "generatedName": "SessionSettingsContext",
                 "schema": "Context",
@@ -6060,12 +5994,7 @@
           {
             "key": "audio",
             "schema": {
-<<<<<<< HEAD
-              "generatedName": "sessionSettingsAudio",
-              "title": "SessionSettings",
-=======
               "generatedName": "SessionSettingsAudio",
->>>>>>> 8f1a53bb
               "value": {
                 "generatedName": "SessionSettingsAudio",
                 "schema": "AudioConfiguration",
@@ -6086,12 +6015,7 @@
           {
             "key": "language_model_api_key",
             "schema": {
-<<<<<<< HEAD
-              "generatedName": "sessionSettingsLanguageModelApiKey",
-              "title": "SessionSettings",
-=======
               "generatedName": "SessionSettingsLanguageModelApiKey",
->>>>>>> 8f1a53bb
               "value": {
                 "generatedName": "SessionSettingsLanguageModelApiKey",
                 "schema": {
@@ -6111,12 +6035,7 @@
           {
             "key": "tools",
             "schema": {
-<<<<<<< HEAD
-              "generatedName": "sessionSettingsTools",
-              "title": "SessionSettings",
-=======
               "generatedName": "SessionSettingsTools",
->>>>>>> 8f1a53bb
               "value": {
                 "generatedName": "SessionSettingsTools",
                 "value": {
@@ -6142,12 +6061,7 @@
           {
             "key": "builtin_tools",
             "schema": {
-<<<<<<< HEAD
-              "generatedName": "sessionSettingsBuiltinTools",
-              "title": "SessionSettings",
-=======
               "generatedName": "SessionSettingsBuiltinTools",
->>>>>>> 8f1a53bb
               "value": {
                 "generatedName": "SessionSettingsBuiltinTools",
                 "value": {
@@ -6173,12 +6087,7 @@
           {
             "key": "metadata",
             "schema": {
-<<<<<<< HEAD
-              "generatedName": "sessionSettingsMetadata",
-              "title": "SessionSettings",
-=======
               "generatedName": "SessionSettingsMetadata",
->>>>>>> 8f1a53bb
               "value": {
                 "generatedName": "SessionSettingsMetadata",
                 "key": {
@@ -6206,12 +6115,7 @@
           {
             "key": "variables",
             "schema": {
-<<<<<<< HEAD
-              "generatedName": "sessionSettingsVariables",
-              "title": "SessionSettings",
-=======
               "generatedName": "SessionSettingsVariables",
->>>>>>> 8f1a53bb
               "value": {
                 "generatedName": "SessionSettingsVariables",
                 "key": {
@@ -6314,12 +6218,7 @@
           {
             "key": "description",
             "schema": {
-<<<<<<< HEAD
-              "generatedName": "toolDescription",
-              "title": "Tool",
-=======
               "generatedName": "ToolDescription",
->>>>>>> 8f1a53bb
               "value": {
                 "generatedName": "ToolDescription",
                 "schema": {
@@ -6339,12 +6238,7 @@
           {
             "key": "fallback_content",
             "schema": {
-<<<<<<< HEAD
-              "generatedName": "toolFallbackContent",
-              "title": "Tool",
-=======
               "generatedName": "ToolFallbackContent",
->>>>>>> 8f1a53bb
               "value": {
                 "generatedName": "ToolFallbackContent",
                 "schema": {
@@ -6381,14 +6275,8 @@
           {
             "key": "type",
             "schema": {
-<<<<<<< HEAD
-              "generatedName": "toolErrorMessageType",
-              "title": "ToolErrorMessage",
-=======
-              "nameOverride": "Type",
               "generatedName": "ToolErrorMessageType",
               "title": "Type",
->>>>>>> 8f1a53bb
               "value": {
                 "generatedName": "ToolErrorMessageType",
                 "title": "Type",
@@ -6411,12 +6299,7 @@
           {
             "key": "custom_session_id",
             "schema": {
-<<<<<<< HEAD
-              "generatedName": "toolErrorMessageCustomSessionId",
-              "title": "ToolErrorMessage",
-=======
               "generatedName": "ToolErrorMessageCustomSessionId",
->>>>>>> 8f1a53bb
               "value": {
                 "generatedName": "ToolErrorMessageCustomSessionId",
                 "schema": {
@@ -6436,12 +6319,7 @@
           {
             "key": "tool_type",
             "schema": {
-<<<<<<< HEAD
-              "generatedName": "toolErrorMessageToolType",
-              "title": "ToolErrorMessage",
-=======
               "generatedName": "ToolErrorMessageToolType",
->>>>>>> 8f1a53bb
               "value": {
                 "generatedName": "ToolErrorMessageToolType",
                 "schema": "ToolType",
@@ -6478,12 +6356,7 @@
           {
             "key": "content",
             "schema": {
-<<<<<<< HEAD
-              "generatedName": "toolErrorMessageContent",
-              "title": "ToolErrorMessage",
-=======
               "generatedName": "ToolErrorMessageContent",
->>>>>>> 8f1a53bb
               "value": {
                 "generatedName": "ToolErrorMessageContent",
                 "schema": {
@@ -6519,12 +6392,7 @@
           {
             "key": "code",
             "schema": {
-<<<<<<< HEAD
-              "generatedName": "toolErrorMessageCode",
-              "title": "ToolErrorMessage",
-=======
               "generatedName": "ToolErrorMessageCode",
->>>>>>> 8f1a53bb
               "value": {
                 "generatedName": "ToolErrorMessageCode",
                 "schema": {
@@ -6544,12 +6412,7 @@
           {
             "key": "level",
             "schema": {
-<<<<<<< HEAD
-              "generatedName": "toolErrorMessageLevel",
-              "title": "ToolErrorMessage",
-=======
               "generatedName": "ToolErrorMessageLevel",
->>>>>>> 8f1a53bb
               "value": {
                 "generatedName": "ToolErrorMessageLevel",
                 "schema": "ErrorLevel",
@@ -6587,14 +6450,8 @@
           {
             "key": "type",
             "schema": {
-<<<<<<< HEAD
-              "generatedName": "toolResponseMessageType",
-              "title": "ToolResponseMessage",
-=======
-              "nameOverride": "Type",
               "generatedName": "ToolResponseMessageType",
               "title": "Type",
->>>>>>> 8f1a53bb
               "value": {
                 "generatedName": "ToolResponseMessageType",
                 "title": "Type",
@@ -6617,12 +6474,7 @@
           {
             "key": "custom_session_id",
             "schema": {
-<<<<<<< HEAD
-              "generatedName": "toolResponseMessageCustomSessionId",
-              "title": "ToolResponseMessage",
-=======
               "generatedName": "ToolResponseMessageCustomSessionId",
->>>>>>> 8f1a53bb
               "value": {
                 "generatedName": "ToolResponseMessageCustomSessionId",
                 "schema": {
@@ -6674,12 +6526,7 @@
           {
             "key": "tool_name",
             "schema": {
-<<<<<<< HEAD
-              "generatedName": "toolResponseMessageToolName",
-              "title": "ToolResponseMessage",
-=======
               "generatedName": "ToolResponseMessageToolName",
->>>>>>> 8f1a53bb
               "value": {
                 "generatedName": "ToolResponseMessageToolName",
                 "schema": {
@@ -6698,12 +6545,7 @@
           {
             "key": "tool_type",
             "schema": {
-<<<<<<< HEAD
-              "generatedName": "toolResponseMessageToolType",
-              "title": "ToolResponseMessage",
-=======
               "generatedName": "ToolResponseMessageToolType",
->>>>>>> 8f1a53bb
               "value": {
                 "generatedName": "ToolResponseMessageToolType",
                 "schema": "ToolType",
@@ -6779,12 +6621,7 @@
           {
             "key": "custom_session_id",
             "schema": {
-<<<<<<< HEAD
-              "generatedName": "userInputCustomSessionId",
-              "title": "UserInput",
-=======
               "generatedName": "UserInputCustomSessionId",
->>>>>>> 8f1a53bb
               "value": {
                 "generatedName": "UserInputCustomSessionId",
                 "schema": {
@@ -6854,12 +6691,7 @@
           {
             "key": "custom_session_id",
             "schema": {
-<<<<<<< HEAD
-              "generatedName": "assistantEndCustomSessionId",
-              "title": "AssistantEnd",
-=======
               "generatedName": "AssistantEndCustomSessionId",
->>>>>>> 8f1a53bb
               "value": {
                 "generatedName": "AssistantEndCustomSessionId",
                 "schema": {
@@ -6913,12 +6745,7 @@
           {
             "key": "custom_session_id",
             "schema": {
-<<<<<<< HEAD
-              "generatedName": "assistantMessageCustomSessionId",
-              "title": "AssistantMessage",
-=======
               "generatedName": "AssistantMessageCustomSessionId",
->>>>>>> 8f1a53bb
               "value": {
                 "generatedName": "AssistantMessageCustomSessionId",
                 "schema": {
@@ -6938,14 +6765,8 @@
           {
             "key": "id",
             "schema": {
-<<<<<<< HEAD
-              "generatedName": "assistantMessageId",
-              "title": "AssistantMessage",
-=======
-              "nameOverride": "Id",
               "generatedName": "AssistantMessageId",
               "title": "Id",
->>>>>>> 8f1a53bb
               "value": {
                 "generatedName": "AssistantMessageId",
                 "title": "Id",
@@ -7052,12 +6873,7 @@
           {
             "key": "custom_session_id",
             "schema": {
-<<<<<<< HEAD
-              "generatedName": "audioOutputCustomSessionId",
-              "title": "AudioOutput",
-=======
               "generatedName": "AudioOutputCustomSessionId",
->>>>>>> 8f1a53bb
               "value": {
                 "generatedName": "AudioOutputCustomSessionId",
                 "schema": {
@@ -7176,12 +6992,7 @@
           {
             "key": "content",
             "schema": {
-<<<<<<< HEAD
-              "generatedName": "chatMessageContent",
-              "title": "ChatMessage",
-=======
               "generatedName": "ChatMessageContent",
->>>>>>> 8f1a53bb
               "value": {
                 "generatedName": "ChatMessageContent",
                 "schema": {
@@ -7201,12 +7012,7 @@
           {
             "key": "tool_call",
             "schema": {
-<<<<<<< HEAD
-              "generatedName": "chatMessageToolCall",
-              "title": "ChatMessage",
-=======
               "generatedName": "ChatMessageToolCall",
->>>>>>> 8f1a53bb
               "value": {
                 "generatedName": "ChatMessageToolCall",
                 "schema": "ToolCallMessage",
@@ -7227,13 +7033,8 @@
           {
             "key": "tool_result",
             "schema": {
-<<<<<<< HEAD
-              "generatedName": "chatMessageToolResult",
-              "title": "ChatMessage",
-=======
               "generatedName": "ChatMessageToolResult",
               "title": "Tool Result",
->>>>>>> 8f1a53bb
               "value": {
                 "generatedName": "ChatMessageToolResult",
                 "title": "Tool Result",
@@ -7320,12 +7121,7 @@
           {
             "key": "custom_session_id",
             "schema": {
-<<<<<<< HEAD
-              "generatedName": "chatMetadataCustomSessionId",
-              "title": "ChatMetadata",
-=======
               "generatedName": "ChatMetadataCustomSessionId",
->>>>>>> 8f1a53bb
               "value": {
                 "generatedName": "ChatMetadataCustomSessionId",
                 "schema": {
@@ -8354,14 +8150,8 @@
           {
             "key": "type",
             "schema": {
-<<<<<<< HEAD
-              "generatedName": "toolCallMessageType",
-              "title": "ToolCallMessage",
-=======
-              "nameOverride": "Type",
               "generatedName": "ToolCallMessageType",
               "title": "Type",
->>>>>>> 8f1a53bb
               "value": {
                 "generatedName": "ToolCallMessageType",
                 "title": "Type",
@@ -8384,12 +8174,7 @@
           {
             "key": "custom_session_id",
             "schema": {
-<<<<<<< HEAD
-              "generatedName": "toolCallMessageCustomSessionId",
-              "title": "ToolCallMessage",
-=======
               "generatedName": "ToolCallMessageCustomSessionId",
->>>>>>> 8f1a53bb
               "value": {
                 "generatedName": "ToolCallMessageCustomSessionId",
                 "schema": {
@@ -8477,12 +8262,7 @@
           {
             "key": "custom_session_id",
             "schema": {
-<<<<<<< HEAD
-              "generatedName": "userInterruptionCustomSessionId",
-              "title": "UserInterruption",
-=======
               "generatedName": "UserInterruptionCustomSessionId",
->>>>>>> 8f1a53bb
               "value": {
                 "generatedName": "UserInterruptionCustomSessionId",
                 "schema": {
@@ -8551,12 +8331,7 @@
           {
             "key": "custom_session_id",
             "schema": {
-<<<<<<< HEAD
-              "generatedName": "userMessageCustomSessionId",
-              "title": "UserMessage",
-=======
               "generatedName": "UserMessageCustomSessionId",
->>>>>>> 8f1a53bb
               "value": {
                 "generatedName": "UserMessageCustomSessionId",
                 "schema": {
