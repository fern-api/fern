--- conflicted
+++ resolved
@@ -32,11 +32,7 @@
               "generatedName": "getUserResponseId",
               "key": "id",
               "schema": {
-<<<<<<< HEAD
-                "generatedName": "getUserResponseId",
-=======
-                "generatedName": "UserGetResponseId",
->>>>>>> 8f1a53bb
+                "generatedName": "GetUserResponseId",
                 "value": {
                   "schema": {
                     "format": "uuid",
@@ -131,11 +127,7 @@
                 "generatedName": "getAllUserResponseItemId",
                 "key": "id",
                 "schema": {
-<<<<<<< HEAD
-                  "generatedName": "getAllUserResponseItemId",
-=======
-                  "generatedName": "UserGetAllResponseItemId",
->>>>>>> 8f1a53bb
+                  "generatedName": "GetAllUserResponseItemId",
                   "value": {
                     "schema": {
                       "format": "uuid",
