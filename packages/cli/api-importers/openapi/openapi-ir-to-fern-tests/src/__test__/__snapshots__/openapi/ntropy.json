--- conflicted
+++ resolved
@@ -1431,15 +1431,11 @@
             "docs": undefined,
             "inline": undefined,
             "properties": {
-              "else": {
-                "type": "optional<list<Action>>",
-              },
+              "else": "optional<list<Action>>",
               "if": {
                 "type": "Expr",
               },
-              "then": {
-                "type": "optional<list<Action>>",
-              },
+              "then": "optional<list<Action>>",
             },
             "source": {
               "openapi": "../openapi.yml",
@@ -2244,94 +2240,6 @@
               "openapi": "../openapi.yml",
             },
           },
-<<<<<<< HEAD
-=======
-          "action": {
-            "discriminated": false,
-            "docs": undefined,
-            "encoding": undefined,
-            "inline": undefined,
-            "source": {
-              "openapi": "../openapi.yml",
-            },
-            "union": [
-              {
-                "type": "if",
-              },
-              {
-                "type": "ModifyLabels",
-              },
-              {
-                "type": "set",
-              },
-            ],
-          },
-          "expression": {
-            "discriminated": false,
-            "docs": undefined,
-            "encoding": undefined,
-            "inline": undefined,
-            "source": {
-              "openapi": "../openapi.yml",
-            },
-            "union": [
-              "boolean",
-              "string",
-              "double",
-              "FnCall",
-            ],
-          },
-          "if": {
-            "docs": undefined,
-            "inline": undefined,
-            "properties": {
-              "else": "optional<list<action>>",
-              "if": {
-                "type": "expression",
-              },
-              "then": "optional<list<action>>",
-            },
-            "source": {
-              "openapi": "../openapi.yml",
-            },
-          },
-          "properties": {
-            "enum": [
-              "logo",
-              "website",
-              "merchant",
-              "description",
-              "merchant_id",
-              "location",
-              "person",
-              "transaction_type",
-              "amount",
-              "entry_type",
-              "account_holder_type",
-              "account_holder_id",
-              "account_holder_name",
-            ],
-            "inline": undefined,
-            "source": {
-              "openapi": "../openapi.yml",
-            },
-          },
-          "set": {
-            "docs": undefined,
-            "inline": undefined,
-            "properties": {
-              "set": {
-                "type": "EditableTxProp",
-              },
-              "to": {
-                "type": "expression",
-              },
-            },
-            "source": {
-              "openapi": "../openapi.yml",
-            },
-          },
->>>>>>> 8f1a53bb
         },
       },
       "rawContents": "errors:
@@ -3441,16 +3349,8 @@
       start_date:
         type: optional<date>
       end_date:
-<<<<<<< HEAD
         type: optional<date>
-      account_holder:
-        type: optional<AccountHolder>
-=======
-        type: optional<string>
-        validation:
-          format: date
       account_holder: optional<AccountHolder>
->>>>>>> 8f1a53bb
       accounts:
         type: optional<list<Account>>
     source:
@@ -3834,17 +3734,9 @@
   If:
     properties:
       if:
-<<<<<<< HEAD
         type: Expr
-      then:
-        type: optional<list<Action>>
-      else:
-        type: optional<list<Action>>
-=======
-        type: expression
-      then: optional<list<action>>
-      else: optional<list<action>>
->>>>>>> 8f1a53bb
+      then: optional<list<Action>>
+      else: optional<list<Action>>
     source:
       openapi: ../openapi.yml
   ModifyLabelsAddLabel:
