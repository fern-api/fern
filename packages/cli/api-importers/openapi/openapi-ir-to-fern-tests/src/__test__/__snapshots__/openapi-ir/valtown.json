--- conflicted
+++ resolved
@@ -2916,13 +2916,8 @@
                 "generatedName": "blobsListResponseItemSize",
                 "key": "size",
                 "schema": {
-<<<<<<< HEAD
-                  "generatedName": "blobsListResponseItemSize",
-                  "title": "BlobListingItem",
-=======
                   "generatedName": "BlobsListResponseItemSize",
                   "description": "Size in bytes of the object",
->>>>>>> 8f1a53bb
                   "value": {
                     "description": "Size in bytes of the object",
                     "schema": {
@@ -2942,13 +2937,8 @@
                 "generatedName": "blobsListResponseItemLastModified",
                 "key": "lastModified",
                 "schema": {
-<<<<<<< HEAD
-                  "generatedName": "blobsListResponseItemLastModified",
-                  "title": "BlobListingItem",
-=======
                   "generatedName": "BlobsListResponseItemLastModified",
                   "description": "Creation date of the object",
->>>>>>> 8f1a53bb
                   "value": {
                     "description": "Creation date of the object",
                     "schema": {
@@ -5482,7 +5472,6 @@
               "key": "from",
               "schema": {
                 "generatedName": "EmailsSendRequestFrom",
-                "nameOverride": "EmailData",
                 "title": "EmailData",
                 "value": {
                   "value": {
@@ -5505,12 +5494,7 @@
                             "generatedName": "emailsSendRequestFromEmailName",
                             "key": "name",
                             "schema": {
-<<<<<<< HEAD
-                              "generatedName": "emailsSendRequestFromEmailName",
-                              "title": "EmailNameAndAddress",
-=======
                               "generatedName": "EmailsSendRequestFromEmailName",
->>>>>>> 8f1a53bb
                               "value": {
                                 "schema": {
                                   "type": "string"
@@ -5572,7 +5556,6 @@
               "key": "to",
               "schema": {
                 "generatedName": "EmailsSendRequestTo",
-                "nameOverride": "EmailDataInput",
                 "title": "EmailDataInput",
                 "description": "A single email or list of emails for one of the address fields",
                 "value": {
@@ -5602,12 +5585,7 @@
                                   "generatedName": "emailsSendRequestToZeroEmailName",
                                   "key": "name",
                                   "schema": {
-<<<<<<< HEAD
-                                    "generatedName": "emailsSendRequestToZeroEmailName",
-                                    "title": "EmailNameAndAddress",
-=======
                                     "generatedName": "EmailsSendRequestToZeroEmailName",
->>>>>>> 8f1a53bb
                                     "value": {
                                       "schema": {
                                         "type": "string"
@@ -5680,12 +5658,7 @@
                                     "generatedName": "emailsSendRequestToItemEmailName",
                                     "key": "name",
                                     "schema": {
-<<<<<<< HEAD
-                                      "generatedName": "emailsSendRequestToItemEmailName",
-                                      "title": "EmailNameAndAddress",
-=======
                                       "generatedName": "EmailsSendRequestToItemEmailName",
->>>>>>> 8f1a53bb
                                       "value": {
                                         "schema": {
                                           "type": "string"
@@ -5762,7 +5735,6 @@
               "key": "cc",
               "schema": {
                 "generatedName": "EmailsSendRequestCc",
-                "nameOverride": "EmailDataInput",
                 "title": "EmailDataInput",
                 "description": "A single email or list of emails for one of the address fields",
                 "value": {
@@ -5792,12 +5764,7 @@
                                   "generatedName": "emailsSendRequestCcZeroEmailName",
                                   "key": "name",
                                   "schema": {
-<<<<<<< HEAD
-                                    "generatedName": "emailsSendRequestCcZeroEmailName",
-                                    "title": "EmailNameAndAddress",
-=======
                                     "generatedName": "EmailsSendRequestCcZeroEmailName",
->>>>>>> 8f1a53bb
                                     "value": {
                                       "schema": {
                                         "type": "string"
@@ -5870,12 +5837,7 @@
                                     "generatedName": "emailsSendRequestCcItemEmailName",
                                     "key": "name",
                                     "schema": {
-<<<<<<< HEAD
-                                      "generatedName": "emailsSendRequestCcItemEmailName",
-                                      "title": "EmailNameAndAddress",
-=======
                                       "generatedName": "EmailsSendRequestCcItemEmailName",
->>>>>>> 8f1a53bb
                                       "value": {
                                         "schema": {
                                           "type": "string"
@@ -5952,7 +5914,6 @@
               "key": "bcc",
               "schema": {
                 "generatedName": "EmailsSendRequestBcc",
-                "nameOverride": "EmailDataInput",
                 "title": "EmailDataInput",
                 "description": "A single email or list of emails for one of the address fields",
                 "value": {
@@ -5982,12 +5943,7 @@
                                   "generatedName": "emailsSendRequestBccZeroEmailName",
                                   "key": "name",
                                   "schema": {
-<<<<<<< HEAD
-                                    "generatedName": "emailsSendRequestBccZeroEmailName",
-                                    "title": "EmailNameAndAddress",
-=======
                                     "generatedName": "EmailsSendRequestBccZeroEmailName",
->>>>>>> 8f1a53bb
                                     "value": {
                                       "schema": {
                                         "type": "string"
@@ -6060,12 +6016,7 @@
                                     "generatedName": "emailsSendRequestBccItemEmailName",
                                     "key": "name",
                                     "schema": {
-<<<<<<< HEAD
-                                      "generatedName": "emailsSendRequestBccItemEmailName",
-                                      "title": "EmailNameAndAddress",
-=======
                                       "generatedName": "EmailsSendRequestBccItemEmailName",
->>>>>>> 8f1a53bb
                                       "value": {
                                         "schema": {
                                           "type": "string"
@@ -6223,12 +6174,7 @@
                         "generatedName": "emailsSendRequestAttachmentsItemType",
                         "key": "type",
                         "schema": {
-<<<<<<< HEAD
-                          "generatedName": "emailsSendRequestAttachmentsItemType",
-                          "title": "AttachmentObject",
-=======
                           "generatedName": "EmailsSendRequestAttachmentsItemType",
->>>>>>> 8f1a53bb
                           "value": {
                             "schema": {
                               "type": "string"
@@ -6247,12 +6193,7 @@
                         "generatedName": "emailsSendRequestAttachmentsItemDisposition",
                         "key": "disposition",
                         "schema": {
-<<<<<<< HEAD
-                          "generatedName": "emailsSendRequestAttachmentsItemDisposition",
-                          "title": "AttachmentObject",
-=======
                           "generatedName": "EmailsSendRequestAttachmentsItemDisposition",
->>>>>>> 8f1a53bb
                           "value": {
                             "schema": {
                               "type": "string"
@@ -6271,12 +6212,7 @@
                         "generatedName": "emailsSendRequestAttachmentsItemContentId",
                         "key": "contentId",
                         "schema": {
-<<<<<<< HEAD
-                          "generatedName": "emailsSendRequestAttachmentsItemContentId",
-                          "title": "AttachmentObject",
-=======
                           "generatedName": "EmailsSendRequestAttachmentsItemContentId",
->>>>>>> 8f1a53bb
                           "value": {
                             "schema": {
                               "type": "string"
@@ -6317,7 +6253,6 @@
               "key": "replyToList",
               "schema": {
                 "generatedName": "EmailsSendRequestReplyToList",
-                "nameOverride": "ReplyToList",
                 "title": "ReplyToList",
                 "description": "A reply-to list of email addresses",
                 "value": {
@@ -6334,12 +6269,7 @@
                             "generatedName": "emailsSendRequestReplyToListEmailName",
                             "key": "name",
                             "schema": {
-<<<<<<< HEAD
-                              "generatedName": "emailsSendRequestReplyToListEmailName",
-                              "title": "EmailNameAndAddress",
-=======
                               "generatedName": "EmailsSendRequestReplyToListEmailName",
->>>>>>> 8f1a53bb
                               "value": {
                                 "schema": {
                                   "type": "string"
@@ -6389,12 +6319,7 @@
                               "generatedName": "emailsSendRequestReplyToListItemName",
                               "key": "name",
                               "schema": {
-<<<<<<< HEAD
-                                "generatedName": "emailsSendRequestReplyToListItemName",
-                                "title": "EmailNameAndAddress",
-=======
                                 "generatedName": "EmailsSendRequestReplyToListItemName",
->>>>>>> 8f1a53bb
                                 "value": {
                                   "schema": {
                                     "type": "string"
@@ -9255,13 +9180,8 @@
             "generatedName": "resultSetLastInsertRowid",
             "key": "lastInsertRowid",
             "schema": {
-<<<<<<< HEAD
-              "generatedName": "resultSetLastInsertRowid",
-              "title": "ResultSet",
-=======
               "generatedName": "ResultSetLastInsertRowid",
               "description": "ROWID of the last inserted row.\n\nThis value is not specified if the SQL statement was not an INSERT or if the table was not a ROWID table.",
->>>>>>> 8f1a53bb
               "value": {
                 "generatedName": "ResultSetLastInsertRowid",
                 "description": "ROWID of the last inserted row.\n\nThis value is not specified if the SQL statement was not an INSERT or if the table was not a ROWID table.",
