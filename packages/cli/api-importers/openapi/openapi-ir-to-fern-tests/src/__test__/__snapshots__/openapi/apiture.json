{
  "absoluteFilePath": "/DUMMY_PATH",
  "importedDefinitions": {},
  "namedDefinitionFiles": {
    "__package__.yml": {
      "absoluteFilepath": "/DUMMY_PATH",
      "contents": {
        "errors": {
          "BadRequestError": {
            "docs": "Bad Request. The request body, request headers, and/or query parameters are not well-formed.

This error response may have one of the following `type` values:
* [`https://production.api.apiture.com/errors/badRequest/v1.0.0`](https://production.api.apiture.com/errors/badRequest/v1.0.0)<br>
  The request body and/or parameters was not well-formed.
  Remediation: Correct any syntax or schema errors in the request body or parameters.
",
            "examples": [
              {
                "docs": undefined,
                "name": undefined,
                "value": {
                  "detail": "No account exists for the given account reference",
                  "id": "3fbad566-be86-4b22-9ba6-3ca99fdc0799",
                  "instance": "https://production.api.apiture.com/banking/transfers/bb709151-575041fcd617",
                  "occurredAt": "2022-04-25T12:42:21Z",
                  "problems": [
                    {
                      "detail": "No account exists at the given account_url",
                      "id": "3fbad566-be86-4b22-9ba6-3ca99fdc0799",
                      "instance": "https://production.api.apiture.com/banking/transfers/bb709151-575041fcd617",
                      "occurredAt": "2022-04-25T12:42:21Z",
                      "status": 422,
                      "title": "Account Not Found",
                      "type": "https://production.api.apiture.com/errors/accountNotFound/v1.0.0",
                    },
                  ],
                  "status": 422,
                  "title": "Account Not Found",
                  "type": "https://production.api.apiture.com/errors/noSuchAccount/v1.0.0",
                },
              },
            ],
            "status-code": 400,
            "type": "ProblemResponse",
          },
          "ConflictError": {
            "docs": "Conflict.

This error response may have one of the following `type` values:
* [`https://production.api.apiture.com/errors/cannotDeleteProcessedTransfers/v1.0.0`](https://production.api.apiture.com/errors/cannotDeleteProcessedTransfers/v1.0.0)<br>
  The delete operation is only allowed for transfers which have not begun processing.
  Remediation: Select a pending or scheduled transfer.
",
            "examples": [
              {
                "docs": undefined,
                "name": undefined,
                "value": {
                  "detail": "No account exists for the given account reference",
                  "id": "3fbad566-be86-4b22-9ba6-3ca99fdc0799",
                  "instance": "https://production.api.apiture.com/banking/transfers/bb709151-575041fcd617",
                  "occurredAt": "2022-04-25T12:42:21Z",
                  "problems": [
                    {
                      "detail": "No account exists at the given account_url",
                      "id": "3fbad566-be86-4b22-9ba6-3ca99fdc0799",
                      "instance": "https://production.api.apiture.com/banking/transfers/bb709151-575041fcd617",
                      "occurredAt": "2022-04-25T12:42:21Z",
                      "status": 422,
                      "title": "Account Not Found",
                      "type": "https://production.api.apiture.com/errors/accountNotFound/v1.0.0",
                    },
                  ],
                  "status": 422,
                  "title": "Account Not Found",
                  "type": "https://production.api.apiture.com/errors/noSuchAccount/v1.0.0",
                },
              },
            ],
            "status-code": 409,
            "type": "ProblemResponse",
          },
          "ForbiddenError": {
            "docs": "Forbidden. The authenticated caller is not authorized to perform the requested operation.

This error response may have one of the following `type` values:
* [`https://production.api.apiture.com/errors/forbidden/v1.0.0`](https://production.api.apiture.com/errors/forbidden/v1.0.0)<br>
  The user or agent is not allowed to perform this operation; authentication credentials were provided in the request, but the server considers them insufficient to grant access.
  Remediation: Check the user's permissions and entitlements before attempting the operation.

* [`https://production.api.apiture.com/errors/customerDisabled/v1.0.0`](https://production.api.apiture.com/errors/customerDisabled/v1.0.0)<br>
  The customer is disabled.
  Remediation: Have the customer contact the financial institution for support.

* [`https://production.api.apiture.com/errors/antiMalwareRequired/v1.0.0`](https://production.api.apiture.com/errors/antiMalwareRequired/v1.0.0)<br>
  The financial institution requires the customer to have anti-malware software installed.
  Remediation: Direct the user to the software requirements guide to install the correct anti-malware software.

* [`https://production.api.apiture.com/errors/modificationForbidden/v1.0.0`](https://production.api.apiture.com/errors/modificationForbidden/v1.0.0)<br>
  The customer is properly authenticated but not authorized to create, modify, or delete resources.
  Remediation: Avoid modification operation for customers with read-only authorization.
",
            "examples": [
              {
                "docs": undefined,
                "name": undefined,
                "value": {
                  "detail": "No account exists for the given account reference",
                  "id": "3fbad566-be86-4b22-9ba6-3ca99fdc0799",
                  "instance": "https://production.api.apiture.com/banking/transfers/bb709151-575041fcd617",
                  "occurredAt": "2022-04-25T12:42:21Z",
                  "problems": [
                    {
                      "detail": "No account exists at the given account_url",
                      "id": "3fbad566-be86-4b22-9ba6-3ca99fdc0799",
                      "instance": "https://production.api.apiture.com/banking/transfers/bb709151-575041fcd617",
                      "occurredAt": "2022-04-25T12:42:21Z",
                      "status": 422,
                      "title": "Account Not Found",
                      "type": "https://production.api.apiture.com/errors/accountNotFound/v1.0.0",
                    },
                  ],
                  "status": 422,
                  "title": "Account Not Found",
                  "type": "https://production.api.apiture.com/errors/noSuchAccount/v1.0.0",
                },
              },
            ],
            "status-code": 403,
            "type": "ProblemResponse",
          },
          "GatewayTimeoutError": {
            "docs": "Gateway Timeout. The server did not receive a timely response from an upstream server it needed to access in order to complete the request.

This error response may have one of the following `type` values:
* [`https://production.api.apiture.com/errors/gatewayTimeout/v1.0.0`](https://production.api.apiture.com/errors/gatewayTimeout/v1.0.0)<br>
  The server did not receive a timely response from an upstream server it needed to access in order to complete the request.
  Remediation: Wait a few minutes and try again, or gracefully fail the client request.
",
            "examples": [
              {
                "docs": undefined,
                "name": undefined,
                "value": {
                  "detail": "No account exists for the given account reference",
                  "id": "3fbad566-be86-4b22-9ba6-3ca99fdc0799",
                  "instance": "https://production.api.apiture.com/banking/transfers/bb709151-575041fcd617",
                  "occurredAt": "2022-04-25T12:42:21Z",
                  "problems": [
                    {
                      "detail": "No account exists at the given account_url",
                      "id": "3fbad566-be86-4b22-9ba6-3ca99fdc0799",
                      "instance": "https://production.api.apiture.com/banking/transfers/bb709151-575041fcd617",
                      "occurredAt": "2022-04-25T12:42:21Z",
                      "status": 422,
                      "title": "Account Not Found",
                      "type": "https://production.api.apiture.com/errors/accountNotFound/v1.0.0",
                    },
                  ],
                  "status": 422,
                  "title": "Account Not Found",
                  "type": "https://production.api.apiture.com/errors/noSuchAccount/v1.0.0",
                },
              },
            ],
            "status-code": 504,
            "type": "ProblemResponse",
          },
          "NotFoundError": {
            "docs": "Not Found. There is no such banking account resource at the specified `{accountId}`. The response body contains details about the request error.",
            "examples": [
              {
                "docs": undefined,
                "name": undefined,
                "value": {
                  "detail": "No account exists for the given account reference",
                  "id": "3fbad566-be86-4b22-9ba6-3ca99fdc0799",
                  "instance": "https://production.api.apiture.com/banking/transfers/bb709151-575041fcd617",
                  "occurredAt": "2022-04-25T12:42:21Z",
                  "problems": [
                    {
                      "detail": "No account exists at the given account_url",
                      "id": "3fbad566-be86-4b22-9ba6-3ca99fdc0799",
                      "instance": "https://production.api.apiture.com/banking/transfers/bb709151-575041fcd617",
                      "occurredAt": "2022-04-25T12:42:21Z",
                      "status": 422,
                      "title": "Account Not Found",
                      "type": "https://production.api.apiture.com/errors/accountNotFound/v1.0.0",
                    },
                  ],
                  "status": 422,
                  "title": "Account Not Found",
                  "type": "https://production.api.apiture.com/errors/noSuchAccount/v1.0.0",
                },
              },
            ],
            "status-code": 404,
            "type": "ProblemResponse",
          },
          "PreconditionFailedError": {
            "docs": "Precondition Failed. One or more conditions given in the request header fields evaluated to false when tested on the server.

This error response may have one of the following `type` values:
* [`https://production.api.apiture.com/errors/preconditionFailed/v1.0.0`](https://production.api.apiture.com/errors/preconditionFailed/v1.0.0)<br>
  One or more conditions given in the request header fields evaluated to false when tested on the server.
  Remediation: Update resources and use it's most recent ETag or modification time stamp.
",
            "examples": [
              {
                "docs": undefined,
                "name": undefined,
                "value": {
                  "detail": "No account exists for the given account reference",
                  "id": "3fbad566-be86-4b22-9ba6-3ca99fdc0799",
                  "instance": "https://production.api.apiture.com/banking/transfers/bb709151-575041fcd617",
                  "occurredAt": "2022-04-25T12:42:21Z",
                  "problems": [
                    {
                      "detail": "No account exists at the given account_url",
                      "id": "3fbad566-be86-4b22-9ba6-3ca99fdc0799",
                      "instance": "https://production.api.apiture.com/banking/transfers/bb709151-575041fcd617",
                      "occurredAt": "2022-04-25T12:42:21Z",
                      "status": 422,
                      "title": "Account Not Found",
                      "type": "https://production.api.apiture.com/errors/accountNotFound/v1.0.0",
                    },
                  ],
                  "status": 422,
                  "title": "Account Not Found",
                  "type": "https://production.api.apiture.com/errors/noSuchAccount/v1.0.0",
                },
              },
            ],
            "status-code": 412,
            "type": "ProblemResponse",
          },
          "ServiceUnavailableError": {
            "docs": "Service Unavailable. Could not fetch the account balance from the banking core.",
            "examples": [
              {
                "docs": undefined,
                "name": undefined,
                "value": {
                  "detail": "No account exists for the given account reference",
                  "id": "3fbad566-be86-4b22-9ba6-3ca99fdc0799",
                  "instance": "https://production.api.apiture.com/banking/transfers/bb709151-575041fcd617",
                  "occurredAt": "2022-04-25T12:42:21Z",
                  "problems": [
                    {
                      "detail": "No account exists at the given account_url",
                      "id": "3fbad566-be86-4b22-9ba6-3ca99fdc0799",
                      "instance": "https://production.api.apiture.com/banking/transfers/bb709151-575041fcd617",
                      "occurredAt": "2022-04-25T12:42:21Z",
                      "status": 422,
                      "title": "Account Not Found",
                      "type": "https://production.api.apiture.com/errors/accountNotFound/v1.0.0",
                    },
                  ],
                  "status": 422,
                  "title": "Account Not Found",
                  "type": "https://production.api.apiture.com/errors/noSuchAccount/v1.0.0",
                },
              },
            ],
            "status-code": 503,
            "type": "ProblemResponse",
          },
          "TooManyRequestsError": {
            "docs": "Too Many Requests. The client has sent too many requests in a given amount of time.

This error response may have one of the following `type` values:
* [`https://production.api.apiture.com/errors/tooManyRequests/v1.0.0`](https://production.api.apiture.com/errors/tooManyRequests/v1.0.0)<br>
  The client has sent too many requests in a given amount of time, exceeding rate limiting.
  Remediation: Slow down the rate of API calls.
",
            "examples": [
              {
                "docs": undefined,
                "name": undefined,
                "value": {
                  "detail": "No account exists for the given account reference",
                  "id": "3fbad566-be86-4b22-9ba6-3ca99fdc0799",
                  "instance": "https://production.api.apiture.com/banking/transfers/bb709151-575041fcd617",
                  "occurredAt": "2022-04-25T12:42:21Z",
                  "problems": [
                    {
                      "detail": "No account exists at the given account_url",
                      "id": "3fbad566-be86-4b22-9ba6-3ca99fdc0799",
                      "instance": "https://production.api.apiture.com/banking/transfers/bb709151-575041fcd617",
                      "occurredAt": "2022-04-25T12:42:21Z",
                      "status": 422,
                      "title": "Account Not Found",
                      "type": "https://production.api.apiture.com/errors/accountNotFound/v1.0.0",
                    },
                  ],
                  "status": 422,
                  "title": "Account Not Found",
                  "type": "https://production.api.apiture.com/errors/noSuchAccount/v1.0.0",
                },
              },
            ],
            "status-code": 429,
            "type": "ProblemResponse",
          },
          "UnauthorizedError": {
            "docs": "Unauthorized. The operation requires authentication but no authentication or insufficient authentication was given.

This error response may have one of the following `type` values:
* [`https://production.api.apiture.com/errors/unauthorized/v1.0.0`](https://production.api.apiture.com/errors/unauthorized/v1.0.0)<br>
  The request lacks valid authentication credentials for the target resource or operation.
  Remediation: Authenticate the user and pass the required authorization with the request.

* [`https://production.api.apiture.com/errors/sessionExpired/v1.0.0`](https://production.api.apiture.com/errors/sessionExpired/v1.0.0)<br>
  The user's session has expired.
  Remediation: Re-authenticate the user to get a new access token or other authorization.

* [`https://production.api.apiture.com/errors/challengeRequired/v1.0.0`](https://production.api.apiture.com/errors/challengeRequired/v1.0.0)<br>
  The operation requires a the customer to complete an identity challenge.
  Remediation: Complete the challenge as per the problem response, and add an additional `Challenge` header to the call.
The `attributes` object in the error may have the properties defined by the [`requiredIdentityChallenge` schema](#schema-requiredIdentityChallenge).
* [`https://production.api.apiture.com/errors/loginIncomplete/v1.0.0`](https://production.api.apiture.com/errors/loginIncomplete/v1.0.0)<br>
  The user is correctly authenticated but additional actions are required for activating their login session.
  Remediation: Instruct the user to complete the additional actions to activate their login session.

* [`https://production.api.apiture.com/errors/passwordChangeRequired/v1.0.0`](https://production.api.apiture.com/errors/passwordChangeRequired/v1.0.0)<br>
  The user must change their password.
  Remediation: Instruct the user to change their password or other login credentials.

* [`https://production.api.apiture.com/errors/invalidCsrfToken/v1.0.0`](https://production.api.apiture.com/errors/invalidCsrfToken/v1.0.0)<br>
  The CSRF token is invalid.
  Remediation: The client application is not correctly configured to send CSRF.

* [`https://production.api.apiture.com/errors/challengeBlocked/v1.0.0`](https://production.api.apiture.com/errors/challengeBlocked/v1.0.0)<br>
  The user has failed challenges too many times and is blocked from attempting more or performing operations which require additional authentication.
  Remediation: Have the user end their login session and login again.

* [`https://production.api.apiture.com/errors/noIdentityChallengeFactors/v1.0.0`](https://production.api.apiture.com/errors/noIdentityChallengeFactors/v1.0.0)<br>
  This operation requires challenge, but the user does not have the necessary registered authentication factors.
  Remediation: Have the user register one or more challenge security code delivery factors.

* [`https://production.api.apiture.com/errors/invalidIdentityChallengeHeader/v1.0.0`](https://production.api.apiture.com/errors/invalidIdentityChallengeHeader/v1.0.0)<br>
  The additional on-time `Challenge` header in this request is expired, already used, or otherwise invalid.
  Remediation: Supply a valid, unexpired, unclaimed `Challenge` header in the request.
",
            "examples": [
              {
                "docs": undefined,
                "name": undefined,
                "value": {
                  "detail": "No account exists for the given account reference",
                  "id": "3fbad566-be86-4b22-9ba6-3ca99fdc0799",
                  "instance": "https://production.api.apiture.com/banking/transfers/bb709151-575041fcd617",
                  "occurredAt": "2022-04-25T12:42:21Z",
                  "problems": [
                    {
                      "detail": "No account exists at the given account_url",
                      "id": "3fbad566-be86-4b22-9ba6-3ca99fdc0799",
                      "instance": "https://production.api.apiture.com/banking/transfers/bb709151-575041fcd617",
                      "occurredAt": "2022-04-25T12:42:21Z",
                      "status": 422,
                      "title": "Account Not Found",
                      "type": "https://production.api.apiture.com/errors/accountNotFound/v1.0.0",
                    },
                  ],
                  "status": 422,
                  "title": "Account Not Found",
                  "type": "https://production.api.apiture.com/errors/noSuchAccount/v1.0.0",
                },
              },
            ],
            "status-code": 401,
            "type": "ProblemResponse",
          },
          "UnprocessableEntityError": {
            "docs": "Unprocessable Entity. The request body and/or query parameters were well-formed but otherwise invalid.

This error response may have one of the following `type` values:
* [`https://production.api.apiture.com/errors/unprocessableEntity/v1.0.0`](https://production.api.apiture.com/errors/unprocessableEntity/v1.0.0)<br>
  The syntax of the request entity is correct but was unable to process the contained instructions.
  Remediation: Provide a semantically correct request.
",
            "examples": [
              {
                "docs": undefined,
                "name": undefined,
                "value": {
                  "detail": "No account exists for the given account reference",
                  "id": "3fbad566-be86-4b22-9ba6-3ca99fdc0799",
                  "instance": "https://production.api.apiture.com/banking/transfers/bb709151-575041fcd617",
                  "occurredAt": "2022-04-25T12:42:21Z",
                  "problems": [
                    {
                      "detail": "No account exists at the given account_url",
                      "id": "3fbad566-be86-4b22-9ba6-3ca99fdc0799",
                      "instance": "https://production.api.apiture.com/banking/transfers/bb709151-575041fcd617",
                      "occurredAt": "2022-04-25T12:42:21Z",
                      "status": 422,
                      "title": "Account Not Found",
                      "type": "https://production.api.apiture.com/errors/accountNotFound/v1.0.0",
                    },
                  ],
                  "status": 422,
                  "title": "Account Not Found",
                  "type": "https://production.api.apiture.com/errors/noSuchAccount/v1.0.0",
                },
              },
              {
                "docs": undefined,
                "name": undefined,
                "value": {
                  "detail": "No such account exists for the given account ID.",
                  "id": "3fbad566-be86-4b22-9ba6-3ca99fdc0799",
                  "instance": "https://production.api.apiture.com/banking/accountBalances?accounts=bb709151-575041fcd617",
                  "occurredAt": "2022-04-25T12:42:21.375Z",
                  "status": 422,
                  "title": "Unprocessable Entity",
                  "type": "https://production.api.apiture.com/errors/invalidAccountId/v1.0.0",
                },
              },
            ],
            "status-code": 422,
            "type": "ProblemResponse",
          },
        },
        "types": {
          "AbstractBody": {
            "docs": "An abstract schema used to define other request and response body model schemas.",
            "inline": undefined,
            "properties": {},
            "source": {
              "openapi": "../openapi.yml",
            },
          },
          "AbstractPagedBody": {
            "docs": "An abstract schema used to define paginated collections of resources. Collection classes which extend this schema define an array of `items` which represent a page of data.",
            "extends": [
              "AbstractBody",
              "AbstractPagedBodyFields",
            ],
            "inline": undefined,
            "properties": {
              "start": {
                "docs": "The opaque cursor that specifies the starting location of this page of items.",
                "type": "optional<string>",
                "validation": {
                  "format": undefined,
                  "maxLength": 256,
                  "minLength": undefined,
                  "pattern": undefined,
                },
              },
            },
            "source": {
              "openapi": "../openapi.yml",
            },
          },
          "AbstractPagedBodyFields": {
            "docs": "Common properties of collection page responses.",
            "inline": undefined,
            "properties": {
              "limit": {
                "default": 100,
                "docs": "The number of items requested for this page response. The length of the `items` array may be less that `limit`.",
                "type": "integer",
                "validation": {
                  "exclusiveMax": undefined,
                  "exclusiveMin": undefined,
                  "max": undefined,
                  "min": 0,
                  "multipleOf": undefined,
                },
              },
              "nextPage_url": {
                "access": "read-only",
                "docs": "The URL of the next page of resources. If this URL is omitted, there are no more resources in the collection.",
                "type": "optional<string>",
                "validation": {
                  "format": undefined,
                  "maxLength": 8000,
                  "minLength": undefined,
                  "pattern": undefined,
                },
              },
            },
            "source": {
              "openapi": "../openapi.yml",
            },
          },
          "Account": {
            "docs": "An internal customer account.",
            "extends": [
              "AbstractBody",
              "AccountFields",
            ],
            "inline": undefined,
            "properties": {
              "allows": {
                "access": "read-only",
                "docs": "Flags which indicate the permissions the current authorized user has on this account resource.",
                "type": "optional<FullAccountPermissions>",
              },
              "electronicStatements": {
                "docs": "If `true`, the customer has opted in to receive account statements electronically.",
                "type": "boolean",
              },
            },
            "source": {
              "openapi": "../openapi.yml",
            },
          },
          "AccountAllowsFilter": {
            "docs": "Values for the `?allows=` filter in [`listAccounts`](#op-listAccounts).

<strong><code>accountAllowsFilter</code></strong> strings may have one of the following
[enumerated values](https://dx.apiture.com/docs/api-documentation/concepts/label-groups#enumerations):

<table>
<tr>
  <th>Value</th><th>Description</th>
</tr>

<tr>
    <td><strong><code>billPay</code></strong></td><td>Bill Pay: <p>Include each account where the caller is allowed to use the bill pay feature.</p>
</td>
    </tr>
<tr>
    <td><strong><code>transferFrom</code></strong></td><td>Transfer From: <p>Include each account where the caller is allowed to transfer money from the account.</p>
</td>
    </tr>
<tr>
    <td><strong><code>transferTo</code></strong></td><td>Transfer To: <p>Include each account where the caller is allowed to transfer money into the account.</p>
</td>
    </tr>
<tr>
    <td><strong><code>mobileCheckDeposit</code></strong></td><td>Mobile Check Deposit: <p>Include each account where the caller is allowed to deposit mobile checks.</p>
</td>
    </tr>
<tr>
    <td><strong><code>view</code></strong></td><td>View: <p>Include each account where the caller is allowed to view full account details (balances, full account number, transactions, etc).</p>
</td>
    </tr>
<tr>
    <td><strong><code>viewCards</code></strong></td><td>View Cards: <p>Include each account where the caller is allowed to view debit card details.</p>
</td>
    </tr>
<tr>
    <td><strong><code>manageCards</code></strong></td><td>Manage Cards: <p>Include each account where the caller is allowed to manage debit card details.</p>
</td>
    </tr>
</table>

",
            "enum": [
              "billPay",
              "transferFrom",
              "transferTo",
              "mobileCheckDeposit",
              "view",
              "viewCards",
              "manageCards",
            ],
            "inline": undefined,
            "source": {
              "openapi": "../openapi.yml",
            },
          },
          "AccountBalance": {
            "docs": "The current balances of the given account.",
            "inline": undefined,
            "properties": {
              "available": {
                "access": "read-only",
                "docs": "The available balance: the funds available for use. This is the string representation of the exact decimal amount.",
                "type": "optional<CreditOrDebitValue>",
              },
              "current": {
                "access": "read-only",
                "docs": "The current balance. This is the balance at the end of the previous business day. This is the string representation of the exact decimal amount.",
                "type": "optional<CreditOrDebitValue>",
              },
              "currentWithPending": {
                "access": "read-only",
                "docs": "The current balance, with posted transactions. This is the string representation of the exact decimal amount.",
                "type": "optional<CreditOrDebitValue>",
              },
              "id": {
                "docs": "The account ID.",
                "type": "ReadOnlyResourceId",
              },
              "incomplete": {
                "docs": "If `true`, the response is incomplete and the client may retry the operation after the `Retry-After` time in order to fetch balances for any incomplete accounts in the `items`. The retry operation should only pass in accounts that are `incomplete`.",
                "type": "boolean",
              },
              "updatedAt": {
                "docs": "The time when the balance values were last updated from the banking core.",
                "type": "optional<ReadOnlyTimestamp>",
              },
            },
            "source": {
              "openapi": "../openapi.yml",
            },
          },
          "AccountBalances": {
            "docs": "An array of account balances by account ID.",
            "extends": [
              "AbstractBody",
            ],
            "inline": undefined,
            "properties": {
              "items": {
                "docs": "An array of items, one for each of the `?accounts=` in the request, returned in the same order.",
                "type": "list<AccountBalance>",
              },
            },
            "source": {
              "openapi": "../openapi.yml",
            },
          },
          "AccountFields": {
            "docs": "Fragment schema use to build other account schemas.",
            "inline": undefined,
            "properties": {
              "id": {
                "docs": "The unique identifier for this account resource. This is an immutable opaque string.",
                "type": "ReadOnlyResourceId",
              },
              "label": {
                "access": "read-only",
                "docs": "The human-readable label for this account. This is either the `nickname` (if assigned for the current customer), or the `product.label` concatenated with the `maskedNumber`.",
                "type": "optional<string>",
                "validation": {
                  "format": undefined,
                  "maxLength": 80,
                  "minLength": undefined,
                  "pattern": undefined,
                },
              },
              "location": {
                "docs": "Indicates where an account is held.",
                "type": "AccountLocation",
              },
              "maskedNumber": {
                "type": "MaskedAccountNumber",
              },
              "nickname": "optional<AccountNickname>",
              "product": {
                "type": "ProductReference",
              },
            },
            "source": {
              "openapi": "../openapi.yml",
            },
          },
          "AccountIds": {
            "docs": "An array of account IDs.",
            "type": "list<ResourceId>",
          },
          "AccountItem": {
            "docs": "An account item in a list items in the `accounts` schema.",
            "inline": undefined,
            "properties": {
              "allows": {
                "type": "AccountPermissions",
              },
              "id": {
                "docs": "The unique identifier for this account resource. This is an immutable opaque string.",
                "type": "optional<ReadOnlyResourceId>",
              },
              "label": {
                "access": "read-only",
                "docs": "The human-readable label for this account. This is either the `nickname` (if assigned for the current customer), or the `product.label` concatenated with the `maskedNumber`.",
                "type": "optional<string>",
                "validation": {
                  "format": undefined,
                  "maxLength": 80,
                  "minLength": undefined,
                  "pattern": undefined,
                },
              },
              "location": {
                "docs": "Indicates where an account is held.",
                "type": "optional<AccountLocation>",
              },
              "maskedNumber": "optional<MaskedAccountNumber>",
              "nickname": "optional<AccountNickname>",
              "product": "optional<ProductReference>",
            },
            "source": {
              "openapi": "../openapi.yml",
            },
          },
          "AccountJointOwner": {
            "docs": "Representation of account joint owner resources.",
            "extends": [
              "AbstractBody",
            ],
            "inline": undefined,
            "properties": {
              "id": "ReadOnlyResourceId",
              "name": {
                "docs": "The full name of the joint owner.",
                "type": "string",
                "validation": {
                  "format": undefined,
                  "maxLength": 50,
                  "minLength": undefined,
                  "pattern": undefined,
                },
              },
            },
            "source": {
              "openapi": "../openapi.yml",
            },
          },
          "AccountJointOwners": {
            "docs": undefined,
            "inline": undefined,
            "properties": {
              "items": {
                "docs": "An array containing account joint owner items.",
                "type": "list<AccountJointOwner>",
              },
            },
            "source": {
              "openapi": "../openapi.yml",
            },
          },
          "AccountLocation": {
            "docs": "Indicates where an account is held:
  * `internal` accounts at the current financial institution;
  * `external` accounts at another financial institution;
  * `outside` accounts non-banking accounts such as brokerage and fund accounts.
Account transfers are only allowed between `internal` and `external` accounts. All accounts are considered when calculating total cash balance.",
            "enum": [
              "internal",
              "external",
              "outside",
            ],
            "inline": undefined,
            "source": {
              "openapi": "../openapi.yml",
            },
          },
          "AccountNickname": {
            "docs": "The nickname (friendly name) the customer has given this account. Each customer can define their own nickname for the same account. If omitted, the customer has not set a nickname.",
            "type": "string",
            "validation": {
              "format": undefined,
              "maxLength": 50,
              "minLength": undefined,
              "pattern": undefined,
            },
          },
          "AccountPermissions": {
            "docs": "Flags which indicate the permissions the current authorized user has on this account item resource. Most of these properties may only be `true` for internal accounts. These permissions are available in account items in the [`accounts`](#schema-accounts) list. See [`fullAccountPermissions`](#schema-fullAccountPermissions) for all capabilities a customer has on an account (the `account.allows` object in the [`account`](#schema-account) object response from [`getAccount`](#op-getAccount).)",
            "inline": undefined,
            "properties": {
              "billPay": {
                "docs": "If `true`, the customer may use this account for Bill Pay.",
                "type": "boolean",
              },
              "manageCards": {
                "docs": "If true, the customer may manage debit cards associated with this account. This includes locking and unlocking cards, changing card controls, ordering cards, or canceling cards.",
                "type": "boolean",
              },
              "mobileCheckDeposit": {
                "docs": "If `true`, the customer may use this account for mobile check deposits.",
                "type": "boolean",
              },
              "transferFrom": {
                "docs": "If `true`, the customer may use this account as the target (deposit) account for account-to-account transfers.",
                "type": "boolean",
              },
              "transferTo": {
                "docs": "If `true`, the customer may use this account as the source (debit) account for account-to-account transfers.",
                "type": "boolean",
              },
              "view": {
                "docs": "If `true`, the customer may view the details of this account, including the account balance and transactions.",
                "type": "boolean",
              },
              "viewCards": {
                "docs": "If `true`, the customer may view debit cards associated with this account.",
                "type": "boolean",
              },
            },
            "source": {
              "openapi": "../openapi.yml",
            },
          },
          "AccountRoutingNumber": {
            "docs": "An account ABA routing and transit number.",
            "type": "string",
            "validation": {
              "format": undefined,
              "maxLength": 9,
              "minLength": 9,
              "pattern": "^[0-9]{9}$",
            },
          },
          "Accounts": {
            "docs": "A paginated list of the customer's accounts. This list contains internal banking accounts and external banking accounts. and outside fund accounts. The `location` property indicates where the account is held. Items in the list contain `url` links to the actual account resource which are in the `accounts`, `externalAccounts` or `outsideAccounts` collections.",
            "extends": [
              "AbstractBody",
            ],
            "inline": undefined,
            "properties": {
              "count": {
                "docs": "The total number of accounts for which the user has access. This value ignores any filters. This value is _optional_ and may be omitted if the count is not computable efficiently.",
                "type": "optional<integer>",
                "validation": {
                  "exclusiveMax": undefined,
                  "exclusiveMin": undefined,
                  "max": undefined,
                  "min": 0,
                  "multipleOf": undefined,
                },
              },
              "items": {
                "access": "read-only",
                "docs": "The array of items in this page of accounts. This array may be empty.",
                "type": "optional<list<AccountItem>>",
              },
              "limit": {
                "default": 100,
                "docs": "The number of items requested for this page response. The length of the `items` array may be less that `limit`.",
                "type": "integer",
                "validation": {
                  "exclusiveMax": undefined,
                  "exclusiveMin": undefined,
                  "max": undefined,
                  "min": 0,
                  "multipleOf": undefined,
                },
              },
              "nextPage_url": {
                "access": "read-only",
                "docs": "The URL of the next page of accounts. If this URL is omitted, there are no more accounts.",
                "type": "optional<string>",
                "validation": {
                  "format": undefined,
                  "maxLength": 256,
                  "minLength": undefined,
                  "pattern": undefined,
                },
              },
              "primaryAccountId": {
                "docs": "The `id` of the customer's primary account. This property only exists for retail customers, and only if the customer has designated a primary account.",
                "type": "optional<ReadOnlyResourceId>",
              },
              "start": {
                "docs": "The opaque cursor that specifies the starting location of this page of items.",
                "type": "optional<string>",
                "validation": {
                  "format": undefined,
                  "maxLength": 256,
                  "minLength": undefined,
                  "pattern": undefined,
                },
              },
            },
            "source": {
              "openapi": "../openapi.yml",
            },
          },
          "AchAccountRisk": {
            "docs": "Describes the risk level of a payment batch's settlement account.

<strong><code>achAccountRisk</code></strong> strings may have one of the following
[enumerated values](https://dx.apiture.com/docs/api-documentation/concepts/label-groups#enumerations):

<table>
<tr>
  <th>Value</th><th>Description</th>
</tr>

<tr>
    <td><strong><code>early</code></strong></td><td>Early: <p>The account is debited three business days before the ACH transfer&#39;s effective date. The account balance is also checked for sufficient funds before the account is debited. A risk limit may apply for commercial accounts with an <code>early</code> risk level.</p>
</td>
    </tr>
<tr>
    <td><strong><code>normal</code></strong></td><td>Normal: <p>The account is debited two business days before the ACH transfer&#39;s effective date. The account balance is also checked for sufficient funds before the account is debited. A risk limit may apply for commercial accounts with a <code>normal</code> risk level.</p>
</td>
    </tr>
<tr>
    <td><strong><code>float</code></strong></td><td>Float: <p>The account is debited on the ACH transfer&#39;s effective date. The account balance is not checked for sufficient funds before the account is debited. A risk limit applies for commercial accounts with a <code>float</code> risk level.</p>
</td>
    </tr>
<tr>
    <td><strong><code>sameDay</code></strong></td><td>Same Day: <p>The account is credited on the ACH transfer&#39;s effective day. The account balance is not checked because <code>sameDay</code> is used for credit. A risk limit and per-transaction limit applies.</p>
</td>
    </tr>
</table>

",
            "enum": [
              "early",
              "normal",
              "float",
              "sameDay",
            ],
            "inline": undefined,
            "source": {
              "openapi": "../openapi.yml",
            },
          },
          "AchSecCode": {
            "docs": "The ACH transfer type.

<strong><code>achSecCode</code></strong> strings may have one of the following
[enumerated values](https://dx.apiture.com/docs/api-documentation/concepts/label-groups#enumerations):

<table>
<tr>
  <th>Value</th><th>Description</th>
</tr>

<tr>
    <td><strong><code>arc</code></strong></td><td>Accounts Receivable</td>
    </tr>
<tr>
    <td><strong><code>boc</code></strong></td><td>Back Office Conversion</td>
    </tr>
<tr>
    <td><strong><code>ccd</code></strong></td><td>Credit or Debit</td>
    </tr>
<tr>
    <td><strong><code>cie</code></strong></td><td>Customer-Initiated</td>
    </tr>
<tr>
    <td><strong><code>ctx</code></strong></td><td>Corporate Trade Exchange</td>
    </tr>
<tr>
    <td><strong><code>pop</code></strong></td><td>Point of Purchase</td>
    </tr>
<tr>
    <td><strong><code>ppd</code></strong></td><td>Prearranged Payment and Deposit</td>
    </tr>
<tr>
    <td><strong><code>rck</code></strong></td><td>Re-Presented Check</td>
    </tr>
<tr>
    <td><strong><code>tel</code></strong></td><td>Telephone-initiated</td>
    </tr>
<tr>
    <td><strong><code>web</code></strong></td><td>Internet-initiated/Mobile</td>
    </tr>
</table>

",
            "enum": [
              "arc",
              "boc",
              "ccd",
              "cie",
              "ctx",
              "pop",
              "ppd",
              "rck",
              "tel",
              "web",
            ],
            "inline": undefined,
            "source": {
              "openapi": "../openapi.yml",
            },
          },
          "Address": {
            "docs": "A postal address that can hold a US address or an international (non-US) postal addresses.",
            "extends": [
              "AddressFields",
            ],
            "inline": undefined,
            "properties": {
              "postalCode": {
                "docs": "The postal code, which varies in format by country. If `countryCode` is `US`, this should be a five digit US ZIP code or ten character ZIP+4.",
                "type": "string",
                "validation": {
                  "format": undefined,
                  "maxLength": 10,
                  "minLength": 5,
                  "pattern": undefined,
                },
              },
              "regionCode": {
                "docs": "The state, district, or outlying area of the postal address. This is required if `countryCode` is `US` `regionCode` and `regionName` are mutually exclusive.",
                "type": "optional<string>",
                "validation": {
                  "format": undefined,
                  "maxLength": 2,
                  "minLength": 2,
                  "pattern": undefined,
                },
              },
              "regionName": {
                "docs": "The state, district, or outlying area of the postal address. This is required if `countryCode` is not `US`. `regionCode` and `regionName` are mutually exclusive.",
                "type": "optional<string>",
                "validation": {
                  "format": undefined,
                  "maxLength": 20,
                  "minLength": 2,
                  "pattern": undefined,
                },
              },
            },
            "source": {
              "openapi": "../openapi.yml",
            },
          },
          "AddressFields": {
            "docs": "Properties of a simple address, used to compose other addresses.",
            "inline": undefined,
            "properties": {
              "address1": {
                "docs": "The first line of the postal address. In the US, this typically includes the building number and street name.",
                "type": "string",
                "validation": {
                  "format": undefined,
                  "maxLength": 35,
                  "minLength": undefined,
                  "pattern": undefined,
                },
              },
              "address2": {
                "docs": "The second line of the street address. This should only be used if it has a value. Typical values include building numbers, suite numbers, and other identifying information beyond the first line of the postal address.",
                "type": "optional<string>",
                "validation": {
                  "format": undefined,
                  "maxLength": 35,
                  "minLength": undefined,
                  "pattern": undefined,
                },
              },
              "countryCode": {
                "docs": "The [ISO-3611 alpha-2](https://www.iso.org/glossary-for-iso-3166.html) value for the country associated with the postal address.",
                "type": "string",
                "validation": {
                  "format": undefined,
                  "maxLength": 2,
                  "minLength": 2,
                  "pattern": undefined,
                },
              },
              "locality": {
                "docs": "The city/town/municipality of the address.",
                "type": "string",
                "validation": {
                  "format": undefined,
                  "maxLength": 20,
                  "minLength": undefined,
                  "pattern": undefined,
                },
              },
            },
            "source": {
              "openapi": "../openapi.yml",
            },
          },
          "AmountRange": {
            "docs": "A monetary amount range, supporting inclusive or exclusive endpoints. The value may have the following forms: <ul> <li>`1200.50` match the dollar amount 1,200.50 exactly</li> <li>`[1000.00,1200.00)` matches items where `1000.00 <= amount < 1200.00`</li> <li>`[1000.00,1199.99]` matches items where `1000.00 <= amount <= 1199.99`</li> <li>`[999.99,1200.00]` matches items where `999.99 < amount < 1200.00`</li> <li>`[1200.50,]` matches items where `amount >= 1200.50`</li> <li>`(1200.50,)` matches items where `amount >= 1200.50`</li> <li>`[,1200.50]` matches items where `amount <= 1200.50`</li> <li>`(,1200.50)` matches items where `amount < 1200.50`</li> </ul>",
            "type": "string",
            "validation": {
              "format": undefined,
              "maxLength": undefined,
              "minLength": undefined,
              "pattern": "^((\d+(\.\d{0,2})?)|([\[\(](((\d+(\.\d{0,2})?),((\d+(\.\d{0,2})?))?)|(,(\d+(\.\d{0,2})?)))[\]\)]))$",
            },
          },
          "ApiProblem": {
            "docs": "API problem or error, as per [RFC 7807 application/problem+json](https://tools.ietf.org/html/rfc7807).",
            "inline": undefined,
            "properties": {
              "attributes": {
                "docs": "Additional optional attributes related to the problem. This data conforms to the schema associated with the error type.",
                "type": "optional<map<string, unknown>>",
              },
              "detail": {
                "docs": "A human-readable explanation specific to this occurrence of the problem.
",
                "type": "optional<string>",
              },
              "id": {
                "docs": "The unique identifier for this problem. This is an immutable opaque string.",
                "type": "optional<ReadOnlyResourceId>",
              },
              "instance": {
                "docs": "A URI reference that identifies the specific occurrence of the problem. This is the URI of an API resource that the problem is related to, with a unique error correlation ID URI fragment
",
                "type": "optional<string>",
              },
              "occurredAt": {
                "docs": "The timestamp when the problem occurred, in [RFC 3339](https://tools.ietf.org/html/rfc3339) date-time `YYYY-MM-DDThh:mm:ss.sssZ` format, UTC.",
                "type": "optional<ReadOnlyTimestamp>",
              },
              "problems": {
                "docs": "Optional root-causes if there are multiple problems in the request or API call processing.",
                "type": "optional<list<ApiProblem>>",
              },
              "status": {
                "docs": "The [HTTP status code](https://datatracker.ietf.org/doc/html/rfc7231#section-6) for this occurrence of the problem.
",
                "type": "optional<integer>",
                "validation": {
                  "exclusiveMax": undefined,
                  "exclusiveMin": undefined,
                  "max": 599,
                  "min": 100,
                  "multipleOf": undefined,
                },
              },
              "title": {
                "docs": "A short, human-readable summary of the problem type. The title is usually the same for all problem with the same `type`.
",
                "type": "optional<string>",
              },
              "type": {
                "docs": "A [URI reference (RFC3986)](https://tools.ietf.org/html/rfc3986) that identifies the problem type. If present, this is the URL of human-readable HTML documentation for the problem type. When this member is not present, its value is assumed to be `"about:blank"`.
",
                "type": "optional<string>",
              },
            },
            "source": {
              "openapi": "../openapi.yml",
            },
          },
          "ChallengeFactor": {
            "docs": "An challenge factor. See [`requiredIdentityChallenge`](#schema-requiredIdentityChallenge) for multiple examples.",
            "inline": undefined,
            "properties": {
              "labels": {
                "docs": "A list of text label which identifies the channel(s) though which the user completes the challenge. For an `sms` or `voice` challenge, the only label item is the last four digits of the corresponding phone number. For an `email` challenge, each label is the masked email address.",
                "type": "optional<list<string>>",
              },
              "securityQuestions": "optional<ChallengeSecurityQuestions>",
              "type": {
                "type": "ChallengeFactorType",
              },
            },
            "source": {
              "openapi": "../openapi.yml",
            },
          },
          "ChallengeFactorType": {
            "docs": "The name of challenge factor.

<strong><code>challengeFactorType</code></strong> strings may have one of the following
[enumerated values](https://dx.apiture.com/docs/api-documentation/concepts/label-groups#enumerations):

<table>
<tr>
  <th>Value</th><th>Description</th>
</tr>

<tr>
    <td><strong><code>sms</code></strong></td><td>SMS: <p>One-time passcode sent to the primary mobile phone number</p>
</td>
    </tr>
<tr>
    <td><strong><code>email</code></strong></td><td>Email: <p>One-time passcode sent to the primary email address</p>
</td>
    </tr>
<tr>
    <td><strong><code>voice</code></strong></td><td>Voice: <p>One-time passcode communicated via automated voice phone call</p>
</td>
    </tr>
<tr>
    <td><strong><code>authenticatorToken</code></strong></td><td>authenticator Token: <p>One-time passcode issued by a pre-registered hardware device, such as a token key fob, or an authenticator app</p>
</td>
    </tr>
<tr>
    <td><strong><code>securityQuestions</code></strong></td><td>Security Questions: <p>Prompt with the user&#39;s security questions registered with their security profile</p>
</td>
    </tr>
</table>

",
            "enum": [
              "sms",
              "email",
              "voice",
              "securityQuestions",
              "authenticatorToken",
            ],
            "inline": undefined,
            "source": {
              "openapi": "../openapi.yml",
            },
          },
          "ChallengePromptId": {
            "docs": "The unique ID of a prompt (such as a security question) in a challenge factor.",
            "type": "string",
            "validation": {
              "format": undefined,
              "maxLength": 48,
              "minLength": 1,
              "pattern": "^[-_:.~$a-zA-Z0-9]+$",
            },
          },
          "ChallengeSecurityQuestion": {
            "docs": "A single security question within the `questions` array of the [`challengeSecurityQuestions`](#schema-challengeSecurityQuestions)",
            "inline": undefined,
            "properties": {
              "id": {
                "docs": "The unique ID of security question prompt. This should be included in the [`challengeVerification`](#schema-challengeVerification) response as the `promptId`.",
                "type": "ChallengePromptId",
              },
              "prompt": {
                "docs": "The text prompt of this security question.",
                "type": "string",
                "validation": {
                  "format": undefined,
                  "maxLength": 50,
                  "minLength": undefined,
                  "pattern": undefined,
                },
              },
            },
            "source": {
              "openapi": "../openapi.yml",
            },
          },
          "ChallengeSecurityQuestions": {
            "docs": "Describes a `securityQuestions` challenge. This is omitted if the challenge `type` is not `securityQuestions`.",
            "inline": undefined,
            "properties": {
              "questions": {
                "docs": "The array of security questions.",
                "type": "list<ChallengeSecurityQuestion>",
              },
            },
            "source": {
              "openapi": "../openapi.yml",
            },
          },
          "ChallengeToken": {
            "docs": "The value of the identity `Challenge` request header that the client must send when retrying an operation which required a challenge.",
            "type": "string",
            "validation": {
              "format": undefined,
              "maxLength": 255,
              "minLength": 8,
              "pattern": "^[-_:.~%$a-zA-Z0-9]{6,255}$",
            },
          },
          "CheckNumberRange": {
            "docs": "A numeric range for a checking account check number.",
            "type": "PositiveIntegerRange",
          },
          "CreditOrDebitValue": {
            "docs": "The monetary value representing a credit (positive amounts with no prefix or a `+` prefix) or debit (negative amounts with a `-` prefix). The numeric value is  represented as a string so that it can be exact with no loss of precision.<br>The schema `creditOrDebitValue` was added on version `0.4.0` of the API.",
            "type": "string",
            "validation": {
              "format": undefined,
              "maxLength": undefined,
              "minLength": undefined,
              "pattern": "^(-|\+)?(0|[1-9][0-9]*)\.[0-9][0-9]$",
            },
          },
          "CutoffTime": {
            "docs": "A representation of a cutoff time for a money movement process at a financial institution.",
            "inline": undefined,
            "properties": {
              "time": {
                "docs": "The cutoff time for a product formatted in [RFC 3339](https://datatracker.ietf.org/doc/html/rfc3339) `time` format: `hh:mm`. The time is expressed in 24 hour time and is set to the local time zone of the financial institution.",
                "type": "string",
                "validation": {
                  "format": undefined,
                  "maxLength": undefined,
                  "minLength": undefined,
                  "pattern": "^(?<hour>[0-2][0-9]):(?<minute>[0-5][0-9])$",
                },
              },
              "type": {
                "type": "CutoffTimeType",
              },
            },
            "source": {
              "openapi": "../openapi.yml",
            },
          },
          "CutoffTimeType": {
            "docs": "Indicates the type of a cutoff time.

<strong><code>cutoffTimeType</code></strong> strings may have one of the following
[enumerated values](https://dx.apiture.com/docs/api-documentation/concepts/label-groups#enumerations):

<table>
<tr>
  <th>Value</th><th>Description</th>
</tr>

<tr>
    <td><strong><code>ach</code></strong></td><td>ACH</td>
    </tr>
<tr>
    <td><strong><code>sameDayAch</code></strong></td><td>Same Day ACH</td>
    </tr>
<tr>
    <td><strong><code>domesticWireTransfer</code></strong></td><td>Domestic Wire Transfer</td>
    </tr>
<tr>
    <td><strong><code>internationalWireTransfer</code></strong></td><td>International Wire Transfer</td>
    </tr>
<tr>
    <td><strong><code>internalTransfer</code></strong></td><td>Internal Account Transfer: <p>A transfer between accounts at the same financial institution</p>
</td>
    </tr>
<tr>
    <td><strong><code>externalTransfer</code></strong></td><td>External Account Transfer: <p>A transfer to or from an account at an external financial institution</p>
</td>
    </tr>
<tr>
    <td><strong><code>billPay</code></strong></td><td>Bill Pay</td>
    </tr>
</table>

",
            "enum": [
              "ach",
              "sameDayAch",
              "domesticWireTransfer",
              "internationalWireTransfer",
              "internalTransfer",
              "externalTransfer",
              "billPay",
            ],
            "inline": undefined,
            "source": {
              "openapi": "../openapi.yml",
            },
          },
          "CutoffTimes": {
            "docs": "A representation of financial institution cutoff times for different money movement processes. A money movement process can have multiple cutoff times. The cutoff times are sorted in ascending chronological order by money movement process.",
            "extends": [
              "AbstractBody",
            ],
            "inline": undefined,
            "properties": {
              "items": {
                "docs": "A list of cutoff times for a financial institution.",
                "type": "list<CutoffTime>",
              },
              "timeZoneId": {
                "docs": "The identifier of the time zone for which all of the `items[].time` are returned in.
The client can use this value to localize the `items[].time` values to the local time zone of the customer, as well as for formatting to localized names, such as `EST` and `EDT`.",
                "type": "TimeZoneId",
              },
            },
            "source": {
              "openapi": "../openapi.yml",
            },
          },
          "DateRange": {
            "docs": "A date range, supporting inclusive or exclusive endpoints. Dates ranges use dates expressed in `YYYY-MM-DD` [RFC 3339](https://tools.ietf.org/html/rfc3339) `date` format. The value may have the following forms: <ul> <li>`YYYY-MM-DD` match the date exactly; equivalent to matching dates in the range `[YYYY-MM-DD,YYYY-MM-DD]`</li> <li>`[YYYY-MM-DD,YYYY-MM-DD]` between two dates, inclusive of the endpoints</li> <li>`(YYYY-MM-DD,YYYY-MM-DD)` between two dates, exclusive of the endpoints</li> <li>`[YYYY-MM-DD,]` on or after the date</li> <li>`(YYYY-MM-DD,)` after the date</li> <li>`[,YYYY-MM-DD]` before or on the date</li> <li>`(,YYYY-MM-DD)` before the date</li> </ul>",
            "type": "string",
            "validation": {
              "format": undefined,
              "maxLength": undefined,
              "minLength": undefined,
              "pattern": "^\d{4}-\d{2}-\d{2}|([[(](\d{4}-\d{2}-\d{2},(\d{4}-\d{2}-\d{2})?|,\d{4}-\d{2}-\d{2})[)\]])$",
            },
          },
          "EligibleOverdraftAccountItem": {
            "docs": "An account that is eligible to be assigned as an overdraft protection account for another account.",
            "type": "OverdraftAccountFields",
          },
          "EligibleOverdraftAccounts": {
            "docs": "A page of zero or more accounts that are eligible to be assigned as an overdraft protection account for another account.",
            "extends": [
              "AbstractBody",
            ],
            "inline": undefined,
            "properties": {
              "items": "unknown",
              "limit": {
                "default": 100,
                "docs": "The number of items requested for this page response. The length of the `items` array may be less that `limit`.",
                "type": "integer",
                "validation": {
                  "exclusiveMax": undefined,
                  "exclusiveMin": undefined,
                  "max": undefined,
                  "min": 0,
                  "multipleOf": undefined,
                },
              },
              "maximumOverdraftAccounts": {
                "access": "read-only",
                "docs": "The maximum number of overdraft protection accounts that may be linked to the account.",
                "type": "optional<integer>",
                "validation": {
                  "exclusiveMax": undefined,
                  "exclusiveMin": undefined,
                  "max": 4,
                  "min": undefined,
                  "multipleOf": undefined,
                },
              },
              "nextPage_url": {
                "access": "read-only",
                "docs": "The URL of the next page of eligible accounts. If this URL is omitted, there are no more accounts.",
                "type": "optional<string>",
                "validation": {
                  "format": undefined,
                  "maxLength": 256,
                  "minLength": undefined,
                  "pattern": undefined,
                },
              },
              "start": {
                "docs": "The opaque cursor that specifies the starting location of this page of items.",
                "type": "optional<string>",
                "validation": {
                  "format": undefined,
                  "maxLength": 256,
                  "minLength": undefined,
                  "pattern": undefined,
                },
              },
            },
            "source": {
              "openapi": "../openapi.yml",
            },
          },
          "ExternalAccountVerificationMethod": {
            "docs": "The method used to verify the customer has access to the external account.

<strong><code>externalAccountVerificationMethod</code></strong> strings may have one of the following
[enumerated values](https://dx.apiture.com/docs/api-documentation/concepts/label-groups#enumerations):

<table>
<tr>
  <th>Value</th><th>Description</th>
</tr>

<tr>
    <td><strong><code>instant</code></strong></td><td>Instant Account Verification: <p>Access to the external account is verified via integration with an account verification service provider.</p>
</td>
    </tr>
<tr>
    <td><strong><code>microDeposits</code></strong></td><td>Micro-Deposits: <p>Access to the external account is verified via verifying a set of micro-deposits.</p>
</td>
    </tr>
<tr>
    <td><strong><code>manual</code></strong></td><td>Manual: <p>Access to the external account is verified manually by the financial institution.</p>
</td>
    </tr>
</table>

",
            "enum": [
              "instant",
              "microDeposits",
              "manual",
            ],
            "inline": undefined,
            "source": {
              "openapi": "../openapi.yml",
            },
          },
          "FullAccountNumber": {
            "docs": "A full account number. This is the number that the customer uses to reference the account within the financial institution.",
            "type": "string",
            "validation": {
              "format": undefined,
              "maxLength": 32,
              "minLength": 1,
              "pattern": "^[- a-zA-Z0-9.]{1,32}$",
            },
          },
          "FullAccountPermissions": {
            "docs": "Flags which indicate the permissions the current authorized user has on this account resource. Most of these properties may only be `true` for internal accounts. These permissions are available in [`account`](#schema-account) response from the [`getAccount`](#op-getAccount) operation. See [`accountPermissions`](#schema-accountPermissions) for the subset of permission in `account.allows` flags in the [`listAccounts`](#op-listAccounts) response.",
            "extends": [
              "AccountPermissions",
            ],
            "inline": undefined,
            "properties": {
              "manageJointOwners": {
                "docs": "If `true`, the customer can list the other joint owners on the account and invite new joint owners.",
                "type": "boolean",
              },
              "manageOverdraftAccounts": {
                "docs": "If `true`, the customer can list and manage overdraft account settings.",
                "type": "boolean",
              },
            },
            "source": {
              "openapi": "../openapi.yml",
            },
          },
          "IncompleteAccountBalances": {
            "docs": "An array of account balances by account ID, some of which are incomplete. Use the values in `incompleteAccounts` and `retryCount` to retry the [`listAccountBalances`](#op-listAccountBalances) operation.",
            "extends": [
              "AbstractBody",
            ],
            "inline": undefined,
            "properties": {
              "incompleteAccounts": {
                "docs": "Pass these values as the `?accounts=` query parameter on the next retry of the [`listAccountBalances`](#op-listAccountBalances) operation. This value is empty if the client has reached the retry limit.",
                "type": "AccountIds",
              },
              "items": {
                "docs": "An array of items, one for each of the `?accounts=` in the request, returned in the same order.",
                "type": "list<AccountBalance>",
              },
              "retryCount": {
                "docs": "Pass this value as the as the `?retryCount=` parameter with the next retry of the [`listAccountBalances`](#op-listAccountBalances) operation.",
                "type": "integer",
                "validation": {
                  "exclusiveMax": undefined,
                  "exclusiveMin": undefined,
                  "max": 10,
                  "min": 1,
                  "multipleOf": undefined,
                },
              },
            },
            "source": {
              "openapi": "../openapi.yml",
            },
          },
          "IncompleteTransactions": {
            "docs": "Response when requesting transactions that are not yet available.",
            "extends": [
              "AbstractBody",
            ],
            "inline": undefined,
            "properties": {
              "retryCount": {
                "docs": "Pass this value as the as the `?retryCount=` parameter with the next retry of the [`listTransactions`](#op-listTransactions) operation.",
                "type": "integer",
                "validation": {
                  "exclusiveMax": undefined,
                  "exclusiveMin": undefined,
                  "max": 10,
                  "min": 1,
                  "multipleOf": undefined,
                },
              },
            },
            "source": {
              "openapi": "../openapi.yml",
            },
          },
          "InstitutionId": {
            "docs": "The unique immutable identifier of a financial institution.",
            "type": "string",
            "validation": {
              "format": undefined,
              "maxLength": 9,
              "minLength": 2,
              "pattern": "^[A-Z0-9_]{2,8}$",
            },
          },
          "InstitutionLocatorType": {
            "docs": "Indicates the type of the institution `locator`.

<strong><code>institutionLocatorType</code></strong> strings may have one of the following
[enumerated values](https://dx.apiture.com/docs/api-documentation/concepts/label-groups#enumerations):

<table>
<tr>
  <th>Value</th><th>Description</th>
</tr>

<tr>
    <td><strong><code>abaRoutingNumber</code></strong></td><td>ABA Routing Number: <p>The <a href="https://www.aba.com/about-us/routing-number">American Bankers Association routing number</a> of a financial institution</p>
</td>
    </tr>
<tr>
    <td><strong><code>swiftBicCode</code></strong></td><td>swiftBicCode: <p>The <a href="https://www.swift.com/standards/data-standards/bic-business-identifier-code">SWIFT Business Identifier Code (BIC) code</a> of a financial institution</p>
</td>
    </tr>
<tr>
    <td><strong><code>ibanAccountNumber</code></strong></td><td>IBAN: <p><a href="https://www.ecbs.org/iban.htm">International Bank Account Number (IBAN)</a></p>
</td>
    </tr>
</table>

",
            "enum": [
              "abaRoutingNumber",
              "swiftBicCode",
              "ibanAccountNumber",
            ],
            "inline": undefined,
            "source": {
              "openapi": "../openapi.yml",
            },
          },
          "InstitutionLookupResult": {
            "docs": "Successful institution lookup result.",
            "extends": [
              "AbstractBody",
            ],
            "inline": undefined,
            "properties": {
              "found": {
                "docs": "`true` if a financial institution was found matching the requested FI locator, `false` if none was found.",
                "type": "boolean",
              },
              "institution": {
                "docs": "The name and other information about the financial institution, if found.",
                "type": "optional<SimpleInstitution>",
              },
              "intermediaryInstitutions": {
                "docs": "Optional intermediary institutions, if requested and if intermediary institutions are required for for international wire transfers to the beneficiary institution. This array is omitted if there none are required.",
                "type": "optional<list<SimpleInstitution>>",
              },
            },
            "source": {
              "openapi": "../openapi.yml",
            },
          },
          "JointOwnerInvitation": {
            "docs": "A joint owner invitation.",
            "extends": [
              "AbstractBody",
              "JointOwnerInvitationFields",
            ],
            "inline": undefined,
            "properties": {
              "id": {
                "docs": "The unique ID of the invitation.",
                "type": "ReadOnlyResourceId",
              },
            },
            "source": {
              "openapi": "../openapi.yml",
            },
          },
          "JointOwnerInvitationFields": {
            "docs": "Fields used to compose other joint owner invitation schemas.",
            "inline": undefined,
            "properties": {
              "disallowDebitCardAccess": {
                "default": false,
                "docs": "If `true`, the invitee is not allowed to order or manage debit cards for the account.",
                "type": "optional<boolean>",
              },
              "emailAddress": {
                "docs": "The invitee's email address.",
                "type": "string",
                "validation": {
                  "format": "email",
                  "maxLength": 80,
                  "minLength": undefined,
                  "pattern": undefined,
                },
              },
              "firstName": {
                "docs": "The invitee's first name.",
                "type": "string",
                "validation": {
                  "format": undefined,
                  "maxLength": 32,
                  "minLength": 1,
                  "pattern": undefined,
                },
              },
              "lastName": {
                "docs": "The invitee's last name name.",
                "type": "string",
                "validation": {
                  "format": undefined,
                  "maxLength": 32,
                  "minLength": 1,
                  "pattern": undefined,
                },
              },
              "sharedSecret": {
                "docs": "A string shared by the inviter with the invitee to verify their identity. This is not sent in the invitation. The inviter should share this string with the invitee though another channel.",
                "type": "string",
                "validation": {
                  "format": undefined,
                  "maxLength": 100,
                  "minLength": 8,
                  "pattern": undefined,
                },
              },
              "taxId": {
                "docs": "The last 4 digits of the invitee's tax ID number (Social Security Number). This is not sent in the invitation email, but if the invitee enrolls in digital banking, this identification must match the last four digits of the tax ID they use to enroll.",
                "type": "optional<string>",
                "validation": {
                  "format": undefined,
                  "maxLength": 4,
                  "minLength": 4,
                  "pattern": "^[0-9]{4}$",
                },
              },
            },
            "source": {
              "openapi": "../openapi.yml",
            },
          },
          "MaskedAccountNumber": {
            "docs": "A masked account number: an asterisk `*` followed by one to four characters of the `fullAccountNumber`.",
            "type": "string",
            "validation": {
              "format": undefined,
              "maxLength": 5,
              "minLength": 2,
              "pattern": "^\*[- _a-zA-Z0-9.]{1,4}$",
            },
          },
          "MonetaryValue": {
            "docs": "The monetary value, supporting only positive amounts. The numeric value is  represented as a string so that it can be exact with no loss of precision.<br>The schema `monetaryValue` was added on version `0.4.0` of the API.",
            "type": "string",
            "validation": {
              "format": undefined,
              "maxLength": undefined,
              "minLength": undefined,
              "pattern": "^(0|[1-9][0-9]*)\.[0-9][0-9]$",
            },
          },
          "OverdraftAccountFields": {
            "docs": "Fields of an overdraft protection account, used to compose other schemas.",
            "inline": undefined,
            "properties": {
              "id": {
                "docs": "The unique ID of the account resource. Use this as the `{accountId}` in [`getAccount`](#op-getAccount) or [`listAccountBalances`](#op-listAccountBalances).",
                "type": "optional<ResourceId>",
              },
              "label": {
                "access": "read-only",
                "docs": "The human-readable label for this account. This is either the `nickname` (if assigned for the current customer), or the `product.label` concatenated with the `maskedNumber`.",
                "type": "optional<string>",
                "validation": {
                  "format": undefined,
                  "maxLength": 80,
                  "minLength": undefined,
                  "pattern": undefined,
                },
              },
              "maskedNumber": "optional<MaskedAccountNumber>",
            },
            "source": {
              "openapi": "../openapi.yml",
            },
          },
          "OverdraftAccountItem": {
            "docs": "An overdraft protection account linked to another protected account. The `label` and `maskedNumber` are informational only.",
            "type": "OverdraftAccountFields",
          },
          "OverdraftProtection": {
            "docs": "Representation of the overdraft protection settings, consisting of a list of overdraft protection accounts linked to the account identified by the `{accountId}`.",
            "extends": [
              "AbstractBody",
              "OverdraftProtectionFields",
            ],
            "inline": undefined,
            "properties": {
              "maximumOverdraftAccounts": {
                "access": "read-only",
                "docs": "The maximum number of overdraft protection accounts that may be linked to the account.",
                "type": "optional<integer>",
                "validation": {
                  "exclusiveMax": undefined,
                  "exclusiveMin": undefined,
                  "max": 4,
                  "min": undefined,
                  "multipleOf": undefined,
                },
              },
            },
            "source": {
              "openapi": "../openapi.yml",
            },
          },
          "OverdraftProtectionFields": {
            "docs": "Fields used to compose other overdraft protection schemas.",
            "inline": undefined,
            "properties": {
              "accounts": {
                "docs": "The ordered list of accounts assigned as overdraft protection accounts. This array is limited to no more than `maximumOverdraftAccounts` accounts.",
                "type": "optional<unknown>",
              },
            },
            "source": {
              "openapi": "../openapi.yml",
            },
          },
          "PositiveIntegerRange": {
            "docs": "A positive integer range, supporting inclusive or exclusive endpoints. The value may have the following forms: <ul> <li>`1200` match the integer 1,200 exactly</li> <li>`[1000,1200)` matches items where `1000 <= number < 1200`</li> <li>`[1000,1199]` matches items where`1000 <= number <= 1199`</li> <li>`[999,1200]` matches items where `999 < number < 1200`</li> <li>`[1200,]`  `number >= 1200`</li> <li>`(1200,)` greater than the value: `number >= 1200`</li> <li>`[,1200]` less than or equal to the value: `number <= 1200`</li> <li>`(,1200)` less than the value: `number < 1200`</li> </ul>",
            "type": "string",
            "validation": {
              "format": undefined,
              "maxLength": undefined,
              "minLength": undefined,
              "pattern": "^\d+|([[(](\d+,(\d+)?|,\d+)[)\]])$",
            },
          },
          "ProblemResponse": {
            "docs": "API problem or error response, as per [RFC 7807 application/problem+json](https://tools.ietf.org/html/rfc7807).",
            "extends": [
              "AbstractBody",
              "ApiProblem",
            ],
            "inline": undefined,
            "properties": {},
            "source": {
              "openapi": "../openapi.yml",
            },
          },
          "ProductReference": {
            "docs": "A reference to a banking product.",
            "inline": undefined,
            "properties": {
              "code": {
                "docs": "The product's product code. Codes are unique to the financial institution.",
                "type": "string",
                "validation": {
                  "format": undefined,
                  "maxLength": 16,
                  "minLength": undefined,
                  "pattern": undefined,
                },
              },
              "description": {
                "docs": "A human-readable description of this banking product.",
                "type": "string",
                "validation": {
                  "format": undefined,
                  "maxLength": 400,
                  "minLength": undefined,
                  "pattern": undefined,
                },
              },
              "label": {
                "docs": "A human-readable label for this banking product.",
                "type": "string",
                "validation": {
                  "format": undefined,
                  "maxLength": 48,
                  "minLength": undefined,
                  "pattern": undefined,
                },
              },
              "type": {
                "docs": "The type of account.",
                "type": "ProductType",
              },
            },
            "source": {
              "openapi": "../openapi.yml",
            },
          },
          "ProductType": {
            "docs": "The type (or category) of bank account.

<strong><code>productType</code></strong> strings may have one of the following
[enumerated values](https://dx.apiture.com/docs/api-documentation/concepts/label-groups#enumerations):

<table>
<tr>
  <th>Value</th><th>Description</th>
</tr>

<tr>
    <td><strong><code>savings</code></strong></td><td>Savings: <p>Savings Account</p>
</td>
    </tr>
<tr>
    <td><strong><code>checking</code></strong></td><td>Checking: <p>Checking Account</p>
</td>
    </tr>
<tr>
    <td><strong><code>cd</code></strong></td><td>CD: <p>Certificate of Deposit Account</p>
</td>
    </tr>
<tr>
    <td><strong><code>ira</code></strong></td><td>IRA: <p>Individual Retirement Account</p>
</td>
    </tr>
<tr>
    <td><strong><code>loan</code></strong></td><td>Loan: <p>Loan Account</p>
</td>
    </tr>
<tr>
    <td><strong><code>creditCard</code></strong></td><td>Credit Card: <p>Credit Card Account</p>
</td>
    </tr>
</table>

",
            "enum": [
              "savings",
              "checking",
              "cd",
              "ira",
              "loan",
              "creditCard",
            ],
            "inline": undefined,
            "source": {
              "openapi": "../openapi.yml",
            },
          },
          "ReadOnlyResourceId": {
            "docs": "The unique, opaque system-assigned identifier for a resource. This case-sensitive ID is also used in URLs as path parameters or in other properties or parameters that reference a resource by ID rather than URL. Resource IDs are immutable.",
            "type": "ResourceId",
          },
          "ReadOnlyTimestamp": {
            "docs": "A readonly or derived timestamp (an instant in time) formatted in [RFC 3339](https://tools.ietf.org/html/rfc3339) `date-time` UTC format: `YYYY-MM-DDThh:mm:ss.sssZ`.<br>The schema `readOnlyTimestamp` was added on version `0.4.0` of the API.",
            "type": "datetime",
          },
          "RequiredIdentityChallenge": {
            "docs": "A request from the service for the user to verify their identity. This contains a challenge ID, the corresponding operation ID, and a list of challenge factors for identity verification. The user must complete one of these challenge factors to satisfy the challenge. This schema defines the attributes in the 401 [Unauthorized problem response](#schema-apiProblem) when the 401 problem type name is `challengeRequired`. See the "Challenge API" for details.",
            "inline": undefined,
            "properties": {
              "challengeId": {
                "docs": "The unique ID of this challenge instance. This is an opaque string. This is passed when starting a challenge factor or when validating the identity challenge responses.",
                "type": "ReadOnlyResourceId",
              },
              "factors": {
                "docs": "A list of challenge factors. The user must complete one of these challenge factors. The `labels` in each factor identify one or more channels the user may use, such as a list of email addresses the system may use to send a one-time passcode to the user. ***Note**: The same channel may be used by multiple factors in the array of factors. For example, the user's primary mobile phone number may be used for both an `sms` factor and a `voice` factor.",
                "type": "list<ChallengeFactor>",
              },
              "x-fern-sdk-method-name": {
                "docs": "The ID of the API operation for which the user must verify their identity. This is passed when starting a challenge factor or when validating the identity challenge responses.",
                "type": "ReadOnlyResourceId",
              },
            },
            "source": {
              "openapi": "../openapi.yml",
            },
          },
          "ResourceId": {
            "docs": "The unique, opaque system identifier for a resource. This case-sensitive ID is also used as path parameters in URLs or in other properties or parameters that reference a resource by ID rather than URL.",
            "type": "string",
            "validation": {
              "format": undefined,
              "maxLength": 48,
              "minLength": 6,
              "pattern": "^[-_:.~$a-zA-Z0-9]+$",
            },
          },
          "SimpleInstitution": {
            "docs": "A simple representation of a financial institution.",
            "inline": undefined,
            "properties": {
              "address": {
                "docs": "The financial institution's postal mailing address.",
                "type": "Address",
              },
              "locator": {
                "docs": "The [American Bankers Association routing number](https://www.aba.com/about-us/routingnumber), [SWIFT Business Identifier Code (BIC) code](https://www.swift.com/standards/data-standards/bic-business-identifier-code), or [IBAN account number](https://www.ecbs.org/iban.htm) of the institution. The form of this institution locator string is set with the `locatorType` property.",
                "type": "string",
                "validation": {
                  "format": undefined,
                  "maxLength": 36,
                  "minLength": undefined,
                  "pattern": undefined,
                },
              },
              "locatorType": {
                "docs": "Indicates the type of this institution's `locator`.",
                "type": "InstitutionLocatorType",
              },
              "name": {
                "docs": "The financial institution's name.",
                "type": "string",
                "validation": {
                  "format": undefined,
                  "maxLength": 35,
                  "minLength": undefined,
                  "pattern": undefined,
                },
              },
            },
            "source": {
              "openapi": "../openapi.yml",
            },
          },
          "TimeZoneId": {
            "docs": "The identifier of a time zone, as described by [RFC 7808](https://datatracker.ietf.org/doc/html/rfc7808.html#section-3.6). This value corresponds with the `tzid` value described in [RFC 5545](https://datatracker.ietf.org/doc/html/rfc5545#section-3.2.19) and defined by the [IANA Time Zone Database](https://www.iana.org/time-zones).",
            "type": "string",
            "validation": {
              "format": undefined,
              "maxLength": 36,
              "minLength": undefined,
              "pattern": "^America\/[a-zA-Z_]+(?:\/[a-zA-Z_]+)*",
            },
          },
          "TimestampFields": {
            "docs": "Timestamps which describe when a resource was created or last updated.",
            "inline": undefined,
            "properties": {
              "createdAt": {
                "access": "read-only",
                "docs": "The date-time when this resource was created, in [RFC 3339](https://tools.ietf.org/html/rfc3339) date-time `YYYY-MM-DDThh:mm:ss.sssZ` format, UTC. This is derived and immutable.",
                "type": "optional<datetime>",
              },
              "updatedAt": {
                "access": "read-only",
                "docs": "The date-time when the resource was last updated, in [RFC 3339](https://tools.ietf.org/html/rfc3339) date-time `YYYY-MM-DDThh:mm:ss.sssZ` format, UTC. This is derived and immutable.",
                "type": "optional<datetime>",
              },
            },
            "source": {
              "openapi": "../openapi.yml",
            },
          },
          "TransactionCategories": {
            "docs": undefined,
            "inline": undefined,
            "properties": {
              "items": {
                "docs": "An array containing transaction category items.",
                "type": "list<TransactionCategory>",
              },
            },
            "source": {
              "openapi": "../openapi.yml",
            },
          },
          "TransactionCategorization": {
            "docs": "The transaction categorization.",
            "inline": undefined,
            "properties": {
              "id": {
                "access": "read-only",
                "docs": "The unique ID of this transaction's category.",
                "type": "optional<string>",
                "validation": {
                  "format": undefined,
                  "maxLength": 32,
                  "minLength": 1,
                  "pattern": "^[-_:.~$a-zA-Z0-9]{1,32}$",
                },
              },
              "label": {
                "type": "TransactionCategoryLabel",
              },
            },
            "source": {
              "openapi": "../openapi.yml",
            },
          },
          "TransactionCategory": {
            "docs": "Representation of transaction category resources.",
            "extends": [
              "AbstractBody",
              "TransactionCategorization",
            ],
            "inline": undefined,
            "properties": {
              "type": {
                "type": "TransactionCategoryType",
              },
            },
            "source": {
              "openapi": "../openapi.yml",
            },
          },
          "TransactionCategoryLabel": {
            "docs": "The label of a transaction category, such as `"Shopping"`, `"Deposit"`, `"Bill"`, `"Transfer"`, or `"Other"`.",
            "type": "string",
            "validation": {
              "format": undefined,
              "maxLength": 64,
              "minLength": 1,
              "pattern": undefined,
            },
          },
          "TransactionCategoryType": {
            "docs": "Classifies a transaction category as applying to either debit or credit transactions.

<strong><code>transactionCategoryType</code></strong> strings may have one of the following
[enumerated values](https://dx.apiture.com/docs/api-documentation/concepts/label-groups#enumerations):

<table>
<tr>
  <th>Value</th><th>Description</th>
</tr>

<tr>
    <td><strong><code>credit</code></strong></td><td>Credit: <p>This transaction category applies to credit (expense) transactions.</p>
</td>
    </tr>
<tr>
    <td><strong><code>debit</code></strong></td><td>Debit: <p>This transaction category applies to debit (income) transactions.</p>
</td>
    </tr>
</table>

",
            "enum": [
              "credit",
              "debit",
            ],
            "inline": undefined,
            "source": {
              "openapi": "../openapi.yml",
            },
          },
          "TransactionCheck": {
            "docs": "Describes a check associated with a transaction for a checking account. This object is only present if the transaction `type` is `debit` and the `subtype` is `check`.",
            "inline": undefined,
            "properties": {
              "imageBack_url": {
                "docs": "The URL for downloading the image of the front of the check.",
                "type": "optional<string>",
                "validation": {
                  "format": undefined,
                  "maxLength": 400,
                  "minLength": undefined,
                  "pattern": undefined,
                },
              },
              "imageFront_url": {
                "docs": "The URL for downloading the image of the front of the check.",
                "type": "optional<string>",
                "validation": {
                  "format": undefined,
                  "maxLength": 400,
                  "minLength": undefined,
                  "pattern": undefined,
                },
              },
              "number": {
                "docs": "The check number.",
                "type": "integer",
                "validation": {
                  "exclusiveMax": undefined,
                  "exclusiveMin": undefined,
                  "max": undefined,
                  "min": 1,
                  "multipleOf": undefined,
                },
              },
            },
            "source": {
              "openapi": "../openapi.yml",
            },
          },
          "TransactionFields": {
            "docs": "Common fields of the transaction resource used to build other model schemas.",
            "inline": undefined,
            "properties": {
              "amount": {
                "docs": "The transaction amount in dollars. This value is negative if the transaction is a debit and positive if it is a credit.",
                "type": "CreditOrDebitValue",
              },
              "balance": {
                "docs": "The account's running current balance as of this transaction. The `balance` may be omitted if the request includes filters which preclude the inclusion of a running balance.",
                "type": "optional<CreditOrDebitValue>",
              },
              "category": {
                "docs": "The transaction category, if assigned.",
                "type": "optional<TransactionCategorization>",
              },
              "check": "optional<TransactionCheck>",
              "createdOn": {
                "access": "read-only",
                "availability": "deprecated",
                "docs": "The date when the transaction occurred in `YYYY-MM-DD` [RFC 3339](https://tools.ietf.org/html/rfc3339) `date` format. This is derived and immutable.<br>**Warning**: The property `createdOn` was deprecated on version `v2.1.0` of the schema. Use the `occurredOn` property instead. `createdOn` will be removed on version `v3.0.0` of the schema.",
                "type": "optional<date>",
              },
              "description": {
                "docs": "The transaction description assigned by the transaction cleansing service.",
                "type": "optional<string>",
                "validation": {
                  "format": undefined,
                  "maxLength": 128,
                  "minLength": undefined,
                  "pattern": undefined,
                },
              },
              "id": {
                "access": "read-only",
                "docs": "This transaction's unique identifier.",
                "type": "optional<string>",
                "validation": {
                  "format": undefined,
                  "maxLength": 128,
                  "minLength": 6,
                  "pattern": "^[-_:,.~$a-zA-Z0-9]{6,128}$",
                },
              },
              "memo": {
                "docs": "The user-settable transaction memo.",
                "type": "optional<string>",
                "validation": {
                  "format": undefined,
                  "maxLength": 128,
                  "minLength": undefined,
                  "pattern": undefined,
                },
              },
              "merchant": "optional<TransactionMerchant>",
              "occurredOn": {
                "access": "read-only",
                "docs": "The date of the transaction in `YYYY-MM-DD` [RFC 3339](https://tools.ietf.org/html/rfc3339) `date` format. This is derived and immutable.",
                "type": "optional<date>",
              },
              "posted": {
                "docs": "If `true`, the transaction has been posted (cleared) and applied to the account. If `false`, the transaction is still pending and might be canceled. `posted` is only valid for credit and debit transactions and omitted for balance transactions.",
                "type": "optional<boolean>",
              },
              "postedOn": {
                "access": "read-only",
                "availability": "deprecated",
                "docs": "The date when this transaction was posted (cleared and applied to the account balance) in [RFC 3339](https://tools.ietf.org/html/rfc3339) date `YYYY-MM-DD` format, UTC. This is derived and immutable and only present if `posted` is `true`.<br>**Warning**: The property `postedOn` was deprecated on version `v2.1.0` of the schema. Use the `occurredOn` property instead. `postedOn` will be removed on version `v3.0.0` of the schema.",
                "type": "optional<date>",
              },
              "subtype": {
                "docs": "The transaction's kind of debit or credit.",
                "type": "TransactionSubType",
              },
              "type": {
                "docs": "The transaction type. If the `type` is `debit` or `credit`, the `subtype` conveys further transaction type details.",
                "type": "TransactionType",
              },
            },
            "source": {
              "openapi": "../openapi.yml",
            },
          },
          "TransactionItem": {
            "docs": "Summary representation of a transaction resource in transactions collections.",
            "extends": [
              "AbstractBody",
              "TransactionFields",
            ],
            "inline": undefined,
            "properties": {},
            "source": {
              "openapi": "../openapi.yml",
            },
          },
          "TransactionMerchant": {
            "docs": "Describes the merchant associated with a transaction.",
            "inline": undefined,
            "properties": {
              "logo_url": {
                "docs": "The optional URL of the merchant's logo. This image must be an image resource (SVG, PNG, GIF, JPEG image) that does not require any authentication. The URL may contain query parameters.",
                "type": "optional<string>",
                "validation": {
                  "format": undefined,
                  "maxLength": 400,
                  "minLength": undefined,
                  "pattern": undefined,
                },
              },
              "name": {
                "docs": "The merchant\'s name.",
                "type": "optional<string>",
                "validation": {
                  "format": undefined,
                  "maxLength": 32,
                  "minLength": undefined,
                  "pattern": undefined,
                },
              },
              "website_url": {
                "docs": "The merchant's website URL.",
                "type": "optional<string>",
                "validation": {
                  "format": undefined,
                  "maxLength": 400,
                  "minLength": undefined,
                  "pattern": undefined,
                },
              },
            },
            "source": {
              "openapi": "../openapi.yml",
            },
          },
          "TransactionSubType": {
            "docs": "If the type is `debit` or `credit`, the subtype conveys further transaction type details.

<strong><code>transactionSubType</code></strong> strings may have one of the following
[enumerated values](https://dx.apiture.com/docs/api-documentation/concepts/label-groups#enumerations):

<table>
<tr>
  <th>Value</th><th>Description</th>
</tr>

<tr>
    <td><strong><code>check</code></strong></td><td>Check: <p>A check drawn from a checking account.</p>
</td>
    </tr>
<tr>
    <td><strong><code>other</code></strong></td><td>Other: <p>Some other transaction type.</p>
</td>
    </tr>
</table>

",
            "enum": [
              "check",
              "other",
            ],
            "inline": undefined,
            "source": {
              "openapi": "../openapi.yml",
            },
          },
          "TransactionType": {
            "docs": "Distinguishes between balance, debit, or credit transactions.

<strong><code>transactionType</code></strong> strings may have one of the following
[enumerated values](https://dx.apiture.com/docs/api-documentation/concepts/label-groups#enumerations):

<table>
<tr>
  <th>Value</th><th>Description</th>
</tr>

<tr>
    <td><strong><code>balance</code></strong></td><td>Balance: <p>A pseudo-transaction that conveys the account balance.</p>
</td>
    </tr>
<tr>
    <td><strong><code>debit</code></strong></td><td>Debit: <p>A debit against the account.</p>
</td>
    </tr>
<tr>
    <td><strong><code>credit</code></strong></td><td>Credit: <p>A credit transaction.</p>
</td>
    </tr>
</table>

",
            "enum": [
              "balance",
              "debit",
              "credit",
            ],
            "inline": undefined,
            "source": {
              "openapi": "../openapi.yml",
            },
          },
          "Transactions": {
            "docs": "Collection of transactions. The items in the collection are ordered in the `items` array. The response object may contain the `nextPage_url` pagination link.",
            "extends": [
              "AbstractPagedBody",
            ],
            "inline": undefined,
            "properties": {
              "count": {
                "docs": "The total number of transactions which satisfy the request filters. This is optional and only included if the service can calculate it.",
                "type": "optional<integer>",
                "validation": {
                  "exclusiveMax": undefined,
                  "exclusiveMin": undefined,
                  "max": undefined,
                  "min": 0,
                  "multipleOf": undefined,
                },
              },
              "items": {
                "docs": "An array containing a page of transaction items.",
                "type": "optional<list<TransactionItem>>",
              },
            },
            "source": {
              "openapi": "../openapi.yml",
            },
          },
          "Transfer": {
            "docs": "Representation of a transfer resource.",
            "extends": [
              "AbstractBody",
              "TransferItem",
            ],
            "inline": undefined,
            "properties": {},
            "source": {
              "openapi": "../openapi.yml",
            },
          },
          "TransferAccountReference": {
            "docs": "A reference to a banking account used within an account to account transfer. This object may be set from an account's `account.reference` object.",
            "inline": undefined,
            "properties": {
              "id": {
                "docs": "The unique ID of a banking account.",
                "type": "ResourceId",
              },
              "label": {
                "docs": "The human-readable label for this account. This is either the `nickname` (if assigned for the current customer), or the `product.label` concatenated with the `maskedNumber`.",
                "type": "optional<string>",
                "validation": {
                  "format": undefined,
                  "maxLength": 80,
                  "minLength": undefined,
                  "pattern": undefined,
                },
              },
              "location": {
                "docs": "Indicates where an account is held.",
                "type": "optional<AccountLocation>",
              },
              "type": {
                "docs": "The product type of the account.",
                "type": "optional<ProductType>",
              },
            },
            "source": {
              "openapi": "../openapi.yml",
            },
          },
          "TransferDateRestriction": {
            "docs": "A date where a transfer restriction occurs, and the `reason` it is restricted. If the `reason` is `holiday`, `closure` and the transfer is an ACH transfer, the object also contains either a `debitOn` or `creditOn` date or both.",
            "inline": undefined,
            "properties": {
              "creditOn": {
                "docs": "The date the local financial institution account is credited in [RFC 3339 `YYYY-MM-DD`](https://tools.ietf.org/html/rfc3339) date format. This is derived from the `date` based on the `risk` level. The credit-on date normally falls one business day after the restricted `date`. This property is only returned if the payment `type` is `achDebit` or `ach`.",
                "type": "optional<date>",
              },
              "debitOn": {
                "docs": "The date the local financial institution account is debited in [RFC 3339 `YYYY-MM-DD`](https://tools.ietf.org/html/rfc3339) date format. This is derived from the `date` based on the `risk` level and the transfer direction (`achDebit` or `achCredit`). The debit-on date normally falls one to three business days before the restricted `date`. This property is only returned if the payment `type` is `achCredit` or `ach`.",
                "type": "optional<date>",
              },
              "occursOn": {
                "docs": "The date that a transfers restriction occurs, is in the [ISO 8601 Date](https://en.wikipedia.org/wiki/ISO_8601#Calendar_dates) format, `yyyy-mm-dd`.",
                "type": "date",
              },
              "reason": {
                "docs": "Indicates why this date is restricted.",
                "type": "TransferDateRestrictionType",
              },
            },
            "source": {
              "openapi": "../openapi.yml",
            },
          },
          "TransferDateRestrictionType": {
            "docs": "Indicates why a transfer date is restricted.

<strong><code>transferDateRestrictionType</code></strong> strings may have one of the following
[enumerated values](https://dx.apiture.com/docs/api-documentation/concepts/label-groups#enumerations):

<table>
<tr>
  <th>Value</th><th>Description</th>
</tr>

<tr>
    <td><strong><code>pastDate</code></strong></td><td>Past Date: <p>The transfer date is in the past</p>
</td>
    </tr>
<tr>
    <td><strong><code>pastCutoffTime</code></strong></td><td>Past Cutoff Time: <p>Transfers disallowed because the current time is past the financial institutions&#39; cutoff time</p>
</td>
    </tr>
<tr>
    <td><strong><code>riskRestricted</code></strong></td><td>Risk Restricted: <p>The date is restricted because the risk level requires one or more days for a debit to clear</p>
</td>
    </tr>
<tr>
    <td><strong><code>holiday</code></strong></td><td>Holiday: <p>A <a href="https://www.federalreserve.gov/aboutthefed/k8.htm">Federal Reserve System observed holiday</a></p>
</td>
    </tr>
<tr>
    <td><strong><code>closure</code></strong></td><td>Closure: <p>Financial institution closure, such as a weekend or other planned closure</p>
</td>
    </tr>
<tr>
    <td><strong><code>other</code></strong></td><td>Other: <p>Other</p>
</td>
    </tr>
</table>

",
            "enum": [
              "pastDate",
              "pastCutoffTime",
              "riskRestricted",
              "holiday",
              "closure",
              "other",
            ],
            "inline": undefined,
            "source": {
              "openapi": "../openapi.yml",
            },
          },
          "TransferDateRestrictions": {
            "docs": "A list of the financial institution's transfer date restrictions. This is a list of weekdays and specific dates when the institution cannot perform the requested transfers.
The response may include dates prior to requested the start date, as that is useful for populating a calendar that shows the current month and the last few days of the previous month.",
            "extends": [
              "AbstractBody",
            ],
            "inline": undefined,
            "properties": {
              "accuracyEndsOn": {
                "docs": "The service only knows [bank holidays](https://www.federalreserve.gov/aboutthefed/k8.htm) for about two to four years in advance. This date is the end of that known holiday schedule, although the requested dates may extend well beyond this date. Any dates in the response beyond this date may omit holidays but may include other restricted dates based on the financial institution's normal scheduled closures such as Saturdays and Sundays.",
                "type": "optional<date>",
              },
              "restrictedDates": {
                "docs": "A list of restricted transfer dates as determined by the requested transfer parameters, holidays, and scheduled closures. This includes dates that correspond to normal day-of-week restrictions as listed in `restrictedDays`.",
                "type": "optional<list<TransferDateRestriction>>",
              },
            },
            "source": {
              "openapi": "../openapi.yml",
            },
          },
          "TransferFields": {
            "docs": "Common fields of the transfer resource used to build other model schemas.",
            "inline": undefined,
            "properties": {
              "amount": {
                "docs": "The amount of money to transfer between accounts.",
                "type": "optional<MonetaryValue>",
              },
              "memo": {
                "docs": "A customer-defined memo to describe the transfer.",
                "type": "optional<string>",
                "validation": {
                  "format": undefined,
                  "maxLength": 128,
                  "minLength": undefined,
                  "pattern": undefined,
                },
              },
              "sourceAccount": {
                "docs": "The source account where the funds are withdrawn.",
                "type": "optional<TransferAccountReference>",
              },
              "targetAccount": {
                "docs": "The target account where the funds are deposited.",
                "type": "optional<TransferAccountReference>",
              },
            },
            "source": {
              "openapi": "../openapi.yml",
            },
          },
          "TransferFrequency": {
            "docs": "For recurring transfers, the interval at which the money movement recurs.

<strong><code>transferFrequency</code></strong> strings may have one of the following
[enumerated values](https://dx.apiture.com/docs/api-documentation/concepts/label-groups#enumerations):

<table>
<tr>
  <th>Value</th><th>Description</th>
</tr>

<tr>
    <td><strong><code>once</code></strong></td><td>Once: <p>Transfer does not repeat</p>
</td>
    </tr>
<tr>
    <td><strong><code>occasional</code></strong></td><td>Occasional: <p>Transfer recurs but without a new scheduled date</p>
</td>
    </tr>
<tr>
    <td><strong><code>daily</code></strong></td><td>Daily: <p>Repeat daily on business days</p>
</td>
    </tr>
<tr>
    <td><strong><code>weekly</code></strong></td><td>Weekly: <p>Repeat weekly</p>
</td>
    </tr>
<tr>
    <td><strong><code>biweekly</code></strong></td><td>biweekly: <p>Repeat every two weeks (26 times a year)</p>
</td>
    </tr>
<tr>
    <td><strong><code>semimonthly</code></strong></td><td>Semimonthly: <p>Repeat twice a month (24 times a year)</p>
</td>
    </tr>
<tr>
    <td><strong><code>monthly</code></strong></td><td>Monthly: <p>Repeat monthly</p>
</td>
    </tr>
<tr>
    <td><strong><code>monthlyFirstDay</code></strong></td><td>Monthly First Day: <p>Repeat on the first business day of the month</p>
</td>
    </tr>
<tr>
    <td><strong><code>monthlyLastDay</code></strong></td><td>Monthly Last Day: <p>Repeat on the last business day of the month</p>
</td>
    </tr>
<tr>
    <td><strong><code>bimonthly</code></strong></td><td>Bimonthly: <p>Repeat every other month</p>
</td>
    </tr>
<tr>
    <td><strong><code>quarterly</code></strong></td><td>Quarterly: <p>Repeat quarterly (four times a year)</p>
</td>
    </tr>
<tr>
    <td><strong><code>semiyearly</code></strong></td><td>Semiyearly: <p>Repeat every six months (twice a year)</p>
</td>
    </tr>
<tr>
    <td><strong><code>yearly</code></strong></td><td>Yearly: <p>Repeat once every year</p>
</td>
    </tr>
</table>

",
            "enum": [
              "once",
              "occasional",
              "daily",
              "weekly",
              "biweekly",
              "semimonthly",
              "monthly",
              "monthlyFirstDay",
              "monthlyLastDay",
              "bimonthly",
              "quarterly",
              "semiyearly",
              "yearly",
            ],
            "inline": undefined,
            "source": {
              "openapi": "../openapi.yml",
            },
          },
          "TransferItem": {
            "docs": "Summary representation of a transfer resource in transfers collections. To fetch the full representation of this transfer, use the [`getTransfer`](#op-getTransfer) operation, passing this item's `id` field as the `transferId` path parameter.",
            "extends": [
              "TransferFields",
              "TimestampFields",
            ],
            "inline": undefined,
            "properties": {
              "id": {
                "docs": "The unique identifier for this transfer resource. This is an immutable opaque string.",
                "type": "ReadOnlyResourceId",
              },
              "processedAt": {
                "access": "read-only",
                "docs": "The date/time the transfer was processed.",
                "type": "optional<datetime>",
              },
              "schedule": {
                "docs": "When the transfer should occur and any recurrence.",
                "type": "TransferItemSchedule",
              },
              "state": {
                "access": "read-only",
                "docs": "The state of this transfer resource.",
                "type": "optional<TransferState>",
              },
              "updatedBy": {
                "access": "read-only",
                "docs": "The full name of the banking customer who last updated the transfer.",
                "type": "optional<string>",
                "validation": {
                  "format": undefined,
                  "maxLength": 48,
                  "minLength": undefined,
                  "pattern": undefined,
                },
              },
            },
            "source": {
              "openapi": "../openapi.yml",
            },
          },
          "TransferItemSchedule": {
            "docs": "A transfer's schedule: when the transfer is scheduled, its recurrence properties, and derived credit and debit dates.",
            "extends": [
              "TransferSchedule",
            ],
            "inline": undefined,
            "properties": {
              "creditsOn": {
                "access": "read-only",
                "docs": "The effective the transfer is scheduled to credit the target account, in `YYYY-MM-DD` [RFC 3339](https://tools.ietf.org/html/rfc3339) `date` format. This is derived from the `scheduledOn` date, based on the financial institution's transfer rules.",
                "type": "optional<date>",
              },
              "debitsOn": {
                "access": "read-only",
                "docs": "The effective date the transfer is scheduled to debit the source account, in `YYYY-MM-DD` [RFC 3339](https://tools.ietf.org/html/rfc3339) `date` format. This is derived from the `scheduledOn` date, based on the financial institution's transfer rules.",
                "type": "optional<date>",
              },
            },
            "source": {
              "openapi": "../openapi.yml",
            },
          },
          "TransferRecurrenceType": {
            "docs": "Describes whether the transfer amount in the transfer varies or is fixed when the transfer recurs. This is ignored if the transfer frequency is `once`.

<strong><code>transferRecurrenceType</code></strong> strings may have one of the following
[enumerated values](https://dx.apiture.com/docs/api-documentation/concepts/label-groups#enumerations):

<table>
<tr>
  <th>Value</th><th>Description</th>
</tr>

<tr>
    <td><strong><code>fixed</code></strong></td><td>Fixed: <p>The transfer amounts are the same each time a transfer recurs</p>
</td>
    </tr>
<tr>
    <td><strong><code>variable</code></strong></td><td>Variable: <p>The transfer amounts vary and must be entered/verified each time a transfer recurs</p>
</td>
    </tr>
</table>

",
            "enum": [
              "fixed",
              "variable",
            ],
            "inline": undefined,
            "source": {
              "openapi": "../openapi.yml",
            },
          },
          "TransferSchedule": {
            "docs": "The scheduled date when the transfer should be completed, the recurrence, if any, and other derived dates based on the scheduled date.

For recurring transfer schedules, `endsOn`, `count`, and `amountLimit` are mutually exclusive.",
            "inline": undefined,
            "properties": {
              "amountLimit": {
                "docs": "For recurring schedules (`frequency` is not `once`), this is the total dollar amount limit including the first transfer. No transfers are scheduled if they would exceed this amount. This property is ignored if `frequency` is `once`.",
                "type": "optional<MonetaryValue>",
              },
              "count": {
                "default": 1,
                "docs": "For recurring schedules (`frequency` is not `once`), this is the total number of transfers to make, including the first transfer. This property is ignored if `frequency` is `once`.",
                "type": "optional<integer>",
                "validation": {
                  "exclusiveMax": undefined,
                  "exclusiveMin": undefined,
                  "max": undefined,
                  "min": 1,
                  "multipleOf": undefined,
                },
              },
              "endsOn": {
                "docs": "The optional date when the recurring transfer schedule ends, in `YYYY-MM-DD` [RFC 3339](https://tools.ietf.org/html/rfc3339) date format. Subsequent recurring transfers may be scheduled up to and including this date, but not after. This property is ignored if `frequency` is `once`.",
                "type": "optional<date>",
              },
              "frequency": {
                "type": "TransferFrequency",
              },
              "recurrenceType": "optional<TransferRecurrenceType>",
              "scheduledOn": {
                "docs": "The date the the customer scheduled the transfer to occur in `YYYY-MM-DD` [RFC 3339](https://tools.ietf.org/html/rfc3339) `date` format.",
                "type": "optional<date>",
              },
            },
            "source": {
              "openapi": "../openapi.yml",
            },
          },
          "TransferScheduleDirection": {
            "docs": "Provides the direction in which a transfer flows.

<strong><code>transferScheduleDirection</code></strong> strings may have one of the following
[enumerated values](https://dx.apiture.com/docs/api-documentation/concepts/label-groups#enumerations):

<table>
<tr>
  <th>Value</th><th>Description</th>
</tr>

<tr>
    <td><strong><code>debit</code></strong></td><td>Debit: <p>Money is transferred from a payer to the financial institution</p>
</td>
    </tr>
<tr>
    <td><strong><code>credit</code></strong></td><td>Credit: <p>Money is transferred from the financial institution to a payee</p>
</td>
    </tr>
<tr>
    <td><strong><code>both</code></strong></td><td>Both: <p>Money is transferred both to and from a payee/payer</p>
</td>
    </tr>
</table>

",
            "enum": [
              "debit",
              "credit",
              "both",
            ],
            "inline": undefined,
            "source": {
              "openapi": "../openapi.yml",
            },
          },
          "TransferScheduleItem": {
            "docs": "Summary representation of a transfer schedule resource in transfer schedule list.",
            "inline": undefined,
            "properties": {
              "effectiveOn": {
                "docs": "The effective date of the recurrence in `YYYY-MM-DD` [RFC 3339](https://tools.ietf.org/html/rfc3339) date format. When the effective date differs from the scheduled date, it is due to a banking holiday, weekend, or other non-business day. The date is adjusted to before the scheduled date when the transfer direction is `credit` and adjusted to after the scheduled date when the transfer direction is `debit`.",
                "type": "date",
              },
              "scheduledOn": {
                "docs": "The scheduled date of the calculated calendar recurrence in `YYYY-MM-DD` [RFC 3339](https://tools.ietf.org/html/rfc3339) date format.",
                "type": "date",
              },
            },
            "source": {
              "openapi": "../openapi.yml",
            },
          },
          "TransferSchedules": {
            "docs": "List of transfer methods. The items in the list are ordered in the `items` array.",
            "extends": [
              "AbstractBody",
            ],
            "inline": undefined,
            "properties": {
              "items": {
                "docs": "An array containing upcoming transfer schedule items.",
                "type": "list<TransferScheduleItem>",
              },
            },
            "source": {
              "openapi": "../openapi.yml",
            },
          },
          "TransferState": {
            "docs": "The state of a transfer resource.

<strong><code>transferState</code></strong> strings may have one of the following
[enumerated values](https://dx.apiture.com/docs/api-documentation/concepts/label-groups#enumerations):

<table>
<tr>
  <th>Value</th><th>Description</th>
</tr>

<tr>
    <td><strong><code>unscheduled</code></strong></td><td>Unscheduled: <p>A transfer which is not ready to be queued for processing</p>
</td>
    </tr>
<tr>
    <td><strong><code>pendingApproval</code></strong></td><td>Pending Approval: <p>A transfer which is awaiting approval before it can be queued for processing</p>
</td>
    </tr>
<tr>
    <td><strong><code>scheduled</code></strong></td><td>Scheduled: <p>A transfer which has been queued for processing</p>
</td>
    </tr>
<tr>
    <td><strong><code>processing</code></strong></td><td>Processing: <p>A transfer which is being processed</p>
</td>
    </tr>
<tr>
    <td><strong><code>processed</code></strong></td><td>Processed: <p>A transfer which has completed processing</p>
</td>
    </tr>
<tr>
    <td><strong><code>failed</code></strong></td><td>Failed: <p>A transfer which has cannot be processed or failed while processing</p>
</td>
    </tr>
<tr>
    <td><strong><code>other</code></strong></td><td>Other: <p>A transfer which is in some other state</p>
</td>
    </tr>
</table>

",
            "enum": [
              "unscheduled",
              "pendingApproval",
              "scheduled",
              "processing",
              "processed",
              "failed",
              "other",
            ],
            "inline": undefined,
            "source": {
              "openapi": "../openapi.yml",
            },
          },
          "TransferTypeForDateRestrictions": {
            "default": "internal",
            "docs": "Indicates the type of transfer. This determines what business rules and adjustments to make to the date restrictions.

<strong><code>transferTypeForDateRestrictions</code></strong> strings may have one of the following
[enumerated values](https://dx.apiture.com/docs/api-documentation/concepts/label-groups#enumerations):

<table>
<tr>
  <th>Value</th><th>Description</th>
</tr>

<tr>
    <td><strong><code>internal</code></strong></td><td>Internal: <p>Internal account to internal account transfer</p>
</td>
    </tr>
<tr>
    <td><strong><code>ach</code></strong></td><td>ACH: <p>An ACH transfer that includes both debit and credit transfers</p>
</td>
    </tr>
<tr>
    <td><strong><code>achCredit</code></strong></td><td>ACH Credit: <p>An ACH transfer debiting an internal account and crediting an external account</p>
</td>
    </tr>
<tr>
    <td><strong><code>achDebit</code></strong></td><td>ACH Debit: <p>An ACH transfer debiting an external account and crediting an internal account</p>
</td>
    </tr>
<tr>
    <td><strong><code>domesticWireTransfer</code></strong></td><td>Domestic Wire Transfer</td>
    </tr>
<tr>
    <td><strong><code>internationalWireTransfer</code></strong></td><td>International Wire Transfer</td>
    </tr>
</table>

",
            "enum": [
              "internal",
              "ach",
              "achDebit",
              "achCredit",
              "domesticWireTransfer",
              "internationalWireTransfer",
            ],
            "inline": undefined,
            "source": {
              "openapi": "../openapi.yml",
            },
          },
          "Transfers": {
            "docs": "Collection of transfers. The items in the collection are ordered in the `items` array. The response object may contain the `nextPage_url` pagination link..",
            "extends": [
              "AbstractPagedBody",
            ],
            "inline": undefined,
            "properties": {
              "count": {
                "docs": "The number of transfers that meet the filters in the `listTransfers` operation. This is optional and only included if the service can calculate it efficiently.",
                "type": "optional<integer>",
                "validation": {
                  "exclusiveMax": undefined,
                  "exclusiveMin": undefined,
                  "max": undefined,
                  "min": 0,
                  "multipleOf": undefined,
                },
              },
              "items": {
                "docs": "An array containing a page of transfer items.",
                "type": "list<TransferItem>",
              },
            },
            "source": {
              "openapi": "../openapi.yml",
            },
          },
          "WireTransferInstitution": {
            "docs": "A representation of a financial institution used for wire transfers.",
            "extends": [
              "SimpleInstitution",
            ],
            "inline": undefined,
            "properties": {
              "localClearingCode": {
                "docs": "The clearing code used to identify the financial institution for select countries.",
                "type": "optional<string>",
                "validation": {
                  "format": undefined,
                  "maxLength": 12,
                  "minLength": 3,
                  "pattern": undefined,
                },
              },
            },
            "source": {
              "openapi": "../openapi.yml",
            },
          },
        },
      },
      "rawContents": "errors:
  BadRequestError:
    status-code: 400
    type: ProblemResponse
    docs: >
      Bad Request. The request body, request headers, and/or query parameters
      are not well-formed.


      This error response may have one of the following `type` values:

      *
      [`https://production.api.apiture.com/errors/badRequest/v1.0.0`](https://production.api.apiture.com/errors/badRequest/v1.0.0)<br>
        The request body and/or parameters was not well-formed.
        Remediation: Correct any syntax or schema errors in the request body or parameters.
    examples:
      - value:
          type: https://production.api.apiture.com/errors/noSuchAccount/v1.0.0
          title: Account Not Found
          status: 422
          detail: No account exists for the given account reference
          instance: >-
            https://production.api.apiture.com/banking/transfers/bb709151-575041fcd617
          id: 3fbad566-be86-4b22-9ba6-3ca99fdc0799
          occurredAt: '2022-04-25T12:42:21Z'
          problems:
            - type: https://production.api.apiture.com/errors/accountNotFound/v1.0.0
              title: Account Not Found
              status: 422
              detail: No account exists at the given account_url
              instance: >-
                https://production.api.apiture.com/banking/transfers/bb709151-575041fcd617
              id: 3fbad566-be86-4b22-9ba6-3ca99fdc0799
              occurredAt: '2022-04-25T12:42:21Z'
  UnauthorizedError:
    status-code: 401
    type: ProblemResponse
    docs: >
      Unauthorized. The operation requires authentication but no authentication
      or insufficient authentication was given.


      This error response may have one of the following `type` values:

      *
      [`https://production.api.apiture.com/errors/unauthorized/v1.0.0`](https://production.api.apiture.com/errors/unauthorized/v1.0.0)<br>
        The request lacks valid authentication credentials for the target resource or operation.
        Remediation: Authenticate the user and pass the required authorization with the request.

      *
      [`https://production.api.apiture.com/errors/sessionExpired/v1.0.0`](https://production.api.apiture.com/errors/sessionExpired/v1.0.0)<br>
        The user's session has expired.
        Remediation: Re-authenticate the user to get a new access token or other authorization.

      *
      [`https://production.api.apiture.com/errors/challengeRequired/v1.0.0`](https://production.api.apiture.com/errors/challengeRequired/v1.0.0)<br>
        The operation requires a the customer to complete an identity challenge.
        Remediation: Complete the challenge as per the problem response, and add an additional `Challenge` header to the call.
      The `attributes` object in the error may have the properties defined by
      the [`requiredIdentityChallenge`
      schema](#schema-requiredIdentityChallenge).

      *
      [`https://production.api.apiture.com/errors/loginIncomplete/v1.0.0`](https://production.api.apiture.com/errors/loginIncomplete/v1.0.0)<br>
        The user is correctly authenticated but additional actions are required for activating their login session.
        Remediation: Instruct the user to complete the additional actions to activate their login session.

      *
      [`https://production.api.apiture.com/errors/passwordChangeRequired/v1.0.0`](https://production.api.apiture.com/errors/passwordChangeRequired/v1.0.0)<br>
        The user must change their password.
        Remediation: Instruct the user to change their password or other login credentials.

      *
      [`https://production.api.apiture.com/errors/invalidCsrfToken/v1.0.0`](https://production.api.apiture.com/errors/invalidCsrfToken/v1.0.0)<br>
        The CSRF token is invalid.
        Remediation: The client application is not correctly configured to send CSRF.

      *
      [`https://production.api.apiture.com/errors/challengeBlocked/v1.0.0`](https://production.api.apiture.com/errors/challengeBlocked/v1.0.0)<br>
        The user has failed challenges too many times and is blocked from attempting more or performing operations which require additional authentication.
        Remediation: Have the user end their login session and login again.

      *
      [`https://production.api.apiture.com/errors/noIdentityChallengeFactors/v1.0.0`](https://production.api.apiture.com/errors/noIdentityChallengeFactors/v1.0.0)<br>
        This operation requires challenge, but the user does not have the necessary registered authentication factors.
        Remediation: Have the user register one or more challenge security code delivery factors.

      *
      [`https://production.api.apiture.com/errors/invalidIdentityChallengeHeader/v1.0.0`](https://production.api.apiture.com/errors/invalidIdentityChallengeHeader/v1.0.0)<br>
        The additional on-time `Challenge` header in this request is expired, already used, or otherwise invalid.
        Remediation: Supply a valid, unexpired, unclaimed `Challenge` header in the request.
    examples:
      - value:
          type: https://production.api.apiture.com/errors/noSuchAccount/v1.0.0
          title: Account Not Found
          status: 422
          detail: No account exists for the given account reference
          instance: >-
            https://production.api.apiture.com/banking/transfers/bb709151-575041fcd617
          id: 3fbad566-be86-4b22-9ba6-3ca99fdc0799
          occurredAt: '2022-04-25T12:42:21Z'
          problems:
            - type: https://production.api.apiture.com/errors/accountNotFound/v1.0.0
              title: Account Not Found
              status: 422
              detail: No account exists at the given account_url
              instance: >-
                https://production.api.apiture.com/banking/transfers/bb709151-575041fcd617
              id: 3fbad566-be86-4b22-9ba6-3ca99fdc0799
              occurredAt: '2022-04-25T12:42:21Z'
  ForbiddenError:
    status-code: 403
    type: ProblemResponse
    docs: >
      Forbidden. The authenticated caller is not authorized to perform the
      requested operation.


      This error response may have one of the following `type` values:

      *
      [`https://production.api.apiture.com/errors/forbidden/v1.0.0`](https://production.api.apiture.com/errors/forbidden/v1.0.0)<br>
        The user or agent is not allowed to perform this operation; authentication credentials were provided in the request, but the server considers them insufficient to grant access.
        Remediation: Check the user's permissions and entitlements before attempting the operation.

      *
      [`https://production.api.apiture.com/errors/customerDisabled/v1.0.0`](https://production.api.apiture.com/errors/customerDisabled/v1.0.0)<br>
        The customer is disabled.
        Remediation: Have the customer contact the financial institution for support.

      *
      [`https://production.api.apiture.com/errors/antiMalwareRequired/v1.0.0`](https://production.api.apiture.com/errors/antiMalwareRequired/v1.0.0)<br>
        The financial institution requires the customer to have anti-malware software installed.
        Remediation: Direct the user to the software requirements guide to install the correct anti-malware software.

      *
      [`https://production.api.apiture.com/errors/modificationForbidden/v1.0.0`](https://production.api.apiture.com/errors/modificationForbidden/v1.0.0)<br>
        The customer is properly authenticated but not authorized to create, modify, or delete resources.
        Remediation: Avoid modification operation for customers with read-only authorization.
    examples:
      - value:
          type: https://production.api.apiture.com/errors/noSuchAccount/v1.0.0
          title: Account Not Found
          status: 422
          detail: No account exists for the given account reference
          instance: >-
            https://production.api.apiture.com/banking/transfers/bb709151-575041fcd617
          id: 3fbad566-be86-4b22-9ba6-3ca99fdc0799
          occurredAt: '2022-04-25T12:42:21Z'
          problems:
            - type: https://production.api.apiture.com/errors/accountNotFound/v1.0.0
              title: Account Not Found
              status: 422
              detail: No account exists at the given account_url
              instance: >-
                https://production.api.apiture.com/banking/transfers/bb709151-575041fcd617
              id: 3fbad566-be86-4b22-9ba6-3ca99fdc0799
              occurredAt: '2022-04-25T12:42:21Z'
  UnprocessableEntityError:
    status-code: 422
    type: ProblemResponse
    docs: >
      Unprocessable Entity. The request body and/or query parameters were
      well-formed but otherwise invalid.


      This error response may have one of the following `type` values:

      *
      [`https://production.api.apiture.com/errors/unprocessableEntity/v1.0.0`](https://production.api.apiture.com/errors/unprocessableEntity/v1.0.0)<br>
        The syntax of the request entity is correct but was unable to process the contained instructions.
        Remediation: Provide a semantically correct request.
    examples:
      - value:
          type: https://production.api.apiture.com/errors/noSuchAccount/v1.0.0
          title: Account Not Found
          status: 422
          detail: No account exists for the given account reference
          instance: >-
            https://production.api.apiture.com/banking/transfers/bb709151-575041fcd617
          id: 3fbad566-be86-4b22-9ba6-3ca99fdc0799
          occurredAt: '2022-04-25T12:42:21Z'
          problems:
            - type: https://production.api.apiture.com/errors/accountNotFound/v1.0.0
              title: Account Not Found
              status: 422
              detail: No account exists at the given account_url
              instance: >-
                https://production.api.apiture.com/banking/transfers/bb709151-575041fcd617
              id: 3fbad566-be86-4b22-9ba6-3ca99fdc0799
              occurredAt: '2022-04-25T12:42:21Z'
      - value:
          id: 3fbad566-be86-4b22-9ba6-3ca99fdc0799
          type: https://production.api.apiture.com/errors/invalidAccountId/v1.0.0
          title: Unprocessable Entity
          status: 422
          occurredAt: '2022-04-25T12:42:21.375Z'
          detail: No such account exists for the given account ID.
          instance: >-
            https://production.api.apiture.com/banking/accountBalances?accounts=bb709151-575041fcd617
  NotFoundError:
    status-code: 404
    type: ProblemResponse
    docs: >-
      Not Found. There is no such banking account resource at the specified
      `{accountId}`. The response body contains details about the request error.
    examples:
      - value:
          type: https://production.api.apiture.com/errors/noSuchAccount/v1.0.0
          title: Account Not Found
          status: 422
          detail: No account exists for the given account reference
          instance: >-
            https://production.api.apiture.com/banking/transfers/bb709151-575041fcd617
          id: 3fbad566-be86-4b22-9ba6-3ca99fdc0799
          occurredAt: '2022-04-25T12:42:21Z'
          problems:
            - type: https://production.api.apiture.com/errors/accountNotFound/v1.0.0
              title: Account Not Found
              status: 422
              detail: No account exists at the given account_url
              instance: >-
                https://production.api.apiture.com/banking/transfers/bb709151-575041fcd617
              id: 3fbad566-be86-4b22-9ba6-3ca99fdc0799
              occurredAt: '2022-04-25T12:42:21Z'
  TooManyRequestsError:
    status-code: 429
    type: ProblemResponse
    docs: >
      Too Many Requests. The client has sent too many requests in a given amount
      of time.


      This error response may have one of the following `type` values:

      *
      [`https://production.api.apiture.com/errors/tooManyRequests/v1.0.0`](https://production.api.apiture.com/errors/tooManyRequests/v1.0.0)<br>
        The client has sent too many requests in a given amount of time, exceeding rate limiting.
        Remediation: Slow down the rate of API calls.
    examples:
      - value:
          type: https://production.api.apiture.com/errors/noSuchAccount/v1.0.0
          title: Account Not Found
          status: 422
          detail: No account exists for the given account reference
          instance: >-
            https://production.api.apiture.com/banking/transfers/bb709151-575041fcd617
          id: 3fbad566-be86-4b22-9ba6-3ca99fdc0799
          occurredAt: '2022-04-25T12:42:21Z'
          problems:
            - type: https://production.api.apiture.com/errors/accountNotFound/v1.0.0
              title: Account Not Found
              status: 422
              detail: No account exists at the given account_url
              instance: >-
                https://production.api.apiture.com/banking/transfers/bb709151-575041fcd617
              id: 3fbad566-be86-4b22-9ba6-3ca99fdc0799
              occurredAt: '2022-04-25T12:42:21Z'
  ServiceUnavailableError:
    status-code: 503
    type: ProblemResponse
    docs: >-
      Service Unavailable. Could not fetch the account balance from the banking
      core.
    examples:
      - value:
          type: https://production.api.apiture.com/errors/noSuchAccount/v1.0.0
          title: Account Not Found
          status: 422
          detail: No account exists for the given account reference
          instance: >-
            https://production.api.apiture.com/banking/transfers/bb709151-575041fcd617
          id: 3fbad566-be86-4b22-9ba6-3ca99fdc0799
          occurredAt: '2022-04-25T12:42:21Z'
          problems:
            - type: https://production.api.apiture.com/errors/accountNotFound/v1.0.0
              title: Account Not Found
              status: 422
              detail: No account exists at the given account_url
              instance: >-
                https://production.api.apiture.com/banking/transfers/bb709151-575041fcd617
              id: 3fbad566-be86-4b22-9ba6-3ca99fdc0799
              occurredAt: '2022-04-25T12:42:21Z'
  PreconditionFailedError:
    status-code: 412
    type: ProblemResponse
    docs: >
      Precondition Failed. One or more conditions given in the request header
      fields evaluated to false when tested on the server.


      This error response may have one of the following `type` values:

      *
      [`https://production.api.apiture.com/errors/preconditionFailed/v1.0.0`](https://production.api.apiture.com/errors/preconditionFailed/v1.0.0)<br>
        One or more conditions given in the request header fields evaluated to false when tested on the server.
        Remediation: Update resources and use it's most recent ETag or modification time stamp.
    examples:
      - value:
          type: https://production.api.apiture.com/errors/noSuchAccount/v1.0.0
          title: Account Not Found
          status: 422
          detail: No account exists for the given account reference
          instance: >-
            https://production.api.apiture.com/banking/transfers/bb709151-575041fcd617
          id: 3fbad566-be86-4b22-9ba6-3ca99fdc0799
          occurredAt: '2022-04-25T12:42:21Z'
          problems:
            - type: https://production.api.apiture.com/errors/accountNotFound/v1.0.0
              title: Account Not Found
              status: 422
              detail: No account exists at the given account_url
              instance: >-
                https://production.api.apiture.com/banking/transfers/bb709151-575041fcd617
              id: 3fbad566-be86-4b22-9ba6-3ca99fdc0799
              occurredAt: '2022-04-25T12:42:21Z'
  GatewayTimeoutError:
    status-code: 504
    type: ProblemResponse
    docs: >
      Gateway Timeout. The server did not receive a timely response from an
      upstream server it needed to access in order to complete the request.


      This error response may have one of the following `type` values:

      *
      [`https://production.api.apiture.com/errors/gatewayTimeout/v1.0.0`](https://production.api.apiture.com/errors/gatewayTimeout/v1.0.0)<br>
        The server did not receive a timely response from an upstream server it needed to access in order to complete the request.
        Remediation: Wait a few minutes and try again, or gracefully fail the client request.
    examples:
      - value:
          type: https://production.api.apiture.com/errors/noSuchAccount/v1.0.0
          title: Account Not Found
          status: 422
          detail: No account exists for the given account reference
          instance: >-
            https://production.api.apiture.com/banking/transfers/bb709151-575041fcd617
          id: 3fbad566-be86-4b22-9ba6-3ca99fdc0799
          occurredAt: '2022-04-25T12:42:21Z'
          problems:
            - type: https://production.api.apiture.com/errors/accountNotFound/v1.0.0
              title: Account Not Found
              status: 422
              detail: No account exists at the given account_url
              instance: >-
                https://production.api.apiture.com/banking/transfers/bb709151-575041fcd617
              id: 3fbad566-be86-4b22-9ba6-3ca99fdc0799
              occurredAt: '2022-04-25T12:42:21Z'
  ConflictError:
    status-code: 409
    type: ProblemResponse
    docs: >
      Conflict.


      This error response may have one of the following `type` values:

      *
      [`https://production.api.apiture.com/errors/cannotDeleteProcessedTransfers/v1.0.0`](https://production.api.apiture.com/errors/cannotDeleteProcessedTransfers/v1.0.0)<br>
        The delete operation is only allowed for transfers which have not begun processing.
        Remediation: Select a pending or scheduled transfer.
    examples:
      - value:
          type: https://production.api.apiture.com/errors/noSuchAccount/v1.0.0
          title: Account Not Found
          status: 422
          detail: No account exists for the given account reference
          instance: >-
            https://production.api.apiture.com/banking/transfers/bb709151-575041fcd617
          id: 3fbad566-be86-4b22-9ba6-3ca99fdc0799
          occurredAt: '2022-04-25T12:42:21Z'
          problems:
            - type: https://production.api.apiture.com/errors/accountNotFound/v1.0.0
              title: Account Not Found
              status: 422
              detail: No account exists at the given account_url
              instance: >-
                https://production.api.apiture.com/banking/transfers/bb709151-575041fcd617
              id: 3fbad566-be86-4b22-9ba6-3ca99fdc0799
              occurredAt: '2022-04-25T12:42:21Z'
types:
  AccountIds:
    docs: An array of account IDs.
    type: list<ResourceId>
  AccountAllowsFilter:
    enum:
      - billPay
      - transferFrom
      - transferTo
      - mobileCheckDeposit
      - view
      - viewCards
      - manageCards
    docs: >+
      Values for the `?allows=` filter in [`listAccounts`](#op-listAccounts).


      <strong><code>accountAllowsFilter</code></strong> strings may have one of
      the following

      [enumerated
      values](https://dx.apiture.com/docs/api-documentation/concepts/label-groups#enumerations):


      <table>

      <tr>
        <th>Value</th><th>Description</th>
      </tr>


      <tr>
          <td><strong><code>billPay</code></strong></td><td>Bill Pay: <p>Include each account where the caller is allowed to use the bill pay feature.</p>
      </td>
          </tr>
      <tr>
          <td><strong><code>transferFrom</code></strong></td><td>Transfer From: <p>Include each account where the caller is allowed to transfer money from the account.</p>
      </td>
          </tr>
      <tr>
          <td><strong><code>transferTo</code></strong></td><td>Transfer To: <p>Include each account where the caller is allowed to transfer money into the account.</p>
      </td>
          </tr>
      <tr>
          <td><strong><code>mobileCheckDeposit</code></strong></td><td>Mobile Check Deposit: <p>Include each account where the caller is allowed to deposit mobile checks.</p>
      </td>
          </tr>
      <tr>
          <td><strong><code>view</code></strong></td><td>View: <p>Include each account where the caller is allowed to view full account details (balances, full account number, transactions, etc).</p>
      </td>
          </tr>
      <tr>
          <td><strong><code>viewCards</code></strong></td><td>View Cards: <p>Include each account where the caller is allowed to view debit card details.</p>
      </td>
          </tr>
      <tr>
          <td><strong><code>manageCards</code></strong></td><td>Manage Cards: <p>Include each account where the caller is allowed to manage debit card details.</p>
      </td>
          </tr>
      </table>

    source:
      openapi: ../openapi.yml
  AccountPermissions:
    docs: >-
      Flags which indicate the permissions the current authorized user has on
      this account item resource. Most of these properties may only be `true`
      for internal accounts. These permissions are available in account items in
      the [`accounts`](#schema-accounts) list. See
      [`fullAccountPermissions`](#schema-fullAccountPermissions) for all
      capabilities a customer has on an account (the `account.allows` object in
      the [`account`](#schema-account) object response from
      [`getAccount`](#op-getAccount).)
    properties:
      billPay:
        type: boolean
        docs: If `true`, the customer may use this account for Bill Pay.
      mobileCheckDeposit:
        type: boolean
        docs: >-
          If `true`, the customer may use this account for mobile check
          deposits.
      transferFrom:
        type: boolean
        docs: >-
          If `true`, the customer may use this account as the target (deposit)
          account for account-to-account transfers.
      transferTo:
        type: boolean
        docs: >-
          If `true`, the customer may use this account as the source (debit)
          account for account-to-account transfers.
      view:
        type: boolean
        docs: >-
          If `true`, the customer may view the details of this account,
          including the account balance and transactions.
      viewCards:
        type: boolean
        docs: >-
          If `true`, the customer may view debit cards associated with this
          account.
      manageCards:
        type: boolean
        docs: >-
          If true, the customer may manage debit cards associated with this
          account. This includes locking and unlocking cards, changing card
          controls, ordering cards, or canceling cards.
    source:
      openapi: ../openapi.yml
  FullAccountPermissions:
    docs: >-
      Flags which indicate the permissions the current authorized user has on
      this account resource. Most of these properties may only be `true` for
      internal accounts. These permissions are available in
      [`account`](#schema-account) response from the
      [`getAccount`](#op-getAccount) operation. See
      [`accountPermissions`](#schema-accountPermissions) for the subset of
      permission in `account.allows` flags in the
      [`listAccounts`](#op-listAccounts) response.
    properties:
      manageJointOwners:
        type: boolean
        docs: >-
          If `true`, the customer can list the other joint owners on the account
          and invite new joint owners.
      manageOverdraftAccounts:
        type: boolean
        docs: >-
          If `true`, the customer can list and manage overdraft account
          settings.
    extends:
      - AccountPermissions
    source:
      openapi: ../openapi.yml
  Account:
    docs: An internal customer account.
    properties:
      allows:
        type: optional<FullAccountPermissions>
        docs: >-
          Flags which indicate the permissions the current authorized user has
          on this account resource.
        access: read-only
      electronicStatements:
        type: boolean
        docs: >-
          If `true`, the customer has opted in to receive account statements
          electronically.
    extends:
      - AbstractBody
      - AccountFields
    source:
      openapi: ../openapi.yml
  OverdraftAccountFields:
    docs: Fields of an overdraft protection account, used to compose other schemas.
    properties:
      id:
        type: optional<ResourceId>
        docs: >-
          The unique ID of the account resource. Use this as the `{accountId}`
          in [`getAccount`](#op-getAccount) or
          [`listAccountBalances`](#op-listAccountBalances).
      label:
        type: optional<string>
        docs: >-
          The human-readable label for this account. This is either the
          `nickname` (if assigned for the current customer), or the
          `product.label` concatenated with the `maskedNumber`.
        validation:
          maxLength: 80
        access: read-only
      maskedNumber: optional<MaskedAccountNumber>
    source:
      openapi: ../openapi.yml
  EligibleOverdraftAccountItem:
    type: OverdraftAccountFields
    docs: >-
      An account that is eligible to be assigned as an overdraft protection
      account for another account.
  EligibleOverdraftAccounts:
    docs: >-
      A page of zero or more accounts that are eligible to be assigned as an
      overdraft protection account for another account.
    properties:
      items: unknown
      maximumOverdraftAccounts:
        type: optional<integer>
        docs: >-
          The maximum number of overdraft protection accounts that may be linked
          to the account.
        validation:
          max: 4
        access: read-only
      nextPage_url:
        type: optional<string>
        docs: >-
          The URL of the next page of eligible accounts. If this URL is omitted,
          there are no more accounts.
        validation:
          maxLength: 256
        access: read-only
      start:
        type: optional<string>
        docs: >-
          The opaque cursor that specifies the starting location of this page of
          items.
        validation:
          maxLength: 256
      limit:
        type: integer
        docs: >-
          The number of items requested for this page response. The length of
          the `items` array may be less that `limit`.
        default: 100
        validation:
          min: 0
    extends:
      - AbstractBody
    source:
      openapi: ../openapi.yml
  OverdraftAccountItem:
    type: OverdraftAccountFields
    docs: >-
      An overdraft protection account linked to another protected account. The
      `label` and `maskedNumber` are informational only.
  OverdraftProtectionFields:
    docs: Fields used to compose other overdraft protection schemas.
    properties:
      accounts:
        type: optional<unknown>
        docs: >-
          The ordered list of accounts assigned as overdraft protection
          accounts. This array is limited to no more than
          `maximumOverdraftAccounts` accounts.
    source:
      openapi: ../openapi.yml
  OverdraftProtection:
    docs: >-
      Representation of the overdraft protection settings, consisting of a list
      of overdraft protection accounts linked to the account identified by the
      `{accountId}`.
    properties:
      maximumOverdraftAccounts:
        type: optional<integer>
        docs: >-
          The maximum number of overdraft protection accounts that may be linked
          to the account.
        validation:
          max: 4
        access: read-only
    extends:
      - AbstractBody
      - OverdraftProtectionFields
    source:
      openapi: ../openapi.yml
  Accounts:
    docs: >-
      A paginated list of the customer's accounts. This list contains internal
      banking accounts and external banking accounts. and outside fund accounts.
      The `location` property indicates where the account is held. Items in the
      list contain `url` links to the actual account resource which are in the
      `accounts`, `externalAccounts` or `outsideAccounts` collections.
    properties:
      items:
        type: optional<list<AccountItem>>
        docs: The array of items in this page of accounts. This array may be empty.
        access: read-only
      count:
        type: optional<integer>
        docs: >-
          The total number of accounts for which the user has access. This value
          ignores any filters. This value is _optional_ and may be omitted if
          the count is not computable efficiently.
        validation:
          min: 0
      primaryAccountId:
        type: optional<ReadOnlyResourceId>
        docs: >-
          The `id` of the customer's primary account. This property only exists
          for retail customers, and only if the customer has designated a
          primary account.
      nextPage_url:
        type: optional<string>
        docs: >-
          The URL of the next page of accounts. If this URL is omitted, there
          are no more accounts.
        validation:
          maxLength: 256
        access: read-only
      start:
        type: optional<string>
        docs: >-
          The opaque cursor that specifies the starting location of this page of
          items.
        validation:
          maxLength: 256
      limit:
        type: integer
        docs: >-
          The number of items requested for this page response. The length of
          the `items` array may be less that `limit`.
        default: 100
        validation:
          min: 0
    extends:
      - AbstractBody
    source:
      openapi: ../openapi.yml
  AccountLocation:
    enum:
      - internal
      - external
      - outside
    docs: >-
      Indicates where an account is held:
        * `internal` accounts at the current financial institution;
        * `external` accounts at another financial institution;
        * `outside` accounts non-banking accounts such as brokerage and fund accounts.
      Account transfers are only allowed between `internal` and `external`
      accounts. All accounts are considered when calculating total cash balance.
    source:
      openapi: ../openapi.yml
  AccountFields:
    docs: Fragment schema use to build other account schemas.
    properties:
      id:
        type: ReadOnlyResourceId
        docs: >-
          The unique identifier for this account resource. This is an immutable
          opaque string.
      label:
        type: optional<string>
        docs: >-
          The human-readable label for this account. This is either the
          `nickname` (if assigned for the current customer), or the
          `product.label` concatenated with the `maskedNumber`.
        validation:
          maxLength: 80
        access: read-only
      nickname: optional<AccountNickname>
      maskedNumber:
        type: MaskedAccountNumber
      product:
        type: ProductReference
      location:
        type: AccountLocation
        docs: Indicates where an account is held.
    source:
      openapi: ../openapi.yml
  AccountItem:
    docs: An account item in a list items in the `accounts` schema.
    properties:
      id:
        type: optional<ReadOnlyResourceId>
        docs: >-
          The unique identifier for this account resource. This is an immutable
          opaque string.
      label:
        type: optional<string>
        docs: >-
          The human-readable label for this account. This is either the
          `nickname` (if assigned for the current customer), or the
          `product.label` concatenated with the `maskedNumber`.
        validation:
          maxLength: 80
        access: read-only
      nickname: optional<AccountNickname>
      maskedNumber: optional<MaskedAccountNumber>
      allows:
        type: AccountPermissions
      product: optional<ProductReference>
      location:
        type: optional<AccountLocation>
        docs: Indicates where an account is held.
    source:
      openapi: ../openapi.yml
  ExternalAccountVerificationMethod:
    enum:
      - instant
      - microDeposits
      - manual
    docs: >+
      The method used to verify the customer has access to the external account.


      <strong><code>externalAccountVerificationMethod</code></strong> strings
      may have one of the following

      [enumerated
      values](https://dx.apiture.com/docs/api-documentation/concepts/label-groups#enumerations):


      <table>

      <tr>
        <th>Value</th><th>Description</th>
      </tr>


      <tr>
          <td><strong><code>instant</code></strong></td><td>Instant Account Verification: <p>Access to the external account is verified via integration with an account verification service provider.</p>
      </td>
          </tr>
      <tr>
          <td><strong><code>microDeposits</code></strong></td><td>Micro-Deposits: <p>Access to the external account is verified via verifying a set of micro-deposits.</p>
      </td>
          </tr>
      <tr>
          <td><strong><code>manual</code></strong></td><td>Manual: <p>Access to the external account is verified manually by the financial institution.</p>
      </td>
          </tr>
      </table>

    source:
      openapi: ../openapi.yml
  AccountRoutingNumber:
    type: string
    docs: An account ABA routing and transit number.
    validation:
      pattern: ^[0-9]{9}$
      minLength: 9
      maxLength: 9
  AccountNickname:
    type: string
    docs: >-
      The nickname (friendly name) the customer has given this account. Each
      customer can define their own nickname for the same account. If omitted,
      the customer has not set a nickname.
    validation:
      maxLength: 50
  MaskedAccountNumber:
    type: string
    docs: >-
      A masked account number: an asterisk `*` followed by one to four
      characters of the `fullAccountNumber`.
    validation:
      pattern: ^\*[- _a-zA-Z0-9.]{1,4}$
      minLength: 2
      maxLength: 5
  FullAccountNumber:
    type: string
    docs: >-
      A full account number. This is the number that the customer uses to
      reference the account within the financial institution.
    validation:
      pattern: ^[- a-zA-Z0-9.]{1,32}$
      minLength: 1
      maxLength: 32
  AccountBalances:
    docs: An array of account balances by account ID.
    properties:
      items:
        docs: >-
          An array of items, one for each of the `?accounts=` in the request,
          returned in the same order.
        type: list<AccountBalance>
    extends:
      - AbstractBody
    source:
      openapi: ../openapi.yml
  IncompleteAccountBalances:
    docs: >-
      An array of account balances by account ID, some of which are incomplete.
      Use the values in `incompleteAccounts` and `retryCount` to retry the
      [`listAccountBalances`](#op-listAccountBalances) operation.
    properties:
      items:
        docs: >-
          An array of items, one for each of the `?accounts=` in the request,
          returned in the same order.
        type: list<AccountBalance>
      incompleteAccounts:
        type: AccountIds
        docs: >-
          Pass these values as the `?accounts=` query parameter on the next
          retry of the [`listAccountBalances`](#op-listAccountBalances)
          operation. This value is empty if the client has reached the retry
          limit.
      retryCount:
        type: integer
        docs: >-
          Pass this value as the as the `?retryCount=` parameter with the next
          retry of the [`listAccountBalances`](#op-listAccountBalances)
          operation.
        validation:
          min: 1
          max: 10
    extends:
      - AbstractBody
    source:
      openapi: ../openapi.yml
  AccountBalance:
    docs: The current balances of the given account.
    properties:
      id:
        type: ReadOnlyResourceId
        docs: The account ID.
      available:
        type: optional<CreditOrDebitValue>
        docs: >-
          The available balance: the funds available for use. This is the string
          representation of the exact decimal amount.
        access: read-only
      current:
        type: optional<CreditOrDebitValue>
        docs: >-
          The current balance. This is the balance at the end of the previous
          business day. This is the string representation of the exact decimal
          amount.
        access: read-only
      updatedAt:
        type: optional<ReadOnlyTimestamp>
        docs: >-
          The time when the balance values were last updated from the banking
          core.
      currentWithPending:
        type: optional<CreditOrDebitValue>
        docs: >-
          The current balance, with posted transactions. This is the string
          representation of the exact decimal amount.
        access: read-only
      incomplete:
        type: boolean
        docs: >-
          If `true`, the response is incomplete and the client may retry the
          operation after the `Retry-After` time in order to fetch balances for
          any incomplete accounts in the `items`. The retry operation should
          only pass in accounts that are `incomplete`.
    source:
      openapi: ../openapi.yml
  AccountJointOwner:
    docs: Representation of account joint owner resources.
    properties:
      id: ReadOnlyResourceId
      name:
        type: string
        docs: The full name of the joint owner.
        validation:
          maxLength: 50
    extends:
      - AbstractBody
    source:
      openapi: ../openapi.yml
  AccountJointOwners:
    properties:
      items:
        docs: An array containing account joint owner items.
        type: list<AccountJointOwner>
    source:
      openapi: ../openapi.yml
  JointOwnerInvitationFields:
    docs: Fields used to compose other joint owner invitation schemas.
    properties:
      firstName:
        type: string
        docs: The invitee's first name.
        validation:
          minLength: 1
          maxLength: 32
      lastName:
        type: string
        docs: The invitee's last name name.
        validation:
          minLength: 1
          maxLength: 32
      taxId:
        type: optional<string>
        docs: >-
          The last 4 digits of the invitee's tax ID number (Social Security
          Number). This is not sent in the invitation email, but if the invitee
          enrolls in digital banking, this identification must match the last
          four digits of the tax ID they use to enroll.
        validation:
          pattern: ^[0-9]{4}$
          minLength: 4
          maxLength: 4
      sharedSecret:
        type: string
        docs: >-
          A string shared by the inviter with the invitee to verify their
          identity. This is not sent in the invitation. The inviter should share
          this string with the invitee though another channel.
        validation:
          minLength: 8
          maxLength: 100
      emailAddress:
        type: string
        docs: The invitee's email address.
        validation:
          format: email
          maxLength: 80
      disallowDebitCardAccess:
        type: optional<boolean>
        docs: >-
          If `true`, the invitee is not allowed to order or manage debit cards
          for the account.
        default: false
    source:
      openapi: ../openapi.yml
  JointOwnerInvitation:
    docs: A joint owner invitation.
    properties:
      id:
        type: ReadOnlyResourceId
        docs: The unique ID of the invitation.
    extends:
      - AbstractBody
      - JointOwnerInvitationFields
    source:
      openapi: ../openapi.yml
  InstitutionLocatorType:
    enum:
      - abaRoutingNumber
      - swiftBicCode
      - ibanAccountNumber
    docs: >+
      Indicates the type of the institution `locator`.


      <strong><code>institutionLocatorType</code></strong> strings may have one
      of the following

      [enumerated
      values](https://dx.apiture.com/docs/api-documentation/concepts/label-groups#enumerations):


      <table>

      <tr>
        <th>Value</th><th>Description</th>
      </tr>


      <tr>
          <td><strong><code>abaRoutingNumber</code></strong></td><td>ABA Routing Number: <p>The <a href="https://www.aba.com/about-us/routing-number">American Bankers Association routing number</a> of a financial institution</p>
      </td>
          </tr>
      <tr>
          <td><strong><code>swiftBicCode</code></strong></td><td>swiftBicCode: <p>The <a href="https://www.swift.com/standards/data-standards/bic-business-identifier-code">SWIFT Business Identifier Code (BIC) code</a> of a financial institution</p>
      </td>
          </tr>
      <tr>
          <td><strong><code>ibanAccountNumber</code></strong></td><td>IBAN: <p><a href="https://www.ecbs.org/iban.htm">International Bank Account Number (IBAN)</a></p>
      </td>
          </tr>
      </table>

    source:
      openapi: ../openapi.yml
  SimpleInstitution:
    docs: A simple representation of a financial institution.
    properties:
      name:
        type: string
        docs: The financial institution's name.
        validation:
          maxLength: 35
      address:
        type: Address
        docs: The financial institution's postal mailing address.
      locator:
        type: string
        docs: >-
          The [American Bankers Association routing
          number](https://www.aba.com/about-us/routingnumber), [SWIFT Business
          Identifier Code (BIC)
          code](https://www.swift.com/standards/data-standards/bic-business-identifier-code),
          or [IBAN account number](https://www.ecbs.org/iban.htm) of the
          institution. The form of this institution locator string is set with
          the `locatorType` property.
        validation:
          maxLength: 36
      locatorType:
        type: InstitutionLocatorType
        docs: Indicates the type of this institution's `locator`.
    source:
      openapi: ../openapi.yml
  WireTransferInstitution:
    docs: A representation of a financial institution used for wire transfers.
    properties:
      localClearingCode:
        type: optional<string>
        docs: >-
          The clearing code used to identify the financial institution for
          select countries.
        validation:
          minLength: 3
          maxLength: 12
    extends:
      - SimpleInstitution
    source:
      openapi: ../openapi.yml
  InstitutionLookupResult:
    docs: Successful institution lookup result.
    properties:
      found:
        type: boolean
        docs: >-
          `true` if a financial institution was found matching the requested FI
          locator, `false` if none was found.
      institution:
        type: optional<SimpleInstitution>
        docs: >-
          The name and other information about the financial institution, if
          found.
      intermediaryInstitutions:
        type: optional<list<SimpleInstitution>>
        docs: >-
          Optional intermediary institutions, if requested and if intermediary
          institutions are required for for international wire transfers to the
          beneficiary institution. This array is omitted if there none are
          required.
    extends:
      - AbstractBody
    source:
      openapi: ../openapi.yml
  CutoffTimes:
    docs: >-
      A representation of financial institution cutoff times for different money
      movement processes. A money movement process can have multiple cutoff
      times. The cutoff times are sorted in ascending chronological order by
      money movement process.
    properties:
      timeZoneId:
        type: TimeZoneId
        docs: >-
          The identifier of the time zone for which all of the `items[].time`
          are returned in.

          The client can use this value to localize the `items[].time` values to
          the local time zone of the customer, as well as for formatting to
          localized names, such as `EST` and `EDT`.
      items:
        docs: A list of cutoff times for a financial institution.
        type: list<CutoffTime>
    extends:
      - AbstractBody
    source:
      openapi: ../openapi.yml
  TimeZoneId:
    type: string
    docs: >-
      The identifier of a time zone, as described by [RFC
      7808](https://datatracker.ietf.org/doc/html/rfc7808.html#section-3.6).
      This value corresponds with the `tzid` value described in [RFC
      5545](https://datatracker.ietf.org/doc/html/rfc5545#section-3.2.19) and
      defined by the [IANA Time Zone Database](https://www.iana.org/time-zones).
    validation:
      pattern: ^America\/[a-zA-Z_]+(?:\/[a-zA-Z_]+)*
      maxLength: 36
  CutoffTime:
    docs: >-
      A representation of a cutoff time for a money movement process at a
      financial institution.
    properties:
      type:
        type: CutoffTimeType
      time:
        type: string
        docs: >-
          The cutoff time for a product formatted in [RFC
          3339](https://datatracker.ietf.org/doc/html/rfc3339) `time` format:
          `hh:mm`. The time is expressed in 24 hour time and is set to the local
          time zone of the financial institution.
        validation:
          pattern: ^(?<hour>[0-2][0-9]):(?<minute>[0-5][0-9])$
    source:
      openapi: ../openapi.yml
  CutoffTimeType:
    enum:
      - ach
      - sameDayAch
      - domesticWireTransfer
      - internationalWireTransfer
      - internalTransfer
      - externalTransfer
      - billPay
    docs: >+
      Indicates the type of a cutoff time.


      <strong><code>cutoffTimeType</code></strong> strings may have one of the
      following

      [enumerated
      values](https://dx.apiture.com/docs/api-documentation/concepts/label-groups#enumerations):


      <table>

      <tr>
        <th>Value</th><th>Description</th>
      </tr>


      <tr>
          <td><strong><code>ach</code></strong></td><td>ACH</td>
          </tr>
      <tr>
          <td><strong><code>sameDayAch</code></strong></td><td>Same Day ACH</td>
          </tr>
      <tr>
          <td><strong><code>domesticWireTransfer</code></strong></td><td>Domestic Wire Transfer</td>
          </tr>
      <tr>
          <td><strong><code>internationalWireTransfer</code></strong></td><td>International Wire Transfer</td>
          </tr>
      <tr>
          <td><strong><code>internalTransfer</code></strong></td><td>Internal Account Transfer: <p>A transfer between accounts at the same financial institution</p>
      </td>
          </tr>
      <tr>
          <td><strong><code>externalTransfer</code></strong></td><td>External Account Transfer: <p>A transfer to or from an account at an external financial institution</p>
      </td>
          </tr>
      <tr>
          <td><strong><code>billPay</code></strong></td><td>Bill Pay</td>
          </tr>
      </table>

    source:
      openapi: ../openapi.yml
  TransferScheduleDirection:
    enum:
      - debit
      - credit
      - both
    docs: >+
      Provides the direction in which a transfer flows.


      <strong><code>transferScheduleDirection</code></strong> strings may have
      one of the following

      [enumerated
      values](https://dx.apiture.com/docs/api-documentation/concepts/label-groups#enumerations):


      <table>

      <tr>
        <th>Value</th><th>Description</th>
      </tr>


      <tr>
          <td><strong><code>debit</code></strong></td><td>Debit: <p>Money is transferred from a payer to the financial institution</p>
      </td>
          </tr>
      <tr>
          <td><strong><code>credit</code></strong></td><td>Credit: <p>Money is transferred from the financial institution to a payee</p>
      </td>
          </tr>
      <tr>
          <td><strong><code>both</code></strong></td><td>Both: <p>Money is transferred both to and from a payee/payer</p>
      </td>
          </tr>
      </table>

    source:
      openapi: ../openapi.yml
  TransferSchedules:
    docs: >-
      List of transfer methods. The items in the list are ordered in the `items`
      array.
    properties:
      items:
        docs: An array containing upcoming transfer schedule items.
        type: list<TransferScheduleItem>
    extends:
      - AbstractBody
    source:
      openapi: ../openapi.yml
  TransferScheduleItem:
    docs: >-
      Summary representation of a transfer schedule resource in transfer
      schedule list.
    properties:
      scheduledOn:
        type: date
        docs: >-
          The scheduled date of the calculated calendar recurrence in
          `YYYY-MM-DD` [RFC 3339](https://tools.ietf.org/html/rfc3339) date
          format.
      effectiveOn:
        type: date
        docs: >-
          The effective date of the recurrence in `YYYY-MM-DD` [RFC
          3339](https://tools.ietf.org/html/rfc3339) date format. When the
          effective date differs from the scheduled date, it is due to a banking
          holiday, weekend, or other non-business day. The date is adjusted to
          before the scheduled date when the transfer direction is `credit` and
          adjusted to after the scheduled date when the transfer direction is
          `debit`.
    source:
      openapi: ../openapi.yml
  TransferDateRestrictionType:
    enum:
      - pastDate
      - pastCutoffTime
      - riskRestricted
      - holiday
      - closure
      - other
    docs: >+
      Indicates why a transfer date is restricted.


      <strong><code>transferDateRestrictionType</code></strong> strings may have
      one of the following

      [enumerated
      values](https://dx.apiture.com/docs/api-documentation/concepts/label-groups#enumerations):


      <table>

      <tr>
        <th>Value</th><th>Description</th>
      </tr>


      <tr>
          <td><strong><code>pastDate</code></strong></td><td>Past Date: <p>The transfer date is in the past</p>
      </td>
          </tr>
      <tr>
          <td><strong><code>pastCutoffTime</code></strong></td><td>Past Cutoff Time: <p>Transfers disallowed because the current time is past the financial institutions&#39; cutoff time</p>
      </td>
          </tr>
      <tr>
          <td><strong><code>riskRestricted</code></strong></td><td>Risk Restricted: <p>The date is restricted because the risk level requires one or more days for a debit to clear</p>
      </td>
          </tr>
      <tr>
          <td><strong><code>holiday</code></strong></td><td>Holiday: <p>A <a href="https://www.federalreserve.gov/aboutthefed/k8.htm">Federal Reserve System observed holiday</a></p>
      </td>
          </tr>
      <tr>
          <td><strong><code>closure</code></strong></td><td>Closure: <p>Financial institution closure, such as a weekend or other planned closure</p>
      </td>
          </tr>
      <tr>
          <td><strong><code>other</code></strong></td><td>Other: <p>Other</p>
      </td>
          </tr>
      </table>

    source:
      openapi: ../openapi.yml
  TransferTypeForDateRestrictions:
    enum:
      - internal
      - ach
      - achDebit
      - achCredit
      - domesticWireTransfer
      - internationalWireTransfer
    docs: >+
      Indicates the type of transfer. This determines what business rules and
      adjustments to make to the date restrictions.


      <strong><code>transferTypeForDateRestrictions</code></strong> strings may
      have one of the following

      [enumerated
      values](https://dx.apiture.com/docs/api-documentation/concepts/label-groups#enumerations):


      <table>

      <tr>
        <th>Value</th><th>Description</th>
      </tr>


      <tr>
          <td><strong><code>internal</code></strong></td><td>Internal: <p>Internal account to internal account transfer</p>
      </td>
          </tr>
      <tr>
          <td><strong><code>ach</code></strong></td><td>ACH: <p>An ACH transfer that includes both debit and credit transfers</p>
      </td>
          </tr>
      <tr>
          <td><strong><code>achCredit</code></strong></td><td>ACH Credit: <p>An ACH transfer debiting an internal account and crediting an external account</p>
      </td>
          </tr>
      <tr>
          <td><strong><code>achDebit</code></strong></td><td>ACH Debit: <p>An ACH transfer debiting an external account and crediting an internal account</p>
      </td>
          </tr>
      <tr>
          <td><strong><code>domesticWireTransfer</code></strong></td><td>Domestic Wire Transfer</td>
          </tr>
      <tr>
          <td><strong><code>internationalWireTransfer</code></strong></td><td>International Wire Transfer</td>
          </tr>
      </table>

    default: internal
    source:
      openapi: ../openapi.yml
  TransferDateRestrictions:
    docs: >-
      A list of the financial institution's transfer date restrictions. This is
      a list of weekdays and specific dates when the institution cannot perform
      the requested transfers.

      The response may include dates prior to requested the start date, as that
      is useful for populating a calendar that shows the current month and the
      last few days of the previous month.
    properties:
      restrictedDates:
        type: optional<list<TransferDateRestriction>>
        docs: >-
          A list of restricted transfer dates as determined by the requested
          transfer parameters, holidays, and scheduled closures. This includes
          dates that correspond to normal day-of-week restrictions as listed in
          `restrictedDays`.
      accuracyEndsOn:
        type: optional<date>
        docs: >-
          The service only knows [bank
          holidays](https://www.federalreserve.gov/aboutthefed/k8.htm) for about
          two to four years in advance. This date is the end of that known
          holiday schedule, although the requested dates may extend well beyond
          this date. Any dates in the response beyond this date may omit
          holidays but may include other restricted dates based on the financial
          institution's normal scheduled closures such as Saturdays and Sundays.
    extends:
      - AbstractBody
    source:
      openapi: ../openapi.yml
  TransferDateRestriction:
    docs: >-
      A date where a transfer restriction occurs, and the `reason` it is
      restricted. If the `reason` is `holiday`, `closure` and the transfer is an
      ACH transfer, the object also contains either a `debitOn` or `creditOn`
      date or both.
    properties:
      occursOn:
        type: date
        docs: >-
          The date that a transfers restriction occurs, is in the [ISO 8601
          Date](https://en.wikipedia.org/wiki/ISO_8601#Calendar_dates) format,
          `yyyy-mm-dd`.
      reason:
        type: TransferDateRestrictionType
        docs: Indicates why this date is restricted.
      creditOn:
        type: optional<date>
        docs: >-
          The date the local financial institution account is credited in [RFC
          3339 `YYYY-MM-DD`](https://tools.ietf.org/html/rfc3339) date format.
          This is derived from the `date` based on the `risk` level. The
          credit-on date normally falls one business day after the restricted
          `date`. This property is only returned if the payment `type` is
          `achDebit` or `ach`.
      debitOn:
        type: optional<date>
        docs: >-
          The date the local financial institution account is debited in [RFC
          3339 `YYYY-MM-DD`](https://tools.ietf.org/html/rfc3339) date format.
          This is derived from the `date` based on the `risk` level and the
          transfer direction (`achDebit` or `achCredit`). The debit-on date
          normally falls one to three business days before the restricted
          `date`. This property is only returned if the payment `type` is
          `achCredit` or `ach`.
    source:
      openapi: ../openapi.yml
  CheckNumberRange:
    type: PositiveIntegerRange
    docs: A numeric range for a checking account check number.
  TransactionFields:
    docs: >-
      Common fields of the transaction resource used to build other model
      schemas.
    properties:
      id:
        type: optional<string>
        docs: This transaction's unique identifier.
        validation:
          pattern: ^[-_:,.~$a-zA-Z0-9]{6,128}$
          minLength: 6
          maxLength: 128
        access: read-only
      type:
        type: TransactionType
        docs: >-
          The transaction type. If the `type` is `debit` or `credit`, the
          `subtype` conveys further transaction type details.
      subtype:
        type: TransactionSubType
        docs: The transaction's kind of debit or credit.
      occurredOn:
        type: optional<date>
        docs: >-
          The date of the transaction in `YYYY-MM-DD` [RFC
          3339](https://tools.ietf.org/html/rfc3339) `date` format. This is
          derived and immutable.
        access: read-only
      createdOn:
        type: optional<date>
        docs: >-
          The date when the transaction occurred in `YYYY-MM-DD` [RFC
          3339](https://tools.ietf.org/html/rfc3339) `date` format. This is
          derived and immutable.<br>**Warning**: The property `createdOn` was
          deprecated on version `v2.1.0` of the schema. Use the `occurredOn`
          property instead. `createdOn` will be removed on version `v3.0.0` of
          the schema.
        availability: deprecated
        access: read-only
      postedOn:
        type: optional<date>
        docs: >-
          The date when this transaction was posted (cleared and applied to the
          account balance) in [RFC 3339](https://tools.ietf.org/html/rfc3339)
          date `YYYY-MM-DD` format, UTC. This is derived and immutable and only
          present if `posted` is `true`.<br>**Warning**: The property `postedOn`
          was deprecated on version `v2.1.0` of the schema. Use the `occurredOn`
          property instead. `postedOn` will be removed on version `v3.0.0` of
          the schema.
        availability: deprecated
        access: read-only
      amount:
        type: CreditOrDebitValue
        docs: >-
          The transaction amount in dollars. This value is negative if the
          transaction is a debit and positive if it is a credit.
      posted:
        type: optional<boolean>
        docs: >-
          If `true`, the transaction has been posted (cleared) and applied to
          the account. If `false`, the transaction is still pending and might be
          canceled. `posted` is only valid for credit and debit transactions and
          omitted for balance transactions.
      balance:
        type: optional<CreditOrDebitValue>
        docs: >-
          The account's running current balance as of this transaction. The
          `balance` may be omitted if the request includes filters which
          preclude the inclusion of a running balance.
      memo:
        type: optional<string>
        docs: The user-settable transaction memo.
        validation:
          maxLength: 128
      description:
        type: optional<string>
        docs: >-
          The transaction description assigned by the transaction cleansing
          service.
        validation:
          maxLength: 128
      category:
        type: optional<TransactionCategorization>
        docs: The transaction category, if assigned.
      merchant: optional<TransactionMerchant>
      check: optional<TransactionCheck>
    source:
      openapi: ../openapi.yml
  TransactionMerchant:
    docs: Describes the merchant associated with a transaction.
    properties:
      name:
        type: optional<string>
        docs: The merchant\'s name.
        validation:
          maxLength: 32
      website_url:
        type: optional<string>
        docs: The merchant's website URL.
        validation:
          maxLength: 400
      logo_url:
        type: optional<string>
        docs: >-
          The optional URL of the merchant's logo. This image must be an image
          resource (SVG, PNG, GIF, JPEG image) that does not require any
          authentication. The URL may contain query parameters.
        validation:
          maxLength: 400
    source:
      openapi: ../openapi.yml
  TransactionCheck:
    docs: >-
      Describes a check associated with a transaction for a checking account.
      This object is only present if the transaction `type` is `debit` and the
      `subtype` is `check`.
    properties:
      number:
        type: integer
        docs: The check number.
        validation:
          min: 1
      imageFront_url:
        type: optional<string>
        docs: The URL for downloading the image of the front of the check.
        validation:
          maxLength: 400
      imageBack_url:
        type: optional<string>
        docs: The URL for downloading the image of the front of the check.
        validation:
          maxLength: 400
    source:
      openapi: ../openapi.yml
  TransactionCategorization:
    docs: The transaction categorization.
    properties:
      label:
        type: TransactionCategoryLabel
      id:
        type: optional<string>
        docs: The unique ID of this transaction's category.
        validation:
          pattern: ^[-_:.~$a-zA-Z0-9]{1,32}$
          minLength: 1
          maxLength: 32
        access: read-only
    source:
      openapi: ../openapi.yml
  TransactionCategoryLabel:
    type: string
    docs: >-
      The label of a transaction category, such as `"Shopping"`, `"Deposit"`,
      `"Bill"`, `"Transfer"`, or `"Other"`.
    validation:
      minLength: 1
      maxLength: 64
  TransactionType:
    enum:
      - balance
      - debit
      - credit
    docs: >+
      Distinguishes between balance, debit, or credit transactions.


      <strong><code>transactionType</code></strong> strings may have one of the
      following

      [enumerated
      values](https://dx.apiture.com/docs/api-documentation/concepts/label-groups#enumerations):


      <table>

      <tr>
        <th>Value</th><th>Description</th>
      </tr>


      <tr>
          <td><strong><code>balance</code></strong></td><td>Balance: <p>A pseudo-transaction that conveys the account balance.</p>
      </td>
          </tr>
      <tr>
          <td><strong><code>debit</code></strong></td><td>Debit: <p>A debit against the account.</p>
      </td>
          </tr>
      <tr>
          <td><strong><code>credit</code></strong></td><td>Credit: <p>A credit transaction.</p>
      </td>
          </tr>
      </table>

    source:
      openapi: ../openapi.yml
  TransactionSubType:
    enum:
      - check
      - other
    docs: >+
      If the type is `debit` or `credit`, the subtype conveys further
      transaction type details.


      <strong><code>transactionSubType</code></strong> strings may have one of
      the following

      [enumerated
      values](https://dx.apiture.com/docs/api-documentation/concepts/label-groups#enumerations):


      <table>

      <tr>
        <th>Value</th><th>Description</th>
      </tr>


      <tr>
          <td><strong><code>check</code></strong></td><td>Check: <p>A check drawn from a checking account.</p>
      </td>
          </tr>
      <tr>
          <td><strong><code>other</code></strong></td><td>Other: <p>Some other transaction type.</p>
      </td>
          </tr>
      </table>

    source:
      openapi: ../openapi.yml
  TransactionItem:
    docs: >-
      Summary representation of a transaction resource in transactions
      collections.
    properties: {}
    extends:
      - AbstractBody
      - TransactionFields
    source:
      openapi: ../openapi.yml
  Transactions:
    docs: >-
      Collection of transactions. The items in the collection are ordered in the
      `items` array. The response object may contain the `nextPage_url`
      pagination link.
    properties:
      items:
        type: optional<list<TransactionItem>>
        docs: An array containing a page of transaction items.
      count:
        type: optional<integer>
        docs: >-
          The total number of transactions which satisfy the request filters.
          This is optional and only included if the service can calculate it.
        validation:
          min: 0
    extends:
      - AbstractPagedBody
    source:
      openapi: ../openapi.yml
  IncompleteTransactions:
    docs: Response when requesting transactions that are not yet available.
    properties:
      retryCount:
        type: integer
        docs: >-
          Pass this value as the as the `?retryCount=` parameter with the next
          retry of the [`listTransactions`](#op-listTransactions) operation.
        validation:
          min: 1
          max: 10
    extends:
      - AbstractBody
    source:
      openapi: ../openapi.yml
  TransactionCategoryType:
    enum:
      - credit
      - debit
    docs: >+
      Classifies a transaction category as applying to either debit or credit
      transactions.


      <strong><code>transactionCategoryType</code></strong> strings may have one
      of the following

      [enumerated
      values](https://dx.apiture.com/docs/api-documentation/concepts/label-groups#enumerations):


      <table>

      <tr>
        <th>Value</th><th>Description</th>
      </tr>


      <tr>
          <td><strong><code>credit</code></strong></td><td>Credit: <p>This transaction category applies to credit (expense) transactions.</p>
      </td>
          </tr>
      <tr>
          <td><strong><code>debit</code></strong></td><td>Debit: <p>This transaction category applies to debit (income) transactions.</p>
      </td>
          </tr>
      </table>

    source:
      openapi: ../openapi.yml
  TransactionCategory:
    docs: Representation of transaction category resources.
    properties:
      type:
        type: TransactionCategoryType
    extends:
      - AbstractBody
      - TransactionCategorization
    source:
      openapi: ../openapi.yml
  TransactionCategories:
    properties:
      items:
        docs: An array containing transaction category items.
        type: list<TransactionCategory>
    source:
      openapi: ../openapi.yml
  TransferSchedule:
    docs: >-
      The scheduled date when the transfer should be completed, the recurrence,
      if any, and other derived dates based on the scheduled date.


      For recurring transfer schedules, `endsOn`, `count`, and `amountLimit` are
      mutually exclusive.
    properties:
      scheduledOn:
        type: optional<date>
        docs: >-
          The date the the customer scheduled the transfer to occur in
          `YYYY-MM-DD` [RFC 3339](https://tools.ietf.org/html/rfc3339) `date`
          format.
<<<<<<< HEAD
      recurrenceType:
        type: optional<TransferRecurrenceType>
=======
        validation:
          format: date
      recurrenceType: optional<TransferRecurrenceType>
>>>>>>> 8f1a53bb
      frequency:
        type: TransferFrequency
      endsOn:
        type: optional<date>
        docs: >-
          The optional date when the recurring transfer schedule ends, in
          `YYYY-MM-DD` [RFC 3339](https://tools.ietf.org/html/rfc3339) date
          format. Subsequent recurring transfers may be scheduled up to and
          including this date, but not after. This property is ignored if
          `frequency` is `once`.
      count:
        type: optional<integer>
        docs: >-
          For recurring schedules (`frequency` is not `once`), this is the total
          number of transfers to make, including the first transfer. This
          property is ignored if `frequency` is `once`.
        default: 1
        validation:
          min: 1
      amountLimit:
        type: optional<MonetaryValue>
        docs: >-
          For recurring schedules (`frequency` is not `once`), this is the total
          dollar amount limit including the first transfer. No transfers are
          scheduled if they would exceed this amount. This property is ignored
          if `frequency` is `once`.
    source:
      openapi: ../openapi.yml
  TransferItemSchedule:
    docs: >-
      A transfer's schedule: when the transfer is scheduled, its recurrence
      properties, and derived credit and debit dates.
    properties:
      debitsOn:
        type: optional<date>
        docs: >-
          The effective date the transfer is scheduled to debit the source
          account, in `YYYY-MM-DD` [RFC
          3339](https://tools.ietf.org/html/rfc3339) `date` format. This is
          derived from the `scheduledOn` date, based on the financial
          institution's transfer rules.
        access: read-only
      creditsOn:
        type: optional<date>
        docs: >-
          The effective the transfer is scheduled to credit the target account,
          in `YYYY-MM-DD` [RFC 3339](https://tools.ietf.org/html/rfc3339) `date`
          format. This is derived from the `scheduledOn` date, based on the
          financial institution's transfer rules.
        access: read-only
    extends:
      - TransferSchedule
    source:
      openapi: ../openapi.yml
  TransferAccountReference:
    docs: >-
      A reference to a banking account used within an account to account
      transfer. This object may be set from an account's `account.reference`
      object.
    properties:
      id:
        type: ResourceId
        docs: The unique ID of a banking account.
      label:
        type: optional<string>
        docs: >-
          The human-readable label for this account. This is either the
          `nickname` (if assigned for the current customer), or the
          `product.label` concatenated with the `maskedNumber`.
        validation:
          maxLength: 80
      type:
        type: optional<ProductType>
        docs: The product type of the account.
      location:
        type: optional<AccountLocation>
        docs: Indicates where an account is held.
    source:
      openapi: ../openapi.yml
  TransferFields:
    docs: Common fields of the transfer resource used to build other model schemas.
    properties:
      amount:
        type: optional<MonetaryValue>
        docs: The amount of money to transfer between accounts.
      sourceAccount:
        type: optional<TransferAccountReference>
        docs: The source account where the funds are withdrawn.
      targetAccount:
        type: optional<TransferAccountReference>
        docs: The target account where the funds are deposited.
      memo:
        type: optional<string>
        docs: A customer-defined memo to describe the transfer.
        validation:
          maxLength: 128
    source:
      openapi: ../openapi.yml
  TransferState:
    enum:
      - unscheduled
      - pendingApproval
      - scheduled
      - processing
      - processed
      - failed
      - other
    docs: >+
      The state of a transfer resource.


      <strong><code>transferState</code></strong> strings may have one of the
      following

      [enumerated
      values](https://dx.apiture.com/docs/api-documentation/concepts/label-groups#enumerations):


      <table>

      <tr>
        <th>Value</th><th>Description</th>
      </tr>


      <tr>
          <td><strong><code>unscheduled</code></strong></td><td>Unscheduled: <p>A transfer which is not ready to be queued for processing</p>
      </td>
          </tr>
      <tr>
          <td><strong><code>pendingApproval</code></strong></td><td>Pending Approval: <p>A transfer which is awaiting approval before it can be queued for processing</p>
      </td>
          </tr>
      <tr>
          <td><strong><code>scheduled</code></strong></td><td>Scheduled: <p>A transfer which has been queued for processing</p>
      </td>
          </tr>
      <tr>
          <td><strong><code>processing</code></strong></td><td>Processing: <p>A transfer which is being processed</p>
      </td>
          </tr>
      <tr>
          <td><strong><code>processed</code></strong></td><td>Processed: <p>A transfer which has completed processing</p>
      </td>
          </tr>
      <tr>
          <td><strong><code>failed</code></strong></td><td>Failed: <p>A transfer which has cannot be processed or failed while processing</p>
      </td>
          </tr>
      <tr>
          <td><strong><code>other</code></strong></td><td>Other: <p>A transfer which is in some other state</p>
      </td>
          </tr>
      </table>

    source:
      openapi: ../openapi.yml
  TransferItem:
    docs: >-
      Summary representation of a transfer resource in transfers collections. To
      fetch the full representation of this transfer, use the
      [`getTransfer`](#op-getTransfer) operation, passing this item's `id` field
      as the `transferId` path parameter.
    properties:
      id:
        type: ReadOnlyResourceId
        docs: >-
          The unique identifier for this transfer resource. This is an immutable
          opaque string.
      schedule:
        type: TransferItemSchedule
        docs: When the transfer should occur and any recurrence.
      state:
        type: optional<TransferState>
        docs: The state of this transfer resource.
        access: read-only
      processedAt:
        type: optional<datetime>
        docs: The date/time the transfer was processed.
        access: read-only
      updatedBy:
        type: optional<string>
        docs: The full name of the banking customer who last updated the transfer.
        validation:
          maxLength: 48
        access: read-only
    extends:
      - TransferFields
      - TimestampFields
    source:
      openapi: ../openapi.yml
  Transfer:
    docs: Representation of a transfer resource.
    properties: {}
    extends:
      - AbstractBody
      - TransferItem
    source:
      openapi: ../openapi.yml
  Transfers:
    docs: >-
      Collection of transfers. The items in the collection are ordered in the
      `items` array. The response object may contain the `nextPage_url`
      pagination link..
    properties:
      items:
        docs: An array containing a page of transfer items.
        type: list<TransferItem>
      count:
        type: optional<integer>
        docs: >-
          The number of transfers that meet the filters in the `listTransfers`
          operation. This is optional and only included if the service can
          calculate it efficiently.
        validation:
          min: 0
    extends:
      - AbstractPagedBody
    source:
      openapi: ../openapi.yml
  ProductType:
    enum:
      - savings
      - checking
      - cd
      - ira
      - loan
      - creditCard
    docs: >+
      The type (or category) of bank account.


      <strong><code>productType</code></strong> strings may have one of the
      following

      [enumerated
      values](https://dx.apiture.com/docs/api-documentation/concepts/label-groups#enumerations):


      <table>

      <tr>
        <th>Value</th><th>Description</th>
      </tr>


      <tr>
          <td><strong><code>savings</code></strong></td><td>Savings: <p>Savings Account</p>
      </td>
          </tr>
      <tr>
          <td><strong><code>checking</code></strong></td><td>Checking: <p>Checking Account</p>
      </td>
          </tr>
      <tr>
          <td><strong><code>cd</code></strong></td><td>CD: <p>Certificate of Deposit Account</p>
      </td>
          </tr>
      <tr>
          <td><strong><code>ira</code></strong></td><td>IRA: <p>Individual Retirement Account</p>
      </td>
          </tr>
      <tr>
          <td><strong><code>loan</code></strong></td><td>Loan: <p>Loan Account</p>
      </td>
          </tr>
      <tr>
          <td><strong><code>creditCard</code></strong></td><td>Credit Card: <p>Credit Card Account</p>
      </td>
          </tr>
      </table>

    source:
      openapi: ../openapi.yml
  ProblemResponse:
    docs: >-
      API problem or error response, as per [RFC 7807
      application/problem+json](https://tools.ietf.org/html/rfc7807).
    properties: {}
    extends:
      - AbstractBody
      - ApiProblem
    source:
      openapi: ../openapi.yml
  TransferFrequency:
    enum:
      - once
      - occasional
      - daily
      - weekly
      - biweekly
      - semimonthly
      - monthly
      - monthlyFirstDay
      - monthlyLastDay
      - bimonthly
      - quarterly
      - semiyearly
      - yearly
    docs: >+
      For recurring transfers, the interval at which the money movement recurs.


      <strong><code>transferFrequency</code></strong> strings may have one of
      the following

      [enumerated
      values](https://dx.apiture.com/docs/api-documentation/concepts/label-groups#enumerations):


      <table>

      <tr>
        <th>Value</th><th>Description</th>
      </tr>


      <tr>
          <td><strong><code>once</code></strong></td><td>Once: <p>Transfer does not repeat</p>
      </td>
          </tr>
      <tr>
          <td><strong><code>occasional</code></strong></td><td>Occasional: <p>Transfer recurs but without a new scheduled date</p>
      </td>
          </tr>
      <tr>
          <td><strong><code>daily</code></strong></td><td>Daily: <p>Repeat daily on business days</p>
      </td>
          </tr>
      <tr>
          <td><strong><code>weekly</code></strong></td><td>Weekly: <p>Repeat weekly</p>
      </td>
          </tr>
      <tr>
          <td><strong><code>biweekly</code></strong></td><td>biweekly: <p>Repeat every two weeks (26 times a year)</p>
      </td>
          </tr>
      <tr>
          <td><strong><code>semimonthly</code></strong></td><td>Semimonthly: <p>Repeat twice a month (24 times a year)</p>
      </td>
          </tr>
      <tr>
          <td><strong><code>monthly</code></strong></td><td>Monthly: <p>Repeat monthly</p>
      </td>
          </tr>
      <tr>
          <td><strong><code>monthlyFirstDay</code></strong></td><td>Monthly First Day: <p>Repeat on the first business day of the month</p>
      </td>
          </tr>
      <tr>
          <td><strong><code>monthlyLastDay</code></strong></td><td>Monthly Last Day: <p>Repeat on the last business day of the month</p>
      </td>
          </tr>
      <tr>
          <td><strong><code>bimonthly</code></strong></td><td>Bimonthly: <p>Repeat every other month</p>
      </td>
          </tr>
      <tr>
          <td><strong><code>quarterly</code></strong></td><td>Quarterly: <p>Repeat quarterly (four times a year)</p>
      </td>
          </tr>
      <tr>
          <td><strong><code>semiyearly</code></strong></td><td>Semiyearly: <p>Repeat every six months (twice a year)</p>
      </td>
          </tr>
      <tr>
          <td><strong><code>yearly</code></strong></td><td>Yearly: <p>Repeat once every year</p>
      </td>
          </tr>
      </table>

    source:
      openapi: ../openapi.yml
  AchAccountRisk:
    enum:
      - early
      - normal
      - float
      - sameDay
    docs: >+
      Describes the risk level of a payment batch's settlement account.


      <strong><code>achAccountRisk</code></strong> strings may have one of the
      following

      [enumerated
      values](https://dx.apiture.com/docs/api-documentation/concepts/label-groups#enumerations):


      <table>

      <tr>
        <th>Value</th><th>Description</th>
      </tr>


      <tr>
          <td><strong><code>early</code></strong></td><td>Early: <p>The account is debited three business days before the ACH transfer&#39;s effective date. The account balance is also checked for sufficient funds before the account is debited. A risk limit may apply for commercial accounts with an <code>early</code> risk level.</p>
      </td>
          </tr>
      <tr>
          <td><strong><code>normal</code></strong></td><td>Normal: <p>The account is debited two business days before the ACH transfer&#39;s effective date. The account balance is also checked for sufficient funds before the account is debited. A risk limit may apply for commercial accounts with a <code>normal</code> risk level.</p>
      </td>
          </tr>
      <tr>
          <td><strong><code>float</code></strong></td><td>Float: <p>The account is debited on the ACH transfer&#39;s effective date. The account balance is not checked for sufficient funds before the account is debited. A risk limit applies for commercial accounts with a <code>float</code> risk level.</p>
      </td>
          </tr>
      <tr>
          <td><strong><code>sameDay</code></strong></td><td>Same Day: <p>The account is credited on the ACH transfer&#39;s effective day. The account balance is not checked because <code>sameDay</code> is used for credit. A risk limit and per-transaction limit applies.</p>
      </td>
          </tr>
      </table>

    source:
      openapi: ../openapi.yml
  DateRange:
    type: string
    docs: >-
      A date range, supporting inclusive or exclusive endpoints. Dates ranges
      use dates expressed in `YYYY-MM-DD` [RFC
      3339](https://tools.ietf.org/html/rfc3339) `date` format. The value may
      have the following forms: <ul> <li>`YYYY-MM-DD` match the date exactly;
      equivalent to matching dates in the range `[YYYY-MM-DD,YYYY-MM-DD]`</li>
      <li>`[YYYY-MM-DD,YYYY-MM-DD]` between two dates, inclusive of the
      endpoints</li> <li>`(YYYY-MM-DD,YYYY-MM-DD)` between two dates, exclusive
      of the endpoints</li> <li>`[YYYY-MM-DD,]` on or after the date</li>
      <li>`(YYYY-MM-DD,)` after the date</li> <li>`[,YYYY-MM-DD]` before or on
      the date</li> <li>`(,YYYY-MM-DD)` before the date</li> </ul>
    validation:
      pattern: >-
        ^\d{4}-\d{2}-\d{2}|([[(](\d{4}-\d{2}-\d{2},(\d{4}-\d{2}-\d{2})?|,\d{4}-\d{2}-\d{2})[)\]])$
  AmountRange:
    type: string
    docs: >-
      A monetary amount range, supporting inclusive or exclusive endpoints. The
      value may have the following forms: <ul> <li>`1200.50` match the dollar
      amount 1,200.50 exactly</li> <li>`[1000.00,1200.00)` matches items where
      `1000.00 <= amount < 1200.00`</li> <li>`[1000.00,1199.99]` matches items
      where `1000.00 <= amount <= 1199.99`</li> <li>`[999.99,1200.00]` matches
      items where `999.99 < amount < 1200.00`</li> <li>`[1200.50,]` matches
      items where `amount >= 1200.50`</li> <li>`(1200.50,)` matches items where
      `amount >= 1200.50`</li> <li>`[,1200.50]` matches items where `amount <=
      1200.50`</li> <li>`(,1200.50)` matches items where `amount < 1200.50`</li>
      </ul>
    validation:
      pattern: >-
        ^((\d+(\.\d{0,2})?)|([\[\(](((\d+(\.\d{0,2})?),((\d+(\.\d{0,2})?))?)|(,(\d+(\.\d{0,2})?)))[\]\)]))$
  ResourceId:
    type: string
    docs: >-
      The unique, opaque system identifier for a resource. This case-sensitive
      ID is also used as path parameters in URLs or in other properties or
      parameters that reference a resource by ID rather than URL.
    validation:
      pattern: ^[-_:.~$a-zA-Z0-9]+$
      minLength: 6
      maxLength: 48
  AbstractBody:
    docs: >-
      An abstract schema used to define other request and response body model
      schemas.
    properties: {}
    source:
      openapi: ../openapi.yml
  AbstractPagedBody:
    docs: >-
      An abstract schema used to define paginated collections of resources.
      Collection classes which extend this schema define an array of `items`
      which represent a page of data.
    properties:
      start:
        type: optional<string>
        docs: >-
          The opaque cursor that specifies the starting location of this page of
          items.
        validation:
          maxLength: 256
    extends:
      - AbstractBody
      - AbstractPagedBodyFields
    source:
      openapi: ../openapi.yml
  ReadOnlyResourceId:
    type: ResourceId
    docs: >-
      The unique, opaque system-assigned identifier for a resource. This
      case-sensitive ID is also used in URLs as path parameters or in other
      properties or parameters that reference a resource by ID rather than URL.
      Resource IDs are immutable.
  ProductReference:
    docs: A reference to a banking product.
    properties:
      type:
        type: ProductType
        docs: The type of account.
      code:
        type: string
        docs: >-
          The product's product code. Codes are unique to the financial
          institution.
        validation:
          maxLength: 16
      label:
        type: string
        docs: A human-readable label for this banking product.
        validation:
          maxLength: 48
      description:
        type: string
        docs: A human-readable description of this banking product.
        validation:
          maxLength: 400
    source:
      openapi: ../openapi.yml
  CreditOrDebitValue:
    type: string
    docs: >-
      The monetary value representing a credit (positive amounts with no prefix
      or a `+` prefix) or debit (negative amounts with a `-` prefix). The
      numeric value is  represented as a string so that it can be exact with no
      loss of precision.<br>The schema `creditOrDebitValue` was added on version
      `0.4.0` of the API.
    validation:
      pattern: ^(-|\+)?(0|[1-9][0-9]*)\.[0-9][0-9]$
  ReadOnlyTimestamp:
    type: datetime
    docs: >-
      A readonly or derived timestamp (an instant in time) formatted in [RFC
      3339](https://tools.ietf.org/html/rfc3339) `date-time` UTC format:
      `YYYY-MM-DDThh:mm:ss.sssZ`.<br>The schema `readOnlyTimestamp` was added on
      version `0.4.0` of the API.
  Address:
    docs: >-
      A postal address that can hold a US address or an international (non-US)
      postal addresses.
    properties:
      regionName:
        type: optional<string>
        docs: >-
          The state, district, or outlying area of the postal address. This is
          required if `countryCode` is not `US`. `regionCode` and `regionName`
          are mutually exclusive.
        validation:
          minLength: 2
          maxLength: 20
      regionCode:
        type: optional<string>
        docs: >-
          The state, district, or outlying area of the postal address. This is
          required if `countryCode` is `US` `regionCode` and `regionName` are
          mutually exclusive.
        validation:
          minLength: 2
          maxLength: 2
      postalCode:
        type: string
        docs: >-
          The postal code, which varies in format by country. If `countryCode`
          is `US`, this should be a five digit US ZIP code or ten character
          ZIP+4.
        validation:
          minLength: 5
          maxLength: 10
    extends:
      - AddressFields
    source:
      openapi: ../openapi.yml
  PositiveIntegerRange:
    type: string
    docs: >-
      A positive integer range, supporting inclusive or exclusive endpoints. The
      value may have the following forms: <ul> <li>`1200` match the integer
      1,200 exactly</li> <li>`[1000,1200)` matches items where `1000 <= number <
      1200`</li> <li>`[1000,1199]` matches items where`1000 <= number <=
      1199`</li> <li>`[999,1200]` matches items where `999 < number < 1200`</li>
      <li>`[1200,]`  `number >= 1200`</li> <li>`(1200,)` greater than the value:
      `number >= 1200`</li> <li>`[,1200]` less than or equal to the value:
      `number <= 1200`</li> <li>`(,1200)` less than the value: `number <
      1200`</li> </ul>
    validation:
      pattern: ^\d+|([[(](\d+,(\d+)?|,\d+)[)\]])$
  TransferRecurrenceType:
    enum:
      - fixed
      - variable
    docs: >+
      Describes whether the transfer amount in the transfer varies or is fixed
      when the transfer recurs. This is ignored if the transfer frequency is
      `once`.


      <strong><code>transferRecurrenceType</code></strong> strings may have one
      of the following

      [enumerated
      values](https://dx.apiture.com/docs/api-documentation/concepts/label-groups#enumerations):


      <table>

      <tr>
        <th>Value</th><th>Description</th>
      </tr>


      <tr>
          <td><strong><code>fixed</code></strong></td><td>Fixed: <p>The transfer amounts are the same each time a transfer recurs</p>
      </td>
          </tr>
      <tr>
          <td><strong><code>variable</code></strong></td><td>Variable: <p>The transfer amounts vary and must be entered/verified each time a transfer recurs</p>
      </td>
          </tr>
      </table>

    source:
      openapi: ../openapi.yml
  MonetaryValue:
    type: string
    docs: >-
      The monetary value, supporting only positive amounts. The numeric value
      is  represented as a string so that it can be exact with no loss of
      precision.<br>The schema `monetaryValue` was added on version `0.4.0` of
      the API.
    validation:
      pattern: ^(0|[1-9][0-9]*)\.[0-9][0-9]$
  TimestampFields:
    docs: Timestamps which describe when a resource was created or last updated.
    properties:
      createdAt:
        type: optional<datetime>
        docs: >-
          The date-time when this resource was created, in [RFC
          3339](https://tools.ietf.org/html/rfc3339) date-time
          `YYYY-MM-DDThh:mm:ss.sssZ` format, UTC. This is derived and immutable.
        access: read-only
      updatedAt:
        type: optional<datetime>
        docs: >-
          The date-time when the resource was last updated, in [RFC
          3339](https://tools.ietf.org/html/rfc3339) date-time
          `YYYY-MM-DDThh:mm:ss.sssZ` format, UTC. This is derived and immutable.
        access: read-only
    source:
      openapi: ../openapi.yml
  ApiProblem:
    docs: >-
      API problem or error, as per [RFC 7807
      application/problem+json](https://tools.ietf.org/html/rfc7807).
    properties:
      type:
        type: optional<string>
        docs: >
          A [URI reference (RFC3986)](https://tools.ietf.org/html/rfc3986) that
          identifies the problem type. If present, this is the URL of
          human-readable HTML documentation for the problem type. When this
          member is not present, its value is assumed to be `"about:blank"`.
      title:
        type: optional<string>
        docs: >
          A short, human-readable summary of the problem type. The title is
          usually the same for all problem with the same `type`.
      status:
        type: optional<integer>
        docs: >
          The [HTTP status
          code](https://datatracker.ietf.org/doc/html/rfc7231#section-6) for
          this occurrence of the problem.
        validation:
          min: 100
          max: 599
      detail:
        type: optional<string>
        docs: >
          A human-readable explanation specific to this occurrence of the
          problem.
      instance:
        type: optional<string>
        docs: >
          A URI reference that identifies the specific occurrence of the
          problem. This is the URI of an API resource that the problem is
          related to, with a unique error correlation ID URI fragment
      id:
        type: optional<ReadOnlyResourceId>
        docs: >-
          The unique identifier for this problem. This is an immutable opaque
          string.
      occurredAt:
        type: optional<ReadOnlyTimestamp>
        docs: >-
          The timestamp when the problem occurred, in [RFC
          3339](https://tools.ietf.org/html/rfc3339) date-time
          `YYYY-MM-DDThh:mm:ss.sssZ` format, UTC.
      problems:
        type: optional<list<ApiProblem>>
        docs: >-
          Optional root-causes if there are multiple problems in the request or
          API call processing.
      attributes:
        type: optional<map<string, unknown>>
        docs: >-
          Additional optional attributes related to the problem. This data
          conforms to the schema associated with the error type.
    source:
      openapi: ../openapi.yml
  AchSecCode:
    enum:
      - arc
      - boc
      - ccd
      - cie
      - ctx
      - pop
      - ppd
      - rck
      - tel
      - web
    docs: >+
      The ACH transfer type.


      <strong><code>achSecCode</code></strong> strings may have one of the
      following

      [enumerated
      values](https://dx.apiture.com/docs/api-documentation/concepts/label-groups#enumerations):


      <table>

      <tr>
        <th>Value</th><th>Description</th>
      </tr>


      <tr>
          <td><strong><code>arc</code></strong></td><td>Accounts Receivable</td>
          </tr>
      <tr>
          <td><strong><code>boc</code></strong></td><td>Back Office Conversion</td>
          </tr>
      <tr>
          <td><strong><code>ccd</code></strong></td><td>Credit or Debit</td>
          </tr>
      <tr>
          <td><strong><code>cie</code></strong></td><td>Customer-Initiated</td>
          </tr>
      <tr>
          <td><strong><code>ctx</code></strong></td><td>Corporate Trade Exchange</td>
          </tr>
      <tr>
          <td><strong><code>pop</code></strong></td><td>Point of Purchase</td>
          </tr>
      <tr>
          <td><strong><code>ppd</code></strong></td><td>Prearranged Payment and Deposit</td>
          </tr>
      <tr>
          <td><strong><code>rck</code></strong></td><td>Re-Presented Check</td>
          </tr>
      <tr>
          <td><strong><code>tel</code></strong></td><td>Telephone-initiated</td>
          </tr>
      <tr>
          <td><strong><code>web</code></strong></td><td>Internet-initiated/Mobile</td>
          </tr>
      </table>

    source:
      openapi: ../openapi.yml
  InstitutionId:
    type: string
    docs: The unique immutable identifier of a financial institution.
    validation:
      pattern: ^[A-Z0-9_]{2,8}$
      minLength: 2
      maxLength: 9
  ChallengeToken:
    type: string
    docs: >-
      The value of the identity `Challenge` request header that the client must
      send when retrying an operation which required a challenge.
    validation:
      pattern: ^[-_:.~%$a-zA-Z0-9]{6,255}$
      minLength: 8
      maxLength: 255
  RequiredIdentityChallenge:
    docs: >-
      A request from the service for the user to verify their identity. This
      contains a challenge ID, the corresponding operation ID, and a list of
      challenge factors for identity verification. The user must complete one of
      these challenge factors to satisfy the challenge. This schema defines the
      attributes in the 401 [Unauthorized problem response](#schema-apiProblem)
      when the 401 problem type name is `challengeRequired`. See the "Challenge
      API" for details.
    properties:
      x-fern-sdk-method-name:
        type: ReadOnlyResourceId
        docs: >-
          The ID of the API operation for which the user must verify their
          identity. This is passed when starting a challenge factor or when
          validating the identity challenge responses.
      challengeId:
        type: ReadOnlyResourceId
        docs: >-
          The unique ID of this challenge instance. This is an opaque string.
          This is passed when starting a challenge factor or when validating the
          identity challenge responses.
      factors:
        docs: >-
          A list of challenge factors. The user must complete one of these
          challenge factors. The `labels` in each factor identify one or more
          channels the user may use, such as a list of email addresses the
          system may use to send a one-time passcode to the user. ***Note**: The
          same channel may be used by multiple factors in the array of factors.
          For example, the user's primary mobile phone number may be used for
          both an `sms` factor and a `voice` factor.
        type: list<ChallengeFactor>
    source:
      openapi: ../openapi.yml
  AbstractPagedBodyFields:
    docs: Common properties of collection page responses.
    properties:
      limit:
        type: integer
        docs: >-
          The number of items requested for this page response. The length of
          the `items` array may be less that `limit`.
        default: 100
        validation:
          min: 0
      nextPage_url:
        type: optional<string>
        docs: >-
          The URL of the next page of resources. If this URL is omitted, there
          are no more resources in the collection.
        validation:
          maxLength: 8000
        access: read-only
    source:
      openapi: ../openapi.yml
  AddressFields:
    docs: Properties of a simple address, used to compose other addresses.
    properties:
      address1:
        type: string
        docs: >-
          The first line of the postal address. In the US, this typically
          includes the building number and street name.
        validation:
          maxLength: 35
      address2:
        type: optional<string>
        docs: >-
          The second line of the street address. This should only be used if it
          has a value. Typical values include building numbers, suite numbers,
          and other identifying information beyond the first line of the postal
          address.
        validation:
          maxLength: 35
      locality:
        type: string
        docs: The city/town/municipality of the address.
        validation:
          maxLength: 20
      countryCode:
        type: string
        docs: >-
          The [ISO-3611 alpha-2](https://www.iso.org/glossary-for-iso-3166.html)
          value for the country associated with the postal address.
        validation:
          minLength: 2
          maxLength: 2
    source:
      openapi: ../openapi.yml
  ChallengeFactor:
    docs: >-
      An challenge factor. See
      [`requiredIdentityChallenge`](#schema-requiredIdentityChallenge) for
      multiple examples.
    properties:
      type:
        type: ChallengeFactorType
      labels:
        type: optional<list<string>>
        docs: >-
          A list of text label which identifies the channel(s) though which the
          user completes the challenge. For an `sms` or `voice` challenge, the
          only label item is the last four digits of the corresponding phone
          number. For an `email` challenge, each label is the masked email
          address.
      securityQuestions: optional<ChallengeSecurityQuestions>
    source:
      openapi: ../openapi.yml
  ChallengeFactorType:
    enum:
      - sms
      - email
      - voice
      - securityQuestions
      - authenticatorToken
    docs: >+
      The name of challenge factor.


      <strong><code>challengeFactorType</code></strong> strings may have one of
      the following

      [enumerated
      values](https://dx.apiture.com/docs/api-documentation/concepts/label-groups#enumerations):


      <table>

      <tr>
        <th>Value</th><th>Description</th>
      </tr>


      <tr>
          <td><strong><code>sms</code></strong></td><td>SMS: <p>One-time passcode sent to the primary mobile phone number</p>
      </td>
          </tr>
      <tr>
          <td><strong><code>email</code></strong></td><td>Email: <p>One-time passcode sent to the primary email address</p>
      </td>
          </tr>
      <tr>
          <td><strong><code>voice</code></strong></td><td>Voice: <p>One-time passcode communicated via automated voice phone call</p>
      </td>
          </tr>
      <tr>
          <td><strong><code>authenticatorToken</code></strong></td><td>authenticator Token: <p>One-time passcode issued by a pre-registered hardware device, such as a token key fob, or an authenticator app</p>
      </td>
          </tr>
      <tr>
          <td><strong><code>securityQuestions</code></strong></td><td>Security Questions: <p>Prompt with the user&#39;s security questions registered with their security profile</p>
      </td>
          </tr>
      </table>

    source:
      openapi: ../openapi.yml
  ChallengeSecurityQuestions:
    docs: >-
      Describes a `securityQuestions` challenge. This is omitted if the
      challenge `type` is not `securityQuestions`.
    properties:
      questions:
        docs: The array of security questions.
        type: list<ChallengeSecurityQuestion>
    source:
      openapi: ../openapi.yml
  ChallengeSecurityQuestion:
    docs: >-
      A single security question within the `questions` array of the
      [`challengeSecurityQuestions`](#schema-challengeSecurityQuestions)
    properties:
      id:
        type: ChallengePromptId
        docs: >-
          The unique ID of security question prompt. This should be included in
          the [`challengeVerification`](#schema-challengeVerification) response
          as the `promptId`.
      prompt:
        type: string
        docs: The text prompt of this security question.
        validation:
          maxLength: 50
    source:
      openapi: ../openapi.yml
  ChallengePromptId:
    type: string
    docs: >-
      The unique ID of a prompt (such as a security question) in a challenge
      factor.
    validation:
      pattern: ^[-_:.~$a-zA-Z0-9]+$
      minLength: 1
      maxLength: 48
",
    },
    "accountJointOwners.yml": {
      "absoluteFilepath": "/DUMMY_PATH",
      "contents": {
        "docs": "Account Joint Owners",
        "imports": {
          "root": "__package__.yml",
        },
        "service": {
          "auth": false,
          "base-path": "",
          "display-name": "Account Joint Owners",
          "endpoints": {
            "listAccountJointOwners": {
              "auth": [
                {
                  "accessToken": [
                    "banking/read",
                  ],
                },
              ],
              "display-name": "Return a collection of account joint owners",
              "docs": "Return a collection of account joint owners. The user must have the `account.manageJointOwners` permission to use this operation.",
              "errors": [
                "root.BadRequestError",
                "root.UnauthorizedError",
                "root.ForbiddenError",
                "root.NotFoundError",
              ],
              "examples": [
                {
                  "path-parameters": {
                    "accountId": "accountId",
                  },
                  "response": {
                    "body": {
                      "items": [
                        {
                          "id": "0399abed-fd3d",
                          "name": "Max Pike",
                        },
                      ],
                    },
                  },
                },
              ],
              "method": "GET",
              "pagination": undefined,
              "path": "/accounts/{accountId}/jointOwners",
              "request": {
                "name": "ListAccountJointOwnersAccountJointOwnersRequest",
                "path-parameters": {
                  "accountId": {
                    "docs": "The unique identifier of this account resource. This is an opaque string.",
                    "type": "root.ResourceId",
                  },
                },
              },
              "response": {
                "docs": "OK.",
                "status-code": 200,
                "type": "root.AccountJointOwners",
              },
              "source": {
                "openapi": "../openapi.yml",
              },
            },
          },
          "source": {
            "openapi": "../openapi.yml",
          },
        },
      },
      "rawContents": "imports:
  root: __package__.yml
service:
  auth: false
  base-path: ''
  endpoints:
    listAccountJointOwners:
      path: /accounts/{accountId}/jointOwners
      method: GET
      auth:
        - accessToken:
            - banking/read
      docs: >-
        Return a collection of account joint owners. The user must have the
        `account.manageJointOwners` permission to use this operation.
      source:
        openapi: ../openapi.yml
      display-name: Return a collection of account joint owners
      request:
        name: ListAccountJointOwnersAccountJointOwnersRequest
        path-parameters:
          accountId:
            type: root.ResourceId
            docs: >-
              The unique identifier of this account resource. This is an opaque
              string.
      response:
        docs: OK.
        type: root.AccountJointOwners
        status-code: 200
      errors:
        - root.BadRequestError
        - root.UnauthorizedError
        - root.ForbiddenError
        - root.NotFoundError
      examples:
        - path-parameters:
            accountId: accountId
          response:
            body:
              items:
                - id: 0399abed-fd3d
                  name: Max Pike
  source:
    openapi: ../openapi.yml
  display-name: Account Joint Owners
docs: Account Joint Owners
",
    },
    "accounts.yml": {
      "absoluteFilepath": "/DUMMY_PATH",
      "contents": {
        "docs": "Banking Accounts",
        "imports": {
          "root": "__package__.yml",
        },
        "service": {
          "auth": false,
          "base-path": "",
          "display-name": "Accounts",
          "endpoints": {
            "getAccount": {
              "auth": [
                {
                  "accessToken": [
                    "banking/read",
                  ],
                },
              ],
              "display-name": "Get an Account",
              "docs": "Return details of the customer's internal account.",
              "errors": [
                "root.UnauthorizedError",
                "root.ForbiddenError",
                "root.NotFoundError",
              ],
              "examples": [
                {
                  "path-parameters": {
                    "accountId": "accountId",
                  },
                  "response": {
                    "body": {
                      "allows": {
                        "billPay": false,
                        "manageCards": false,
                        "manageJointOwners": true,
                        "manageOverdraftAccounts": true,
                        "mobileCheckDeposit": true,
                        "transferFrom": false,
                        "transferTo": true,
                        "view": true,
                        "viewCards": true,
                      },
                      "electronicStatements": true,
                      "id": "bf23bc970b78d27691e8",
                      "label": "Payroll Checking *1008",
                      "location": "internal",
                      "maskedNumber": "*1008",
                      "nickname": "Payroll Checking",
                      "product": {
                        "code": "DDA",
                        "description": "Business checking account",
                        "label": "Business Checking",
                        "type": "checking",
                      },
                    },
                  },
                },
              ],
              "method": "GET",
              "pagination": undefined,
              "path": "/accounts/{accountId}",
              "request": {
                "name": "GetAccountAccountsRequest",
                "path-parameters": {
                  "accountId": {
                    "docs": "The unique identifier of this account resource. This is an opaque string.",
                    "type": "root.ResourceId",
                  },
                },
              },
              "response": {
                "docs": "OK. The response is a representation of the customer's account.",
                "status-code": 200,
                "type": "root.Account",
              },
              "source": {
                "openapi": "../openapi.yml",
              },
            },
            "listAccountBalances": {
              "auth": [
                {
                  "accessToken": [
                    "banking/read",
                  ],
                },
              ],
              "display-name": "List Account Balances",
              "docs": "Return a list of the requested internal accounts' balances. The `accounts` query parameter is a list of account IDs which typically comes from the `getAccounts` operation response. The returned list does not include external accounts. The caller must have entitlements to view each account's details, as indicated by a `true` value for `account.allows.view`. Requests to list balances for accounts the user is not allowed to read results in a 403 Forbidden response.

The response may be incomplete. Given a `Retry-After` response header, the client can retry the operation after a short delay, requesting only the accounts which are incomplete; see the 202 Accepted response for details.",
              "errors": [
                "root.UnauthorizedError",
                "root.ForbiddenError",
                "root.UnprocessableEntityError",
                "root.TooManyRequestsError",
                "root.ServiceUnavailableError",
              ],
              "examples": [
                {
                  "response": {
                    "body": {
                      "items": [
                        {
                          "available": "3208.20",
                          "current": "3448.72",
                          "currentWithPending": "3448.72",
                          "id": "05d00d7d-d630",
                          "incomplete": false,
                          "updatedAt": "2022-05-02T06:51:19Z",
                        },
                        {
                          "available": "1750.80",
                          "current": "1956.19",
                          "currentWithPending": "1956.19",
                          "id": "cb5d67ea-a5c3",
                          "incomplete": false,
                          "updatedAt": "2022-05-02T06:51:19Z",
                        },
                      ],
                    },
                  },
                },
              ],
              "method": "GET",
              "pagination": undefined,
              "path": "/accountBalances",
              "request": {
                "name": "ListAccountBalancesAccountsRequest",
                "query-parameters": {
                  "accounts": {
                    "allow-multiple": true,
                    "docs": "The unique account identifiers of one or more internal accounts. (Internal accounts are those with `location` value of `internal`.) If omitted, this operation uses the accounts for which the customer has view permissions but is limited to at most 1000 accounts. Note: The account IDs are unrelated to the account number.",
                    "type": "optional<root.ResourceId>",
                  },
                  "retryCount": {
                    "docs": "When retrying the operation, pass the `retryCount` from the `incompleteAccountBalances` response.",
                    "type": "optional<integer>",
                    "validation": {
                      "exclusiveMax": undefined,
                      "exclusiveMin": undefined,
                      "max": 10,
                      "min": 1,
                      "multipleOf": undefined,
                    },
                  },
                },
              },
              "response": {
                "docs": "OK. The response contains the balances for all the accounts in the `?accounts=` query parameter.",
                "status-code": 200,
                "type": "root.AccountBalances",
              },
              "source": {
                "openapi": "../openapi.yml",
              },
            },
            "listAccounts": {
              "auth": [
                {
                  "accessToken": [
                    "banking/read",
                  ],
                },
              ],
              "display-name": "List Accounts",
              "docs": "Return a paginated list of the customer's accounts, consisting of internal accounts at this financial institution and accounts at other financial institutions, if any.",
              "errors": [
                "root.BadRequestError",
                "root.UnauthorizedError",
                "root.ForbiddenError",
                "root.UnprocessableEntityError",
              ],
              "examples": [
                {
                  "response": {
                    "body": {
                      "count": 6,
                      "items": [
                        {
                          "allows": {
                            "billPay": false,
                            "manageCards": false,
                            "mobileCheckDeposit": true,
                            "transferFrom": false,
                            "transferTo": true,
                            "view": true,
                            "viewCards": true,
                          },
                          "id": "bf23bc970b78d27691e8",
                          "label": "Payroll Checking *1008",
                          "location": "internal",
                          "maskedNumber": "*1008",
                          "nickname": "Payroll Checking",
                          "product": {
                            "code": "DDA",
                            "description": "Basic business checking accounts",
                            "label": "Business Checking",
                            "type": "checking",
                          },
                        },
                        {
                          "allows": {
                            "billPay": false,
                            "manageCards": false,
                            "mobileCheckDeposit": false,
                            "transferFrom": false,
                            "transferTo": false,
                            "view": true,
                            "viewCards": true,
                          },
                          "id": "b78d27691e8bf23bc970",
                          "label": "College CD *2017",
                          "location": "internal",
                          "maskedNumber": "*2017",
                          "nickname": "College CD",
                          "product": {
                            "code": "CDA",
                            "description": "24 Month certificate of deposit",
                            "label": "24 Month CD",
                            "type": "cd",
                          },
                        },
                      ],
                      "limit": 1,
                      "nextPage_url": "https://production.api.apiture.com/banking/accounts?start=641f62296ecbf1882c84?limit=100?allows=view",
                      "primaryAccountId": "primaryAccountId",
                      "start": "start",
                    },
                  },
                },
              ],
              "method": "GET",
              "pagination": undefined,
              "path": "/accounts",
              "request": {
                "name": "ListAccountsAccountsRequest",
                "query-parameters": {
                  "allows": {
                    "allow-multiple": true,
                    "docs": "Filter the result to accounts that have corresponding `true` values in `account.allows`. For example `?allows=transferTo,transferFrom,view` returns only accounts where `account.allows.transferTo`, `account.allows.transferFrom`, and `account.allows.view` are all `true` for the caller.",
                    "type": "optional<root.AccountAllowsFilter>",
                  },
                  "limit": {
                    "default": 100,
                    "docs": "The maximum number of items to return in this paged response.",
                    "type": "optional<integer>",
                    "validation": {
                      "exclusiveMax": undefined,
                      "exclusiveMin": undefined,
                      "max": 1000,
                      "min": 0,
                      "multipleOf": undefined,
                    },
                  },
                  "location": {
                    "docs": "Filter accounts to just a subset of `internal` or `external` accounts (per the `location` property on the [`accountItem`](#schema-accountItem) schema).",
                    "type": "optional<ListAccountsAccountsRequestLocation>",
                  },
                  "productType": {
                    "allow-multiple": true,
                    "docs": "Include only accounts whose `product.type` is in pipe-delimited set. For example, to list only savings, checking, and CD accounts, use <br>`?productType=savings|checking|cd`.",
                    "type": "optional<root.ProductType>",
                  },
                  "start": {
                    "default": "",
                    "docs": "The location of the next item in the collection. This is an opaque cursor supplied by the API service. Omit this to start at the beginning of the collection. The client does not define this value; the API services automatically pass the `?start=` parameter on the `nextPage_url`.",
                    "type": "optional<string>",
                    "validation": {
                      "format": undefined,
                      "maxLength": 256,
                      "minLength": undefined,
                      "pattern": undefined,
                    },
                  },
                },
              },
              "response": {
                "docs": "OK. A page from the full list of the customer's accounts. This list contains only accounts that the customer is entitled to access. While the `nextPage_url` property is present in the response, the client can fetch the next page of accounts by performing a `GET` on that URL.",
                "status-code": 200,
                "type": "root.Accounts",
              },
              "source": {
                "openapi": "../openapi.yml",
              },
            },
            "listEligibleAchAccounts": {
              "auth": [
                {
                  "accessToken": [
                    "banking/read",
                  ],
                },
              ],
              "display-name": "List Eligible ACH Accounts",
              "docs": "Return a paginated list of a customer's accounts that are eligible for ACH transfers based on allowed privileges.

Optionally, an agent can access a business customer's ACH accounts when acting on behalf of that business customer via the optional `customerId` query parameter.",
              "errors": [
                "root.BadRequestError",
                "root.UnauthorizedError",
                "root.ForbiddenError",
                "root.UnprocessableEntityError",
              ],
              "method": "GET",
              "pagination": undefined,
              "path": "/achEligibleAccounts",
              "request": {
                "name": "ListEligibleAchAccountsAccountsRequest",
                "query-parameters": {
                  "allows": {
                    "allow-multiple": true,
                    "docs": "Filter the result to accounts that have corresponding `true` values in `account.allows`. For example `?allows=transferTo,transferFrom,view` returns only accounts where `account.allows.transferTo`, `account.allows.transferFrom`, and `account.allows.view` are all `true` for the caller.",
                    "type": "optional<root.AccountAllowsFilter>",
                  },
                  "customerId": {
                    "docs": "The optional identifier of a business customer. This is an opaque string. An agent who is operating on behalf of a business can use this to access the resources of that business customer. The agent must have entitlements to act on behalf of the business; if not, the operation returns a 403 Forbidden response. For other situations, omit this value, else this _must_ match the authenticated caller's customer ID (not their access ID).",
                    "type": "optional<root.ResourceId>",
                  },
                  "limit": {
                    "default": 100,
                    "docs": "The maximum number of items to return in this paged response.",
                    "type": "optional<integer>",
                    "validation": {
                      "exclusiveMax": undefined,
                      "exclusiveMin": undefined,
                      "max": 1000,
                      "min": 0,
                      "multipleOf": undefined,
                    },
                  },
                  "secCode": {
                    "docs": "Filter the result to accounts that allow ACH transfers of the given Standard Entry Class (SEC) codes.",
                    "type": "root.AchSecCode",
                  },
                  "start": {
                    "default": "",
                    "docs": "The location of the next item in the collection. This is an opaque cursor supplied by the API service. Omit this to start at the beginning of the collection. The client does not define this value; the API services automatically pass the `?start=` parameter on the `nextPage_url`.",
                    "type": "optional<string>",
                    "validation": {
                      "format": undefined,
                      "maxLength": 256,
                      "minLength": undefined,
                      "pattern": undefined,
                    },
                  },
                },
              },
              "response": {
                "docs": "OK. A page from the full list of the customer's ACH-eligible accounts. This list contains only accounts that the customer is entitled to access. While the `nextPage_url` property is present in the response, the client can fetch the next page of accounts by performing a `GET` on that URL.",
                "status-code": 200,
                "type": "root.Accounts",
              },
              "source": {
                "openapi": "../openapi.yml",
              },
            },
          },
          "source": {
            "openapi": "../openapi.yml",
          },
        },
        "types": {
          "ListAccountsAccountsRequestLocation": {
            "enum": [
              "internal",
              "external",
            ],
            "inline": undefined,
            "source": {
              "openapi": "../openapi.yml",
            },
          },
        },
      },
      "rawContents": "imports:
  root: __package__.yml
types:
  ListAccountsAccountsRequestLocation:
    enum:
      - internal
      - external
    source:
      openapi: ../openapi.yml
service:
  auth: false
  base-path: ''
  endpoints:
    listAccounts:
      path: /accounts
      method: GET
      auth:
        - accessToken:
            - banking/read
      docs: >-
        Return a paginated list of the customer's accounts, consisting of
        internal accounts at this financial institution and accounts at other
        financial institutions, if any.
      source:
        openapi: ../openapi.yml
      display-name: List Accounts
      request:
        name: ListAccountsAccountsRequest
        query-parameters:
          productType:
            type: optional<root.ProductType>
            allow-multiple: true
            docs: >-
              Include only accounts whose `product.type` is in pipe-delimited
              set. For example, to list only savings, checking, and CD accounts,
              use <br>`?productType=savings|checking|cd`.
          location:
            type: optional<ListAccountsAccountsRequestLocation>
            docs: >-
              Filter accounts to just a subset of `internal` or `external`
              accounts (per the `location` property on the
              [`accountItem`](#schema-accountItem) schema).
          allows:
            type: optional<root.AccountAllowsFilter>
            allow-multiple: true
            docs: >-
              Filter the result to accounts that have corresponding `true`
              values in `account.allows`. For example
              `?allows=transferTo,transferFrom,view` returns only accounts where
              `account.allows.transferTo`, `account.allows.transferFrom`, and
              `account.allows.view` are all `true` for the caller.
          start:
            type: optional<string>
            default: ''
            docs: >-
              The location of the next item in the collection. This is an opaque
              cursor supplied by the API service. Omit this to start at the
              beginning of the collection. The client does not define this
              value; the API services automatically pass the `?start=` parameter
              on the `nextPage_url`.
            validation:
              maxLength: 256
          limit:
            type: optional<integer>
            default: 100
            docs: The maximum number of items to return in this paged response.
            validation:
              min: 0
              max: 1000
      response:
        docs: >-
          OK. A page from the full list of the customer's accounts. This list
          contains only accounts that the customer is entitled to access. While
          the `nextPage_url` property is present in the response, the client can
          fetch the next page of accounts by performing a `GET` on that URL.
        type: root.Accounts
        status-code: 200
      errors:
        - root.BadRequestError
        - root.UnauthorizedError
        - root.ForbiddenError
        - root.UnprocessableEntityError
      examples:
        - response:
            body:
              limit: 1
              nextPage_url: >-
                https://production.api.apiture.com/banking/accounts?start=641f62296ecbf1882c84?limit=100?allows=view
              start: start
              items:
                - id: bf23bc970b78d27691e8
                  label: Payroll Checking *1008
                  nickname: Payroll Checking
                  maskedNumber: '*1008'
                  product:
                    type: checking
                    code: DDA
                    label: Business Checking
                    description: Basic business checking accounts
                  location: internal
                  allows:
                    billPay: false
                    mobileCheckDeposit: true
                    transferFrom: false
                    transferTo: true
                    view: true
                    viewCards: true
                    manageCards: false
                - id: b78d27691e8bf23bc970
                  label: College CD *2017
                  nickname: College CD
                  maskedNumber: '*2017'
                  product:
                    type: cd
                    code: CDA
                    label: 24 Month CD
                    description: 24 Month certificate of deposit
                  location: internal
                  allows:
                    billPay: false
                    mobileCheckDeposit: false
                    transferFrom: false
                    transferTo: false
                    view: true
                    viewCards: true
                    manageCards: false
              count: 6
              primaryAccountId: primaryAccountId
    getAccount:
      path: /accounts/{accountId}
      method: GET
      auth:
        - accessToken:
            - banking/read
      docs: Return details of the customer's internal account.
      source:
        openapi: ../openapi.yml
      display-name: Get an Account
      request:
        name: GetAccountAccountsRequest
        path-parameters:
          accountId:
            type: root.ResourceId
            docs: >-
              The unique identifier of this account resource. This is an opaque
              string.
      response:
        docs: OK. The response is a representation of the customer's account.
        type: root.Account
        status-code: 200
      errors:
        - root.UnauthorizedError
        - root.ForbiddenError
        - root.NotFoundError
      examples:
        - path-parameters:
            accountId: accountId
          response:
            body:
              id: bf23bc970b78d27691e8
              label: Payroll Checking *1008
              nickname: Payroll Checking
              maskedNumber: '*1008'
              product:
                type: checking
                code: DDA
                label: Business Checking
                description: Business checking account
              location: internal
              allows:
                billPay: false
                mobileCheckDeposit: true
                transferFrom: false
                transferTo: true
                view: true
                viewCards: true
                manageCards: false
                manageJointOwners: true
                manageOverdraftAccounts: true
              electronicStatements: true
    listAccountBalances:
      path: /accountBalances
      method: GET
      auth:
        - accessToken:
            - banking/read
      docs: >-
        Return a list of the requested internal accounts' balances. The
        `accounts` query parameter is a list of account IDs which typically
        comes from the `getAccounts` operation response. The returned list does
        not include external accounts. The caller must have entitlements to view
        each account's details, as indicated by a `true` value for
        `account.allows.view`. Requests to list balances for accounts the user
        is not allowed to read results in a 403 Forbidden response.


        The response may be incomplete. Given a `Retry-After` response header,
        the client can retry the operation after a short delay, requesting only
        the accounts which are incomplete; see the 202 Accepted response for
        details.
      source:
        openapi: ../openapi.yml
      display-name: List Account Balances
      request:
        name: ListAccountBalancesAccountsRequest
        query-parameters:
          accounts:
            type: optional<root.ResourceId>
            allow-multiple: true
            docs: >-
              The unique account identifiers of one or more internal accounts.
              (Internal accounts are those with `location` value of `internal`.)
              If omitted, this operation uses the accounts for which the
              customer has view permissions but is limited to at most 1000
              accounts. Note: The account IDs are unrelated to the account
              number.
          retryCount:
            type: optional<integer>
            docs: >-
              When retrying the operation, pass the `retryCount` from the
              `incompleteAccountBalances` response.
            validation:
              min: 1
              max: 10
      response:
        docs: >-
          OK. The response contains the balances for all the accounts in the
          `?accounts=` query parameter.
        type: root.AccountBalances
        status-code: 200
      errors:
        - root.UnauthorizedError
        - root.ForbiddenError
        - root.UnprocessableEntityError
        - root.TooManyRequestsError
        - root.ServiceUnavailableError
      examples:
        - response:
            body:
              items:
                - id: 05d00d7d-d630
                  available: '3208.20'
                  current: '3448.72'
                  updatedAt: '2022-05-02T06:51:19Z'
                  currentWithPending: '3448.72'
                  incomplete: false
                - id: cb5d67ea-a5c3
                  available: '1750.80'
                  current: '1956.19'
                  updatedAt: '2022-05-02T06:51:19Z'
                  currentWithPending: '1956.19'
                  incomplete: false
    listEligibleAchAccounts:
      path: /achEligibleAccounts
      method: GET
      auth:
        - accessToken:
            - banking/read
      docs: >-
        Return a paginated list of a customer's accounts that are eligible for
        ACH transfers based on allowed privileges.


        Optionally, an agent can access a business customer's ACH accounts when
        acting on behalf of that business customer via the optional `customerId`
        query parameter.
      source:
        openapi: ../openapi.yml
      display-name: List Eligible ACH Accounts
      request:
        name: ListEligibleAchAccountsAccountsRequest
        query-parameters:
          allows:
            type: optional<root.AccountAllowsFilter>
            allow-multiple: true
            docs: >-
              Filter the result to accounts that have corresponding `true`
              values in `account.allows`. For example
              `?allows=transferTo,transferFrom,view` returns only accounts where
              `account.allows.transferTo`, `account.allows.transferFrom`, and
              `account.allows.view` are all `true` for the caller.
          secCode:
            type: root.AchSecCode
            docs: >-
              Filter the result to accounts that allow ACH transfers of the
              given Standard Entry Class (SEC) codes.
          customerId:
            type: optional<root.ResourceId>
            docs: >-
              The optional identifier of a business customer. This is an opaque
              string. An agent who is operating on behalf of a business can use
              this to access the resources of that business customer. The agent
              must have entitlements to act on behalf of the business; if not,
              the operation returns a 403 Forbidden response. For other
              situations, omit this value, else this _must_ match the
              authenticated caller's customer ID (not their access ID).
          start:
            type: optional<string>
            default: ''
            docs: >-
              The location of the next item in the collection. This is an opaque
              cursor supplied by the API service. Omit this to start at the
              beginning of the collection. The client does not define this
              value; the API services automatically pass the `?start=` parameter
              on the `nextPage_url`.
            validation:
              maxLength: 256
          limit:
            type: optional<integer>
            default: 100
            docs: The maximum number of items to return in this paged response.
            validation:
              min: 0
              max: 1000
      response:
        docs: >-
          OK. A page from the full list of the customer's ACH-eligible accounts.
          This list contains only accounts that the customer is entitled to
          access. While the `nextPage_url` property is present in the response,
          the client can fetch the next page of accounts by performing a `GET`
          on that URL.
        type: root.Accounts
        status-code: 200
      errors:
        - root.BadRequestError
        - root.UnauthorizedError
        - root.ForbiddenError
        - root.UnprocessableEntityError
  source:
    openapi: ../openapi.yml
  display-name: Accounts
docs: Banking Accounts
",
    },
    "institutions.yml": {
      "absoluteFilepath": "/DUMMY_PATH",
      "contents": {
        "docs": "Banking Institutions",
        "imports": {
          "root": "__package__.yml",
        },
        "service": {
          "auth": false,
          "base-path": "",
          "display-name": "Institutions",
          "endpoints": {
            "getCutoffTimes": {
              "auth": [
                {
                  "accessToken": [
                    "data/read",
                  ],
                },
              ],
              "display-name": "Return the financial institution's cutoff times for products",
              "docs": "Return daily cutoff times for different money movement processes at a financial institution. Money movement requests (account to account transfers, ACH, wire transfers, etc.) must be submitted before the cutoff time in order for the financial institution to begin processing the request that day. Some [cutoff time types](#schema-cutoffTimeType) may have multiple cutoff times per day.

Cutoff times are very slowly changing data. This is a _conditional operation_ when the `If-None-Match` header is used. If the client has a `getCutoffTimes` response and the `ETag` returned from a previous call to this operation, this operation returns a 304 Not Modified when called again if the cutoff times have not changed.",
              "errors": [
                "root.BadRequestError",
                "root.UnauthorizedError",
                "root.ForbiddenError",
                "root.NotFoundError",
                "root.PreconditionFailedError",
                "root.UnprocessableEntityError",
              ],
              "examples": [
                {
                  "path-parameters": {
                    "institutionId": "TIBURON",
                  },
                  "query-parameters": {
                    "timeZoneId": "America/New_York",
                  },
                  "response": {
                    "body": {
                      "items": [
                        {
                          "time": "13:45",
                          "type": "ach",
                        },
                        {
                          "time": "16:45",
                          "type": "ach",
                        },
                        {
                          "time": "16:45",
                          "type": "sameDayAch",
                        },
                        {
                          "time": "16:45",
                          "type": "domesticWireTransfer",
                        },
                      ],
                      "timeZoneId": "America/New_York",
                    },
                  },
                },
              ],
              "method": "GET",
              "pagination": undefined,
              "path": "/institutions/{institutionId}/cutoffTimes",
              "request": {
                "headers": {
                  "If-None-Match": {
                    "docs": "The entity tag that was returned in the `ETag` response header of a previous call. If the resource's current entity tag value matches this header value, the `GET` will return 304 (Not Modified) and no response body, else the current resource representation and updated `ETag` is returned.",
                    "name": "ifNoneMatch",
                    "type": "optional<string>",
                  },
                },
                "name": "GetCutoffTimesInstitutionsRequest",
                "path-parameters": {
                  "institutionId": {
                    "docs": "The unique identifier of a financial institution.",
                    "type": "root.InstitutionId",
                  },
                },
                "query-parameters": {
                  "timeZoneId": {
                    "docs": "Identifies the time zone for formatting time values in the response. If omitted, time values are formatting in the local timezone of the financial institution.",
                    "type": "optional<root.TimeZoneId>",
                  },
                },
              },
              "response": {
                "docs": "OK.",
                "status-code": 200,
                "type": "root.CutoffTimes",
              },
              "source": {
                "openapi": "../openapi.yml",
              },
            },
            "getTransferDateRestrictions": {
              "auth": [
                {
                  "apiKey": [],
                },
              ],
              "display-name": "Return the financial institution's transfer dates restrictions",
              "docs": "Return the transfer date restrictions for a date range and transfer parameters. The result is a list of days and dates that the financial institution does not allow scheduling specific types of transfers.

This information provides hints to clients, allowing bank customers to select transfer dates from a calendar picker. However, these dates are not strictly enforced; a transfer can still be scheduled to occur on restricted dates but the financial institution may shift the date when funds are drafted to account for holidays, closures, or to adjust based on the risk level of the funding account.",
              "errors": [
                "root.BadRequestError",
                "root.UnauthorizedError",
                "root.ForbiddenError",
                "root.NotFoundError",
                "root.UnprocessableEntityError",
              ],
              "examples": [
                {
                  "path-parameters": {
                    "institutionId": "TIBURON",
                  },
                  "query-parameters": {
                    "endsOn": "2022-07-04",
                    "startsOn": "2022-07-04",
                  },
                  "response": {
                    "body": {
                      "accuracyEndsOn": "2026-12-31T00:00:00.000Z",
                      "restrictedDates": [
                        {
                          "creditOn": "2022-07-05",
                          "debitOn": "2022-07-05",
                          "occursOn": "2022-10-01",
                          "reason": "pastDate",
                        },
                        {
                          "creditOn": "2022-07-05",
                          "debitOn": "2022-07-05",
                          "occursOn": "2022-10-02",
                          "reason": "pastDate",
                        },
                        {
                          "creditOn": "2022-07-05",
                          "debitOn": "2022-07-05",
                          "occursOn": "2022-10-03",
                          "reason": "pastDate",
                        },
                        {
                          "creditOn": "2022-07-05",
                          "debitOn": "2022-07-05",
                          "occursOn": "2022-10-04",
                          "reason": "pastDate",
                        },
                        {
                          "creditOn": "2022-07-05",
                          "debitOn": "2022-07-05",
                          "occursOn": "2022-10-05",
                          "reason": "pastCutoffTime",
                        },
                        {
                          "creditOn": "2022-07-05",
                          "debitOn": "2022-07-05",
                          "occursOn": "2022-10-06",
                          "reason": "riskRestricted",
                        },
                        {
                          "creditOn": "2022-07-05",
                          "debitOn": "2022-07-05",
                          "occursOn": "2022-10-07",
                          "reason": "riskRestricted",
                        },
                        {
                          "creditOn": "2022-07-05",
                          "debitOn": "2022-07-05",
                          "occursOn": "2022-10-08",
                          "reason": "closure",
                        },
                        {
                          "creditOn": "2022-07-05",
                          "debitOn": "2022-07-05",
                          "occursOn": "2022-10-09",
                          "reason": "closure",
                        },
                        {
                          "creditOn": "2022-07-05",
                          "debitOn": "2022-07-05",
                          "occursOn": "2022-10-10",
                          "reason": "holiday",
                        },
                        {
                          "creditOn": "2022-07-05",
                          "debitOn": "2022-07-05",
                          "occursOn": "2022-10-15",
                          "reason": "closure",
                        },
                        {
                          "creditOn": "2022-07-05",
                          "debitOn": "2022-07-05",
                          "occursOn": "2022-10-16",
                          "reason": "closure",
                        },
                        {
                          "creditOn": "2022-07-05",
                          "debitOn": "2022-07-05",
                          "occursOn": "2022-10-22",
                          "reason": "closure",
                        },
                        {
                          "creditOn": "2022-07-05",
                          "debitOn": "2022-07-05",
                          "occursOn": "2022-10-23",
                          "reason": "closure",
                        },
                        {
                          "creditOn": "2022-07-05",
                          "debitOn": "2022-07-05",
                          "occursOn": "2022-10-29",
                          "reason": "closure",
                        },
                        {
                          "creditOn": "2022-07-05",
                          "debitOn": "2022-07-05",
                          "occursOn": "2022-10-30",
                          "reason": "closure",
                        },
                      ],
                    },
                  },
                },
              ],
              "method": "GET",
              "pagination": undefined,
              "path": "/institutions/{institutionId}/transferDateRestrictions",
              "request": {
                "name": "GetTransferDateRestrictionsInstitutionsRequest",
                "path-parameters": {
                  "institutionId": {
                    "docs": "The unique identifier of a financial institution.",
                    "type": "root.InstitutionId",
                  },
                },
                "query-parameters": {
                  "endsOn": {
                    "docs": "The end of the range of dates to include in the response. in `YYYY-MM-DD` [RFC 3339](https://tools.ietf.org/html/rfc3339) date format. The default is at least one year from the `startOn` date and is limited to a four year interval.",
                    "type": "optional<date>",
                  },
                  "risk": {
                    "docs": "The primary account's risk level. This determines what business rules and adjustments to make to the date restrictions. This parameter only applies to ACH credit transfers (funds credited to an external account) and is ignored for others.",
                    "type": "optional<root.AchAccountRisk>",
                  },
                  "startsOn": {
                    "docs": "The start of the range of dates to include in the response, in `YYYY-MM-DD` [RFC 3339](https://tools.ietf.org/html/rfc3339) date format. While start dates far in the future are allowed, bank holiday schedules are only available for a small number of years ahead. The default is the current date.",
                    "type": "optional<date>",
                  },
                  "type": {
                    "docs": "Describes the type of transfer. This determines what business rules and adjustments to make to the date restrictions. Note ACH transfers (including CTX and PPD), that `Credit` and `Debit` here are relative to the account at the _external_ financial institution.",
                    "type": "optional<root.TransferTypeForDateRestrictions>",
                  },
                },
              },
              "response": {
                "docs": "OK.",
                "status-code": 200,
                "type": "root.TransferDateRestrictions",
              },
              "source": {
                "openapi": "../openapi.yml",
              },
            },
            "listTransferSchedule": {
              "auth": [
                {
                  "accessToken": [
                    "data/read",
                  ],
                },
              ],
              "display-name": "Return this institution's list of upcoming transfer schedule dates",
              "docs": "Return a transfer schedule list for this institution.",
              "errors": [
                "root.BadRequestError",
                "root.UnauthorizedError",
                "root.ForbiddenError",
                "root.NotFoundError",
                "root.UnprocessableEntityError",
              ],
              "examples": [
                {
                  "path-parameters": {
                    "institutionId": "TIBURON",
                  },
                  "query-parameters": {
                    "direction": "debit",
                    "endsOn": "2022-07-04",
                    "frequency": "once",
                    "startsOn": "2022-07-04",
                  },
                  "response": {
                    "body": {
                      "items": [
                        {
                          "effectiveOn": "2022-06-27",
                          "scheduledOn": "2022-06-27",
                        },
                        {
                          "effectiveOn": "2022-07-05",
                          "scheduledOn": "2022-07-04",
                        },
                        {
                          "effectiveOn": "2022-07-11",
                          "scheduledOn": "2022-07-11",
                        },
                        {
                          "effectiveOn": "2022-07-18",
                          "scheduledOn": "2022-07-18",
                        },
                        {
                          "effectiveOn": "2022-07-25",
                          "scheduledOn": "2022-07-25",
                        },
                        {
                          "effectiveOn": "2022-07-01",
                          "scheduledOn": "2022-08-01",
                        },
                      ],
                    },
                  },
                },
              ],
              "method": "GET",
              "pagination": undefined,
              "path": "/institutions/{institutionId}/transferSchedule",
              "request": {
                "name": "ListTransferScheduleInstitutionsRequest",
                "path-parameters": {
                  "institutionId": {
                    "docs": "The unique identifier of a financial institution.",
                    "type": "root.InstitutionId",
                  },
                },
                "query-parameters": {
                  "count": {
                    "default": 6,
                    "docs": "The maximum amount of dates to calculate and include in the response. If an end date is provided, the total count may be lower than the requested count.",
                    "type": "optional<integer>",
                    "validation": {
                      "exclusiveMax": undefined,
                      "exclusiveMin": undefined,
                      "max": 12,
                      "min": 1,
                      "multipleOf": undefined,
                    },
                  },
                  "direction": {
                    "docs": "The direction of the transfer from the institution to the customer used for adjusting transfer dates due to banking holidays. For `debit`, dates are adjusted to the next business day. For `credit`, dates are adjusted to the previous business day.",
                    "type": "root.TransferScheduleDirection",
                  },
                  "endsOn": {
                    "docs": "The date to use to conclude calculations of the transfer schedule in `YYYY-MM-DD` [RFC 3339](https://tools.ietf.org/html/rfc3339) date format.",
                    "type": "optional<date>",
                  },
                  "frequency": {
                    "docs": "The interval at which the money movement recurs.",
                    "type": "root.TransferFrequency",
                  },
                  "startsOn": {
                    "docs": "The date to use to begin calculations of the transfer schedule in `YYYY-MM-DD` [RFC 3339](https://tools.ietf.org/html/rfc3339) date format.",
                    "type": "date",
                  },
                },
              },
              "response": {
                "docs": "OK.",
                "status-code": 200,
                "type": "root.TransferSchedules",
              },
              "source": {
                "openapi": "../openapi.yml",
              },
            },
            "lookUpInstitutionByLocator": {
              "auth": [
                {
                  "accessToken": [
                    "data/read",
                  ],
                },
              ],
              "display-name": "Look up institution by routing number, IBAN, or SWIFT/BIC code",
              "docs": "Look up a financial institution by their country code and either [American Bankers Association routing number](https://www.aba.com/about-us/routing-number), by [International Bank Account Number (IBAN)](https://www.ecbs.org/iban.htm), or by [SWIFT Business Identifier Code (BIC) code](https://www.swift.com/standards/data-standards/bic-business-identifier-code). Optionally, include a list of intermediary institutions that may be necessary to complete international wire transfers.",
              "errors": [
                "root.BadRequestError",
                "root.UnauthorizedError",
                "root.ForbiddenError",
                "root.UnprocessableEntityError",
              ],
              "examples": [
                {
                  "query-parameters": {
                    "countryCode": "US",
                    "locator": "locator",
                    "locatorType": "abaRoutingNumber",
                  },
                  "response": {
                    "body": {
                      "found": true,
                      "institution": {
                        "address": {
                          "address1": "239 West Princess Ave.",
                          "address2": "Building 14, Suite 1500",
                          "countryCode": "US",
                          "locality": "Andalasia",
                          "postalCode": "28407",
                          "regionCode": "NC",
                          "regionName": "NC",
                        },
                        "locator": "503000196",
                        "locatorType": "abaRoutingNumber",
                        "name": "First Bank of Andalasia",
                      },
                      "intermediaryInstitutions": [
                        {
                          "address": {
                            "address1": "239 West Princess Ave.",
                            "address2": "Building 14, Suite 1500",
                            "countryCode": "US",
                            "locality": "Andalasia",
                            "postalCode": "28407",
                            "regionCode": "NC",
                            "regionName": "NC",
                          },
                          "locator": "503000196",
                          "locatorType": "abaRoutingNumber",
                          "name": "First Bank of Andalasia",
                        },
                      ],
                    },
                  },
                },
              ],
              "method": "GET",
              "pagination": undefined,
              "path": "/institutionByLocator",
              "request": {
                "name": "LookUpInstitutionByLocatorInstitutionsRequest",
                "query-parameters": {
                  "countryCode": {
                    "docs": "The country code in which to search for institutions. For the US, the `locatorType` must be `abaRoutingNumber`. For non-US countries, the `locatorType` must be `swiftBicCode` or `ibanAccountNumber`.",
                    "type": "string",
                    "validation": {
                      "format": undefined,
                      "maxLength": 2,
                      "minLength": 2,
                      "pattern": undefined,
                    },
                  },
                  "includeIntermediaryInstitutions": {
                    "docs": "If looking up a beneficiary institution for a wire transfer beneficiary institution, request the response also include a list of intermediary institutions.",
                    "type": "optional<boolean>",
                  },
                  "locator": {
                    "docs": "The financial institution lookup key (routing number, IBAN, or SWIFT/BIC), as indicated by the `locatorType` query parameter.",
                    "type": "string",
                    "validation": {
                      "format": undefined,
                      "maxLength": 36,
                      "minLength": undefined,
                      "pattern": undefined,
                    },
                  },
                  "locatorType": {
                    "docs": "Indicates what type of value the `locator` query parameter is.",
                    "type": "root.InstitutionLocatorType",
                  },
                },
              },
              "response": {
                "docs": "OK.",
                "status-code": 200,
                "type": "root.InstitutionLookupResult",
              },
              "source": {
                "openapi": "../openapi.yml",
              },
            },
          },
          "source": {
            "openapi": "../openapi.yml",
          },
        },
      },
      "rawContents": "imports:
  root: __package__.yml
service:
  auth: false
  base-path: ''
  endpoints:
    lookUpInstitutionByLocator:
      path: /institutionByLocator
      method: GET
      auth:
        - accessToken:
            - data/read
      docs: >-
        Look up a financial institution by their country code and either
        [American Bankers Association routing
        number](https://www.aba.com/about-us/routing-number), by [International
        Bank Account Number (IBAN)](https://www.ecbs.org/iban.htm), or by [SWIFT
        Business Identifier Code (BIC)
        code](https://www.swift.com/standards/data-standards/bic-business-identifier-code).
        Optionally, include a list of intermediary institutions that may be
        necessary to complete international wire transfers.
      source:
        openapi: ../openapi.yml
      display-name: Look up institution by routing number, IBAN, or SWIFT/BIC code
      request:
        name: LookUpInstitutionByLocatorInstitutionsRequest
        query-parameters:
          locator:
            type: string
            docs: >-
              The financial institution lookup key (routing number, IBAN, or
              SWIFT/BIC), as indicated by the `locatorType` query parameter.
            validation:
              maxLength: 36
          locatorType:
            type: root.InstitutionLocatorType
            docs: Indicates what type of value the `locator` query parameter is.
          countryCode:
            type: string
            docs: >-
              The country code in which to search for institutions. For the US,
              the `locatorType` must be `abaRoutingNumber`. For non-US
              countries, the `locatorType` must be `swiftBicCode` or
              `ibanAccountNumber`.
            validation:
              minLength: 2
              maxLength: 2
          includeIntermediaryInstitutions:
            type: optional<boolean>
            docs: >-
              If looking up a beneficiary institution for a wire transfer
              beneficiary institution, request the response also include a list
              of intermediary institutions.
      response:
        docs: OK.
        type: root.InstitutionLookupResult
        status-code: 200
      errors:
        - root.BadRequestError
        - root.UnauthorizedError
        - root.ForbiddenError
        - root.UnprocessableEntityError
      examples:
        - query-parameters:
            locator: locator
            locatorType: abaRoutingNumber
            countryCode: US
          response:
            body:
              found: true
              institution:
                name: First Bank of Andalasia
                address:
                  address1: 239 West Princess Ave.
                  address2: Building 14, Suite 1500
                  locality: Andalasia
                  countryCode: US
                  regionName: NC
                  regionCode: NC
                  postalCode: '28407'
                locator: '503000196'
                locatorType: abaRoutingNumber
              intermediaryInstitutions:
                - name: First Bank of Andalasia
                  address:
                    address1: 239 West Princess Ave.
                    address2: Building 14, Suite 1500
                    locality: Andalasia
                    countryCode: US
                    regionName: NC
                    regionCode: NC
                    postalCode: '28407'
                  locator: '503000196'
                  locatorType: abaRoutingNumber
    listTransferSchedule:
      path: /institutions/{institutionId}/transferSchedule
      method: GET
      auth:
        - accessToken:
            - data/read
      docs: Return a transfer schedule list for this institution.
      source:
        openapi: ../openapi.yml
      display-name: Return this institution's list of upcoming transfer schedule dates
      request:
        name: ListTransferScheduleInstitutionsRequest
        path-parameters:
          institutionId:
            type: root.InstitutionId
            docs: The unique identifier of a financial institution.
        query-parameters:
          startsOn:
            type: date
            docs: >-
              The date to use to begin calculations of the transfer schedule in
              `YYYY-MM-DD` [RFC 3339](https://tools.ietf.org/html/rfc3339) date
              format.
          endsOn:
            type: optional<date>
            docs: >-
              The date to use to conclude calculations of the transfer schedule
              in `YYYY-MM-DD` [RFC 3339](https://tools.ietf.org/html/rfc3339)
              date format.
          direction:
            type: root.TransferScheduleDirection
            docs: >-
              The direction of the transfer from the institution to the customer
              used for adjusting transfer dates due to banking holidays. For
              `debit`, dates are adjusted to the next business day. For
              `credit`, dates are adjusted to the previous business day.
          count:
            type: optional<integer>
            default: 6
            docs: >-
              The maximum amount of dates to calculate and include in the
              response. If an end date is provided, the total count may be lower
              than the requested count.
            validation:
              min: 1
              max: 12
          frequency:
            type: root.TransferFrequency
            docs: The interval at which the money movement recurs.
      response:
        docs: OK.
        type: root.TransferSchedules
        status-code: 200
      errors:
        - root.BadRequestError
        - root.UnauthorizedError
        - root.ForbiddenError
        - root.NotFoundError
        - root.UnprocessableEntityError
      examples:
        - path-parameters:
            institutionId: TIBURON
          query-parameters:
            startsOn: '2022-07-04'
            endsOn: '2022-07-04'
            direction: debit
            frequency: once
          response:
            body:
              items:
                - scheduledOn: '2022-06-27'
                  effectiveOn: '2022-06-27'
                - scheduledOn: '2022-07-04'
                  effectiveOn: '2022-07-05'
                - scheduledOn: '2022-07-11'
                  effectiveOn: '2022-07-11'
                - scheduledOn: '2022-07-18'
                  effectiveOn: '2022-07-18'
                - scheduledOn: '2022-07-25'
                  effectiveOn: '2022-07-25'
                - scheduledOn: '2022-08-01'
                  effectiveOn: '2022-07-01'
    getCutoffTimes:
      path: /institutions/{institutionId}/cutoffTimes
      method: GET
      auth:
        - accessToken:
            - data/read
      docs: >-
        Return daily cutoff times for different money movement processes at a
        financial institution. Money movement requests (account to account
        transfers, ACH, wire transfers, etc.) must be submitted before the
        cutoff time in order for the financial institution to begin processing
        the request that day. Some [cutoff time types](#schema-cutoffTimeType)
        may have multiple cutoff times per day.


        Cutoff times are very slowly changing data. This is a _conditional
        operation_ when the `If-None-Match` header is used. If the client has a
        `getCutoffTimes` response and the `ETag` returned from a previous call
        to this operation, this operation returns a 304 Not Modified when called
        again if the cutoff times have not changed.
      source:
        openapi: ../openapi.yml
      display-name: Return the financial institution's cutoff times for products
      request:
        name: GetCutoffTimesInstitutionsRequest
        path-parameters:
          institutionId:
            type: root.InstitutionId
            docs: The unique identifier of a financial institution.
        query-parameters:
          timeZoneId:
            type: optional<root.TimeZoneId>
            docs: >-
              Identifies the time zone for formatting time values in the
              response. If omitted, time values are formatting in the local
              timezone of the financial institution.
        headers:
          If-None-Match:
            type: optional<string>
            name: ifNoneMatch
            docs: >-
              The entity tag that was returned in the `ETag` response header of
              a previous call. If the resource's current entity tag value
              matches this header value, the `GET` will return 304 (Not
              Modified) and no response body, else the current resource
              representation and updated `ETag` is returned.
      response:
        docs: OK.
        type: root.CutoffTimes
        status-code: 200
      errors:
        - root.BadRequestError
        - root.UnauthorizedError
        - root.ForbiddenError
        - root.NotFoundError
        - root.PreconditionFailedError
        - root.UnprocessableEntityError
      examples:
        - path-parameters:
            institutionId: TIBURON
          query-parameters:
            timeZoneId: America/New_York
          response:
            body:
              timeZoneId: America/New_York
              items:
                - type: ach
                  time: '13:45'
                - type: ach
                  time: '16:45'
                - type: sameDayAch
                  time: '16:45'
                - type: domesticWireTransfer
                  time: '16:45'
    getTransferDateRestrictions:
      path: /institutions/{institutionId}/transferDateRestrictions
      method: GET
      auth:
        - apiKey: []
      docs: >-
        Return the transfer date restrictions for a date range and transfer
        parameters. The result is a list of days and dates that the financial
        institution does not allow scheduling specific types of transfers.


        This information provides hints to clients, allowing bank customers to
        select transfer dates from a calendar picker. However, these dates are
        not strictly enforced; a transfer can still be scheduled to occur on
        restricted dates but the financial institution may shift the date when
        funds are drafted to account for holidays, closures, or to adjust based
        on the risk level of the funding account.
      source:
        openapi: ../openapi.yml
      display-name: Return the financial institution's transfer dates restrictions
      request:
        name: GetTransferDateRestrictionsInstitutionsRequest
        path-parameters:
          institutionId:
            type: root.InstitutionId
            docs: The unique identifier of a financial institution.
        query-parameters:
          startsOn:
            type: optional<date>
            docs: >-
              The start of the range of dates to include in the response, in
              `YYYY-MM-DD` [RFC 3339](https://tools.ietf.org/html/rfc3339) date
              format. While start dates far in the future are allowed, bank
              holiday schedules are only available for a small number of years
              ahead. The default is the current date.
          endsOn:
            type: optional<date>
            docs: >-
              The end of the range of dates to include in the response. in
              `YYYY-MM-DD` [RFC 3339](https://tools.ietf.org/html/rfc3339) date
              format. The default is at least one year from the `startOn` date
              and is limited to a four year interval.
          type:
            type: optional<root.TransferTypeForDateRestrictions>
            docs: >-
              Describes the type of transfer. This determines what business
              rules and adjustments to make to the date restrictions. Note ACH
              transfers (including CTX and PPD), that `Credit` and `Debit` here
              are relative to the account at the _external_ financial
              institution.
          risk:
            type: optional<root.AchAccountRisk>
            docs: >-
              The primary account's risk level. This determines what business
              rules and adjustments to make to the date restrictions. This
              parameter only applies to ACH credit transfers (funds credited to
              an external account) and is ignored for others.
      response:
        docs: OK.
        type: root.TransferDateRestrictions
        status-code: 200
      errors:
        - root.BadRequestError
        - root.UnauthorizedError
        - root.ForbiddenError
        - root.NotFoundError
        - root.UnprocessableEntityError
      examples:
        - path-parameters:
            institutionId: TIBURON
          query-parameters:
            startsOn: '2022-07-04'
            endsOn: '2022-07-04'
          response:
            body:
              restrictedDates:
                - occursOn: '2022-10-01'
                  reason: pastDate
                  creditOn: '2022-07-05'
                  debitOn: '2022-07-05'
                - occursOn: '2022-10-02'
                  reason: pastDate
                  creditOn: '2022-07-05'
                  debitOn: '2022-07-05'
                - occursOn: '2022-10-03'
                  reason: pastDate
                  creditOn: '2022-07-05'
                  debitOn: '2022-07-05'
                - occursOn: '2022-10-04'
                  reason: pastDate
                  creditOn: '2022-07-05'
                  debitOn: '2022-07-05'
                - occursOn: '2022-10-05'
                  reason: pastCutoffTime
                  creditOn: '2022-07-05'
                  debitOn: '2022-07-05'
                - occursOn: '2022-10-06'
                  reason: riskRestricted
                  creditOn: '2022-07-05'
                  debitOn: '2022-07-05'
                - occursOn: '2022-10-07'
                  reason: riskRestricted
                  creditOn: '2022-07-05'
                  debitOn: '2022-07-05'
                - occursOn: '2022-10-08'
                  reason: closure
                  creditOn: '2022-07-05'
                  debitOn: '2022-07-05'
                - occursOn: '2022-10-09'
                  reason: closure
                  creditOn: '2022-07-05'
                  debitOn: '2022-07-05'
                - occursOn: '2022-10-10'
                  reason: holiday
                  creditOn: '2022-07-05'
                  debitOn: '2022-07-05'
                - occursOn: '2022-10-15'
                  reason: closure
                  creditOn: '2022-07-05'
                  debitOn: '2022-07-05'
                - occursOn: '2022-10-16'
                  reason: closure
                  creditOn: '2022-07-05'
                  debitOn: '2022-07-05'
                - occursOn: '2022-10-22'
                  reason: closure
                  creditOn: '2022-07-05'
                  debitOn: '2022-07-05'
                - occursOn: '2022-10-23'
                  reason: closure
                  creditOn: '2022-07-05'
                  debitOn: '2022-07-05'
                - occursOn: '2022-10-29'
                  reason: closure
                  creditOn: '2022-07-05'
                  debitOn: '2022-07-05'
                - occursOn: '2022-10-30'
                  reason: closure
                  creditOn: '2022-07-05'
                  debitOn: '2022-07-05'
              accuracyEndsOn: '2026-12-31T00:00:00.000Z'
  source:
    openapi: ../openapi.yml
  display-name: Institutions
docs: Banking Institutions
",
    },
    "jointOwners.yml": {
      "absoluteFilepath": "/DUMMY_PATH",
      "contents": {
        "imports": {
          "root": "__package__.yml",
        },
        "service": {
          "auth": false,
          "base-path": "",
          "endpoints": {
            "createJointOwnerInvitation": {
              "auth": [
                {
                  "accessToken": [
                    "banking/write",
                  ],
                },
              ],
              "display-name": "Invite a joint owner",
              "docs": "Create and send an invitation to another person to become a joint owner of the account. The invitation will be sent to the invitee's email address. The invitation directs the invitee to a web page to verify and accept the invitation, and if necessary, enroll in digital banking.

The authenticated user must have the `account.allows.manageJointOwners` permission to use this operation.",
              "errors": [
                "root.BadRequestError",
                "root.UnauthorizedError",
                "root.ForbiddenError",
                "root.NotFoundError",
                "root.UnprocessableEntityError",
              ],
              "examples": [
                {
                  "path-parameters": {
                    "accountId": "accountId",
                  },
                  "request": {
                    "disallowDebitCardAccess": false,
                    "emailAddress": "Mary.Jones@example.com",
                    "firstName": "Mary",
                    "lastName": "Jones",
                    "sharedSecret": "obsolete obese octopus",
                  },
                  "response": {
                    "body": {
                      "disallowDebitCardAccess": false,
                      "emailAddress": "Mary.Jones@example.com",
                      "firstName": "Mary",
                      "id": "db4f580290d3e07bf55d",
                      "lastName": "Jones",
                      "sharedSecret": "obsolete obese octopus",
                      "taxId": "taxId",
                    },
                  },
                },
              ],
              "method": "POST",
              "pagination": undefined,
              "path": "/accounts/{accountId}/jointOwnerInvitations",
              "request": {
                "body": {
                  "extends": [
                    "root.AbstractBody",
                    "root.JointOwnerInvitationFields",
                  ],
                  "properties": {},
                },
                "content-type": "application/json",
                "headers": undefined,
                "name": "NewJointOwnerInvitation",
                "path-parameters": {
                  "accountId": {
                    "docs": "The unique identifier of this account resource. This is an opaque string.",
                    "type": "root.ResourceId",
                  },
                },
                "query-parameters": undefined,
              },
              "response": {
                "docs": "OK.",
                "status-code": 200,
                "type": "root.JointOwnerInvitation",
              },
              "source": {
                "openapi": "../openapi.yml",
              },
            },
          },
          "source": {
            "openapi": "../openapi.yml",
          },
        },
      },
      "rawContents": "imports:
  root: __package__.yml
service:
  auth: false
  base-path: ''
  endpoints:
    createJointOwnerInvitation:
      path: /accounts/{accountId}/jointOwnerInvitations
      method: POST
      auth:
        - accessToken:
            - banking/write
      docs: >-
        Create and send an invitation to another person to become a joint owner
        of the account. The invitation will be sent to the invitee's email
        address. The invitation directs the invitee to a web page to verify and
        accept the invitation, and if necessary, enroll in digital banking.


        The authenticated user must have the `account.allows.manageJointOwners`
        permission to use this operation.
      source:
        openapi: ../openapi.yml
      display-name: Invite a joint owner
      request:
        name: NewJointOwnerInvitation
        path-parameters:
          accountId:
            type: root.ResourceId
            docs: >-
              The unique identifier of this account resource. This is an opaque
              string.
        body:
          properties: {}
          extends:
            - root.AbstractBody
            - root.JointOwnerInvitationFields
        content-type: application/json
      response:
        docs: OK.
        type: root.JointOwnerInvitation
        status-code: 200
      errors:
        - root.BadRequestError
        - root.UnauthorizedError
        - root.ForbiddenError
        - root.NotFoundError
        - root.UnprocessableEntityError
      examples:
        - path-parameters:
            accountId: accountId
          request:
            firstName: Mary
            lastName: Jones
            sharedSecret: obsolete obese octopus
            emailAddress: Mary.Jones@example.com
            disallowDebitCardAccess: false
          response:
            body:
              firstName: Mary
              lastName: Jones
              taxId: taxId
              sharedSecret: obsolete obese octopus
              emailAddress: Mary.Jones@example.com
              disallowDebitCardAccess: false
              id: db4f580290d3e07bf55d
  source:
    openapi: ../openapi.yml
",
    },
    "overdraftProtection.yml": {
      "absoluteFilepath": "/DUMMY_PATH",
      "contents": {
        "docs": "Overdraft Protection Settings",
        "imports": {
          "root": "__package__.yml",
        },
        "service": {
          "auth": false,
          "base-path": "",
          "display-name": "Overdraft Protection",
          "endpoints": {
            "getOverdraftProtection": {
              "auth": [
                {
                  "accessToken": [
                    "banking/read",
                  ],
                },
              ],
              "display-name": "Fetch a representation of the account's overdraft protection settings",
              "docs": "Return the JSON representation of this account's overdraft protection settings.",
              "errors": [
                "root.UnauthorizedError",
                "root.ForbiddenError",
                "root.NotFoundError",
              ],
              "examples": [
                {
                  "path-parameters": {
                    "accountId": "accountId",
                  },
                  "response": {
                    "body": {
                      "accounts": {
                        "key": "value",
                      },
                      "maximumOverdraftAccounts": 1,
                    },
                  },
                },
              ],
              "method": "GET",
              "pagination": undefined,
              "path": "/accounts/{accountId}/overdraftProtection",
              "request": {
                "name": "GetOverdraftProtectionOverdraftProtectionRequest",
                "path-parameters": {
                  "accountId": {
                    "docs": "The unique identifier of this account resource. This is an opaque string.",
                    "type": "root.ResourceId",
                  },
                },
              },
              "response": {
                "docs": "OK.",
                "status-code": 200,
                "type": "root.OverdraftProtection",
              },
              "source": {
                "openapi": "../openapi.yml",
              },
            },
            "listEligibleOverdraftAccounts": {
              "auth": [
                {
                  "accessToken": [
                    "banking/read",
                  ],
                },
              ],
              "display-name": "List Eligible Overdraft Accounts",
              "docs": "Return a paginated list of a customer's accounts that are eligible to serve as overdraft protection accounts for the given account. An overdraft protection account is a deposit account that the financial institution can transfer funds from to prevent the account balance from going negative and incurring non-sufficient funds fees.

The user must have the `allows.manageOverdraftAccounts` permission on the account to use this operation.

To obtain available balances for these accounts, use [`listAccountBalances`](#op-listAccountBalances).",
              "errors": [
                "root.BadRequestError",
                "root.UnauthorizedError",
                "root.ForbiddenError",
                "root.NotFoundError",
                "root.UnprocessableEntityError",
              ],
              "examples": [
                {
                  "path-parameters": {
                    "accountId": "accountId",
                  },
                  "response": {
                    "body": {
                      "items": [
                        {
                          "id": "da1331a9e9168ea91346",
                          "label": "Checking *3456",
                          "maskedNumber": "*3456",
                        },
                        {
                          "id": "5c9b4e50a0401ef4eb2e",
                          "label": "Premiere Savings *1234",
                          "maskedNumber": "*1234",
                        },
                      ],
                      "limit": 100,
                      "maximumOverdraftAccounts": 1,
                      "nextPage_url": "https://production.api.apiture.com/banking/accounts/f204d292df9fb/eligibleOverdraftAccounts?start=641f62296ecbf1882c84?limit=100",
                      "start": "start",
                    },
                  },
                },
              ],
              "method": "GET",
              "pagination": undefined,
              "path": "/accounts/{accountId}/eligibleOverdraftAccounts",
              "request": {
                "name": "ListEligibleOverdraftAccountsOverdraftProtectionRequest",
                "path-parameters": {
                  "accountId": {
                    "docs": "The unique identifier of this account resource. This is an opaque string.",
                    "type": "root.ResourceId",
                  },
                },
                "query-parameters": {
                  "limit": {
                    "default": 100,
                    "docs": "The maximum number of items to return in this paged response.",
                    "type": "optional<integer>",
                    "validation": {
                      "exclusiveMax": undefined,
                      "exclusiveMin": undefined,
                      "max": 1000,
                      "min": 0,
                      "multipleOf": undefined,
                    },
                  },
                  "start": {
                    "default": "",
                    "docs": "The location of the next item in the collection. This is an opaque cursor supplied by the API service. Omit this to start at the beginning of the collection. The client does not define this value; the API services automatically pass the `?start=` parameter on the `nextPage_url`.",
                    "type": "optional<string>",
                    "validation": {
                      "format": undefined,
                      "maxLength": 256,
                      "minLength": undefined,
                      "pattern": undefined,
                    },
                  },
                },
              },
              "response": {
                "docs": "OK. A page from the full list of the customer's eligible overdraft accounts. This list contains only accounts that the customer is entitled to access. While the `nextPage_url` property is present in the response, the client can fetch the next page of accounts by performing a `GET` on that URL.",
                "status-code": 200,
                "type": "root.EligibleOverdraftAccounts",
              },
              "source": {
                "openapi": "../openapi.yml",
              },
            },
            "patchOverdraftAccounts": {
              "auth": [
                {
                  "accessToken": [
                    "banking/write",
                  ],
                },
              ],
              "display-name": "Update the overdraft accounts",
              "docs": "Perform a partial update of the overdraft accounts. Only fields in the request body are updated on the resource; fields which are omitted are not updated. To add, replace, or remove an overdraft account, add, replace, or remove the corresponding account item from the `items` array. Only the account `id` in the items is significant.

The user must have the `allows.manageOverdraftAccounts` permission on the account to use this operation.",
              "errors": [
                "root.BadRequestError",
                "root.UnauthorizedError",
                "root.ForbiddenError",
                "root.NotFoundError",
                "root.UnprocessableEntityError",
              ],
              "examples": [
                {
                  "path-parameters": {
                    "accountId": "accountId",
                  },
                  "request": {},
                  "response": {
                    "body": {
                      "accounts": {
                        "key": "value",
                      },
                      "maximumOverdraftAccounts": 1,
                    },
                  },
                },
              ],
              "method": "PATCH",
              "pagination": undefined,
              "path": "/accounts/{accountId}/overdraftProtection",
              "request": {
                "body": {
                  "extends": [
                    "root.AbstractBody",
                    "root.OverdraftProtectionFields",
                  ],
                  "properties": {},
                },
                "content-type": "application/json",
                "headers": undefined,
                "name": "OverdraftProtectionPatch",
                "path-parameters": {
                  "accountId": {
                    "docs": "The unique identifier of this account resource. This is an opaque string.",
                    "type": "root.ResourceId",
                  },
                },
                "query-parameters": undefined,
              },
              "response": {
                "docs": "OK.",
                "status-code": 200,
                "type": "root.OverdraftProtection",
              },
              "source": {
                "openapi": "../openapi.yml",
              },
            },
          },
          "source": {
            "openapi": "../openapi.yml",
          },
        },
      },
      "rawContents": "imports:
  root: __package__.yml
service:
  auth: false
  base-path: ''
  endpoints:
    listEligibleOverdraftAccounts:
      path: /accounts/{accountId}/eligibleOverdraftAccounts
      method: GET
      auth:
        - accessToken:
            - banking/read
      docs: >-
        Return a paginated list of a customer's accounts that are eligible to
        serve as overdraft protection accounts for the given account. An
        overdraft protection account is a deposit account that the financial
        institution can transfer funds from to prevent the account balance from
        going negative and incurring non-sufficient funds fees.


        The user must have the `allows.manageOverdraftAccounts` permission on
        the account to use this operation.


        To obtain available balances for these accounts, use
        [`listAccountBalances`](#op-listAccountBalances).
      source:
        openapi: ../openapi.yml
      display-name: List Eligible Overdraft Accounts
      request:
        name: ListEligibleOverdraftAccountsOverdraftProtectionRequest
        path-parameters:
          accountId:
            type: root.ResourceId
            docs: >-
              The unique identifier of this account resource. This is an opaque
              string.
        query-parameters:
          start:
            type: optional<string>
            default: ''
            docs: >-
              The location of the next item in the collection. This is an opaque
              cursor supplied by the API service. Omit this to start at the
              beginning of the collection. The client does not define this
              value; the API services automatically pass the `?start=` parameter
              on the `nextPage_url`.
            validation:
              maxLength: 256
          limit:
            type: optional<integer>
            default: 100
            docs: The maximum number of items to return in this paged response.
            validation:
              min: 0
              max: 1000
      response:
        docs: >-
          OK. A page from the full list of the customer's eligible overdraft
          accounts. This list contains only accounts that the customer is
          entitled to access. While the `nextPage_url` property is present in
          the response, the client can fetch the next page of accounts by
          performing a `GET` on that URL.
        type: root.EligibleOverdraftAccounts
        status-code: 200
      errors:
        - root.BadRequestError
        - root.UnauthorizedError
        - root.ForbiddenError
        - root.NotFoundError
        - root.UnprocessableEntityError
      examples:
        - path-parameters:
            accountId: accountId
          response:
            body:
              limit: 100
              nextPage_url: >-
                https://production.api.apiture.com/banking/accounts/f204d292df9fb/eligibleOverdraftAccounts?start=641f62296ecbf1882c84?limit=100
              start: start
              items:
                - id: da1331a9e9168ea91346
                  label: Checking *3456
                  maskedNumber: '*3456'
                - id: 5c9b4e50a0401ef4eb2e
                  label: Premiere Savings *1234
                  maskedNumber: '*1234'
              maximumOverdraftAccounts: 1
    getOverdraftProtection:
      path: /accounts/{accountId}/overdraftProtection
      method: GET
      auth:
        - accessToken:
            - banking/read
      docs: >-
        Return the JSON representation of this account's overdraft protection
        settings.
      source:
        openapi: ../openapi.yml
      display-name: Fetch a representation of the account's overdraft protection settings
      request:
        name: GetOverdraftProtectionOverdraftProtectionRequest
        path-parameters:
          accountId:
            type: root.ResourceId
            docs: >-
              The unique identifier of this account resource. This is an opaque
              string.
      response:
        docs: OK.
        type: root.OverdraftProtection
        status-code: 200
      errors:
        - root.UnauthorizedError
        - root.ForbiddenError
        - root.NotFoundError
      examples:
        - path-parameters:
            accountId: accountId
          response:
            body:
              accounts:
                key: value
              maximumOverdraftAccounts: 1
    patchOverdraftAccounts:
      path: /accounts/{accountId}/overdraftProtection
      method: PATCH
      auth:
        - accessToken:
            - banking/write
      docs: >-
        Perform a partial update of the overdraft accounts. Only fields in the
        request body are updated on the resource; fields which are omitted are
        not updated. To add, replace, or remove an overdraft account, add,
        replace, or remove the corresponding account item from the `items`
        array. Only the account `id` in the items is significant.


        The user must have the `allows.manageOverdraftAccounts` permission on
        the account to use this operation.
      source:
        openapi: ../openapi.yml
      display-name: Update the overdraft accounts
      request:
        name: OverdraftProtectionPatch
        path-parameters:
          accountId:
            type: root.ResourceId
            docs: >-
              The unique identifier of this account resource. This is an opaque
              string.
        body:
          properties: {}
          extends:
            - root.AbstractBody
            - root.OverdraftProtectionFields
        content-type: application/json
      response:
        docs: OK.
        type: root.OverdraftProtection
        status-code: 200
      errors:
        - root.BadRequestError
        - root.UnauthorizedError
        - root.ForbiddenError
        - root.NotFoundError
        - root.UnprocessableEntityError
      examples:
        - path-parameters:
            accountId: accountId
          request: {}
          response:
            body:
              accounts:
                key: value
              maximumOverdraftAccounts: 1
  source:
    openapi: ../openapi.yml
  display-name: Overdraft Protection
docs: Overdraft Protection Settings
",
    },
    "transactionCategories.yml": {
      "absoluteFilepath": "/DUMMY_PATH",
      "contents": {
        "docs": "Banking Account Transaction Categories",
        "imports": {
          "root": "__package__.yml",
        },
        "service": {
          "auth": false,
          "base-path": "",
          "display-name": "Transaction Categories",
          "endpoints": {
            "listTransactionCategories": {
              "auth": [
                {
                  "accessToken": [
                    "banking/read",
                  ],
                },
              ],
              "display-name": "Return a collection of transaction categories",
              "docs": "Return a collection of transaction categories. The response is limited to 1,000 categories.

This is a _conditional operation_ when the `If-None-Match` header is used. If the client has a `transactionCategories` response and the `ETag` returned from a previous call, this operation returns a 304 Not Modified if called again when the categories collection has not changed.",
              "errors": [
                "root.BadRequestError",
                "root.UnauthorizedError",
                "root.ForbiddenError",
                "root.UnprocessableEntityError",
              ],
              "examples": [
                {
                  "response": {
                    "body": {
                      "items": [
                        {
                          "id": "0399abed-fd3d",
                          "label": "Dining",
                          "type": "debit",
                        },
                      ],
                    },
                  },
                },
              ],
              "method": "GET",
              "pagination": undefined,
              "path": "/transactionCategories",
              "request": {
                "headers": {
                  "If-None-Match": {
                    "docs": "The entity tag that was returned in the `ETag` response header of a previous call. If the resource's current entity tag value matches this header value, the `GET` will return 304 (Not Modified) and no response body, else the current resource representation and updated `ETag` is returned.",
                    "name": "ifNoneMatch",
                    "type": "optional<string>",
                  },
                },
                "name": "ListTransactionCategoriesTransactionCategoriesRequest",
              },
              "response": {
                "docs": "OK.",
                "status-code": 200,
                "type": "root.TransactionCategories",
              },
              "source": {
                "openapi": "../openapi.yml",
              },
            },
          },
          "source": {
            "openapi": "../openapi.yml",
          },
        },
      },
      "rawContents": "imports:
  root: __package__.yml
service:
  auth: false
  base-path: ''
  endpoints:
    listTransactionCategories:
      path: /transactionCategories
      method: GET
      auth:
        - accessToken:
            - banking/read
      docs: >-
        Return a collection of transaction categories. The response is limited
        to 1,000 categories.


        This is a _conditional operation_ when the `If-None-Match` header is
        used. If the client has a `transactionCategories` response and the
        `ETag` returned from a previous call, this operation returns a 304 Not
        Modified if called again when the categories collection has not changed.
      source:
        openapi: ../openapi.yml
      display-name: Return a collection of transaction categories
      request:
        name: ListTransactionCategoriesTransactionCategoriesRequest
        headers:
          If-None-Match:
            type: optional<string>
            name: ifNoneMatch
            docs: >-
              The entity tag that was returned in the `ETag` response header of
              a previous call. If the resource's current entity tag value
              matches this header value, the `GET` will return 304 (Not
              Modified) and no response body, else the current resource
              representation and updated `ETag` is returned.
      response:
        docs: OK.
        type: root.TransactionCategories
        status-code: 200
      errors:
        - root.BadRequestError
        - root.UnauthorizedError
        - root.ForbiddenError
        - root.UnprocessableEntityError
      examples:
        - response:
            body:
              items:
                - label: Dining
                  id: 0399abed-fd3d
                  type: debit
  source:
    openapi: ../openapi.yml
  display-name: Transaction Categories
docs: Banking Account Transaction Categories
",
    },
    "transactions.yml": {
      "absoluteFilepath": "/DUMMY_PATH",
      "contents": {
        "docs": "Banking Account Transactions",
        "imports": {
          "root": "__package__.yml",
        },
        "service": {
          "auth": false,
          "base-path": "",
          "display-name": "Transactions",
          "endpoints": {
            "listTransactions": {
              "auth": [
                {
                  "accessToken": [
                    "banking/read",
                  ],
                },
              ],
              "display-name": "Return a collection of transactions",
              "docs": "Return a [paginated](https://dx.apiture.com/docs/api-documentation/concepts/pagination) collection of transaction history for this internal account. The [`nextPage_url`](https://dx.apiture.com/docs/api-documentation/concepts/links) link in the response, if present, is a pagination link to the next page of transactions for the given filters.

This operation returns a 403 Forbidden error if the customer does not have `view` permissions in the `account.allows` object, or a 422 Unprocessable Entity if called on an external account.

The default response lists only recent transactions. Normally, this is transactions for the most recent 30 days, although for high-volume accounts, it may be a shorter period.",
              "errors": [
                "root.BadRequestError",
                "root.UnauthorizedError",
                "root.ForbiddenError",
                "root.NotFoundError",
                "root.UnprocessableEntityError",
                "root.TooManyRequestsError",
                "root.GatewayTimeoutError",
              ],
              "examples": [
                {
                  "path-parameters": {
                    "accountId": "accountId",
                  },
                  "query-parameters": {
                    "amount": "[1000.00,1200.00)",
                    "checkNumber": "[1000,1200)",
                    "createdOn": "2022-05-19",
                    "occurredOn": "2023-05-19",
                    "postedOn": "2022-05-19",
                  },
                  "response": {
                    "body": {
                      "count": 2381,
                      "items": [
                        {
                          "amount": "0.00",
                          "balance": "8509.38",
                          "category": {
                            "label": "label",
                          },
                          "check": {
                            "number": 1,
                          },
                          "description": "description",
                          "id": "d62c0701-0d74",
                          "memo": "memo",
                          "occurredOn": "2023-06-18",
                          "posted": true,
                          "subtype": "check",
                          "type": "balance",
                        },
                        {
                          "amount": "1276.21",
                          "balance": "8509.38",
                          "category": {
                            "id": "127",
                            "label": "Utilities",
                          },
                          "check": {
                            "imageBack_url": "/accounts/1d16e438-18e0/transactions/88f5bf17-ecc4/images/back/content",
                            "imageFront_url": "/accounts/1d16e438-18e0/transactions/88f5bf17-ecc4/images/front/content",
                            "number": 8412,
                          },
                          "description": "description",
                          "id": "88f5bf17-ecc4",
                          "memo": "Paid electric bill",
                          "merchant": {
                            "logo_url": "https://BillTedsExcellentElectricCompany.example.com/img/logos/medium.png",
                            "name": "B&T's Excellent Electric Co.",
                            "website_url": "https://BillTedsExcellentElectricCompany.example.com/",
                          },
                          "occurredOn": "2023-06-18",
                          "posted": true,
                          "subtype": "check",
                          "type": "debit",
                        },
                      ],
                      "limit": 10,
                      "nextPage_url": "https://production.api.apiture.com/banking/accounts/c9fc25b47d52916fc9ad/transactions?start=6117a4dcefb841cab7316cef1ac8b58c&limit=10",
                      "start": "d1b48af913464aa49fcb07065dcc0616",
                    },
                  },
                },
              ],
              "method": "GET",
              "pagination": undefined,
              "path": "/accounts/{accountId}/transactions",
              "request": {
                "name": "ListTransactionsTransactionsRequest",
                "path-parameters": {
                  "accountId": {
                    "docs": "The unique identifier of this account resource. This is an opaque string.",
                    "type": "root.ResourceId",
                  },
                },
                "query-parameters": {
                  "amount": {
                    "docs": "Return only transactions whose `amount` is in this numeric range. This compares only the absolute value of the transaction. That is, the value `[1000.00,1100.00)` matches either a debit of `-1070.25` or a credit of `1021.90`.<br> Some examples of specifying an amount range: <ul> <li>`1200.50` match the dollar amount 1,200.50 exactly</li> <li>`[1000.00,1200.00)` matches items where `1000.00 <= amount < 1200.00`</li> <li>`[1000.00,1199.99]` matches items where `1000.00 <= amount <= 1199.99`</li> <li>`(999.99,1200.00]` matches items where `999.99 < amount <= 1200.00`</li> <li>`[1200.50,]` matches items where `amount >= 1200.50`</li> <li>`(1200.50,)` matches items where `amount > 1200.50`</li> <li>`[,1200.50]` matches items where `amount <= 1200.50`</li> <li>`(,1200.50)` matches items where `amount < 1200.50`</li> </ul>",
                    "type": "optional<root.AmountRange>",
                  },
                  "category": {
                    "allow-multiple": true,
                    "docs": "Filter transactions to only those whose `category` is in this pipe-separated list. Categories are set by a transaction cleansing service or assigned by the account holder. Categories can include names such as `"Shopping"`, `"Deposit"`, `"Bill"`, `"Transfer"`, or `"Other"`.",
                    "type": "optional<root.TransactionCategoryLabel>",
                  },
                  "checkNumber": {
                    "docs": "Return only transactions whose `check.number` is in this integer range. Examples: <ul> <li>`1200` match the integer 1,200 exactly</li> <li>`[1000,1200)` matches items where `1000 <= number < 1200`</li> <li>`[1000,1199]` matches items where `1000 <= number <= 1199`</li> <li>`(999,1200]` matches items where `999 < number <= 1200`</li> <li>`[1200,]` matches items where `number >= 1200`</li> <li>`(1200,)` matches items where `number > 1200`</li> <li>`[,1200]` matches items where `number <= 1200`</li> <li>`(,1200)` matches items where `number < 1200`</li> </ul>",
                    "type": "optional<root.CheckNumberRange>",
                  },
                  "createdOn": {
                    "availability": "deprecated",
                    "docs": "Return only transactions whose `createdOn` date is in this date range. Example date ranges are the same format as the `occurredOn` query parameter.<br>**Warning**: The parameter `createdOn` was deprecated on version `v0.6.0` of the API. Use the `?occurredOn=` query parameter instead. `createdOn` will be removed on version `v0.9.0` of the API.",
                    "type": "optional<root.DateRange>",
                  },
                  "limit": {
                    "default": 100,
                    "docs": "The maximum number of items to return in this paged response.",
                    "type": "optional<integer>",
                    "validation": {
                      "exclusiveMax": undefined,
                      "exclusiveMin": undefined,
                      "max": 10000,
                      "min": 0,
                      "multipleOf": undefined,
                    },
                  },
                  "occurredOn": {
                    "docs": "Return only transactions whose `occurredOn` date is in this date range. Dates ranges use dates expressed in `YYYY-MM-DD` [RFC 3339](https://tools.ietf.org/html/rfc3339) `date` format. Each account has an implicit default transaction history range of _n_ days. This is normally 30 days but may be shorter for accounts with high activity. This _n_ day period is applied to any unbounded date ranges. The default date range is the most recent _n_ days. Example date ranges: <ul> <li> `2023-05-19` match transactions occurring on May 19, 2023.</li> <li> `[2023-05-01,2023-05-31]` match transactions occurring between May 1 and 31, 2023, inclusive</li> <li> `[2023-05-01,2023-06-01)` match transactions occurring in May, 2023 (on or after May 1, but before June 1)</li> <li> `[2023-05-09,]` match transactions _n_ days on or after May 9, 2023</li> <li> `(2023-05-09,)` match transactions _n_ days after May 9, 2023</li> <li> `[,2023-05-09]` match transactions _n_ days on or before May 9, 2023</li> <li> `(,2023-05-09)` match transactions _n_ days before but excluding May 9, 2023</li> </ul>",
                    "type": "optional<string>",
                    "validation": {
                      "format": undefined,
                      "maxLength": undefined,
                      "minLength": undefined,
                      "pattern": "^\d{4}-\d{2}-\d{2}|([[(](\d{4}-\d{2}-\d{2},(\d{4}-\d{2}-\d{2})?|,\d{4}-\d{2}-\d{2})[)\]])$",
                    },
                  },
                  "posted": {
                    "docs": "Limit transactions in the response based on the transaction's `posted` value. If `true`, include only posted transactions. If `false`, include only non-posted transactions. If omitted, do not filter based on `posted`. Note that using this filter excludes balance transactions because the `posted` property is not set on balance transactions, so neither `true` or `false` match them.",
                    "type": "optional<boolean>",
                  },
                  "postedOn": {
                    "availability": "deprecated",
                    "docs": "Return only transactions whose `postedOn` date is in this date range. Example date ranges are the same format as the `occurredOn` query parameter.<br>**Warning**: The parameter `postedOn` was deprecated on version `v0.6.0` of the API. Use the `?occurredOn=` query parameter instead. `postedOn` will be removed on version `v0.9.0` of the API.",
                    "type": "optional<root.DateRange>",
                  },
                  "retryCount": {
                    "docs": "When retrying the operation, pass the `retryCount` from the `incompleteTransactions` response.",
                    "type": "optional<integer>",
                    "validation": {
                      "exclusiveMax": undefined,
                      "exclusiveMin": undefined,
                      "max": 10,
                      "min": 1,
                      "multipleOf": undefined,
                    },
                  },
                  "start": {
                    "default": "",
                    "docs": "The location of the next item in the collection. This is an opaque cursor supplied by the API service. Omit this to start at the beginning of the collection. The client does not define this value; the API services automatically pass the `?start=` parameter on the `nextPage_url`.",
                    "type": "optional<string>",
                    "validation": {
                      "format": undefined,
                      "maxLength": 256,
                      "minLength": undefined,
                      "pattern": undefined,
                    },
                  },
                  "subtype": {
                    "allow-multiple": true,
                    "docs": "Filter transactions to only those whose `subtype` is in this pipe-separated list.",
                    "type": "optional<root.TransactionSubType>",
                  },
                  "type": {
                    "allow-multiple": true,
                    "docs": "Filter transactions to only those whose `type` is in this pipe-separated list.",
                    "type": "optional<root.TransactionType>",
                  },
                },
              },
              "response": {
                "docs": "OK.",
                "status-code": 200,
                "type": "root.Transactions",
              },
              "source": {
                "openapi": "../openapi.yml",
              },
            },
          },
          "source": {
            "openapi": "../openapi.yml",
          },
        },
      },
      "rawContents": "imports:
  root: __package__.yml
service:
  auth: false
  base-path: ''
  endpoints:
    listTransactions:
      path: /accounts/{accountId}/transactions
      method: GET
      auth:
        - accessToken:
            - banking/read
      docs: >-
        Return a
        [paginated](https://dx.apiture.com/docs/api-documentation/concepts/pagination)
        collection of transaction history for this internal account. The
        [`nextPage_url`](https://dx.apiture.com/docs/api-documentation/concepts/links)
        link in the response, if present, is a pagination link to the next page
        of transactions for the given filters.


        This operation returns a 403 Forbidden error if the customer does not
        have `view` permissions in the `account.allows` object, or a 422
        Unprocessable Entity if called on an external account.


        The default response lists only recent transactions. Normally, this is
        transactions for the most recent 30 days, although for high-volume
        accounts, it may be a shorter period.
      source:
        openapi: ../openapi.yml
      display-name: Return a collection of transactions
      request:
        name: ListTransactionsTransactionsRequest
        path-parameters:
          accountId:
            type: root.ResourceId
            docs: >-
              The unique identifier of this account resource. This is an opaque
              string.
        query-parameters:
          start:
            type: optional<string>
            default: ''
            docs: >-
              The location of the next item in the collection. This is an opaque
              cursor supplied by the API service. Omit this to start at the
              beginning of the collection. The client does not define this
              value; the API services automatically pass the `?start=` parameter
              on the `nextPage_url`.
            validation:
              maxLength: 256
          limit:
            type: optional<integer>
            default: 100
            docs: The maximum number of items to return in this paged response.
            validation:
              min: 0
              max: 10000
          occurredOn:
            type: optional<string>
            docs: >-
              Return only transactions whose `occurredOn` date is in this date
              range. Dates ranges use dates expressed in `YYYY-MM-DD` [RFC
              3339](https://tools.ietf.org/html/rfc3339) `date` format. Each
              account has an implicit default transaction history range of _n_
              days. This is normally 30 days but may be shorter for accounts
              with high activity. This _n_ day period is applied to any
              unbounded date ranges. The default date range is the most recent
              _n_ days. Example date ranges: <ul> <li> `2023-05-19` match
              transactions occurring on May 19, 2023.</li> <li>
              `[2023-05-01,2023-05-31]` match transactions occurring between May
              1 and 31, 2023, inclusive</li> <li> `[2023-05-01,2023-06-01)`
              match transactions occurring in May, 2023 (on or after May 1, but
              before June 1)</li> <li> `[2023-05-09,]` match transactions _n_
              days on or after May 9, 2023</li> <li> `(2023-05-09,)` match
              transactions _n_ days after May 9, 2023</li> <li> `[,2023-05-09]`
              match transactions _n_ days on or before May 9, 2023</li> <li>
              `(,2023-05-09)` match transactions _n_ days before but excluding
              May 9, 2023</li> </ul>
            validation:
              pattern: >-
                ^\d{4}-\d{2}-\d{2}|([[(](\d{4}-\d{2}-\d{2},(\d{4}-\d{2}-\d{2})?|,\d{4}-\d{2}-\d{2})[)\]])$
          posted:
            type: optional<boolean>
            docs: >-
              Limit transactions in the response based on the transaction's
              `posted` value. If `true`, include only posted transactions. If
              `false`, include only non-posted transactions. If omitted, do not
              filter based on `posted`. Note that using this filter excludes
              balance transactions because the `posted` property is not set on
              balance transactions, so neither `true` or `false` match them.
          createdOn:
            type: optional<root.DateRange>
            docs: >-
              Return only transactions whose `createdOn` date is in this date
              range. Example date ranges are the same format as the `occurredOn`
              query parameter.<br>**Warning**: The parameter `createdOn` was
              deprecated on version `v0.6.0` of the API. Use the `?occurredOn=`
              query parameter instead. `createdOn` will be removed on version
              `v0.9.0` of the API.
            availability: deprecated
          postedOn:
            type: optional<root.DateRange>
            docs: >-
              Return only transactions whose `postedOn` date is in this date
              range. Example date ranges are the same format as the `occurredOn`
              query parameter.<br>**Warning**: The parameter `postedOn` was
              deprecated on version `v0.6.0` of the API. Use the `?occurredOn=`
              query parameter instead. `postedOn` will be removed on version
              `v0.9.0` of the API.
            availability: deprecated
          category:
            type: optional<root.TransactionCategoryLabel>
            allow-multiple: true
            docs: >-
              Filter transactions to only those whose `category` is in this
              pipe-separated list. Categories are set by a transaction cleansing
              service or assigned by the account holder. Categories can include
              names such as `"Shopping"`, `"Deposit"`, `"Bill"`, `"Transfer"`,
              or `"Other"`.
          type:
            type: optional<root.TransactionType>
            allow-multiple: true
            docs: >-
              Filter transactions to only those whose `type` is in this
              pipe-separated list.
          subtype:
            type: optional<root.TransactionSubType>
            allow-multiple: true
            docs: >-
              Filter transactions to only those whose `subtype` is in this
              pipe-separated list.
          amount:
            type: optional<root.AmountRange>
            docs: >-
              Return only transactions whose `amount` is in this numeric range.
              This compares only the absolute value of the transaction. That is,
              the value `[1000.00,1100.00)` matches either a debit of `-1070.25`
              or a credit of `1021.90`.<br> Some examples of specifying an
              amount range: <ul> <li>`1200.50` match the dollar amount 1,200.50
              exactly</li> <li>`[1000.00,1200.00)` matches items where `1000.00
              <= amount < 1200.00`</li> <li>`[1000.00,1199.99]` matches items
              where `1000.00 <= amount <= 1199.99`</li> <li>`(999.99,1200.00]`
              matches items where `999.99 < amount <= 1200.00`</li>
              <li>`[1200.50,]` matches items where `amount >= 1200.50`</li>
              <li>`(1200.50,)` matches items where `amount > 1200.50`</li>
              <li>`[,1200.50]` matches items where `amount <= 1200.50`</li>
              <li>`(,1200.50)` matches items where `amount < 1200.50`</li> </ul>
          checkNumber:
            type: optional<root.CheckNumberRange>
            docs: >-
              Return only transactions whose `check.number` is in this integer
              range. Examples: <ul> <li>`1200` match the integer 1,200
              exactly</li> <li>`[1000,1200)` matches items where `1000 <= number
              < 1200`</li> <li>`[1000,1199]` matches items where `1000 <= number
              <= 1199`</li> <li>`(999,1200]` matches items where `999 < number
              <= 1200`</li> <li>`[1200,]` matches items where `number >=
              1200`</li> <li>`(1200,)` matches items where `number > 1200`</li>
              <li>`[,1200]` matches items where `number <= 1200`</li>
              <li>`(,1200)` matches items where `number < 1200`</li> </ul>
          retryCount:
            type: optional<integer>
            docs: >-
              When retrying the operation, pass the `retryCount` from the
              `incompleteTransactions` response.
            validation:
              min: 1
              max: 10
      response:
        docs: OK.
        type: root.Transactions
        status-code: 200
      errors:
        - root.BadRequestError
        - root.UnauthorizedError
        - root.ForbiddenError
        - root.NotFoundError
        - root.UnprocessableEntityError
        - root.TooManyRequestsError
        - root.GatewayTimeoutError
      examples:
        - path-parameters:
            accountId: accountId
          query-parameters:
            occurredOn: '2023-05-19'
            createdOn: '2022-05-19'
            postedOn: '2022-05-19'
            amount: '[1000.00,1200.00)'
            checkNumber: '[1000,1200)'
          response:
            body:
              limit: 10
              nextPage_url: >-
                https://production.api.apiture.com/banking/accounts/c9fc25b47d52916fc9ad/transactions?start=6117a4dcefb841cab7316cef1ac8b58c&limit=10
              start: d1b48af913464aa49fcb07065dcc0616
              items:
                - id: d62c0701-0d74
                  type: balance
                  subtype: check
                  occurredOn: '2023-06-18'
                  amount: '0.00'
                  posted: true
                  balance: '8509.38'
                  memo: memo
                  description: description
                  category:
                    label: label
                  check:
                    number: 1
                - id: 88f5bf17-ecc4
                  type: debit
                  subtype: check
                  occurredOn: '2023-06-18'
                  amount: '1276.21'
                  posted: true
                  balance: '8509.38'
                  memo: Paid electric bill
                  description: description
                  category:
                    label: Utilities
                    id: '127'
                  merchant:
                    name: B&T's Excellent Electric Co.
                    website_url: https://BillTedsExcellentElectricCompany.example.com/
                    logo_url: >-
                      https://BillTedsExcellentElectricCompany.example.com/img/logos/medium.png
                  check:
                    number: 8412
                    imageFront_url: >-
                      /accounts/1d16e438-18e0/transactions/88f5bf17-ecc4/images/front/content
                    imageBack_url: >-
                      /accounts/1d16e438-18e0/transactions/88f5bf17-ecc4/images/back/content
              count: 2381
  source:
    openapi: ../openapi.yml
  display-name: Transactions
docs: Banking Account Transactions
",
    },
    "transfers.yml": {
      "absoluteFilepath": "/DUMMY_PATH",
      "contents": {
        "docs": "Banking Transfers",
        "imports": {
          "root": "__package__.yml",
        },
        "service": {
          "auth": false,
          "base-path": "",
          "display-name": "Transfers",
          "endpoints": {
            "createTransfer": {
              "auth": [
                {
                  "accessToken": [
                    "moneyMovement/write",
                  ],
                },
              ],
              "display-name": "Create a new transfer",
              "docs": "Create a new transfer within the transfers collection. If all the necessary properties are set, the transfer is queued for processing. If the request omits the `schedule.scheduledOn` date, the transfer remains pending/unscheduled until the user sets it via the [`patchTransfer`](#op-patchTransfer) operation.

Note: This operation requires an identity challenge if the financial institution requires the user to proove their identity for some types of transfers. See the "Challenges API".",
              "errors": [
                "root.BadRequestError",
                "root.UnauthorizedError",
                "root.ForbiddenError",
                "root.UnprocessableEntityError",
              ],
              "examples": [
                {
                  "request": {
                    "amount": "275.00",
                    "memo": "Cover check for car repair",
                    "schedule": {
                      "frequency": "once",
                      "scheduledOn": "2022-06-28",
                    },
                    "sourceAccount": {
                      "id": "bd9b7af2-6f9b",
                      "location": "internal",
                    },
                    "targetAccount": {
                      "id": "88b1ca3e-d0f3",
                      "location": "internal",
                    },
                  },
                  "response": {
                    "body": {
                      "amount": "275.00",
                      "createdAt": "2022-04-18T07:21:35Z",
                      "id": "0399abed-fd3d",
                      "memo": "Cover check for car repair",
                      "processedAt": "2024-01-15T09:30:00Z",
                      "schedule": {
                        "amountLimit": "3456.78",
                        "count": 1,
                        "creditsOn": "2026-06-26",
                        "debitsOn": "2026-06-24",
                        "endsOn": "2023-01-15",
                        "frequency": "once",
                        "recurrenceType": "fixed",
                        "scheduledOn": "2026-06-28",
                      },
                      "sourceAccount": {
                        "id": "bd9b7af2-6f9b",
                        "label": "Premiere Checking *6789",
                        "location": "internal",
                        "type": "checking",
                      },
                      "state": "unscheduled",
                      "targetAccount": {
                        "id": "88b1ca3e-d0f3",
                        "label": "Personal Savings *4567",
                        "location": "internal",
                        "type": "savings",
                      },
                      "updatedAt": "2022-04-18T07:21:35Z",
                      "updatedBy": "updatedBy",
                    },
                  },
                },
              ],
              "method": "POST",
              "pagination": undefined,
              "path": "/transfers",
              "request": {
                "body": {
                  "extends": [
                    "root.AbstractBody",
                    "root.TransferFields",
                  ],
                  "properties": {
                    "schedule": {
                      "docs": "When the transfer should occur and any recurrence.",
                      "type": "optional<root.TransferSchedule>",
                    },
                  },
                },
                "content-type": "application/json",
                "headers": {
                  "Challenge": {
                    "docs": "This operation may require a completed challenge. If the first attempt calling this operation fails with a 401 `challengeRequired` error, the client should complete the challenge flow as described in the Challenges API, then retry the operation with this `Challenge` request header using the `challengeToken` returned at the end of that flow. If this is passed but the value is invalid, the operation fails with a 401 status code and the `invalidChallengeHeader` problem type.",
                    "name": "challenge",
                    "type": "optional<root.ChallengeToken>",
                  },
                },
                "name": "NewTransfer",
                "path-parameters": undefined,
                "query-parameters": undefined,
              },
              "response": {
                "docs": "Created.",
                "status-code": 201,
                "type": "root.Transfer",
              },
              "source": {
                "openapi": "../openapi.yml",
              },
            },
            "deleteTransfer": {
              "auth": [
                {
                  "accessToken": [
                    "moneyMovement/write",
                  ],
                },
              ],
              "display-name": "Delete this transfer resource",
              "docs": "Delete this transfer resource and any resources that are owned by it. Only transfers that have not been processed may be deleted.",
              "errors": [
                "root.UnauthorizedError",
                "root.ForbiddenError",
                "root.NotFoundError",
                "root.ConflictError",
              ],
              "examples": [
                {
                  "path-parameters": {
                    "transferId": "transferId",
                  },
                },
              ],
              "method": "DELETE",
              "pagination": undefined,
              "path": "/transfers/{transferId}",
              "request": {
                "name": "DeleteTransferTransfersRequest",
                "path-parameters": {
                  "transferId": {
                    "docs": "The unique identifier of this transfer. This is an opaque string.",
                    "type": "root.ResourceId",
                  },
                },
              },
              "source": {
                "openapi": "../openapi.yml",
              },
            },
            "getTransfer": {
              "auth": [
                {
                  "accessToken": [
                    "banking/read",
                  ],
                },
              ],
              "display-name": "Fetch a representation of this transfer",
              "docs": "Return the JSON representation of this transfer resource.",
              "errors": [
                "root.UnauthorizedError",
                "root.ForbiddenError",
                "root.NotFoundError",
              ],
              "examples": [
                {
                  "path-parameters": {
                    "transferId": "transferId",
                  },
                  "response": {
                    "body": {
                      "amount": "275.00",
                      "createdAt": "2022-04-18T07:21:35Z",
                      "id": "0399abed-fd3d",
                      "memo": "Cover check for car repair",
                      "processedAt": "2024-01-15T09:30:00Z",
                      "schedule": {
                        "amountLimit": "3456.78",
                        "count": 1,
                        "creditsOn": "2026-06-26",
                        "debitsOn": "2026-06-24",
                        "endsOn": "2023-01-15",
                        "frequency": "once",
                        "recurrenceType": "fixed",
                        "scheduledOn": "2026-06-28",
                      },
                      "sourceAccount": {
                        "id": "bd9b7af2-6f9b",
                        "label": "Premiere Checking *6789",
                        "location": "internal",
                        "type": "checking",
                      },
                      "state": "unscheduled",
                      "targetAccount": {
                        "id": "88b1ca3e-d0f3",
                        "label": "Personal Savings *4567",
                        "location": "internal",
                        "type": "savings",
                      },
                      "updatedAt": "2022-04-18T07:21:35Z",
                      "updatedBy": "updatedBy",
                    },
                  },
                },
              ],
              "method": "GET",
              "pagination": undefined,
              "path": "/transfers/{transferId}",
              "request": {
                "name": "GetTransferTransfersRequest",
                "path-parameters": {
                  "transferId": {
                    "docs": "The unique identifier of this transfer. This is an opaque string.",
                    "type": "root.ResourceId",
                  },
                },
              },
              "response": {
                "docs": "OK.",
                "status-code": 200,
                "type": "root.Transfer",
              },
              "source": {
                "openapi": "../openapi.yml",
              },
            },
            "listTransfers": {
              "auth": [
                {
                  "accessToken": [
                    "banking/read",
                  ],
                },
              ],
              "display-name": "Return a collection of transfers",
              "docs": "Return a [paginated](https://dx.apiture.com/docs/api-documentation/concepts/pagination) collection of transfers. The [nextPage_url](https://dx.apiture.com/docs/api-documentation/concepts/links) in the response is a pagination link.",
              "errors": [
                "root.BadRequestError",
                "root.UnauthorizedError",
                "root.ForbiddenError",
                "root.UnprocessableEntityError",
              ],
              "examples": [
                {
                  "query-parameters": {
                    "creditsOn": "2022-05-19",
                    "debitsOn": "2022-05-19",
                    "scheduledOn": "2022-05-19",
                  },
                  "response": {
                    "body": {
                      "count": 1,
                      "items": [
                        {
                          "amount": "275.00",
                          "createdAt": "2022-04-18T07:21:35Z",
                          "id": "0399abed-fd3d",
                          "memo": "Cover check for car repair",
                          "processedAt": "2024-01-15T09:30:00Z",
                          "schedule": {
                            "amountLimit": "3456.78",
                            "creditsOn": "2026-06-26",
                            "debitsOn": "2026-06-24",
                            "frequency": "once",
                            "scheduledOn": "2026-06-28",
                          },
                          "sourceAccount": {
                            "id": "bd9b7af2-6f9b",
                            "label": "Premiere Checking *6789",
                            "location": "internal",
                            "type": "checking",
                          },
                          "state": "processed",
                          "targetAccount": {
                            "id": "88b1ca3e-d0f3",
                            "label": "Personal Savings *4567",
                            "location": "internal",
                            "type": "savings",
                          },
                          "updatedAt": "2022-04-18T07:21:35Z",
                          "updatedBy": "updatedBy",
                        },
                        {
                          "amount": "100.00",
                          "createdAt": "2022-04-18T07:21:35Z",
                          "id": "d62c0701-0d74",
                          "memo": "school expenses",
                          "processedAt": "2024-01-15T09:30:00Z",
                          "schedule": {
                            "amountLimit": "3456.78",
                            "count": 9,
                            "creditsOn": "2023-08-01",
                            "debitsOn": "2026-08-01",
                            "frequency": "monthly",
                            "scheduledOn": "2023-08-01",
                          },
                          "sourceAccount": {
                            "id": "bd9b7af2-6f9b",
                            "label": "Checking *6789",
                            "location": "internal",
                            "type": "checking",
                          },
                          "state": "scheduled",
                          "targetAccount": {
                            "id": "c8396f59-624b",
                            "label": "Checking *3456",
                            "location": "internal",
                            "type": "checking",
                          },
                          "updatedAt": "2022-04-18T07:21:35Z",
                          "updatedBy": "updatedBy",
                        },
                      ],
                      "limit": 10,
                      "nextPage_url": "https://production.api.apiture.com/transfers/transfers?start=6117a4dcefb841cab7316cef1ac8b58c&limit=10",
                      "start": "d1b48af913464aa49fcb07065dcc0616",
                    },
                  },
                },
              ],
              "method": "GET",
              "pagination": undefined,
              "path": "/transfers",
              "request": {
                "name": "ListTransfersTransfersRequest",
                "query-parameters": {
                  "creditsOn": {
                    "docs": "Return only transactions whose `schedule.creditsOn` (when the funds are credited to  the target account) is in this date range. Excludes any transfers that do not have a `scheduledOn` date. Dates ranges use dates expressed in `YYYY-MM-DD` [RFC 3339](https://tools.ietf.org/html/rfc3339) `date` format. See the `scheduledOn` query parameter for examples.",
                    "type": "optional<root.DateRange>",
                  },
                  "debitsOn": {
                    "docs": "Return only transactions whose `schedule.debitsOn` date (when the funds are debited from the source account) is in this date range. Excludes any transfers that do not have a `scheduledOn` date. Dates ranges use dates expressed in `YYYY-MM-DD` [RFC 3339](https://tools.ietf.org/html/rfc3339) `date` format. See the `scheduledOn` query parameter for examples.",
                    "type": "optional<root.DateRange>",
                  },
                  "historical": {
                    "docs": "If `true`, list only historical (`state` is `processed`) transfers. If `false`, list only transfers that have not yet finished processing. If omitted, list all transfers.",
                    "type": "optional<boolean>",
                  },
                  "limit": {
                    "default": 100,
                    "docs": "The maximum number of items to return in this paged response.",
                    "type": "optional<integer>",
                    "validation": {
                      "exclusiveMax": undefined,
                      "exclusiveMin": undefined,
                      "max": 1000,
                      "min": 0,
                      "multipleOf": undefined,
                    },
                  },
                  "scheduledOn": {
                    "docs": "Return only transactions whose `schedule.scheduledOn` date is in this date range. Excludes any transfers that do not have a `scheduledOn` date. Dates ranges use dates expressed in `YYYY-MM-DD` [RFC 3339](https://tools.ietf.org/html/rfc3339) `date` format. Example date ranges: <ul> <li> `2022-05-19` match only transfers scheduled on May 19, 2022.</li> <li> `[2022-05-01,2022-06-01)` in May, 2022: on or after May 1, but _before_ June 1</li> <li> `(2022-05-01,2022-06-01)` in May, 2022 (on or after May 1, but before June 1)</li> <li> `[2022-05-09,]` on or after May 9, 2022</li> <li> `(2022-05-09,)` after May 9, 2022</li> <li> `[,2022-05-09]` on or before May 9, 2022</li> <li> `(,2022-05-09)` before May 9, 2022</li> </ul>",
                    "type": "optional<root.DateRange>",
                  },
                  "start": {
                    "default": "",
                    "docs": "The location of the next item in the collection. This is an opaque cursor supplied by the API service. Omit this to start at the beginning of the collection. The client does not define this value; the API services automatically pass the `?start=` parameter on the `nextPage_url`.",
                    "type": "optional<string>",
                    "validation": {
                      "format": undefined,
                      "maxLength": 256,
                      "minLength": undefined,
                      "pattern": undefined,
                    },
                  },
                },
              },
              "response": {
                "docs": "OK.",
                "status-code": 200,
                "type": "root.Transfers",
              },
              "source": {
                "openapi": "../openapi.yml",
              },
            },
            "patchTransfer": {
              "auth": [
                {
                  "accessToken": [
                    "moneyMovement/write",
                  ],
                },
              ],
              "display-name": "Update this transfer",
              "docs": "Perform a partial update of this transfer as per [JSON Merge Patch](https://datatracker.ietf.org/doc/html/rfc7396) format and processing rules. Only fields in the request body are updated on the resource; fields which are omitted are not updated.

Note: This operation requires an identity challenge if the financial institution requires the user to prove their identity for some types of transfers. See the "Challenges API".",
              "errors": [
                "root.BadRequestError",
                "root.UnauthorizedError",
                "root.ForbiddenError",
                "root.NotFoundError",
                "root.UnprocessableEntityError",
              ],
              "examples": [
                {
                  "path-parameters": {
                    "transferId": "transferId",
                  },
                  "request": {
                    "amount": "275.00",
                    "schedule": {
                      "frequency": "once",
                      "scheduledOn": "2022-06-28",
                    },
                    "targetAccount": {
                      "id": "88b1ca3e-d0f3",
                    },
                  },
                  "response": {
                    "body": {
                      "amount": "275.00",
                      "createdAt": "2022-04-18T07:21:35Z",
                      "id": "0399abed-fd3d",
                      "memo": "Cover check for car repair",
                      "processedAt": "2024-01-15T09:30:00Z",
                      "schedule": {
                        "amountLimit": "3456.78",
                        "count": 1,
                        "creditsOn": "2026-06-26",
                        "debitsOn": "2026-06-24",
                        "endsOn": "2023-01-15",
                        "frequency": "once",
                        "recurrenceType": "fixed",
                        "scheduledOn": "2026-06-28",
                      },
                      "sourceAccount": {
                        "id": "bd9b7af2-6f9b",
                        "label": "Premiere Checking *6789",
                        "location": "internal",
                        "type": "checking",
                      },
                      "state": "unscheduled",
                      "targetAccount": {
                        "id": "88b1ca3e-d0f3",
                        "label": "Personal Savings *4567",
                        "location": "internal",
                        "type": "savings",
                      },
                      "updatedAt": "2022-04-18T07:21:35Z",
                      "updatedBy": "updatedBy",
                    },
                  },
                },
              ],
              "method": "PATCH",
              "pagination": undefined,
              "path": "/transfers/{transferId}",
              "request": {
                "body": {
                  "extends": [
                    "root.AbstractBody",
                    "root.TransferFields",
                  ],
                  "properties": {
                    "schedule": {
                      "docs": "When the transfer should occur and any recurrence.",
                      "type": "optional<root.TransferSchedule>",
                    },
                  },
                },
                "content-type": "application/merge-patch+json",
                "headers": {
                  "Challenge": {
                    "docs": "This operation may require a completed challenge. If the first attempt calling this operation fails with a 401 `challengeRequired` error, the client should complete the challenge flow as described in the Challenges API, then retry the operation with this `Challenge` request header using the `challengeToken` returned at the end of that flow. If this is passed but the value is invalid, the operation fails with a 401 status code and the `invalidChallengeHeader` problem type.",
                    "name": "challenge",
                    "type": "optional<root.ChallengeToken>",
                  },
                },
                "name": "TransferPatch",
                "path-parameters": {
                  "transferId": {
                    "docs": "The unique identifier of this transfer. This is an opaque string.",
                    "type": "root.ResourceId",
                  },
                },
                "query-parameters": undefined,
              },
              "response": {
                "docs": "OK.",
                "status-code": 200,
                "type": "root.Transfer",
              },
              "source": {
                "openapi": "../openapi.yml",
              },
            },
          },
          "source": {
            "openapi": "../openapi.yml",
          },
        },
      },
      "rawContents": "imports:
  root: __package__.yml
service:
  auth: false
  base-path: ''
  endpoints:
    listTransfers:
      path: /transfers
      method: GET
      auth:
        - accessToken:
            - banking/read
      docs: >-
        Return a
        [paginated](https://dx.apiture.com/docs/api-documentation/concepts/pagination)
        collection of transfers. The
        [nextPage_url](https://dx.apiture.com/docs/api-documentation/concepts/links)
        in the response is a pagination link.
      source:
        openapi: ../openapi.yml
      display-name: Return a collection of transfers
      request:
        name: ListTransfersTransfersRequest
        query-parameters:
          scheduledOn:
            type: optional<root.DateRange>
            docs: >-
              Return only transactions whose `schedule.scheduledOn` date is in
              this date range. Excludes any transfers that do not have a
              `scheduledOn` date. Dates ranges use dates expressed in
              `YYYY-MM-DD` [RFC 3339](https://tools.ietf.org/html/rfc3339)
              `date` format. Example date ranges: <ul> <li> `2022-05-19` match
              only transfers scheduled on May 19, 2022.</li> <li>
              `[2022-05-01,2022-06-01)` in May, 2022: on or after May 1, but
              _before_ June 1</li> <li> `(2022-05-01,2022-06-01)` in May, 2022
              (on or after May 1, but before June 1)</li> <li> `[2022-05-09,]`
              on or after May 9, 2022</li> <li> `(2022-05-09,)` after May 9,
              2022</li> <li> `[,2022-05-09]` on or before May 9, 2022</li> <li>
              `(,2022-05-09)` before May 9, 2022</li> </ul>
          debitsOn:
            type: optional<root.DateRange>
            docs: >-
              Return only transactions whose `schedule.debitsOn` date (when the
              funds are debited from the source account) is in this date range.
              Excludes any transfers that do not have a `scheduledOn` date.
              Dates ranges use dates expressed in `YYYY-MM-DD` [RFC
              3339](https://tools.ietf.org/html/rfc3339) `date` format. See the
              `scheduledOn` query parameter for examples.
          creditsOn:
            type: optional<root.DateRange>
            docs: >-
              Return only transactions whose `schedule.creditsOn` (when the
              funds are credited to  the target account) is in this date range.
              Excludes any transfers that do not have a `scheduledOn` date.
              Dates ranges use dates expressed in `YYYY-MM-DD` [RFC
              3339](https://tools.ietf.org/html/rfc3339) `date` format. See the
              `scheduledOn` query parameter for examples.
          historical:
            type: optional<boolean>
            docs: >-
              If `true`, list only historical (`state` is `processed`)
              transfers. If `false`, list only transfers that have not yet
              finished processing. If omitted, list all transfers.
          start:
            type: optional<string>
            default: ''
            docs: >-
              The location of the next item in the collection. This is an opaque
              cursor supplied by the API service. Omit this to start at the
              beginning of the collection. The client does not define this
              value; the API services automatically pass the `?start=` parameter
              on the `nextPage_url`.
            validation:
              maxLength: 256
          limit:
            type: optional<integer>
            default: 100
            docs: The maximum number of items to return in this paged response.
            validation:
              min: 0
              max: 1000
      response:
        docs: OK.
        type: root.Transfers
        status-code: 200
      errors:
        - root.BadRequestError
        - root.UnauthorizedError
        - root.ForbiddenError
        - root.UnprocessableEntityError
      examples:
        - query-parameters:
            scheduledOn: '2022-05-19'
            debitsOn: '2022-05-19'
            creditsOn: '2022-05-19'
          response:
            body:
              limit: 10
              nextPage_url: >-
                https://production.api.apiture.com/transfers/transfers?start=6117a4dcefb841cab7316cef1ac8b58c&limit=10
              start: d1b48af913464aa49fcb07065dcc0616
              items:
                - createdAt: '2022-04-18T07:21:35Z'
                  updatedAt: '2022-04-18T07:21:35Z'
                  amount: '275.00'
                  sourceAccount:
                    id: bd9b7af2-6f9b
                    label: Premiere Checking *6789
                    type: checking
                    location: internal
                  targetAccount:
                    id: 88b1ca3e-d0f3
                    label: Personal Savings *4567
                    type: savings
                    location: internal
                  memo: Cover check for car repair
                  id: 0399abed-fd3d
                  schedule:
                    scheduledOn: '2026-06-28'
                    frequency: once
                    amountLimit: '3456.78'
                    debitsOn: '2026-06-24'
                    creditsOn: '2026-06-26'
                  state: processed
                  processedAt: '2024-01-15T09:30:00Z'
                  updatedBy: updatedBy
                - createdAt: '2022-04-18T07:21:35Z'
                  updatedAt: '2022-04-18T07:21:35Z'
                  amount: '100.00'
                  sourceAccount:
                    id: bd9b7af2-6f9b
                    label: Checking *6789
                    type: checking
                    location: internal
                  targetAccount:
                    id: c8396f59-624b
                    label: Checking *3456
                    type: checking
                    location: internal
                  memo: school expenses
                  id: d62c0701-0d74
                  schedule:
                    scheduledOn: '2023-08-01'
                    frequency: monthly
                    count: 9
                    amountLimit: '3456.78'
                    debitsOn: '2026-08-01'
                    creditsOn: '2023-08-01'
                  state: scheduled
                  processedAt: '2024-01-15T09:30:00Z'
                  updatedBy: updatedBy
              count: 1
    createTransfer:
      path: /transfers
      method: POST
      auth:
        - accessToken:
            - moneyMovement/write
      docs: >-
        Create a new transfer within the transfers collection. If all the
        necessary properties are set, the transfer is queued for processing. If
        the request omits the `schedule.scheduledOn` date, the transfer remains
        pending/unscheduled until the user sets it via the
        [`patchTransfer`](#op-patchTransfer) operation.


        Note: This operation requires an identity challenge if the financial
        institution requires the user to proove their identity for some types of
        transfers. See the "Challenges API".
      source:
        openapi: ../openapi.yml
      display-name: Create a new transfer
      request:
        name: NewTransfer
        headers:
          Challenge:
            type: optional<root.ChallengeToken>
            name: challenge
            docs: >-
              This operation may require a completed challenge. If the first
              attempt calling this operation fails with a 401
              `challengeRequired` error, the client should complete the
              challenge flow as described in the Challenges API, then retry the
              operation with this `Challenge` request header using the
              `challengeToken` returned at the end of that flow. If this is
              passed but the value is invalid, the operation fails with a 401
              status code and the `invalidChallengeHeader` problem type.
        body:
          properties:
            schedule:
              type: optional<root.TransferSchedule>
              docs: When the transfer should occur and any recurrence.
          extends:
            - root.AbstractBody
            - root.TransferFields
        content-type: application/json
      response:
        docs: Created.
        type: root.Transfer
        status-code: 201
      errors:
        - root.BadRequestError
        - root.UnauthorizedError
        - root.ForbiddenError
        - root.UnprocessableEntityError
      examples:
        - request:
            amount: '275.00'
            sourceAccount:
              id: bd9b7af2-6f9b
              location: internal
            targetAccount:
              id: 88b1ca3e-d0f3
              location: internal
            memo: Cover check for car repair
            schedule:
              scheduledOn: '2022-06-28'
              frequency: once
          response:
            body:
              createdAt: '2022-04-18T07:21:35Z'
              updatedAt: '2022-04-18T07:21:35Z'
              amount: '275.00'
              sourceAccount:
                id: bd9b7af2-6f9b
                label: Premiere Checking *6789
                type: checking
                location: internal
              targetAccount:
                id: 88b1ca3e-d0f3
                label: Personal Savings *4567
                type: savings
                location: internal
              memo: Cover check for car repair
              id: 0399abed-fd3d
              schedule:
                scheduledOn: '2026-06-28'
                recurrenceType: fixed
                frequency: once
                endsOn: '2023-01-15'
                count: 1
                amountLimit: '3456.78'
                debitsOn: '2026-06-24'
                creditsOn: '2026-06-26'
              state: unscheduled
              processedAt: '2024-01-15T09:30:00Z'
              updatedBy: updatedBy
    getTransfer:
      path: /transfers/{transferId}
      method: GET
      auth:
        - accessToken:
            - banking/read
      docs: Return the JSON representation of this transfer resource.
      source:
        openapi: ../openapi.yml
      display-name: Fetch a representation of this transfer
      request:
        name: GetTransferTransfersRequest
        path-parameters:
          transferId:
            type: root.ResourceId
            docs: The unique identifier of this transfer. This is an opaque string.
      response:
        docs: OK.
        type: root.Transfer
        status-code: 200
      errors:
        - root.UnauthorizedError
        - root.ForbiddenError
        - root.NotFoundError
      examples:
        - path-parameters:
            transferId: transferId
          response:
            body:
              createdAt: '2022-04-18T07:21:35Z'
              updatedAt: '2022-04-18T07:21:35Z'
              amount: '275.00'
              sourceAccount:
                id: bd9b7af2-6f9b
                label: Premiere Checking *6789
                type: checking
                location: internal
              targetAccount:
                id: 88b1ca3e-d0f3
                label: Personal Savings *4567
                type: savings
                location: internal
              memo: Cover check for car repair
              id: 0399abed-fd3d
              schedule:
                scheduledOn: '2026-06-28'
                recurrenceType: fixed
                frequency: once
                endsOn: '2023-01-15'
                count: 1
                amountLimit: '3456.78'
                debitsOn: '2026-06-24'
                creditsOn: '2026-06-26'
              state: unscheduled
              processedAt: '2024-01-15T09:30:00Z'
              updatedBy: updatedBy
    deleteTransfer:
      path: /transfers/{transferId}
      method: DELETE
      auth:
        - accessToken:
            - moneyMovement/write
      docs: >-
        Delete this transfer resource and any resources that are owned by it.
        Only transfers that have not been processed may be deleted.
      source:
        openapi: ../openapi.yml
      display-name: Delete this transfer resource
      request:
        name: DeleteTransferTransfersRequest
        path-parameters:
          transferId:
            type: root.ResourceId
            docs: The unique identifier of this transfer. This is an opaque string.
      errors:
        - root.UnauthorizedError
        - root.ForbiddenError
        - root.NotFoundError
        - root.ConflictError
      examples:
        - path-parameters:
            transferId: transferId
    patchTransfer:
      path: /transfers/{transferId}
      method: PATCH
      auth:
        - accessToken:
            - moneyMovement/write
      docs: >-
        Perform a partial update of this transfer as per [JSON Merge
        Patch](https://datatracker.ietf.org/doc/html/rfc7396) format and
        processing rules. Only fields in the request body are updated on the
        resource; fields which are omitted are not updated.


        Note: This operation requires an identity challenge if the financial
        institution requires the user to prove their identity for some types of
        transfers. See the "Challenges API".
      source:
        openapi: ../openapi.yml
      display-name: Update this transfer
      request:
        name: TransferPatch
        path-parameters:
          transferId:
            type: root.ResourceId
            docs: The unique identifier of this transfer. This is an opaque string.
        headers:
          Challenge:
            type: optional<root.ChallengeToken>
            name: challenge
            docs: >-
              This operation may require a completed challenge. If the first
              attempt calling this operation fails with a 401
              `challengeRequired` error, the client should complete the
              challenge flow as described in the Challenges API, then retry the
              operation with this `Challenge` request header using the
              `challengeToken` returned at the end of that flow. If this is
              passed but the value is invalid, the operation fails with a 401
              status code and the `invalidChallengeHeader` problem type.
        body:
          properties:
            schedule:
              type: optional<root.TransferSchedule>
              docs: When the transfer should occur and any recurrence.
          extends:
            - root.AbstractBody
            - root.TransferFields
        content-type: application/merge-patch+json
      response:
        docs: OK.
        type: root.Transfer
        status-code: 200
      errors:
        - root.BadRequestError
        - root.UnauthorizedError
        - root.ForbiddenError
        - root.NotFoundError
        - root.UnprocessableEntityError
      examples:
        - path-parameters:
            transferId: transferId
          request:
            amount: '275.00'
            targetAccount:
              id: 88b1ca3e-d0f3
            schedule:
              scheduledOn: '2022-06-28'
              frequency: once
          response:
            body:
              createdAt: '2022-04-18T07:21:35Z'
              updatedAt: '2022-04-18T07:21:35Z'
              amount: '275.00'
              sourceAccount:
                id: bd9b7af2-6f9b
                label: Premiere Checking *6789
                type: checking
                location: internal
              targetAccount:
                id: 88b1ca3e-d0f3
                label: Personal Savings *4567
                type: savings
                location: internal
              memo: Cover check for car repair
              id: 0399abed-fd3d
              schedule:
                scheduledOn: '2026-06-28'
                recurrenceType: fixed
                frequency: once
                endsOn: '2023-01-15'
                count: 1
                amountLimit: '3456.78'
                debitsOn: '2026-06-24'
                creditsOn: '2026-06-26'
              state: unscheduled
              processedAt: '2024-01-15T09:30:00Z'
              updatedBy: updatedBy
  source:
    openapi: ../openapi.yml
  display-name: Transfers
docs: Banking Transfers
",
    },
  },
  "packageMarkers": {},
  "rootApiFile": {
    "contents": {
      "auth": "apiKey",
      "auth-schemes": {
        "BearerAuthScheme": {
          "scheme": "bearer",
        },
        "apiKey": {
          "header": "API-Key",
          "name": "apiKey",
          "type": "string",
        },
      },
      "default-environment": "Default",
      "display-name": "Apiture Digital Banking",
      "environments": {
        "Default": "https://api.apiture.com/banking",
      },
      "error-discrimination": {
        "strategy": "status-code",
      },
      "imports": {
        "root": "__package__.yml",
      },
      "name": "api",
    },
    "defaultUrl": undefined,
    "rawContents": "name: api
error-discrimination:
  strategy: status-code
display-name: Apiture Digital Banking
environments:
  Default: https://api.apiture.com/banking
default-environment: Default
imports:
  root: __package__.yml
auth-schemes:
  apiKey:
    header: API-Key
    name: apiKey
    type: string
  BearerAuthScheme:
    scheme: bearer
auth: apiKey
",
  },
}<|MERGE_RESOLUTION|>--- conflicted
+++ resolved
@@ -4779,14 +4779,7 @@
           The date the the customer scheduled the transfer to occur in
           `YYYY-MM-DD` [RFC 3339](https://tools.ietf.org/html/rfc3339) `date`
           format.
-<<<<<<< HEAD
-      recurrenceType:
-        type: optional<TransferRecurrenceType>
-=======
-        validation:
-          format: date
       recurrenceType: optional<TransferRecurrenceType>
->>>>>>> 8f1a53bb
       frequency:
         type: TransferFrequency
       endsOn:
