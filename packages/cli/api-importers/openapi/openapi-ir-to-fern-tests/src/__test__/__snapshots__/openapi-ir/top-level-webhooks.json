{
  "apiVersion": {
    "header": "X-API-Version",
    "default": "2.0.0",
    "values": [
      "1.0.0",
      "2.0.0",
      "Latest"
    ]
  },
  "title": "Test extension `x-fern-webhook`.",
  "servers": [],
  "websocketServers": [],
  "tags": {
    "tagsById": {}
  },
  "hasEndpointsMarkedInternal": false,
  "endpoints": [],
  "webhooks": [
    {
      "audiences": [],
      "sdkName": {
        "groupName": [
          "status"
        ],
        "methodName": "update"
      },
      "method": "POST",
      "operationId": "update-status",
      "tags": [],
      "headers": [],
      "generatedPayloadName": "UpdateStatusPayload",
      "payload": {
        "generatedName": "UpdateStatusPayload",
        "schema": "Update",
        "source": {
          "file": "../openapi.yml",
          "type": "openapi"
        },
        "type": "reference"
      },
      "examples": [
        {
          "payload": {
            "properties": {
              "message": {
                "value": {
                  "value": "message",
                  "type": "string"
                },
                "type": "primitive"
              }
            },
            "type": "object"
          }
        }
      ],
      "source": {
        "file": "../openapi.yml",
        "type": "openapi"
      }
    },
    {
      "audiences": [],
      "sdkName": {
        "groupName": [
          "status"
        ],
        "methodName": "updateInlined"
      },
      "method": "POST",
      "operationId": "update-status-inlined",
      "tags": [],
      "headers": [],
      "generatedPayloadName": "UpdateInlinedStatusPayload",
      "payload": {
        "allOf": [],
        "properties": [
          {
            "conflict": {},
            "generatedName": "updateInlinedStatusPayloadStreamInlined",
            "key": "stream-inlined",
            "schema": {
<<<<<<< HEAD
              "generatedName": "updateInlinedStatusPayloadStreamInlined",
=======
              "generatedName": "StatusUpdateInlinedPayloadStreamInlined",
>>>>>>> 8f1a53bb
              "value": {
                "schema": {
                  "type": "boolean"
                },
                "generatedName": "UpdateInlinedStatusPayloadStreamInlined",
                "groupName": [],
                "type": "primitive"
              },
              "groupName": [],
              "type": "optional"
            },
            "audiences": []
          },
          {
            "conflict": {},
            "generatedName": "updateInlinedStatusPayloadMessageInlined",
            "key": "message-inlined",
            "schema": {
<<<<<<< HEAD
              "generatedName": "updateInlinedStatusPayloadMessageInlined",
=======
              "generatedName": "StatusUpdateInlinedPayloadMessageInlined",
>>>>>>> 8f1a53bb
              "value": {
                "schema": {
                  "type": "string"
                },
                "generatedName": "UpdateInlinedStatusPayloadMessageInlined",
                "groupName": [],
                "type": "primitive"
              },
              "groupName": [],
              "type": "optional"
            },
            "audiences": []
          }
        ],
        "allOfPropertyConflicts": [],
        "generatedName": "UpdateInlinedStatusPayload",
        "groupName": [],
        "additionalProperties": false,
        "source": {
          "file": "../openapi.yml",
          "type": "openapi"
        },
        "type": "object"
      },
      "examples": [
        {
          "payload": {
            "properties": {},
            "type": "object"
          }
        }
      ],
      "source": {
        "file": "../openapi.yml",
        "type": "openapi"
      }
    }
  ],
  "channels": {},
  "groupedSchemas": {
    "rootSchemas": {
      "Update": {
        "allOf": [],
        "properties": [
          {
            "conflict": {},
            "generatedName": "updateStream",
            "key": "stream",
            "schema": {
              "generatedName": "UpdateStream",
              "value": {
                "schema": {
                  "type": "boolean"
                },
                "generatedName": "UpdateStream",
                "groupName": [],
                "type": "primitive"
              },
              "groupName": [],
              "type": "optional"
            },
            "audiences": []
          },
          {
            "conflict": {},
            "generatedName": "updateMessage",
            "key": "message",
            "schema": {
              "schema": {
                "type": "string"
              },
              "generatedName": "UpdateMessage",
              "groupName": [],
              "type": "primitive"
            },
            "audiences": []
          }
        ],
        "allOfPropertyConflicts": [],
        "generatedName": "Update",
        "groupName": [],
        "additionalProperties": false,
        "source": {
          "file": "../openapi.yml",
          "type": "openapi"
        },
        "type": "object"
      }
    },
    "namespacedSchemas": {}
  },
  "variables": {},
  "nonRequestReferencedSchemas": {},
  "securitySchemes": {
    "api_key": {
      "type": "bearer"
    },
    "custom_header": {
      "headerName": "X-API-Key",
      "type": "header"
    },
    "access_token": {
      "type": "bearer"
    }
  },
  "globalHeaders": [],
  "idempotencyHeaders": [],
  "groups": {}
}<|MERGE_RESOLUTION|>--- conflicted
+++ resolved
@@ -81,11 +81,7 @@
             "generatedName": "updateInlinedStatusPayloadStreamInlined",
             "key": "stream-inlined",
             "schema": {
-<<<<<<< HEAD
-              "generatedName": "updateInlinedStatusPayloadStreamInlined",
-=======
-              "generatedName": "StatusUpdateInlinedPayloadStreamInlined",
->>>>>>> 8f1a53bb
+              "generatedName": "UpdateInlinedStatusPayloadStreamInlined",
               "value": {
                 "schema": {
                   "type": "boolean"
@@ -104,11 +100,7 @@
             "generatedName": "updateInlinedStatusPayloadMessageInlined",
             "key": "message-inlined",
             "schema": {
-<<<<<<< HEAD
-              "generatedName": "updateInlinedStatusPayloadMessageInlined",
-=======
-              "generatedName": "StatusUpdateInlinedPayloadMessageInlined",
->>>>>>> 8f1a53bb
+              "generatedName": "UpdateInlinedStatusPayloadMessageInlined",
               "value": {
                 "schema": {
                   "type": "string"
