--- conflicted
+++ resolved
@@ -78,13 +78,8 @@
     "inlineAllOfSchemas": false,
     "resolveAliases": false,
     "groupMultiApiEnvironments": false,
-<<<<<<< HEAD
+    "groupEnvironmentsByHost": false,
     "wrapReferencesToNullableInOptional": false,
     "coerceOptionalSchemasToNullable": false
-=======
-    "groupEnvironmentsByHost": false,
-    "wrapReferencesToNullableInOptional": true,
-    "coerceOptionalSchemasToNullable": true
->>>>>>> 8f1a53bb
   }
 }