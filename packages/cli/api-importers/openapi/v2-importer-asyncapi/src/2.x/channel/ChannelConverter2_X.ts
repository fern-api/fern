import { OpenAPIV3, OpenAPIV3_1 } from "openapi-types";

import {
    FernIr,
    HttpHeader,
    PathParameter,
    QueryParameter,
    TypeDeclaration,
    WebSocketChannel,
    WebSocketMessage
} from "@fern-api/ir-sdk";
import { AbstractConverter, ErrorCollector } from "@fern-api/v2-importer-commons";

import { AsyncAPIV2 } from "..";
import { AsyncAPIConverterContext } from "../../AsyncAPIConverterContext";
import { ParameterConverter } from "../../core/channel/ParameterConverter";
import { SchemaOrReferenceConverter } from "../../core/schema/SchemaOrReferenceConverter";

export declare namespace ChannelConverter2_X {
    export interface Args extends AbstractConverter.Args {
        channel: AsyncAPIV2.ChannelV2;
        channelPath: string;
        group: string[] | undefined;
    }

    export interface Output {
        channel: WebSocketChannel;
        inlinedTypes: Record<string, TypeDeclaration>;
    }
}

export class ChannelConverter2_X extends AbstractConverter<AsyncAPIConverterContext, ChannelConverter2_X.Output> {
    private readonly channel: AsyncAPIV2.ChannelV2;
    private readonly channelPath: string;
    private readonly group: string[] | undefined;
    protected inlinedTypes: Record<string, TypeDeclaration> = {};

    constructor({ breadcrumbs, channel, channelPath, group }: ChannelConverter2_X.Args) {
        super({ breadcrumbs });
        this.channel = channel;
        this.channelPath = channelPath;
        this.group = group;
    }

    public async convert({
        context,
        errorCollector
    }: {
        context: AsyncAPIConverterContext;
        errorCollector: ErrorCollector;
    }): Promise<ChannelConverter2_X.Output | undefined> {
        const pathParameters: PathParameter[] = [];
        const queryParameters: QueryParameter[] = [];
        const headers: HttpHeader[] = [];

        const displayName = this.group ? this.group.join(".") : this.channelPath;

        if (this.channel.parameters) {
            await this.convertQueryParameters({
                context,
                errorCollector,
                queryParameters
            });
        }

        if (this.channel.bindings?.ws != null) {
            await this.convertHeaders({
                context,
                errorCollector,
                headers
            });

            await this.convertBindingQueryParameters({
                context,
                errorCollector,
                queryParameters
            });
        }

        let subscribeMessage: WebSocketMessage | undefined = undefined;
        if (this.channel.subscribe != null) {
            subscribeMessage = await this.convertMessage({
                context,
                errorCollector,
                origin: "server",
                operation: this.channel.subscribe,
                defaultId: "subscribeEvent",
                breadcrumbName: "subscribeEvent"
            });
        }

        let publishMessage: WebSocketMessage | undefined = undefined;
        if (this.channel.publish != null) {
            publishMessage = await this.convertMessage({
                context,
                errorCollector,
                origin: "client",
                operation: this.channel.publish,
                defaultId: "publishEvent",
                breadcrumbName: "publishEvent"
            });
        }

        const messages: WebSocketMessage[] = [];
        if (subscribeMessage != null) {
            messages.push(subscribeMessage);
        }
        if (publishMessage != null) {
            messages.push(publishMessage);
        }

        const baseUrl = this.channel.servers?.[0] ?? Object.keys(context.spec.servers ?? {})[0];

        return {
            channel: {
<<<<<<< HEAD
                name: context.casingsGenerator.generateName(displayName),
                displayName,
                // TODO: Correctly feed in servers
                baseUrl: this.channel.servers?.[0],
=======
                name: context.casingsGenerator.generateName(this.channelPath),
                displayName: this.channelPath,
                baseUrl,
>>>>>>> 7d377fe5
                path: {
                    head: this.channel.address ?? this.channelPath,
                    parts: []
                },
                auth: false,
                headers,
                queryParameters,
                pathParameters,
                messages,
                // TODO: Add examples
                examples: [],
                availability: await context.getAvailability({
                    node: this.channel,
                    breadcrumbs: this.breadcrumbs,
                    errorCollector
                }),
                docs: this.channel.description
            },
            inlinedTypes: this.inlinedTypes
        };
    }

    private async convertMessage({
        context,
        errorCollector,
        origin,
        operation,
        defaultId,
        breadcrumbName
    }: {
        context: AsyncAPIConverterContext;
        errorCollector: ErrorCollector;
        origin: "server" | "client";
        operation: AsyncAPIV2.PublishEvent | AsyncAPIV2.SubscribeEvent;
        defaultId: string;
        breadcrumbName: string;
    }): Promise<WebSocketMessage | undefined> {
        let convertedSchema: TypeDeclaration | undefined = undefined;

        if ("$ref" in operation.message) {
            const resolved = await context.resolveReference<OpenAPIV3.SchemaObject | AsyncAPIV2.MessageV2>(
                operation.message as OpenAPIV3.ReferenceObject
            );
            if (resolved.resolved) {
                operation.message = resolved.value;
            }
        }

        if ("oneOf" in operation.message) {
            const schemaOrReferenceConverter = new SchemaOrReferenceConverter({
                breadcrumbs: [...this.breadcrumbs, breadcrumbName],
                schemaOrReference: operation.message,
                schemaIdOverride: operation.operationId ?? defaultId
            });
            const schemaOrReferenceConverterOutput = await schemaOrReferenceConverter.convert({
                context,
                errorCollector
            });
            if (schemaOrReferenceConverterOutput != null && schemaOrReferenceConverterOutput.schema != null) {
                convertedSchema = schemaOrReferenceConverterOutput.schema;
                this.inlinedTypes = {
                    ...this.inlinedTypes,
                    ...schemaOrReferenceConverterOutput.inlinedTypes
                };
            }
        } else if ("payload" in operation.message) {
            let payloadSchema: OpenAPIV3.SchemaObject | undefined = undefined;
            if (context.isReferenceObject(operation.message.payload)) {
                const resolved = await context.resolveReference<OpenAPIV3.SchemaObject>(operation.message.payload);
                if (resolved.resolved) {
                    payloadSchema = resolved.value;
                }
            } else {
                payloadSchema = operation.message.payload;
            }
            if (payloadSchema != null) {
                const schemaOrReferenceConverter = new SchemaOrReferenceConverter({
                    breadcrumbs: [...this.breadcrumbs, breadcrumbName],
                    schemaOrReference: payloadSchema,
                    schemaIdOverride: operation.operationId ?? defaultId
                });
                const schemaOrReferenceConverterOutput = await schemaOrReferenceConverter.convert({
                    context,
                    errorCollector
                });
                if (schemaOrReferenceConverterOutput != null && schemaOrReferenceConverterOutput.schema != null) {
                    convertedSchema = schemaOrReferenceConverterOutput.schema;
                    this.inlinedTypes = {
                        ...this.inlinedTypes,
                        ...schemaOrReferenceConverterOutput.inlinedTypes
                    };
                }
            }
        }

        if (convertedSchema != null) {
            const convertedTypeDeclaration = convertedSchema;

            const typeReference = FernIr.TypeReference.named({
                fernFilepath: {
                    allParts: [],
                    packagePath: [],
                    file: undefined
                },
                name: convertedTypeDeclaration.name.name,
                typeId: convertedTypeDeclaration.name.typeId,
                default: undefined,
                inline: false
            });

            const body = FernIr.WebSocketMessageBody.reference({
                bodyType: typeReference,
                docs: operation.description
            });

            return {
                type: convertedTypeDeclaration.name.typeId,
                displayName: convertedTypeDeclaration.name.name.originalName,
                origin,
                body,
                availability: await context.getAvailability({
                    node: operation,
                    breadcrumbs: this.breadcrumbs,
                    errorCollector
                }),
                docs: operation.description
            };
        }

        return undefined;
    }

    private async convertQueryParameters({
        context,
        errorCollector,
        queryParameters
    }: {
        context: AsyncAPIConverterContext;
        errorCollector: ErrorCollector;
        queryParameters: QueryParameter[];
    }): Promise<void> {
        for (const [name, parameter] of Object.entries(this.channel.parameters ?? {})) {
            let parameterObject = parameter as OpenAPIV3_1.ParameterObject;
            if (context.isReferenceObject(parameter)) {
                const resolvedReference = await context.resolveReference<OpenAPIV3_1.ParameterObject>(parameter);
                if (resolvedReference.resolved) {
                    parameterObject = resolvedReference.value;
                } else {
                    continue;
                }
            }
            const parameterConverter = new ParameterConverter({
                breadcrumbs: this.breadcrumbs,
                parameter: {
                    ...parameterObject,
                    name,
                    in: "query",
                    description: parameter.description,
                    required: parameter.required ?? false
                }
            });
            const convertedParameter = await parameterConverter.convert({ context, errorCollector });
            if (convertedParameter != null) {
                this.inlinedTypes = { ...this.inlinedTypes, ...convertedParameter.inlinedTypes };
                if (convertedParameter.type === "query") {
                    queryParameters.push(convertedParameter.parameter);
                }
            }
        }
    }

    private async convertHeaders({
        context,
        errorCollector,
        headers
    }: {
        context: AsyncAPIConverterContext;
        errorCollector: ErrorCollector;
        headers: HttpHeader[];
    }): Promise<void> {
        if (this.channel.bindings?.ws?.headers != null) {
            const required = this.channel.bindings.ws.headers.required ?? [];
            for (const [name, schema] of Object.entries(this.channel.bindings.ws.headers.properties ?? {})) {
                let resolvedHeader = schema;
                if (context.isReferenceObject(schema)) {
                    const resolved = await context.resolveReference<OpenAPIV3.SchemaObject>(schema);
                    if (!resolved.resolved) {
                        continue;
                    }
                    resolvedHeader = resolved.value;
                }

                const parameterConverter = new ParameterConverter({
                    breadcrumbs: [...this.breadcrumbs, name],
                    parameter: {
                        name,
                        in: "header",
                        required: required.includes(name),
                        schema: resolvedHeader,
                        description: "description" in resolvedHeader ? resolvedHeader.description : undefined
                    }
                });

                const convertedParameter = await parameterConverter.convert({ context, errorCollector });
                if (convertedParameter != null && convertedParameter.type === "header") {
                    this.inlinedTypes = { ...this.inlinedTypes, ...convertedParameter.inlinedTypes };
                    headers.push(convertedParameter.parameter);
                }
            }
        }
    }

    private async convertBindingQueryParameters({
        context,
        errorCollector,
        queryParameters
    }: {
        context: AsyncAPIConverterContext;
        errorCollector: ErrorCollector;
        queryParameters: QueryParameter[];
    }): Promise<void> {
        if (this.channel.bindings?.ws?.query != null) {
            const required = this.channel.bindings.ws.query.required ?? [];
            for (const [name, schema] of Object.entries(this.channel.bindings.ws.query.properties ?? {})) {
                let resolvedQuery = schema;
                if (context.isReferenceObject(schema)) {
                    const resolved = await context.resolveReference<OpenAPIV3.SchemaObject>(schema);
                    if (!resolved.resolved) {
                        continue;
                    }
                    resolvedQuery = resolved.value;
                }

                const parameterConverter = new ParameterConverter({
                    breadcrumbs: [...this.breadcrumbs, name],
                    parameter: {
                        name,
                        in: "query",
                        required: required.includes(name),
                        schema: resolvedQuery,
                        description: "description" in resolvedQuery ? resolvedQuery.description : undefined
                    }
                });

                const convertedParameter = await parameterConverter.convert({ context, errorCollector });
                if (convertedParameter != null && convertedParameter.type === "query") {
                    this.inlinedTypes = { ...this.inlinedTypes, ...convertedParameter.inlinedTypes };
                    queryParameters.push(convertedParameter.parameter);
                }
            }
        }
    }
}<|MERGE_RESOLUTION|>--- conflicted
+++ resolved
@@ -113,16 +113,9 @@
 
         return {
             channel: {
-<<<<<<< HEAD
                 name: context.casingsGenerator.generateName(displayName),
                 displayName,
-                // TODO: Correctly feed in servers
-                baseUrl: this.channel.servers?.[0],
-=======
-                name: context.casingsGenerator.generateName(this.channelPath),
-                displayName: this.channelPath,
                 baseUrl,
->>>>>>> 7d377fe5
                 path: {
                     head: this.channel.address ?? this.channelPath,
                     parts: []
