import { difference } from "lodash-es";
import { OpenAPIV3 } from "openapi-types";

import {
    Availability,
    Encoding,
    LiteralSchemaValue,
    OneOfSchemaWithExample,
    SchemaWithExample,
    SdkGroupName,
    Source,
    convertNumberToSnakeCase,
    isSchemaEqual
} from "@fern-api/openapi-ir";

import { SchemaParserContext } from "./SchemaParserContext";
import { convertEnum } from "./convertEnum";
import { convertReferenceObject, convertSchema } from "./convertSchemas";
import { getGeneratedTypeName } from "./utils/getSchemaName";
import { isReferenceObject } from "./utils/isReferenceObject";

export interface UndiscriminatedOneOfPrefixNotFound {
    type: "notFound";
}

export interface UndiscriminatedOneOfPrefixName {
    type: "name";
    name: string;
}

export type UndiscriminatedOneOfPrefix = UndiscriminatedOneOfPrefixName | UndiscriminatedOneOfPrefixNotFound;

export function convertUndiscriminatedOneOf({
    nameOverride,
    generatedName,
    title,
    breadcrumbs,
    description,
    availability,
    wrapAsNullable,
    context,
    subtypes,
    groupName,
    encoding,
    source,
    subtypePrefixOverrides,
    namespace
}: {
    nameOverride: string | undefined;
    generatedName: string;
    title: string | undefined;
    breadcrumbs: string[];
    description: string | undefined;
    availability: Availability | undefined;
    wrapAsNullable: boolean;
    context: SchemaParserContext;
    subtypes: (OpenAPIV3.SchemaObject | OpenAPIV3.ReferenceObject)[];
    groupName: SdkGroupName | undefined;
    encoding: Encoding | undefined;
    source: Source;
    namespace: string | undefined;
    subtypePrefixOverrides?: UndiscriminatedOneOfPrefix[];
}): SchemaWithExample {
    const derivedSubtypePrefixes = getUniqueSubTypeNames({ schemas: subtypes });

    const convertedSubtypes = subtypes.flatMap((schema, index) => {
<<<<<<< HEAD
        if (!isReferenceObject(schema) && schema.enum != null && context.options.coerceEnumsToLiterals) {
=======
        if (
            !isReferenceObject(schema) &&
            schema.enum != null &&
            context.options.cooerceEnumsToLiterals &&
            schema.type === "string"
        ) {
>>>>>>> aa55a3e6
            return schema.enum.map((enumValue) => {
                return SchemaWithExample.literal({
                    nameOverride: undefined,
                    generatedName: getGeneratedTypeName([generatedName, enumValue], context.options.preserveSchemaIds),
                    title: undefined,
                    value: LiteralSchemaValue.string(String(enumValue)),
                    groupName: undefined,
                    description: undefined,
                    availability: enumValue.availability
                });
            });
        }
        let subtypePrefix = derivedSubtypePrefixes[index];
        if (subtypePrefixOverrides != null) {
            const override = subtypePrefixOverrides[index];
            if (override != null && "name" in override) {
                subtypePrefix = override.name;
            }
        }
        return [
            convertSchema(schema, false, context, [...breadcrumbs, subtypePrefix ?? `${index}`], source, namespace)
        ];
    });

    const uniqueSubtypes: SchemaWithExample[] = [];
    for (let i = 0; i < convertedSubtypes.length; ++i) {
        const a = convertedSubtypes[i];
        let isDuplicate = false;
        for (let j = i + 1; j < convertedSubtypes.length; ++j) {
            const b = convertedSubtypes[j];
            if (a != null && b != null && isSchemaEqual(a, b)) {
                isDuplicate = true;
                break;
            }
        }
        if (a != null && !isDuplicate) {
            uniqueSubtypes.push(a);
        }
    }

    const everySubTypeIsLiteral = Object.entries(uniqueSubtypes).every(([_, schema]) => {
        return schema.type === "literal";
    });
    if (everySubTypeIsLiteral) {
        const enumDescriptions: Record<string, { description: string }> = {};
        const enumValues: string[] = [];
        Object.entries(uniqueSubtypes).forEach(([_, schema]) => {
            if (schema.type === "literal" && schema.value.type === "string") {
                enumValues.push(schema.value.value);
                if (schema.description != null) {
                    enumDescriptions[schema.value.value] = {
                        description: schema.description
                    };
                }
            }
        });
        return convertEnum({
            nameOverride,
            generatedName,
            title,
            wrapAsNullable,
            description,
            availability,
            fernEnum: enumDescriptions,
            enumVarNames: undefined,
            enumValues,
            _default: undefined,
            groupName,
            context,
            source,
            inline: undefined
        });
    }

    if (uniqueSubtypes.length === 1 && uniqueSubtypes[0] != null) {
        return uniqueSubtypes[0];
    }

    return wrapUndiscriminatedOneOf({
        nameOverride,
        generatedName,
        title,
        wrapAsNullable,
        description,
        availability,
        subtypes: uniqueSubtypes,
        groupName,
        encoding,
        source
    });
}

export function convertUndiscriminatedOneOfWithDiscriminant({
    nameOverride,
    generatedName,
    title,
    description,
    availability,
    wrapAsNullable,
    context,
    groupName,
    discriminator,
    encoding,
    source,
    namespace
}: {
    nameOverride: string | undefined;
    generatedName: string;
    title: string | undefined;
    description: string | undefined;
    availability: Availability | undefined;
    wrapAsNullable: boolean;
    context: SchemaParserContext;
    groupName: SdkGroupName | undefined;
    discriminator: OpenAPIV3.DiscriminatorObject;
    encoding: Encoding | undefined;
    source: Source;
    namespace: string | undefined;
}): SchemaWithExample {
    const convertedSubtypes = Object.entries(discriminator.mapping ?? {}).map(([discriminantValue, schema], index) => {
        const subtypeReferenceSchema = {
            $ref: schema
        };
        const subtypeReference = convertReferenceObject(
            subtypeReferenceSchema,
            false,
            context,
            [schema],
            encoding,
            source,
            namespace
        );
        context.markSchemaWithDiscriminantValue(subtypeReferenceSchema, discriminator.propertyName, discriminantValue);

        // If the reference is an object (which I think it has to be?), add the discriminant value as a property
        if (subtypeReference.type === "object") {
            subtypeReference.properties = {
                [discriminator.propertyName]: SchemaWithExample.literal({
                    nameOverride: undefined,
                    generatedName: getGeneratedTypeName(
                        [generatedName, discriminantValue],
                        context.options.preserveSchemaIds
                    ),
                    title: undefined,
                    value: LiteralSchemaValue.string(discriminantValue),
                    groupName: undefined,
                    description: undefined,
                    availability: undefined
                }),
                ...subtypeReference.properties.filter((objectProperty) => {
                    return objectProperty.key !== discriminator.propertyName;
                })
            };
        }

        return subtypeReference;
    });

    const uniqueSubtypes: SchemaWithExample[] = [];
    for (let i = 0; i < convertedSubtypes.length; ++i) {
        const a = convertedSubtypes[i];
        let isDuplicate = false;
        for (let j = i + 1; j < convertedSubtypes.length; ++j) {
            const b = convertedSubtypes[j];
            if (a != null && b != null && isSchemaEqual(a, b)) {
                isDuplicate = true;
                break;
            }
        }
        if (a != null && !isDuplicate) {
            uniqueSubtypes.push(a);
        }
    }

    const everySubTypeIsLiteral = Object.entries(uniqueSubtypes).every(([_, schema]) => {
        return schema.type === "literal";
    });
    if (everySubTypeIsLiteral) {
        const enumDescriptions: Record<string, { description: string }> = {};
        const enumValues: string[] = [];
        Object.entries(uniqueSubtypes).forEach(([_, schema]) => {
            if (schema.type === "literal" && schema.value.type === "string") {
                enumValues.push(schema.value.value);
                if (schema.description != null) {
                    enumDescriptions[schema.value.value] = {
                        description: schema.description
                    };
                }
            }
        });
        return convertEnum({
            nameOverride,
            generatedName,
            title,
            wrapAsNullable,
            description,
            availability,
            fernEnum: enumDescriptions,
            enumVarNames: undefined,
            enumValues,
            _default: undefined,
            groupName,
            context,
            source,
            inline: undefined
        });
    }

    if (uniqueSubtypes.length === 1 && uniqueSubtypes[0] != null) {
        return uniqueSubtypes[0];
    }

    return wrapUndiscriminatedOneOf({
        nameOverride,
        generatedName,
        title,
        wrapAsNullable,
        description,
        availability,
        subtypes: uniqueSubtypes,
        groupName,
        encoding,
        source
    });
}

function getUniqueSubTypeNames({
    schemas
}: {
    schemas: (OpenAPIV3.SchemaObject | OpenAPIV3.ReferenceObject)[];
}): string[] {
    // computes the unique properties for each object sub type
    let uniquePropertySets: Record<string, string[]> = {};
    let index = 0;
    for (const schema of schemas) {
        if (isReferenceObject(schema)) {
            // pass
        } else if (schema.properties != null && Object.entries(schema.properties).length > 0) {
            const schemaProperties = Object.keys(schema.properties);
            const updatedPropertySets: Record<string, string[]> = {};
            let uniqueSchemaProperties = schemaProperties;
            for (const [key, uniquePropertySet] of Object.entries(uniquePropertySets)) {
                const updatedSet = difference(uniquePropertySet, schemaProperties);
                uniqueSchemaProperties = difference(uniqueSchemaProperties, uniquePropertySet);
                updatedPropertySets[key] = updatedSet;
            }
            updatedPropertySets[index] = uniqueSchemaProperties;
            uniquePropertySets = updatedPropertySets;
        }
        index++;
    }

    // generates prefix for subtype
    const prefixes = [];
    let i = 0;
    for (const schema of schemas) {
        const propertySet = uniquePropertySets[i];
        if (propertySet != null && propertySet.length > 0) {
            const sortedProperties = propertySet.sort();
            if (sortedProperties[0] != null) {
                prefixes.push(sortedProperties[0]);
                ++i;
                continue;
            }
        }

        if (isReferenceObject(schema)) {
            prefixes.push(convertNumberToSnakeCase(i) ?? `${i}`);
        } else if (
            schema.type === "array" ||
            schema.type === "boolean" ||
            schema.type === "integer" ||
            schema.type === "number" ||
            schema.type === "string"
        ) {
            prefixes.push("");
        } else {
            prefixes.push(convertNumberToSnakeCase(i) ?? `${i}`);
        }
        ++i;
    }

    return prefixes;
}

export function wrapUndiscriminatedOneOf({
    nameOverride,
    generatedName,
    title,
    wrapAsNullable,
    description,
    availability,
    subtypes,
    groupName,
    encoding,
    source
}: {
    wrapAsNullable: boolean;
    nameOverride: string | undefined;
    generatedName: string;
    title: string | undefined;
    description: string | undefined;
    availability: Availability | undefined;
    subtypes: SchemaWithExample[];
    groupName: SdkGroupName | undefined;
    encoding: Encoding | undefined;
    source: Source;
}): SchemaWithExample {
    if (wrapAsNullable) {
        return SchemaWithExample.nullable({
            nameOverride,
            generatedName,
            title,
            value: SchemaWithExample.oneOf(
                OneOfSchemaWithExample.undiscriminated({
                    description,
                    availability,
                    nameOverride,
                    generatedName,
                    title,
                    schemas: subtypes,
                    groupName,
                    encoding,
                    source,
                    inline: undefined
                })
            ),
            description,
            availability,
            groupName,
            inline: undefined
        });
    }
    return SchemaWithExample.oneOf(
        OneOfSchemaWithExample.undiscriminated({
            description,
            availability,
            nameOverride,
            generatedName,
            title,
            schemas: subtypes,
            groupName,
            encoding,
            source,
            inline: undefined
        })
    );
}<|MERGE_RESOLUTION|>--- conflicted
+++ resolved
@@ -64,16 +64,12 @@
     const derivedSubtypePrefixes = getUniqueSubTypeNames({ schemas: subtypes });
 
     const convertedSubtypes = subtypes.flatMap((schema, index) => {
-<<<<<<< HEAD
-        if (!isReferenceObject(schema) && schema.enum != null && context.options.coerceEnumsToLiterals) {
-=======
         if (
             !isReferenceObject(schema) &&
             schema.enum != null &&
-            context.options.cooerceEnumsToLiterals &&
+            context.options.coerceEnumsToLiterals &&
             schema.type === "string"
         ) {
->>>>>>> aa55a3e6
             return schema.enum.map((enumValue) => {
                 return SchemaWithExample.literal({
                     nameOverride: undefined,
