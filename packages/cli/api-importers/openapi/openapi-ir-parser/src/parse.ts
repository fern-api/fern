import { assertNever } from "@fern-api/core-utils";
import { OpenApiIntermediateRepresentation, Schemas, Source as OpenApiIrSource } from "@fern-api/openapi-ir";
import { TaskContext } from "@fern-api/task-context";
import { OpenAPIV3 } from "openapi-types";
import { DEFAULT_PARSE_ASYNCAPI_SETTINGS, ParseAsyncAPIOptions } from "./asyncapi/options";
import { parseAsyncAPI } from "./asyncapi/parse";
import { AsyncAPIV2 } from "./asyncapi/v2";
import { generateIr as generateIrFromV3 } from "./openapi/v3/generateIr";
import { getParseOptions, ParseOpenAPIOptions } from "./options";

export type Document = OpenAPIDocument | AsyncAPIDocument;

export interface OpenAPIDocument {
    type: "openapi";
    value: OpenAPIV3.Document;
    source?: OpenApiIrSource;
    namespace?: string;
    settings?: ParseOpenAPIOptions;
}

export interface AsyncAPIDocument {
    type: "asyncapi";
    value: AsyncAPIV2.Document;
    source?: OpenApiIrSource;
    namespace?: string;
    settings?: ParseOpenAPIOptions;
}

export async function parse({
    context,
    documents,
    options
}: {
    context: TaskContext;
    documents: Document[];
    options?: Partial<ParseOpenAPIOptions>;
}): Promise<OpenApiIntermediateRepresentation> {
    let ir: OpenApiIntermediateRepresentation = {
        apiVersion: undefined,
        title: undefined,
        description: undefined,
        basePath: undefined,
        servers: [],
        tags: {
            tagsById: {},
            orderedTagIds: undefined
        },
        hasEndpointsMarkedInternal: false,
        endpoints: [],
        webhooks: [],
        channel: [],
        groupedSchemas: {
            rootSchemas: {},
            namespacedSchemas: {}
        },
        variables: {},
        nonRequestReferencedSchemas: new Set(),
        securitySchemes: {},
        globalHeaders: [],
        idempotencyHeaders: [],
        groups: {}
    };
    for (const document of documents) {
        const source = document.source != null ? document.source : OpenApiIrSource.openapi({ file: "<memory>" });
        switch (document.type) {
            case "openapi": {
<<<<<<< HEAD
                const openapiIr = generateIrFromV3({
                    taskContext: context,
                    openApi: document.value,
                    options: getParseOptions({ specSettings: document.settings, overrides: options }),
                    source,
                    namespace: document.namespace
                });
                ir = merge(ir, openapiIr);
=======
                if (isOpenApiV3(document.value)) {
                    const openapiIr = generateIrFromV3({
                        taskContext: context,
                        openApi: document.value,
                        options: getParseOptions({ options: document.settings, overrides: options }),
                        source,
                        namespace: document.namespace
                    });
                    ir = merge(ir, openapiIr);
                } else if (isOpenApiV2(document.value)) {
                    const openapiIr = await generateIrFromV2({
                        taskContext: context,
                        openApi: document.value,
                        options: getParseOptions({ options: document.settings, overrides: options }),
                        source,
                        namespace: document.namespace
                    });
                    ir = merge(ir, openapiIr);
                }
>>>>>>> 4673aec1
                break;
            }
            case "asyncapi": {
                const parsedAsyncAPI = parseAsyncAPI({
                    document: document.value,
                    taskContext: context,
                    options: getParseOptions({ options: document.settings, overrides: options }),
                    source,
                    asyncApiOptions: getParseAsyncOptions({ options: document.settings }),
                    namespace: document.namespace
                });
                if (parsedAsyncAPI.channel != null) {
                    ir.channel.push(parsedAsyncAPI.channel);
                }
                if (parsedAsyncAPI.groupedSchemas != null) {
                    ir.groupedSchemas = mergeSchemaMaps(ir.groupedSchemas, parsedAsyncAPI.groupedSchemas);
                }
                if (parsedAsyncAPI.basePath != null) {
                    ir.basePath = parsedAsyncAPI.basePath;
                }
                break;
            }
            default:
                assertNever(document);
        }
    }
    return ir;
}

function getParseAsyncOptions({
    options,
    overrides
}: {
    options?: ParseOpenAPIOptions;
    overrides?: Partial<ParseAsyncAPIOptions>;
}): ParseAsyncAPIOptions {
    return {
        naming: overrides?.naming ?? options?.asyncApiNaming ?? DEFAULT_PARSE_ASYNCAPI_SETTINGS.naming
    };
}

function merge(
    ir1: OpenApiIntermediateRepresentation,
    ir2: OpenApiIntermediateRepresentation
): OpenApiIntermediateRepresentation {
    return {
        apiVersion: ir1.apiVersion ?? ir2.apiVersion,
        title: ir1.title ?? ir2.title,
        description: ir1.description ?? ir2.description,
        basePath: ir1.basePath ?? ir2.basePath,
        servers: [...ir1.servers, ...ir2.servers],
        tags: {
            tagsById: {
                ...ir1.tags.tagsById,
                ...ir2.tags.tagsById
            },
            orderedTagIds:
                ir1.tags.orderedTagIds == null && ir2.tags.orderedTagIds == null
                    ? undefined
                    : [...(ir1.tags.orderedTagIds ?? []), ...(ir2.tags.orderedTagIds ?? [])]
        },
        hasEndpointsMarkedInternal: ir1.hasEndpointsMarkedInternal || ir2.hasEndpointsMarkedInternal,
        endpoints: [...ir1.endpoints, ...ir2.endpoints],
        webhooks: [...ir1.webhooks, ...ir2.webhooks],
        channel: [...ir1.channel, ...ir2.channel],
        groupedSchemas: mergeSchemaMaps(ir1.groupedSchemas, ir2.groupedSchemas),
        variables: {
            ...ir1.variables,
            ...ir2.variables
        },
        nonRequestReferencedSchemas: new Set([...ir1.nonRequestReferencedSchemas, ...ir2.nonRequestReferencedSchemas]),
        securitySchemes: {
            ...ir1.securitySchemes,
            ...ir2.securitySchemes
        },
        globalHeaders: ir1.globalHeaders != null ? [...ir1.globalHeaders, ...(ir2.globalHeaders ?? [])] : undefined,
        idempotencyHeaders:
            ir1.idempotencyHeaders != null ? [...ir1.idempotencyHeaders, ...(ir2.idempotencyHeaders ?? [])] : undefined,
        groups: {
            ...ir1.groups,
            ...ir2.groups
        }
    };
}

function mergeSchemaMaps(schemas1: Schemas, schemas2: Schemas): Schemas {
    schemas1.rootSchemas = { ...schemas1.rootSchemas, ...schemas2.rootSchemas };

    for (const [namespace, namespaceSchemas] of Object.entries(schemas2.namespacedSchemas)) {
        // If both share the namespace, merge the schemas within that namespace
        if (schemas1.namespacedSchemas[namespace] != null) {
            schemas1.namespacedSchemas[namespace] = { ...schemas1.namespacedSchemas[namespace], ...namespaceSchemas };
        } else {
            // Otherwise, just add the namespace to the schemas
            schemas1.namespacedSchemas[namespace] = namespaceSchemas;
        }
    }

    return schemas1;
}<|MERGE_RESOLUTION|>--- conflicted
+++ resolved
@@ -64,36 +64,14 @@
         const source = document.source != null ? document.source : OpenApiIrSource.openapi({ file: "<memory>" });
         switch (document.type) {
             case "openapi": {
-<<<<<<< HEAD
                 const openapiIr = generateIrFromV3({
                     taskContext: context,
                     openApi: document.value,
-                    options: getParseOptions({ specSettings: document.settings, overrides: options }),
+                    options: getParseOptions({ options: document.settings, overrides: options }),
                     source,
                     namespace: document.namespace
                 });
                 ir = merge(ir, openapiIr);
-=======
-                if (isOpenApiV3(document.value)) {
-                    const openapiIr = generateIrFromV3({
-                        taskContext: context,
-                        openApi: document.value,
-                        options: getParseOptions({ options: document.settings, overrides: options }),
-                        source,
-                        namespace: document.namespace
-                    });
-                    ir = merge(ir, openapiIr);
-                } else if (isOpenApiV2(document.value)) {
-                    const openapiIr = await generateIrFromV2({
-                        taskContext: context,
-                        openApi: document.value,
-                        options: getParseOptions({ options: document.settings, overrides: options }),
-                        source,
-                        namespace: document.namespace
-                    });
-                    ir = merge(ir, openapiIr);
-                }
->>>>>>> 4673aec1
                 break;
             }
             case "asyncapi": {
