--- conflicted
+++ resolved
@@ -145,13 +145,8 @@
                 : mediaObject.schema;
             return resolvedSchema.type === "string" && resolvedSchema.format === "binary";
         });
-<<<<<<< HEAD
         if (isDownloadFile) {
-            return ResponseWithExample.file({ description: resolvedResponse.description, source });
-=======
-        if (isdownloadFile) {
             return ResponseWithExample.file({ description: resolvedResponse.description, source, statusCode });
->>>>>>> ebb97bec
         }
     }
 
