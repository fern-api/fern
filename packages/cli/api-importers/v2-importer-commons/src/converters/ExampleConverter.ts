--- conflicted
+++ resolved
@@ -501,72 +501,23 @@
         const exampleObj =
             typeof this.example !== "object" || this.example == null ? {} : (this.example as Record<string, unknown>);
 
-<<<<<<< HEAD
-        const resultsByKey = await Promise.all(
-            Object.entries(resolvedSchema.properties ?? {}).map(async ([key, property]) => {
-                if (typeof property !== "object") {
-                    return { key, result: { isValid: true, coerced: false, validExample: undefined, errors: [] } };
-                }
-
-                if (this.isDeprecatedProperty(property)) {
-                    const isOptionalProperty = !this.isRequiredProperty({ key, resolvedSchema });
-                    if (isOptionalProperty) {
-                        return {
-                            key,
-                            result: { isValid: true, coerced: false, validExample: undefined, errors: [] }
-                        };
-                    }
-                }
-
-                if (
-                    "readOnly" in property &&
-                    property.readOnly === true &&
-                    "writeOnly" in property &&
-                    property.writeOnly === true
-                ) {
-                    return { key, result: { isValid: true, coerced: false, validExample: undefined, errors: [] } };
-                }
-                // TODO: Do we want to collect an error when the request / response example does not respect the readOnly / writeOnly property?
-                if (
-                    "readOnly" in property &&
-                    property.readOnly === true &&
-                    this.exampleGenerationStrategy === "request"
-                ) {
-                    return { key, result: { isValid: true, coerced: false, validExample: undefined, errors: [] } };
-                }
-                if (
-                    "writeOnly" in property &&
-                    property.writeOnly === true &&
-                    this.exampleGenerationStrategy === "response"
-                ) {
-                    return { key, result: { isValid: true, coerced: false, validExample: undefined, errors: [] } };
-                }
-                const propertyIsOmittedFromExample =
-                    !(key in exampleObj) ||
-                    (!("nullable" in property) && exampleObj[key] == null) ||
-                    ("nullable" in property && property.nullable === true && exampleObj[key] === undefined);
-                const propertyIsOptional = !resolvedSchema.required?.includes(key);
-
-                if (propertyIsOmittedFromExample && propertyIsOptional) {
-                    if (this.example === undefined && this.generateOptionalProperties) {
-                        const exampleConverter = new ExampleConverter({
-                            breadcrumbs: [...this.breadcrumbs, key],
-                            context: this.context,
-                            schema: property,
-                            example: undefined,
-                            depth: this.depth + 1,
-                            generateOptionalProperties: this.generateOptionalProperties,
-                            exampleGenerationStrategy: this.exampleGenerationStrategy
-                        });
-                        return { key, result: await exampleConverter.convert() };
-                    }
-                    return { key, result: { isValid: true, coerced: false, validExample: undefined, errors: [] } };
-                } else {
-=======
         const resultsByKey = Object.entries(resolvedSchema.properties ?? {}).map(([key, property]) => {
             if (typeof property !== "object") {
                 return { key, result: { isValid: true, coerced: false, validExample: undefined, errors: [] } };
             }
+
+
+            if (this.isDeprecatedProperty(property)) {
+                const isOptionalProperty = !this.isRequiredProperty({ key, resolvedSchema });
+                if (isOptionalProperty) {
+                    return {
+                        key,
+                        result: { isValid: true, coerced: false, validExample: undefined, errors: [] }
+                    };
+                }
+            }
+
+          
             if (
                 "readOnly" in property &&
                 property.readOnly === true &&
@@ -594,7 +545,7 @@
 
             if (propertyIsOmittedFromExample && propertyIsOptional) {
                 if (this.example === undefined && this.generateOptionalProperties) {
->>>>>>> b984c3fd
+
                     const exampleConverter = new ExampleConverter({
                         breadcrumbs: [...this.breadcrumbs, key],
                         context: this.context,
