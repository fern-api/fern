import { OpenAPIV3, OpenAPIV3_1 } from "openapi-types";

import { AuthScheme, TypeDeclaration } from "@fern-api/ir-sdk";
import { AbstractConverter } from "@fern-api/v2-importer-commons";

import { HttpMethods } from "../../constants/HttpMethods";
import { FernIdempotentExtension } from "../../extensions/x-fern-idempotent";
import { FernPaginationExtension } from "../../extensions/x-fern-pagination";
import { FernStreamingExtension } from "../../extensions/x-fern-streaming";
import { FernWebhookExtension } from "../../extensions/x-fern-webhook";
import { OpenAPIConverter } from "../OpenAPIConverter";
import { OpenAPIConverterContext3_1 } from "../OpenAPIConverterContext3_1";
import { OperationConverter } from "./operations/OperationConverter";
import { WebhookConverter } from "./operations/WebhookConverter";

export declare namespace PathConverter {
    export interface Args extends OpenAPIConverter.Args {
        pathItem: OpenAPIV3_1.PathItemObject;
        path: string;
<<<<<<< HEAD
=======
        servers?: OpenAPIV3_1.ServerObject[];
        idToAuthScheme?: Record<string, AuthScheme>;
>>>>>>> 1ae609f5
    }

    export interface Output {
        endpoints: OperationConverter.Output[];
        webhooks: WebhookConverter.Output[];
        inlinedTypes: Record<string, TypeDeclaration>;
    }
}

export class PathConverter extends AbstractConverter<OpenAPIConverterContext3_1, PathConverter.Output> {
    private readonly pathItem: OpenAPIV3_1.PathItemObject;
    private readonly path: string;
<<<<<<< HEAD

    constructor({ context, breadcrumbs, pathItem, path }: PathConverter.Args) {
        super({ context, breadcrumbs });
        this.pathItem = pathItem;
        this.path = path;
=======
    private readonly servers?: OpenAPIV3_1.ServerObject[];
    private readonly idToAuthScheme?: Record<string, AuthScheme>;

    constructor({ context, breadcrumbs, pathItem, path, servers, idToAuthScheme }: PathConverter.Args) {
        super({ context, breadcrumbs });
        this.pathItem = pathItem;
        this.path = path;
        this.servers = servers;
        this.idToAuthScheme = idToAuthScheme;
>>>>>>> 1ae609f5
    }

    public async convert(): Promise<PathConverter.Output | undefined> {
        const endpoints: OperationConverter.Output[] = [];
        const webhooks: WebhookConverter.Output[] = [];
        const inlinedTypes: Record<string, TypeDeclaration> = {};

        for (const method of HttpMethods) {
            const operation = this.pathItem[method];

            if (operation == null) {
                continue;
            }

            const operationBreadcrumbs = [...this.breadcrumbs, method];

            const convertedWebhook = await this.tryParseAsWebhook({
                operationBreadcrumbs,
                operation,
                method,
                context: this.context
            });
            if (convertedWebhook != null) {
                webhooks.push(convertedWebhook);
                Object.assign(inlinedTypes, convertedWebhook.inlinedTypes);
                continue;
            }

            const streamingExtensionConverter = new FernStreamingExtension({
                breadcrumbs: operationBreadcrumbs,
                operation,
                context: this.context
            });
            const streamingExtension = streamingExtensionConverter.convert();
            if (streamingExtension != null) {
                // TODO: Use streaming extension to branch between streaming and non-streaming endpoints
                // Use streamFormat to modify response conversion.
            }

            const convertedEndpoint = await this.tryParseAsHttpEndpoint({
                operationBreadcrumbs,
                operation,
                method
            });
            if (convertedEndpoint != null) {
                endpoints.push(convertedEndpoint);
                Object.assign(inlinedTypes, convertedEndpoint.inlinedTypes);
            }
        }

        return {
            endpoints,
            webhooks,
            inlinedTypes
        };
    }

    private async tryParseAsWebhook({
        operation,
        method,
        operationBreadcrumbs,
        context
    }: {
        operation: OpenAPIV3_1.OperationObject;
        method: string;
        operationBreadcrumbs: string[];
        context: OpenAPIConverterContext3_1;
    }): Promise<WebhookConverter.Output | undefined> {
        const webhookExtensionConverter = new FernWebhookExtension({
            breadcrumbs: operationBreadcrumbs,
            operation,
            context
        });
        const webhookExtension = webhookExtensionConverter.convert();
        if (!webhookExtension) {
            return undefined;
        }

        const webhookConverter = new WebhookConverter({
            context: this.context,
            breadcrumbs: operationBreadcrumbs,
            operation,
            method: OpenAPIV3.HttpMethods[method.toUpperCase() as keyof typeof OpenAPIV3.HttpMethods],
            path: this.path
        });
        return await webhookConverter.convert();
    }

    private async tryParseAsHttpEndpoint({
        operation,
        method,
        operationBreadcrumbs
    }: {
        operation: OpenAPIV3_1.OperationObject;
        method: string;
        operationBreadcrumbs: string[];
    }): Promise<OperationConverter.Output | undefined> {
        const paginationExtensionConverter = new FernPaginationExtension({
            breadcrumbs: operationBreadcrumbs,
            operation,
            document: this.context.spec as OpenAPIV3.Document,
            context: this.context
        });
        const paginationExtension = paginationExtensionConverter.convert();
        if (paginationExtension != null) {
            // TODO: Use pagination extension to modify endpoint conversion.
            // Correctly parse out the pagination ResponseProperty objects
        }

        const idempotentExtensionConverter = new FernIdempotentExtension({
            breadcrumbs: operationBreadcrumbs,
            operation,
            context: this.context
        });
        const isIdempotent = idempotentExtensionConverter.convert();

        const operationConverter = new OperationConverter({
            context: this.context,
            breadcrumbs: operationBreadcrumbs,
            operation,
            method: OpenAPIV3.HttpMethods[method.toUpperCase() as keyof typeof OpenAPIV3.HttpMethods],
            path: this.path,
            idempotent: isIdempotent,
            idToAuthScheme: this.idToAuthScheme
        });
        return await operationConverter.convert();
    }
}<|MERGE_RESOLUTION|>--- conflicted
+++ resolved
@@ -17,11 +17,8 @@
     export interface Args extends OpenAPIConverter.Args {
         pathItem: OpenAPIV3_1.PathItemObject;
         path: string;
-<<<<<<< HEAD
-=======
         servers?: OpenAPIV3_1.ServerObject[];
         idToAuthScheme?: Record<string, AuthScheme>;
->>>>>>> 1ae609f5
     }
 
     export interface Output {
@@ -34,13 +31,6 @@
 export class PathConverter extends AbstractConverter<OpenAPIConverterContext3_1, PathConverter.Output> {
     private readonly pathItem: OpenAPIV3_1.PathItemObject;
     private readonly path: string;
-<<<<<<< HEAD
-
-    constructor({ context, breadcrumbs, pathItem, path }: PathConverter.Args) {
-        super({ context, breadcrumbs });
-        this.pathItem = pathItem;
-        this.path = path;
-=======
     private readonly servers?: OpenAPIV3_1.ServerObject[];
     private readonly idToAuthScheme?: Record<string, AuthScheme>;
 
@@ -50,7 +40,6 @@
         this.path = path;
         this.servers = servers;
         this.idToAuthScheme = idToAuthScheme;
->>>>>>> 1ae609f5
     }
 
     public async convert(): Promise<PathConverter.Output | undefined> {
