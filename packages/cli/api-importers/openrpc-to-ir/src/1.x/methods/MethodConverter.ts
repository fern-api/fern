import { ContentDescriptorObject, ExampleObject, ExamplePairingObject, MethodObject } from "@open-rpc/meta-schema";
import { OpenAPIV3 } from "openapi-types";

import {
    FernIr,
    HttpEndpoint,
    HttpEndpointSource,
    HttpPath,
    HttpRequestBody,
    HttpResponseBody,
    InlinedRequestBodyProperty,
    JsonResponse,
    JsonResponseBody,
    PathParameter,
    PrimitiveTypeV2,
    TypeDeclaration,
    TypeId,
    TypeReference
} from "@fern-api/ir-sdk";
import { constructHttpPath } from "@fern-api/ir-utils";
import { AbstractConverter, Converters } from "@fern-api/v2-importer-commons";

import { OpenRPCConverter } from "../OpenRPCConverter";
import { OpenRPCConverterContext3_1 } from "../OpenRPCConverterContext3_1";

export declare namespace MethodConverter {
    export interface Args extends OpenRPCConverter.Args {
        method: MethodObject;
    }

    export interface Output {
        endpoint: HttpEndpoint;
        inlinedTypes: Record<TypeId, TypeDeclaration>;
    }
}

export class MethodConverter extends AbstractConverter<OpenRPCConverterContext3_1, MethodConverter.Output> {
    public static STRING = TypeReference.primitive({
        v1: "STRING",
        v2: PrimitiveTypeV2.string({
            default: undefined,
            validation: undefined
        })
    });

    private readonly method: MethodObject;

    constructor({ context, breadcrumbs, method }: MethodConverter.Args) {
        super({ context, breadcrumbs });
        this.method = method;
    }

    public async convert(): Promise<MethodConverter.Output | undefined> {
        let inlinedTypes: Record<TypeId, TypeDeclaration> = {};

        const apiKeyPathParameter: PathParameter = {
            name: this.context.casingsGenerator.generateName("apiKey"),
            docs: undefined,
            valueType: MethodConverter.STRING,
            location: "ENDPOINT",
            variable: undefined,
            v2Examples: {
                autogeneratedExamples: {
                    example: "apiKey"
                },
                userSpecifiedExamples: {}
            }
        };

        const path: HttpPath = constructHttpPath("/{apiKey}");

        const requestProperties: InlinedRequestBodyProperty[] = [];
<<<<<<< HEAD
        for (const param of this.method.params) {
            const resolvedParam = await this.context.resolveMaybeReference<ContentDescriptorObject>({
                schemaOrReference: param,
                breadcrumbs: [...this.breadcrumbs, "params"]
            });
            if (resolvedParam == null) {
                continue;
=======
        for (const [index, param] of this.method.params.entries()) {
            let resolvedParam: ContentDescriptorObject;
            if (this.context.isReferenceObject(param)) {
                const resolvedParamResponse = await this.context.resolveReference<ContentDescriptorObject>(param);
                if (resolvedParamResponse.resolved) {
                    resolvedParam = resolvedParamResponse.value;
                } else {
                    continue;
                }
            } else {
                resolvedParam = param;
>>>>>>> 1ae609f5
            }
            const schemaId = [this.method.name, "Param", resolvedParam.name].join("_");
            const parameterSchemaConverter = new Converters.SchemaConverters.SchemaOrReferenceConverter({
                breadcrumbs: [...this.breadcrumbs, `params[${index}]`],
                schemaIdOverride: schemaId,
                context: this.context,
                schemaOrReference: resolvedParam.schema as OpenAPIV3.SchemaObject | OpenAPIV3.ReferenceObject
            });
            const schema = await parameterSchemaConverter.convert();
            if (schema != null) {
                requestProperties.push({
                    docs: resolvedParam.description,
                    availability: await this.context.getAvailability({
                        node: param,
                        breadcrumbs: [...this.breadcrumbs, "parameters"]
                    }),
                    name: this.context.casingsGenerator.generateNameAndWireValue({
                        name: resolvedParam.name,
                        wireValue: resolvedParam.name
                    }),
                    valueType: schema.type,
                    v2Examples: schema.schema?.v2Examples
                });
                inlinedTypes = {
                    ...schema.inlinedTypes,
                    ...inlinedTypes,
                    ...(schema.schema != null ? { [schemaId]: schema.schema } : {})
                };
            }
        }

        let jsonResponseBody: JsonResponseBody | undefined = undefined;
        if (this.method.result != null) {
            const resolvedResult = await this.context.resolveMaybeReference<ContentDescriptorObject>({
                schemaOrReference: this.method.result,
                breadcrumbs: [...this.breadcrumbs, "result"]
            });

            if (resolvedResult != null) {
                const resultSchemaConverter = new Converters.SchemaConverters.SchemaOrReferenceConverter({
                    breadcrumbs: [this.method.name, "result"],
                    context: this.context,
                    schemaOrReference: resolvedResult.schema as OpenAPIV3.SchemaObject | OpenAPIV3.ReferenceObject
                });
                const schemaId = [...this.method.name, "Result"].join("_");
                const schema = await resultSchemaConverter.convert();
                if (schema != null) {
                    jsonResponseBody = {
                        docs: resolvedResult.description,
                        v2Examples: schema?.schema?.v2Examples,
                        responseBodyType: schema.type
                    };
                    inlinedTypes = {
                        ...schema.inlinedTypes,
                        ...inlinedTypes,
                        ...(schema.schema != null ? { [schemaId]: schema.schema } : {})
                    };
                }
            }
        }

        const endpoint: HttpEndpoint = {
            baseUrl: undefined,
            basePath: undefined,
            auth: false,
            method: "POST",
            id: this.method.name,
            docs: this.method.description,
            name: this.context.casingsGenerator.generateName(this.method.name),
            headers: [],
            displayName: this.method.name,
            pathParameters: [apiKeyPathParameter],
            queryParameters: [],
            allPathParameters: [apiKeyPathParameter],
            path,
            fullPath: path,
            requestBody:
                requestProperties.length > 0
                    ? HttpRequestBody.inlinedRequestBody({
                          name: this.context.casingsGenerator.generateName([this.method.name, "Request"].join("_")),
                          docs: undefined,
                          properties: requestProperties,
                          extends: [],
                          extendedProperties: [],
                          contentType: "application/json",
                          extraProperties: false,
                          v2Examples: undefined
                      })
                    : undefined,
            sdkRequest: undefined,
            response:
                jsonResponseBody != null
                    ? { body: HttpResponseBody.json(JsonResponse.response(jsonResponseBody)), statusCode: undefined }
                    : undefined,
            errors: [],
            idempotent: false,
            pagination: undefined,
            userSpecifiedExamples: [],
            autogeneratedExamples: [],
            v2Examples: {
                autogeneratedExamples: {},
                userSpecifiedExamples: await this.convertExamples()
            },
            transport: undefined,
            availability: undefined,
            source: HttpEndpointSource.openrpc()
        };

        return {
            endpoint,
            inlinedTypes
        };
    }

    private async convertExamples(): Promise<Record<string, FernIr.V2HttpEndpointExample>> {
        const examples: Record<string, FernIr.V2HttpEndpointExample> = {};

        // If there are examples in the method, convert them
        let i = 0;
        if (this.method.examples && this.method.examples.length > 0) {
            for (const example of this.method.examples ?? []) {
                let resolvedExample: ExamplePairingObject;
                if (this.context.isReferenceObject(example)) {
                    const resolvedExampleResponse = await this.context.resolveReference<ExamplePairingObject>(example);
                    if (resolvedExampleResponse.resolved) {
                        resolvedExample = resolvedExampleResponse.value;
                    } else {
                        continue;
                    }
                } else {
                    resolvedExample = example;
                }

                // Extract the result from the example
                let resolvedResult: ExampleObject | undefined;
                if (resolvedExample.result) {
                    if (this.context.isReferenceObject(resolvedExample.result)) {
                        const resolvedResultResponse = await this.context.resolveReference<ExampleObject>(
                            resolvedExample.result
                        );
                        if (resolvedResultResponse.resolved) {
                            resolvedResult = resolvedResultResponse.value;
                        }
                    } else {
                        resolvedResult = resolvedExample.result;
                    }
                }

                const exampleName = resolvedExample.name ?? `Example ${i + 1}`;

                // Extract the request params from the example
                let resolvedParams: ExampleObject[] = [];
                if (resolvedExample.params && Array.isArray(resolvedExample.params)) {
                    resolvedParams = [];
                    for (const param of resolvedExample.params) {
                        if (this.context.isReferenceObject(param)) {
                            const resolvedParamResponse = await this.context.resolveReference<ExampleObject>(param);
                            if (resolvedParamResponse.resolved) {
                                resolvedParams.push(resolvedParamResponse.value);
                            } else {
                                continue;
                            }
                        } else {
                            resolvedParams.push(param);
                        }
                    }
                }

                // Create the example with request and response
                examples[exampleName] = {
                    request: {
                        docs: undefined,
                        endpoint: {
                            method: "POST",
                            path: "/{apiKey}"
                        },
                        baseUrl: undefined,
                        environment: undefined,
                        auth: undefined,
                        pathParameters: {},
                        queryParameters: {},
                        headers: {},
                        requestBody: resolvedParams.map((param) => param.value) ?? undefined
                    },
                    response: {
                        docs: undefined,
                        statusCode: undefined,
                        body: resolvedResult?.value
                            ? FernIr.V2HttpEndpointResponseBody.json({
                                  jsonrpc: "2.0",
                                  id: resolvedExample.examplePairedRequest?.id || "1",
                                  result: resolvedResult.value
                              })
                            : undefined
                    },
                    codeSamples: []
                };
            }

            ++i;
        }

        return examples;
    }
}<|MERGE_RESOLUTION|>--- conflicted
+++ resolved
@@ -70,15 +70,6 @@
         const path: HttpPath = constructHttpPath("/{apiKey}");
 
         const requestProperties: InlinedRequestBodyProperty[] = [];
-<<<<<<< HEAD
-        for (const param of this.method.params) {
-            const resolvedParam = await this.context.resolveMaybeReference<ContentDescriptorObject>({
-                schemaOrReference: param,
-                breadcrumbs: [...this.breadcrumbs, "params"]
-            });
-            if (resolvedParam == null) {
-                continue;
-=======
         for (const [index, param] of this.method.params.entries()) {
             let resolvedParam: ContentDescriptorObject;
             if (this.context.isReferenceObject(param)) {
@@ -90,7 +81,6 @@
                 }
             } else {
                 resolvedParam = param;
->>>>>>> 1ae609f5
             }
             const schemaId = [this.method.name, "Param", resolvedParam.name].join("_");
             const parameterSchemaConverter = new Converters.SchemaConverters.SchemaOrReferenceConverter({
