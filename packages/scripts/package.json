{
  "name": "@fern-api/scripts",
  "version": "0.0.0",
  "private": true,
  "repository": {
    "type": "git",
    "url": "https://github.com/fern-api/fern.git",
    "directory": "packages/scripts"
  },
  "sideEffects": false,
  "type": "module",
  "exports": {
    ".": {
      "development": "./src/index.ts",
      "source": "./src/index.ts",
      "types": "./lib/index.d.ts",
      "import": "./lib/index.js",
      "default": "./lib/index.js"
    }
  },
  "main": "lib/index.js",
  "source": "src/index.ts",
  "types": "lib/index.d.ts",
  "bin": {
    "fern-scripts": "./lib/cli.js"
  },
  "files": [
    "lib"
  ],
  "scripts": {
    "clean": "rm -rf ./lib && tsc --build --clean",
    "compile": "tsc --build",
    "compile:debug": "tsc --build --sourceMap",
    "depcheck": "depcheck",
    "generate": "fern generate --api ir-types-latest --local",
    "lint:eslint": "eslint --max-warnings 0 . --ignore-pattern=../../.eslintignore",
    "lint:eslint:fix": "yarn lint:eslint --fix",
    "test": "vitest --passWithNoTests --run",
    "test:debug": "pnpm run test --inspect --no-file-parallelism",
    "test:update": "vitest --passWithNoTests --run -u"
  },
  "devDependencies": {
    "@fern-api/configs": "workspace:*",
    "@fern-api/fs-utils": "workspace:*",
    "@fern-api/ir-migrations": "workspace:*",
    "@types/node": "18.15.3",
    "@types/yargs": "^17.0.32",
    "depcheck": "^1.4.7",
<<<<<<< HEAD
    "typescript": "5.8.3",
    "@types/yargs": "^17.0.32",
    "tsup": "^8.5.0",
=======
    "typescript": "5.7.2",
    "vitest": "^2.1.9",
>>>>>>> 51301f65
    "yaml": "^2.4.5",
    "yargs": "^17.7.2"
  }
}<|MERGE_RESOLUTION|>--- conflicted
+++ resolved
@@ -46,14 +46,8 @@
     "@types/node": "18.15.3",
     "@types/yargs": "^17.0.32",
     "depcheck": "^1.4.7",
-<<<<<<< HEAD
     "typescript": "5.8.3",
-    "@types/yargs": "^17.0.32",
-    "tsup": "^8.5.0",
-=======
-    "typescript": "5.7.2",
     "vitest": "^2.1.9",
->>>>>>> 51301f65
     "yaml": "^2.4.5",
     "yargs": "^17.7.2"
   }
