{
  "extends": "../../shared/tsconfig.shared.json",
  "compilerOptions": { "composite": true, "outDir": "lib", "rootDir": "src" },
  "include": ["./src"],
<<<<<<< HEAD
  "references": [
    { "path": "../cli/yaml/json-schema" },
    { "path": "../commons/core-utils" },
    { "path": "../commons/fs-utils" }
  ]
=======
  "references": [{ "path": "../cli/yaml/json-schema" }, { "path": "../commons/fs-utils" }]
>>>>>>> 0de1a857
}<|MERGE_RESOLUTION|>--- conflicted
+++ resolved
@@ -2,13 +2,5 @@
   "extends": "../../shared/tsconfig.shared.json",
   "compilerOptions": { "composite": true, "outDir": "lib", "rootDir": "src" },
   "include": ["./src"],
-<<<<<<< HEAD
-  "references": [
-    { "path": "../cli/yaml/json-schema" },
-    { "path": "../commons/core-utils" },
-    { "path": "../commons/fs-utils" }
-  ]
-=======
   "references": [{ "path": "../cli/yaml/json-schema" }, { "path": "../commons/fs-utils" }]
->>>>>>> 0de1a857
 }