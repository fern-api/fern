--- conflicted
+++ resolved
@@ -1,11 +1,7 @@
 imports:
   features: features.yml
 types:
-<<<<<<< HEAD
-  MinimalSeedWorkspaceConfiguration:
-=======
   CliSeedWorkspaceConfiguration:
->>>>>>> 343f4f34
     properties:
       changelogLocation: 
         type: optional<string>
@@ -13,11 +9,7 @@
           The location of the changelog file, the schema of which must follow FDR's `GeneratorReleaseRequest` object.
 
   SeedWorkspaceConfiguration:
-<<<<<<< HEAD
-    extends: MinimalSeedWorkspaceConfiguration
-=======
     extends: CliSeedWorkspaceConfiguration
->>>>>>> 343f4f34
     properties:
       irVersion: string
       publish: PublishConfiguration
