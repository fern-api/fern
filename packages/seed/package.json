{
  "name": "@fern-api/seed-cli",
  "version": "0.0.0",
  "repository": {
    "type": "git",
    "url": "https://github.com/fern-api/fern.git",
    "directory": "packages/seed"
  },
  "private": true,
  "files": [
    "lib"
  ],
  "type": "module",
  "source": "src/index.ts",
  "main": "lib/index.js",
  "types": "lib/index.d.ts",
  "sideEffects": false,
  "bin": {
    "seed": "./dist/bundle.cjs"
  },
  "scripts": {
    "clean": "rm -rf ./lib && tsc --build --clean",
    "compile": "tsc --build",
    "test": "vitest --run",
    "test:update": "vitest --run -u",
    "lint:eslint": "eslint --max-warnings 0 . --ignore-path=../../.eslintignore",
    "lint:eslint:fix": "yarn lint:eslint --fix",
    "format": "prettier --write --ignore-unknown --ignore-path ../../shared/.prettierignore \"**\"",
    "format:check": "prettier --check --ignore-unknown --ignore-path ../../shared/.prettierignore \"**\"",
    "organize-imports": "organize-imports-cli tsconfig.json",
    "depcheck": "depcheck",
    "env:prod": "env-cmd -r .env-cmdrc.cjs -e prod",
    "dist:cli": "pnpm compile && node build.cjs && cp -R ../../test-definitions/fern dist",
    "publish:cli": "pnpm dist:cli && cd dist && yarn npm publish --access public",
    "generate": "fern generate --local"
  },
  "dependencies": {
    "@fern-api/configuration": "workspace:*",
    "@fern-api/core-utils": "workspace:*",
    "@fern-api/fs-utils": "workspace:*",
    "@fern-api/ir-sdk": "workspace:*",
    "@fern-api/local-workspace-runner": "workspace:*",
    "@fern-api/logger": "workspace:*",
    "@fern-api/logging-execa": "workspace:*",
    "@fern-api/login": "workspace:*",
    "@fern-api/task-context": "workspace:*",
    "@fern-api/workspace-loader": "workspace:*",
    "@fern-fern/fiddle-sdk": "0.0.584",
    "@fern-fern/generator-exec-sdk": "^0.0.898",
<<<<<<< HEAD
    "@fern-fern/generators-sdk": "0.0.5607",
=======
    "@fern-fern/generators-sdk": "0.105.0-79c5d1764",
>>>>>>> 9e4841fc
    "@types/pretty-ms": "^5.0.1",
    "chalk": "^5.3.0",
    "console-table-printer": "^2.12.0",
    "find-up": "^6.3.0",
    "js-yaml": "^4.1.0",
    "lodash-es": "^4.17.21",
    "pretty-ms": "^9.0.0",
    "semver": "^7.6.2",
    "tmp-promise": "^3.0.3",
    "yargs": "^17.4.1"
  },
  "devDependencies": {
    "@types/find-up": "^4.0.0",
    "globals": "link:@types/vitest/globals",
    "@types/js-yaml": "^4.0.8",
    "@types/lodash-es": "^4.17.12",
    "@types/node": "^18.7.18",
    "@types/semver": "^7.5.8",
    "@types/yargs": "^17.0.28",
    "@yarnpkg/esbuild-plugin-pnp": "^3.0.0-rc.14",
    "depcheck": "^1.4.6",
    "env-cmd": "toddbluhm/env-cmd",
    "esbuild": "^0.15.7",
    "eslint": "^8.56.0",
    "organize-imports-cli": "^0.10.0",
    "prettier": "^2.7.1",
    "typescript": "4.6.4",
    "vitest": "^2.0.5"
  }
}<|MERGE_RESOLUTION|>--- conflicted
+++ resolved
@@ -47,11 +47,7 @@
     "@fern-api/workspace-loader": "workspace:*",
     "@fern-fern/fiddle-sdk": "0.0.584",
     "@fern-fern/generator-exec-sdk": "^0.0.898",
-<<<<<<< HEAD
-    "@fern-fern/generators-sdk": "0.0.5607",
-=======
     "@fern-fern/generators-sdk": "0.105.0-79c5d1764",
->>>>>>> 9e4841fc
     "@types/pretty-ms": "^5.0.1",
     "chalk": "^5.3.0",
     "console-table-printer": "^2.12.0",
