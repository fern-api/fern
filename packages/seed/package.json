--- conflicted
+++ resolved
@@ -28,20 +28,10 @@
     "clean": "rm -rf ./lib && rm -rf ./dist && tsc --build --clean",
     "compile": "tsc --build",
     "compile:debug": "tsc --build --sourceMap",
-<<<<<<< HEAD
-=======
-    "test": "vitest --run",
-    "test:debug": "pnpm run test --inspect --no-file-parallelism",
-    "test:update": "vitest --run -u",
->>>>>>> a8f52c28
     "depcheck": "depcheck",
     "dist:cli": "pnpm compile && node build.cjs",
     "env:prod": "env-cmd -r .env-cmdrc.cjs -e prod",
-    "format": "prettier --write --ignore-unknown --ignore-path ../../shared/.prettierignore \"**\"",
-    "format:check": "prettier --check --ignore-unknown --ignore-path ../../shared/.prettierignore \"**\"",
     "generate": "fern generate --local",
-    "lint:eslint": "eslint --max-warnings 0 . --ignore-pattern=../../.eslintignore",
-    "lint:eslint:fix": "yarn lint:eslint --fix",
     "test": "vitest --run",
     "test:debug": "pnpm run test --inspect --no-file-parallelism",
     "test:update": "vitest --run -u"
