{
  "name": "@fern-api/seed-cli",
  "version": "0.0.0",
  "repository": {
    "type": "git",
    "url": "https://github.com/fern-api/fern.git",
    "directory": "packages/seed"
  },
  "private": true,
  "files": [
    "lib"
  ],
  "type": "module",
  "source": "src/index.ts",
  "main": "lib/index.js",
  "types": "lib/index.d.ts",
  "sideEffects": false,
  "bin": {
    "seed": "./dist/bundle.cjs"
  },
  "scripts": {
    "clean": "rm -rf ./lib && tsc --build --clean",
    "compile": "tsc --build",
    "test": "yarn compile && jest --passWithNoTests",
    "lint:eslint": "eslint --max-warnings 0 . --ignore-path=../../.eslintignore --report-unused-disable-directives",
    "lint:eslint:fix": "yarn lint:eslint --fix",
    "format": "prettier --write --ignore-unknown --ignore-path ../../shared/.prettierignore \"**\"",
    "format:check": "prettier --check --ignore-unknown --ignore-path ../../shared/.prettierignore \"**\"",
    "organize-imports": "organize-imports-cli tsconfig.json",
    "depcheck": "depcheck",
    "env:prod": "env-cmd -r .env-cmdrc.cjs -e prod",
<<<<<<< HEAD
    "dist:cli": "yarn compile && node build.cjs && cp -R fern dist",
=======
    "dist:cli": "yarn compile && node build.cjs && cp -R ./fern dist",
>>>>>>> 4cfa6ba0
    "publish:cli": "yarn dist:cli && cd dist && yarn npm publish --access public"
  },
  "dependencies": {
    "@fern-api/config-management-commons": "workspace:*",
    "@fern-api/core-utils": "workspace:*",
    "@fern-api/fs-utils": "workspace:*",
    "@fern-api/generators-configuration": "workspace:*",
    "@fern-api/ir-generator": "workspace:*",
    "@fern-api/ir-migrations": "workspace:*",
    "@fern-api/local-workspace-runner": "workspace:*",
    "@fern-api/logger": "workspace:*",
    "@fern-api/project-configuration": "workspace:*",
    "@fern-api/task-context": "workspace:*",
    "@fern-api/workspace-loader": "workspace:*",
    "@fern-fern/fiddle-sdk": "^0.0.290",
    "chalk": "^5.0.1",
    "yargs": "^17.4.1"
  },
  "devDependencies": {
    "@types/jest": "^29.0.3",
    "@types/node": "^18.7.18",
    "@types/yargs": "^17.0.24",
    "@yarnpkg/esbuild-plugin-pnp": "^3.0.0-rc.14",
    "depcheck": "^1.4.3",
    "env-cmd": "toddbluhm/env-cmd",
    "esbuild": "^0.15.7",
    "eslint": "^8.26.0",
    "jest": "^29.4.0",
    "organize-imports-cli": "^0.10.0",
    "prettier": "^2.7.1",
    "typescript": "4.6.4"
  }
}<|MERGE_RESOLUTION|>--- conflicted
+++ resolved
@@ -28,12 +28,8 @@
     "format:check": "prettier --check --ignore-unknown --ignore-path ../../shared/.prettierignore \"**\"",
     "organize-imports": "organize-imports-cli tsconfig.json",
     "depcheck": "depcheck",
-    "env:prod": "env-cmd -r .env-cmdrc.cjs -e prod",
-<<<<<<< HEAD
-    "dist:cli": "yarn compile && node build.cjs && cp -R fern dist",
-=======
+    "env:prod": "env-cmd -r .env-cmdrsc.cjs -e prod",
     "dist:cli": "yarn compile && node build.cjs && cp -R ./fern dist",
->>>>>>> 4cfa6ba0
     "publish:cli": "yarn dist:cli && cd dist && yarn npm publish --access public"
   },
   "dependencies": {
