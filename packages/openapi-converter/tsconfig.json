--- conflicted
+++ resolved
@@ -3,13 +3,5 @@
   "compilerOptions": { "composite": true, "outDir": "lib", "rootDir": "src" },
   "include": ["./src"],
   "exclude": ["./src/**/__test__/**/generated"],
-<<<<<<< HEAD
-  "references": [
-    { "path": "../cli/yaml/yaml-schema" },
-    { "path": "../commons/core-utils" },
-    { "path": "../commons/fs-utils" }
-  ]
-=======
   "references": [{ "path": "../cli/yaml/yaml-schema" }, { "path": "../commons/fs-utils" }]
->>>>>>> 0de1a857
 }