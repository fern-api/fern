--- conflicted
+++ resolved
@@ -34,11 +34,7 @@
     "depcheck": "depcheck"
   },
   "dependencies": {
-<<<<<<< HEAD
-    "@fern-fern/ir-model": "0.0.19",
-=======
     "@fern-fern/ir-model": "0.0.20",
->>>>>>> a13026f1
     "@fern-typescript/model-context": "workspace:*",
     "@fern-typescript/types": "workspace:*"
   },
