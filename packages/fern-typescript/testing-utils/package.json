--- conflicted
+++ resolved
@@ -34,15 +34,9 @@
     "depcheck": "depcheck"
   },
   "dependencies": {
-<<<<<<< HEAD
     "@fern-api/ir-generator": "workspace:*",
     "@fern-api/workspace-parser": "workspace:*",
-    "@fern-fern/ir-model": "0.0.19",
-=======
-    "@fern-api/cli": "workspace:*",
-    "@fern-api/compiler": "workspace:*",
     "@fern-fern/ir-model": "0.0.20",
->>>>>>> a13026f1
     "@fern-typescript/commons": "workspace:*",
     "execa": "^5.1.1",
     "is-ci": "^3.0.1",
