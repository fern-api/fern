--- conflicted
+++ resolved
@@ -2,11 +2,6 @@
 import { parseFernInput } from "@fern-api/cli";
 import { compile } from "@fern-api/compiler";
 import { writeVolumeToDisk } from "@fern-typescript/commons";
-<<<<<<< HEAD
-import execa from "execa";
-=======
-import { parseFernInput } from "fern-api";
->>>>>>> 87f1560a
 import { rm } from "fs/promises";
 import IS_CI from "is-ci";
 import { Volume } from "memfs/lib/volume";
