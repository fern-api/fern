--- conflicted
+++ resolved
@@ -4,10 +4,6 @@
   "include": ["./src"],
   "exclude": ["./src/**/__test__/**/generated"],
   "references": [
-<<<<<<< HEAD
-    { "path": "../../commons/core-utils" },
-=======
->>>>>>> a3a63db7
     { "path": "../fern-typescript-commons" },
     { "path": "../model" },
     { "path": "../model-context" },
