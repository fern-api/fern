// Jest Snapshot v1, https://goo.gl/fbAQLP

exports[`generateClientProject chat app 1`] = `
Object {
  "/package.json": "{
    \\"name\\": \\"chat\\",
    \\"version\\": \\"0.0.0\\",
    \\"files\\": [
        \\"lib\\"
    ],
    \\"main\\": \\"./lib/index.js\\",
    \\"types\\": \\"./lib/index.d.ts\\",
    \\"scripts\\": {
        \\"build\\": \\"tsc && esbuild $(find src -name '*.ts') --outdir=lib\\"
    },
    \\"dependencies\\": {
        \\"uuid\\": \\"8.3.2\\",
        \\"@types/uuid\\": \\"8.3.4\\"
    },
    \\"devDependencies\\": {
        \\"@types/node\\": \\"17.0.33\\",
        \\"esbuild\\": \\"0.14.47\\",
        \\"typescript\\": \\"4.6.4\\"
    }
}",
  "/src/index.ts": "export * as model from \\"./model\\";
export * as services from \\"./services\\";
",
  "/src/model/chat/errors/GenericMessage.ts": "export type GenericMessage = string & {
    __GenericMessage: void;
};

export const GenericMessage = {
    of: (value: string): GenericMessage => value as GenericMessage
};
",
  "/src/model/chat/errors/index.ts": "export * from \\"./GenericMessage\\";
",
  "/src/model/chat/index.ts": "export * from \\"./types\\";
export * from \\"./errors\\";
export * from \\"./service-types\\";
",
  "/src/model/chat/service-types/ChatService/SendChatErrorBody.ts": "import { chat } from \\"../../..\\";
import * as uuid from \\"uuid\\";

export type SendChatErrorBody =
    | SendChatErrorBody.GenericMessage;

export declare namespace SendChatErrorBody {
    interface GenericMessage {
        _error: \\"GenericMessage\\";
        _errorInstanceId: string;
        GenericMessage: chat.GenericMessage;
    }

    export interface _Visitor<Result> {
        GenericMessage: (value: chat.GenericMessage) => Result;
        _unknown: () => Result;
    }
}

export const SendChatErrorBody = {
    GenericMessage: (value: chat.GenericMessage): SendChatErrorBody.GenericMessage => ({
        GenericMessage: value,
        _error: \\"GenericMessage\\",
        _errorInstanceId: uuid.v4()
    }),

    _visit: <Result>(value: SendChatErrorBody, visitor: SendChatErrorBody._Visitor<Result>): Result => {
        switch (value._error) {
            case \\"GenericMessage\\": return visitor.GenericMessage(value.GenericMessage);
            default: return visitor._unknown();
        }
    },

    _types: (): SendChatErrorBody[\\"_error\\"][] => [\\"GenericMessage\\"],
} as const;
",
  "/src/model/chat/service-types/ChatService/SendChatRequest.ts": "import * as model from \\"../../..\\";

export interface SendChatRequest {
    id: string;
    operation: \\"sendChat\\";
    body: model.chat.SendChatRequestBody;
}
",
  "/src/model/chat/service-types/ChatService/SendChatRequestBody.ts": "export interface SendChatRequestBody {
    title: string;
    content: string;
}
",
  "/src/model/chat/service-types/ChatService/SendChatResponse.ts": "import * as model from \\"../../..\\";

export type SendChatResponse = SendChatResponse.SuccessResponse | SendChatResponse.ErrorResponse;

namespace SendChatResponse {
    export interface SuccessResponse {
        ok: true;
        id: string;
        replyTo: string;
        body: model.chat.ChatMessage;
    }

    export interface ErrorResponse {
        ok: false;
        id: string;
        replyTo: string;
        error: model.chat.SendChatErrorBody;
    }
}
",
  "/src/model/chat/service-types/ChatService/index.ts": "export * from \\"./SendChatRequestBody\\";
export * from \\"./SendChatRequest\\";
export * from \\"./SendChatErrorBody\\";
export * from \\"./SendChatResponse\\";
",
  "/src/model/chat/service-types/index.ts": "export * from \\"./ChatService\\";
",
  "/src/model/chat/types/ChatMessage.ts": "import * as model from \\"../..\\";

export interface ChatMessage {
    id: model.chat.ChatMessageId;
    title: string;
    content: string;
}
",
  "/src/model/chat/types/ChatMessageId.ts": "export type ChatMessageId = string & {
    __ChatMessageId: void;
};

export const ChatMessageId = {
    of: (value: string): ChatMessageId => value as ChatMessageId
};
",
  "/src/model/chat/types/index.ts": "export * from \\"./ChatMessageId\\";
export * from \\"./ChatMessage\\";
",
  "/src/model/index.ts": "export * as chat from \\"./chat\\";
",
  "/src/services/chat/ChatService.ts": "import path from \\"path\\";
import * as model from \\"../../model\\";
import * as uuid from \\"uuid\\";

export declare namespace ChatService {
    interface Args {
        origin: string;
    }

    type ServerMessage = model.chat.SendChatResponse;
}

export interface ChatService {
    sendChat(request: model.chat.SendChatRequestBody): Promise<model.chat.SendChatResponse>;
}

export class ChatService implements ChatService {
    private socket: Promise<WebSocket>;
    private callbacks: Record<string, (response: any) => void> = {};

    constructor(args: ChatService.Args) {
        this.socket = new Promise(resolve => {
            const socket = new WebSocket(path.join(args.origin, \\"/chat\\"));
            socket.onopen = () => {
                resolve(socket);
            };
            socket.onmessage = this._onMessage;
        });
    }

    public async sendChat(request: model.chat.SendChatRequestBody): Promise<model.chat.SendChatResponse> {
        const socket = await this.socket;

        return new Promise(resolve => {
            const message: model.chat.SendChatRequest = {
                id: uuid.v4(),
                operation: \\"sendChat\\",
                body: request
            };
            this.callbacks[message.id] = resolve;
            socket.send(JSON.stringify(message));
        });
    }

    public async _disconnect(): Promise<void> {
        const socket = await this.socket;
        return new Promise(resolve => {
            socket.onclose = () => {
                resolve();
            };
            socket.close();
        });
    }

    private _onMessage(event: MessageEvent): void {
        const message = JSON.parse(event.data) as ChatService.ServerMessage;
        if (\\"operation\\" in message) {
            console.log(\\"Received server message\\");
        }
        else {
            const callback = this.callbacks[message.replyTo];
            if (callback != null) {
                callback(message);
            }
            else {
                console.error(\\"Received reply to unknown request\\");
            }
        }
    }
}
",
  "/src/services/chat/index.ts": "export * from \\"./ChatService\\";
",
  "/src/services/index.ts": "export * as chat from \\"./chat\\";
",
<<<<<<< HEAD
  "/tsconfig.esm.json": "{
    \\"compilerOptions\\": {
        \\"composite\\": true,
        \\"module\\": \\"esnext\\",
        \\"target\\": \\"esnext\\",
        \\"outDir\\": \\"lib/esm\\",
        \\"rootDir\\": \\"src\\",
        \\"moduleResolution\\": \\"node\\",
        \\"skipLibCheck\\": true,
        \\"esModuleInterop\\": true,
        \\"strict\\": true,
        \\"declaration\\": true,
        \\"noFallthroughCasesInSwitch\\": true,
        \\"forceConsistentCasingInFileNames\\": true,
        \\"noUncheckedIndexedAccess\\": true,
        \\"noUnusedLocals\\": true,
        \\"noUnusedParameters\\": true
    },
    \\"include\\": [
        \\"src\\"
    ]
}",
=======
>>>>>>> d13a4b39
  "/tsconfig.json": "{
    \\"compilerOptions\\": {
        \\"rootDir\\": \\"src\\",
<<<<<<< HEAD
        \\"moduleResolution\\": \\"node\\",
        \\"skipLibCheck\\": true,
        \\"esModuleInterop\\": true,
=======
        \\"outDir\\": \\"lib\\",
        \\"skipLibCheck\\": true,
>>>>>>> d13a4b39
        \\"strict\\": true,
        \\"declaration\\": true,
        \\"emitDeclarationOnly\\": true,
        \\"isolatedModules\\": true,
        \\"esModuleInterop\\": true
    },
    \\"include\\": [
        \\"src\\"
    ]
}",
}
`;

exports[`generateClientProject no errors 1`] = `
Object {
  "/package.json": "{
    \\"name\\": \\"no-errors\\",
    \\"version\\": \\"0.0.0\\",
    \\"files\\": [
        \\"lib\\"
    ],
    \\"main\\": \\"./lib/index.js\\",
    \\"types\\": \\"./lib/index.d.ts\\",
    \\"scripts\\": {
        \\"build\\": \\"tsc && esbuild $(find src -name '*.ts') --outdir=lib\\"
    },
    \\"dependencies\\": {
        \\"@fern-typescript/service-utils\\": \\"0.0.88\\"
    },
    \\"devDependencies\\": {
        \\"@types/node\\": \\"17.0.33\\",
        \\"esbuild\\": \\"0.14.47\\",
        \\"typescript\\": \\"4.6.4\\"
    }
}",
  "/src/index.ts": "export * as model from \\"./model\\";
export * as services from \\"./services\\";
",
  "/src/model/api/index.ts": "export * from \\"./service-types\\";
",
  "/src/model/api/service-types/NoErrorsService/GetErrorBody.ts": "export type GetErrorBody = never;

export declare namespace GetErrorBody {
    export interface _Visitor<Result> {
        _unknown: () => Result;
    }
}

export const GetErrorBody = {
    _visit: <Result>(_value: GetErrorBody, visitor: GetErrorBody._Visitor<Result>): Result => {
        return visitor._unknown();
    },

    _types: (): GetErrorBody[\\"_error\\"][] => [],
} as const;
",
  "/src/model/api/service-types/NoErrorsService/GetResponse.ts": "import * as model from \\"../../..\\";

export type GetResponse = GetResponse.SuccessResponse | GetResponse.ErrorResponse;

namespace GetResponse {
    export interface SuccessResponse {
        ok: true;
    }

    export interface ErrorResponse {
        ok: false;
        error: model.api.GetErrorBody;
    }
}
",
  "/src/model/api/service-types/NoErrorsService/index.ts": "export * from \\"./GetErrorBody\\";
export * from \\"./GetResponse\\";
",
  "/src/model/api/service-types/index.ts": "export * from \\"./NoErrorsService\\";
",
  "/src/model/index.ts": "export * as api from \\"./api\\";
",
  "/src/services/api/NoErrorsService.ts": "import { isResponseOk, defaultFetcher, Service, Token, Fetcher } from \\"@fern-typescript/service-utils\\";
import * as model from \\"../../model\\";
import path from \\"path\\";

export interface NoErrorsService {
    get(): Promise<model.api.GetResponse>;
}

export class NoErrorsService implements NoErrorsService {
    private baseUrl: string;
    private fetcher: Fetcher;
    private token: Token | undefined;

    constructor(args: Service.Init) {
        this.fetcher = args.fetcher ?? defaultFetcher;
        this.baseUrl = args.origin;
        this.token = args.token;
    }

    public async get(): Promise<model.api.GetResponse> {
        const encodedResponse = await this.fetcher({
            url: path.join(this.baseUrl, \\"/\\"),
            method: \\"GET\\",
            headers: {},
            token: this.token
        });

        if (isResponseOk(encodedResponse)) {
            return {
                ok: true
            };
        }
        else {
            const error = JSON.parse(new TextDecoder().decode(encodedResponse.body));
            return {
                ok: false,
                error: error as model.api.GetErrorBody
            };
        }
    }
}
",
  "/src/services/api/index.ts": "export * from \\"./NoErrorsService\\";
",
  "/src/services/index.ts": "export * as api from \\"./api\\";
",
<<<<<<< HEAD
  "/tsconfig.esm.json": "{
    \\"compilerOptions\\": {
        \\"composite\\": true,
        \\"module\\": \\"esnext\\",
        \\"target\\": \\"esnext\\",
        \\"outDir\\": \\"lib/esm\\",
        \\"rootDir\\": \\"src\\",
        \\"moduleResolution\\": \\"node\\",
        \\"skipLibCheck\\": true,
        \\"esModuleInterop\\": true,
        \\"strict\\": true,
        \\"declaration\\": true,
        \\"noFallthroughCasesInSwitch\\": true,
        \\"forceConsistentCasingInFileNames\\": true,
        \\"noUncheckedIndexedAccess\\": true,
        \\"noUnusedLocals\\": true,
        \\"noUnusedParameters\\": true
    },
    \\"include\\": [
        \\"src\\"
    ]
}",
=======
>>>>>>> d13a4b39
  "/tsconfig.json": "{
    \\"compilerOptions\\": {
        \\"rootDir\\": \\"src\\",
<<<<<<< HEAD
        \\"moduleResolution\\": \\"node\\",
        \\"skipLibCheck\\": true,
        \\"esModuleInterop\\": true,
=======
        \\"outDir\\": \\"lib\\",
        \\"skipLibCheck\\": true,
>>>>>>> d13a4b39
        \\"strict\\": true,
        \\"declaration\\": true,
        \\"emitDeclarationOnly\\": true,
        \\"isolatedModules\\": true,
        \\"esModuleInterop\\": true
    },
    \\"include\\": [
        \\"src\\"
    ]
}",
}
`;

exports[`generateClientProject posts 1`] = `
Object {
  "/package.json": "{
    \\"name\\": \\"posts\\",
    \\"version\\": \\"0.0.0\\",
    \\"files\\": [
        \\"lib\\"
    ],
    \\"main\\": \\"./lib/index.js\\",
    \\"types\\": \\"./lib/index.d.ts\\",
    \\"scripts\\": {
        \\"build\\": \\"tsc && esbuild $(find src -name '*.ts') --outdir=lib\\"
    },
    \\"dependencies\\": {
        \\"uuid\\": \\"8.3.2\\",
        \\"@types/uuid\\": \\"8.3.4\\",
        \\"@fern-typescript/service-utils\\": \\"0.0.88\\"
    },
    \\"devDependencies\\": {
        \\"@types/node\\": \\"17.0.33\\",
        \\"esbuild\\": \\"0.14.47\\",
        \\"typescript\\": \\"4.6.4\\"
    }
}",
  "/src/index.ts": "export * as model from \\"./model\\";
export * as services from \\"./services\\";
",
  "/src/model/commons/index.ts": "export * from \\"./types\\";
",
  "/src/model/commons/types/PostId.ts": "/**
 * An ID of a blog post
 */
export type PostId = string & {
    __PostId: void;
};

export const PostId = {
    of: (value: string): PostId => value as PostId
};
",
  "/src/model/commons/types/index.ts": "export * from \\"./PostId\\";
",
  "/src/model/index.ts": "export * as commons from \\"./commons\\";
export * as posts from \\"./posts\\";
",
  "/src/model/posts/errors/PostNotFoundError.ts": "import * as model from \\"../..\\";

export interface PostNotFoundError {
    id: model.commons.PostId;
}
",
  "/src/model/posts/errors/index.ts": "export * from \\"./PostNotFoundError\\";
",
  "/src/model/posts/index.ts": "export * from \\"./types\\";
export * from \\"./errors\\";
export * from \\"./service-types\\";
",
  "/src/model/posts/service-types/PostsService/CreatePostErrorBody.ts": "export type CreatePostErrorBody = never;

export declare namespace CreatePostErrorBody {
    export interface _Visitor<Result> {
        _unknown: () => Result;
    }
}

export const CreatePostErrorBody = {
    _visit: <Result>(_value: CreatePostErrorBody, visitor: CreatePostErrorBody._Visitor<Result>): Result => {
        return visitor._unknown();
    },

    _types: (): CreatePostErrorBody[\\"_error\\"][] => [],
} as const;
",
  "/src/model/posts/service-types/PostsService/CreatePostRequest.ts": "import * as model from \\"../../..\\";

export interface CreatePostRequest {
    type: model.posts.PostType;
    title: string;
    author: model.posts.Author;
    content: string;
}
",
  "/src/model/posts/service-types/PostsService/CreatePostResponse.ts": "import * as model from \\"../../..\\";

export type CreatePostResponse = CreatePostResponse.SuccessResponse | CreatePostResponse.ErrorResponse;

namespace CreatePostResponse {
    export interface SuccessResponse {
        ok: true;
        body: model.commons.PostId;
    }

    export interface ErrorResponse {
        ok: false;
        error: model.posts.CreatePostErrorBody;
    }
}
",
  "/src/model/posts/service-types/PostsService/GetPostErrorBody.ts": "import { posts } from \\"../../..\\";
import * as uuid from \\"uuid\\";

export type GetPostErrorBody =
    | GetPostErrorBody.PostNotFoundError;

export declare namespace GetPostErrorBody {
    interface PostNotFoundError extends posts.PostNotFoundError {
        _error: \\"PostNotFoundError\\";
        _errorInstanceId: string;
    }

    export interface _Visitor<Result> {
        PostNotFoundError: (value: posts.PostNotFoundError) => Result;
        _unknown: () => Result;
    }
}

export const GetPostErrorBody = {
    PostNotFoundError: (value: posts.PostNotFoundError): GetPostErrorBody.PostNotFoundError => ({
        ...value,
        _error: \\"PostNotFoundError\\",
        _errorInstanceId: uuid.v4()
    }),

    _visit: <Result>(value: GetPostErrorBody, visitor: GetPostErrorBody._Visitor<Result>): Result => {
        switch (value._error) {
            case \\"PostNotFoundError\\": return visitor.PostNotFoundError(value);
            default: return visitor._unknown();
        }
    },

    _types: (): GetPostErrorBody[\\"_error\\"][] => [\\"PostNotFoundError\\"],
} as const;
",
  "/src/model/posts/service-types/PostsService/GetPostRequest.ts": "import * as model from \\"../../..\\";

export interface GetPostRequest {
    postId: model.commons.PostId;
    page: number | null | undefined;
    otherParam: number | null | undefined;
}
",
  "/src/model/posts/service-types/PostsService/GetPostResponse.ts": "import * as model from \\"../../..\\";

export type GetPostResponse = GetPostResponse.SuccessResponse | GetPostResponse.ErrorResponse;

namespace GetPostResponse {
    export interface SuccessResponse {
        ok: true;
        body: model.posts.Post;
    }

    export interface ErrorResponse {
        ok: false;
        error: model.posts.GetPostErrorBody;
    }
}
",
  "/src/model/posts/service-types/PostsService/GetPostV2ErrorBody.ts": "import { posts } from \\"../../..\\";
import * as uuid from \\"uuid\\";

export type GetPostV2ErrorBody =
    | GetPostV2ErrorBody.PostNotFoundError;

export declare namespace GetPostV2ErrorBody {
    interface PostNotFoundError extends posts.PostNotFoundError {
        _error: \\"PostNotFoundError\\";
        _errorInstanceId: string;
    }

    export interface _Visitor<Result> {
        PostNotFoundError: (value: posts.PostNotFoundError) => Result;
        _unknown: () => Result;
    }
}

export const GetPostV2ErrorBody = {
    PostNotFoundError: (value: posts.PostNotFoundError): GetPostV2ErrorBody.PostNotFoundError => ({
        ...value,
        _error: \\"PostNotFoundError\\",
        _errorInstanceId: uuid.v4()
    }),

    _visit: <Result>(value: GetPostV2ErrorBody, visitor: GetPostV2ErrorBody._Visitor<Result>): Result => {
        switch (value._error) {
            case \\"PostNotFoundError\\": return visitor.PostNotFoundError(value);
            default: return visitor._unknown();
        }
    },

    _types: (): GetPostV2ErrorBody[\\"_error\\"][] => [\\"PostNotFoundError\\"],
} as const;
",
  "/src/model/posts/service-types/PostsService/GetPostV2Response.ts": "import * as model from \\"../../..\\";

export type GetPostV2Response = GetPostV2Response.SuccessResponse | GetPostV2Response.ErrorResponse;

namespace GetPostV2Response {
    export interface SuccessResponse {
        ok: true;
        body: model.posts.Post;
    }

    export interface ErrorResponse {
        ok: false;
        error: model.posts.GetPostV2ErrorBody;
    }
}
",
  "/src/model/posts/service-types/PostsService/index.ts": "export * from \\"./CreatePostRequest\\";
export * from \\"./CreatePostErrorBody\\";
export * from \\"./CreatePostResponse\\";
export * from \\"./GetPostRequest\\";
export * from \\"./GetPostErrorBody\\";
export * from \\"./GetPostResponse\\";
export * from \\"./GetPostV2ErrorBody\\";
export * from \\"./GetPostV2Response\\";
",
  "/src/model/posts/service-types/index.ts": "export * from \\"./PostsService\\";
",
  "/src/model/posts/types/Author.ts": "export type Author =
    | Author.Anonymous
    | Author.Named;

export declare namespace Author {
    interface Anonymous {
        _type: \\"anonymous\\";
    }

    interface Named {
        _type: \\"named\\";
        named: string;
    }

    export interface _Visitor<Result> {
        anonymous: () => Result;
        named: (value: string) => Result;
        _unknown: () => Result;
    }
}

export const Author = {
    anonymous: (): Author.Anonymous => ({
        _type: \\"anonymous\\"
    }),

    named: (value: string): Author.Named => ({
        named: value,
        _type: \\"named\\"
    }),

    _visit: <Result>(value: Author, visitor: Author._Visitor<Result>): Result => {
        switch (value._type) {
            case \\"anonymous\\": return visitor.anonymous();
            case \\"named\\": return visitor.named(value.named);
            default: return visitor._unknown();
        }
    },

    _types: (): Author[\\"_type\\"][] => [\\"anonymous\\", \\"named\\"],
} as const;
",
  "/src/model/posts/types/Post.ts": "import * as model from \\"../..\\";

/**
 * A blog post
 */
export interface Post {
    id: model.commons.PostId;
    type: model.posts.PostType;
    title: string;
    author: model.posts.Author;
    content: string;
    relatedPosts: model.posts.Post[];
}
",
  "/src/model/posts/types/PostType.ts": "export type PostType =
    | \\"LONG\\"
    | \\"SHORT\\";

export const PostType = {
    Long: \\"LONG\\",
    Short: \\"SHORT\\",

    _visit: <Result>(value: PostType, visitor: PostType._Visitor<Result>): Result => {
        switch (value) {
            case PostType.Long: return visitor.long();
            case PostType.Short: return visitor.short();
            default: return visitor._unknown();
        }
    },

    _values: (): PostType[] => [PostType.Long, PostType.Short],
} as const;

export declare namespace PostType {
    type Long = \\"LONG\\";
    type Short = \\"SHORT\\";

    export interface _Visitor<Result> {
        long: () => Result;
        short: () => Result;
        _unknown: () => Result;
    }
}
",
  "/src/model/posts/types/index.ts": "export * from \\"./Post\\";
export * from \\"./PostType\\";
export * from \\"./Author\\";
",
  "/src/services/index.ts": "export * as posts from \\"./posts\\";
",
  "/src/services/posts/PostsService.ts": "import { isResponseOk, defaultFetcher, Service, Token, Fetcher } from \\"@fern-typescript/service-utils\\";
import path from \\"path\\";
import * as model from \\"../../model\\";

export interface PostsService {
    createPost(request: model.posts.CreatePostRequest): Promise<model.posts.CreatePostResponse>;
    getPost(request: model.posts.GetPostRequest): Promise<model.posts.GetPostResponse>;
    getPostV2(request: model.commons.PostId): Promise<model.posts.GetPostV2Response>;
}

export class PostsService implements PostsService {
    private baseUrl: string;
    private fetcher: Fetcher;
    private token: Token | undefined;

    constructor(args: Service.Init) {
        this.fetcher = args.fetcher ?? defaultFetcher;
        this.baseUrl = path.join(args.origin, \\"/posts\\");
        this.token = args.token;
    }

    public async createPost(request: model.posts.CreatePostRequest): Promise<model.posts.CreatePostResponse> {
        const encodedResponse = await this.fetcher({
            url: path.join(this.baseUrl, \\"/\\"),
            method: \\"POST\\",
            headers: {},
            token: this.token,
            body: {
                content: JSON.stringify(request),
                contentType: \\"application/json\\"
            }
        });

        if (isResponseOk(encodedResponse)) {
            const response = JSON.parse(new TextDecoder().decode(encodedResponse.body));
            return {
                ok: true,
                body: response as model.commons.PostId
            };
        }
        else {
            const error = JSON.parse(new TextDecoder().decode(encodedResponse.body));
            return {
                ok: false,
                error: error as model.posts.CreatePostErrorBody
            };
        }
    }

    public async getPost(request: model.posts.GetPostRequest): Promise<model.posts.GetPostResponse> {
        const queryParameters = new URLSearchParams();
        if (request.page != null) {
            queryParameters.append(\\"page\\", request.page.toString());
        }
        if (request.otherParam != null) {
            queryParameters.append(\\"otherParam\\", request.otherParam.toString());
        }

        const encodedResponse = await this.fetcher({
            url: path.join(this.baseUrl, \`/\${request.postId}\`),
            method: \\"GET\\",
            headers: {},
            token: this.token,
            queryParameters
        });

        if (isResponseOk(encodedResponse)) {
            const response = JSON.parse(new TextDecoder().decode(encodedResponse.body));
            return {
                ok: true,
                body: response as model.posts.Post
            };
        }
        else {
            const error = JSON.parse(new TextDecoder().decode(encodedResponse.body));
            return {
                ok: false,
                error: error as model.posts.GetPostErrorBody
            };
        }
    }

    public async getPostV2(request: model.commons.PostId): Promise<model.posts.GetPostV2Response> {
        const encodedResponse = await this.fetcher({
            url: path.join(this.baseUrl, \\"/get\\"),
            method: \\"GET\\",
            headers: {},
            token: this.token,
            body: {
                content: JSON.stringify(request),
                contentType: \\"application/json\\"
            }
        });

        if (isResponseOk(encodedResponse)) {
            const response = JSON.parse(new TextDecoder().decode(encodedResponse.body));
            return {
                ok: true,
                body: response as model.posts.Post
            };
        }
        else {
            const error = JSON.parse(new TextDecoder().decode(encodedResponse.body));
            return {
                ok: false,
                error: error as model.posts.GetPostV2ErrorBody
            };
        }
    }
}
",
  "/src/services/posts/index.ts": "export * from \\"./PostsService\\";
",
<<<<<<< HEAD
  "/tsconfig.esm.json": "{
    \\"compilerOptions\\": {
        \\"composite\\": true,
        \\"module\\": \\"esnext\\",
        \\"target\\": \\"esnext\\",
        \\"outDir\\": \\"lib/esm\\",
        \\"rootDir\\": \\"src\\",
        \\"moduleResolution\\": \\"node\\",
        \\"skipLibCheck\\": true,
        \\"esModuleInterop\\": true,
        \\"strict\\": true,
        \\"declaration\\": true,
        \\"noFallthroughCasesInSwitch\\": true,
        \\"forceConsistentCasingInFileNames\\": true,
        \\"noUncheckedIndexedAccess\\": true,
        \\"noUnusedLocals\\": true,
        \\"noUnusedParameters\\": true
    },
    \\"include\\": [
        \\"src\\"
    ]
}",
=======
>>>>>>> d13a4b39
  "/tsconfig.json": "{
    \\"compilerOptions\\": {
        \\"rootDir\\": \\"src\\",
<<<<<<< HEAD
        \\"moduleResolution\\": \\"node\\",
        \\"skipLibCheck\\": true,
        \\"esModuleInterop\\": true,
=======
        \\"outDir\\": \\"lib\\",
        \\"skipLibCheck\\": true,
>>>>>>> d13a4b39
        \\"strict\\": true,
        \\"declaration\\": true,
        \\"emitDeclarationOnly\\": true,
        \\"isolatedModules\\": true,
        \\"esModuleInterop\\": true
    },
    \\"include\\": [
        \\"src\\"
    ]
}",
}
`;<|MERGE_RESOLUTION|>--- conflicted
+++ resolved
@@ -212,42 +212,11 @@
 ",
   "/src/services/index.ts": "export * as chat from \\"./chat\\";
 ",
-<<<<<<< HEAD
-  "/tsconfig.esm.json": "{
-    \\"compilerOptions\\": {
-        \\"composite\\": true,
-        \\"module\\": \\"esnext\\",
-        \\"target\\": \\"esnext\\",
-        \\"outDir\\": \\"lib/esm\\",
-        \\"rootDir\\": \\"src\\",
-        \\"moduleResolution\\": \\"node\\",
-        \\"skipLibCheck\\": true,
-        \\"esModuleInterop\\": true,
-        \\"strict\\": true,
-        \\"declaration\\": true,
-        \\"noFallthroughCasesInSwitch\\": true,
-        \\"forceConsistentCasingInFileNames\\": true,
-        \\"noUncheckedIndexedAccess\\": true,
-        \\"noUnusedLocals\\": true,
-        \\"noUnusedParameters\\": true
-    },
-    \\"include\\": [
-        \\"src\\"
-    ]
-}",
-=======
->>>>>>> d13a4b39
   "/tsconfig.json": "{
     \\"compilerOptions\\": {
         \\"rootDir\\": \\"src\\",
-<<<<<<< HEAD
-        \\"moduleResolution\\": \\"node\\",
-        \\"skipLibCheck\\": true,
-        \\"esModuleInterop\\": true,
-=======
         \\"outDir\\": \\"lib\\",
         \\"skipLibCheck\\": true,
->>>>>>> d13a4b39
         \\"strict\\": true,
         \\"declaration\\": true,
         \\"emitDeclarationOnly\\": true,
@@ -372,42 +341,11 @@
 ",
   "/src/services/index.ts": "export * as api from \\"./api\\";
 ",
-<<<<<<< HEAD
-  "/tsconfig.esm.json": "{
-    \\"compilerOptions\\": {
-        \\"composite\\": true,
-        \\"module\\": \\"esnext\\",
-        \\"target\\": \\"esnext\\",
-        \\"outDir\\": \\"lib/esm\\",
-        \\"rootDir\\": \\"src\\",
-        \\"moduleResolution\\": \\"node\\",
-        \\"skipLibCheck\\": true,
-        \\"esModuleInterop\\": true,
-        \\"strict\\": true,
-        \\"declaration\\": true,
-        \\"noFallthroughCasesInSwitch\\": true,
-        \\"forceConsistentCasingInFileNames\\": true,
-        \\"noUncheckedIndexedAccess\\": true,
-        \\"noUnusedLocals\\": true,
-        \\"noUnusedParameters\\": true
-    },
-    \\"include\\": [
-        \\"src\\"
-    ]
-}",
-=======
->>>>>>> d13a4b39
   "/tsconfig.json": "{
     \\"compilerOptions\\": {
         \\"rootDir\\": \\"src\\",
-<<<<<<< HEAD
-        \\"moduleResolution\\": \\"node\\",
-        \\"skipLibCheck\\": true,
-        \\"esModuleInterop\\": true,
-=======
         \\"outDir\\": \\"lib\\",
         \\"skipLibCheck\\": true,
->>>>>>> d13a4b39
         \\"strict\\": true,
         \\"declaration\\": true,
         \\"emitDeclarationOnly\\": true,
@@ -845,42 +783,11 @@
 ",
   "/src/services/posts/index.ts": "export * from \\"./PostsService\\";
 ",
-<<<<<<< HEAD
-  "/tsconfig.esm.json": "{
-    \\"compilerOptions\\": {
-        \\"composite\\": true,
-        \\"module\\": \\"esnext\\",
-        \\"target\\": \\"esnext\\",
-        \\"outDir\\": \\"lib/esm\\",
-        \\"rootDir\\": \\"src\\",
-        \\"moduleResolution\\": \\"node\\",
-        \\"skipLibCheck\\": true,
-        \\"esModuleInterop\\": true,
-        \\"strict\\": true,
-        \\"declaration\\": true,
-        \\"noFallthroughCasesInSwitch\\": true,
-        \\"forceConsistentCasingInFileNames\\": true,
-        \\"noUncheckedIndexedAccess\\": true,
-        \\"noUnusedLocals\\": true,
-        \\"noUnusedParameters\\": true
-    },
-    \\"include\\": [
-        \\"src\\"
-    ]
-}",
-=======
->>>>>>> d13a4b39
   "/tsconfig.json": "{
     \\"compilerOptions\\": {
         \\"rootDir\\": \\"src\\",
-<<<<<<< HEAD
-        \\"moduleResolution\\": \\"node\\",
-        \\"skipLibCheck\\": true,
-        \\"esModuleInterop\\": true,
-=======
         \\"outDir\\": \\"lib\\",
         \\"skipLibCheck\\": true,
->>>>>>> d13a4b39
         \\"strict\\": true,
         \\"declaration\\": true,
         \\"emitDeclarationOnly\\": true,
