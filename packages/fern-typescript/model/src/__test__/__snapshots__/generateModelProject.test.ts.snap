// Jest Snapshot v1, https://goo.gl/fbAQLP

exports[`generateModelProject fern IR 1`] = `
Object {
  "/package.json": "{
    \\"name\\": \\"posts\\",
    \\"version\\": \\"0.0.0\\",
    \\"files\\": [
        \\"lib\\"
    ],
    \\"main\\": \\"./lib/cjs/index.js\\",
    \\"types\\": \\"./lib/cjs/index.d.ts\\",
    \\"exports\\": {
        \\".\\": {
            \\"require\\": \\"./lib/cjs/index.js\\",
            \\"default\\": \\"./lib/esm/index.js\\"
        }
    },
    \\"sideEffects\\": false,
    \\"scripts\\": {
        \\"build\\": \\"run-p build:esm build:cjs\\",
<<<<<<< HEAD
        \\"build:esm\\": \\"tsc --project tsconfig.json && echo '{ \\\\\\"type\\\\\\": \\\\\\"module\\\\\\" }' > lib/esm/package.json\\",
        \\"build:cjs\\": \\"tsc --project tsconfig.cjs.json && echo '{ \\\\\\"type\\\\\\": \\\\\\"commonjs\\\\\\" }' > lib/cjs/package.json\\"
=======
        \\"build:esm\\": \\"tsc --project tsconfig.esm.json && echo '{ \\\\\\"type\\\\\\": \\\\\\"module\\\\\\" }' > lib/esm/package.json\\",
        \\"build:cjs\\": \\"tsc --project tsconfig.json && echo '{ \\\\\\"type\\\\\\": \\\\\\"commonjs\\\\\\" }' > lib/cjs/package.json\\"
>>>>>>> af93c5d2
    },
    \\"dependencies\\": {},
    \\"devDependencies\\": {
        \\"@types/node\\": \\"^17.0.33\\",
        \\"npm-run-all\\": \\"^4.1.5\\",
        \\"typescript\\": \\"^4.6.4\\"
    }
}",
  "/src/index.ts": "export * from \\"./model\\";
",
  "/src/model/commons/WithDocs.ts": "export interface WithDocs {
  docs: string | null | undefined;
}
",
  "/src/model/commons/index.ts": "export * from \\"./WithDocs\\";
",
  "/src/model/errors/ErrorDefinition.ts": "import { WithDocs } from \\"../commons/WithDocs\\";
import { NamedType } from \\"../types/NamedType\\";
import { ErrorProperty } from \\"./ErrorProperty\\";
import { HttpErrorConfiguration } from \\"./HttpErrorConfiguration\\";

export interface ErrorDefinition extends WithDocs {
  name: NamedType;
  properties: ErrorProperty[];
  http: HttpErrorConfiguration | null | undefined;
}
",
  "/src/model/errors/ErrorProperty.ts": "import { WithDocs } from \\"../commons/WithDocs\\";
import { TypeReference } from \\"../types/TypeReference\\";

export interface ErrorProperty extends WithDocs {
  name: string;
  type: TypeReference;
}
",
  "/src/model/errors/HttpErrorConfiguration.ts": "export interface HttpErrorConfiguration {
  statusCode: number;
}
",
  "/src/model/errors/index.ts": "export * from \\"./ErrorDefinition\\";
export * from \\"./ErrorProperty\\";
export * from \\"./HttpErrorConfiguration\\";
",
  "/src/model/fern/IntermediateRepresentation.ts": "import { ErrorDefinition } from \\"../errors/ErrorDefinition\\";
import { TypeDefinition } from \\"../types/TypeDefinition\\";
import { Services } from \\"./Services\\";

/**
 * Complete representation of the API schema
 */
export interface IntermediateRepresentation {
  /** The types described by this API */
  types: TypeDefinition[];
  /** The services exposed by this API */
  services: Services;
  errors: ErrorDefinition[];
}
",
  "/src/model/fern/Services.ts": "import { HttpService } from \\"../services/http/HttpService\\";
import { WebSocketService } from \\"../services/websocket/WebSocketService\\";

export interface Services {
  http: HttpService[];
  websocket: WebSocketService[];
}
",
  "/src/model/fern/index.ts": "export * from \\"./IntermediateRepresentation\\";
export * from \\"./Services\\";
",
  "/src/model/index.ts": "export * from \\"./commons\\";
export * from \\"./errors\\";
export * from \\"./fern\\";
export * from \\"./services\\";
export * from \\"./types\\";
",
  "/src/model/services/commons/BaseService.ts": "import { WithDocs } from \\"../../commons/WithDocs\\";
import { NamedType } from \\"../../types/NamedType\\";

export interface BaseService extends WithDocs {
  basePath: string;
  name: NamedType;
}
",
  "/src/model/services/commons/ResponseError.ts": "import { WithDocs } from \\"../../commons/WithDocs\\";
import { NamedType } from \\"../../types/NamedType\\";

export interface ResponseError extends WithDocs {
  discriminantValue: string;
  error: NamedType;
}
",
  "/src/model/services/commons/ResponseErrors.ts": "import { WithDocs } from \\"../../commons/WithDocs\\";
import { ResponseError } from \\"./ResponseError\\";

export interface ResponseErrors extends WithDocs {
  discriminant: string;
  possibleErrors: ResponseError[];
}
",
  "/src/model/services/commons/WireMessage.ts": "import { WithDocs } from \\"../../commons/WithDocs\\";
import { Type } from \\"../../types/Type\\";

export interface WireMessage extends WithDocs {
  type: Type;
}
",
  "/src/model/services/commons/index.ts": "export * from \\"./BaseService\\";
export * from \\"./ResponseError\\";
export * from \\"./ResponseErrors\\";
export * from \\"./WireMessage\\";
",
  "/src/model/services/http/HttpEndpoint.ts": "import { WithDocs } from \\"../../commons/WithDocs\\";
import { ResponseErrors } from \\"../commons/ResponseErrors\\";
import { WireMessage } from \\"../commons/WireMessage\\";
import { HttpHeader } from \\"./HttpHeader\\";
import { HttpMethod } from \\"./HttpMethod\\";
import { PathParameter } from \\"./PathParameter\\";
import { QueryParameter } from \\"./QueryParameter\\";

export interface HttpEndpoint extends WithDocs {
  endpointId: string;
  path: string;
  method: HttpMethod;
  headers: HttpHeader[];
  parameters: PathParameter[];
  queryParameters: QueryParameter[];
  request: WireMessage | null | undefined;
  response: WireMessage | null | undefined;
  errors: ResponseErrors;
}
",
  "/src/model/services/http/HttpHeader.ts": "import { WithDocs } from \\"../../commons/WithDocs\\";
import { TypeReference } from \\"../../types/TypeReference\\";

export interface HttpHeader extends WithDocs {
  header: string;
  valueType: TypeReference;
}
",
  "/src/model/services/http/HttpMethod.ts": "export type HttpMethod = \\"GET\\" | \\"POST\\" | \\"PUT\\" | \\"PATCH\\" | \\"DELETE\\";

export const HttpMethod = {
  Get: \\"GET\\",
  Post: \\"POST\\",
  Put: \\"PUT\\",
  Patch: \\"PATCH\\",
  Delete: \\"DELETE\\",

  _visit: <Result>(
    value: HttpMethod,
    visitor: HttpMethod._Visitor<Result>
  ): Result => {
    switch (value) {
      case HttpMethod.Get:
        return visitor.get();
      case HttpMethod.Post:
        return visitor.post();
      case HttpMethod.Put:
        return visitor.put();
      case HttpMethod.Patch:
        return visitor.patch();
      case HttpMethod.Delete:
        return visitor.delete();
      default:
        return visitor._unknown();
    }
  },

  _values: (): HttpMethod[] => [
    HttpMethod.Get,
    HttpMethod.Post,
    HttpMethod.Put,
    HttpMethod.Patch,
    HttpMethod.Delete,
  ],
} as const;

export declare namespace HttpMethod {
  type Get = \\"GET\\";
  type Post = \\"POST\\";
  type Put = \\"PUT\\";
  type Patch = \\"PATCH\\";
  type Delete = \\"DELETE\\";

  export interface _Visitor<Result> {
    get: () => Result;
    post: () => Result;
    put: () => Result;
    patch: () => Result;
    delete: () => Result;
    _unknown: () => Result;
  }
}
",
  "/src/model/services/http/HttpService.ts": "import { BaseService } from \\"../commons/BaseService\\";
import { HttpEndpoint } from \\"./HttpEndpoint\\";
import { HttpHeader } from \\"./HttpHeader\\";

export interface HttpService extends BaseService {
  endpoints: HttpEndpoint[];
  headers: HttpHeader[];
}
",
  "/src/model/services/http/PathParameter.ts": "import { WithDocs } from \\"../../commons/WithDocs\\";
import { TypeReference } from \\"../../types/TypeReference\\";

export interface PathParameter extends WithDocs {
  key: string;
  valueType: TypeReference;
}
",
  "/src/model/services/http/QueryParameter.ts": "import { WithDocs } from \\"../../commons/WithDocs\\";
import { TypeReference } from \\"../../types/TypeReference\\";

export interface QueryParameter extends WithDocs {
  key: string;
  valueType: TypeReference;
}
",
  "/src/model/services/http/index.ts": "export * from \\"./HttpEndpoint\\";
export * from \\"./HttpHeader\\";
export * from \\"./HttpMethod\\";
export * from \\"./HttpService\\";
export * from \\"./PathParameter\\";
export * from \\"./QueryParameter\\";
",
  "/src/model/services/index.ts": "export * from \\"./commons\\";
export * from \\"./http\\";
export * from \\"./websocket\\";
",
  "/src/model/services/websocket/WebSocketMessage.ts": "import { WithDocs } from \\"../../commons/WithDocs\\";
import { ResponseErrors } from \\"../commons/ResponseErrors\\";
import { WireMessage } from \\"../commons/WireMessage\\";
import { WebSocketMessageOrigin } from \\"./WebSocketMessageOrigin\\";
import { WebSocketMessageResponse } from \\"./WebSocketMessageResponse\\";

export interface WebSocketMessage extends WithDocs {
  origin: WebSocketMessageOrigin;
  body: WireMessage | null | undefined;
  response: WebSocketMessageResponse | null | undefined;
  errors: ResponseErrors;
}
",
  "/src/model/services/websocket/WebSocketMessageOrigin.ts": "export type WebSocketMessageOrigin = \\"CLIENT\\" | \\"SERVER\\";

export const WebSocketMessageOrigin = {
  Client: \\"CLIENT\\",
  Server: \\"SERVER\\",

  _visit: <Result>(
    value: WebSocketMessageOrigin,
    visitor: WebSocketMessageOrigin._Visitor<Result>
  ): Result => {
    switch (value) {
      case WebSocketMessageOrigin.Client:
        return visitor.client();
      case WebSocketMessageOrigin.Server:
        return visitor.server();
      default:
        return visitor._unknown();
    }
  },

  _values: (): WebSocketMessageOrigin[] => [
    WebSocketMessageOrigin.Client,
    WebSocketMessageOrigin.Server,
  ],
} as const;

export declare namespace WebSocketMessageOrigin {
  type Client = \\"CLIENT\\";
  type Server = \\"SERVER\\";

  export interface _Visitor<Result> {
    client: () => Result;
    server: () => Result;
    _unknown: () => Result;
  }
}
",
  "/src/model/services/websocket/WebSocketMessageResponse.ts": "import { Type } from \\"../../types/Type\\";
import { WireMessage } from \\"../commons/WireMessage\\";
import { WebSocketMessageResponseBehavior } from \\"./WebSocketMessageResponseBehavior\\";

export interface WebSocketMessageResponse extends WireMessage {
  /** Defaults to WebSocketMessageResponseBehavior.ONGOING */
  behavior: WebSocketMessageResponseBehavior;
  type: Type;
}
",
  "/src/model/services/websocket/WebSocketMessageResponseBehavior.ts": "export type WebSocketMessageResponseBehavior = \\"ONGOING\\" | \\"REQUEST_RESPONSE\\";

export const WebSocketMessageResponseBehavior = {
  Ongoing: \\"ONGOING\\",
  RequestResponse: \\"REQUEST_RESPONSE\\",

  _visit: <Result>(
    value: WebSocketMessageResponseBehavior,
    visitor: WebSocketMessageResponseBehavior._Visitor<Result>
  ): Result => {
    switch (value) {
      case WebSocketMessageResponseBehavior.Ongoing:
        return visitor.ongoing();
      case WebSocketMessageResponseBehavior.RequestResponse:
        return visitor.requestResponse();
      default:
        return visitor._unknown();
    }
  },

  _values: (): WebSocketMessageResponseBehavior[] => [
    WebSocketMessageResponseBehavior.Ongoing,
    WebSocketMessageResponseBehavior.RequestResponse,
  ],
} as const;

export declare namespace WebSocketMessageResponseBehavior {
  type Ongoing = \\"ONGOING\\";
  type RequestResponse = \\"REQUEST_RESPONSE\\";

  export interface _Visitor<Result> {
    ongoing: () => Result;
    requestResponse: () => Result;
    _unknown: () => Result;
  }
}
",
  "/src/model/services/websocket/WebSocketService.ts": "import { BaseService } from \\"../commons/BaseService\\";
import { WebSocketMessage } from \\"./WebSocketMessage\\";

export interface WebSocketService extends BaseService {
  messages: WebSocketMessage[];
}
",
  "/src/model/services/websocket/index.ts": "export * from \\"./WebSocketMessage\\";
export * from \\"./WebSocketMessageOrigin\\";
export * from \\"./WebSocketMessageResponse\\";
export * from \\"./WebSocketMessageResponseBehavior\\";
export * from \\"./WebSocketService\\";
",
  "/src/model/types/AliasTypeDefinition.ts": "import { TypeReference } from \\"./TypeReference\\";

export interface AliasTypeDefinition {
  aliasOf: TypeReference;
}
",
  "/src/model/types/ContainerType.ts": "import * as model from \\"..\\";

export type ContainerType =
  | ContainerType.List
  | ContainerType.Map
  | ContainerType.Optional
  | ContainerType.Set;

export declare namespace ContainerType {
  interface List {
    _type: \\"list\\";
    list: model.TypeReference;
  }

  interface Map extends model.MapType {
    _type: \\"map\\";
  }

  interface Optional {
    _type: \\"optional\\";
    optional: model.TypeReference;
  }

  interface Set {
    _type: \\"set\\";
    set: model.TypeReference;
  }

  export interface _Visitor<Result> {
    list: (value: model.TypeReference) => Result;
    map: (value: model.MapType) => Result;
    optional: (value: model.TypeReference) => Result;
    set: (value: model.TypeReference) => Result;
    _unknown: () => Result;
  }
}

export const ContainerType = {
  list: (value: model.TypeReference): ContainerType.List => ({
    list: value,
    _type: \\"list\\",
  }),

  map: (value: model.MapType): ContainerType.Map => ({
    ...value,
    _type: \\"map\\",
  }),

  optional: (value: model.TypeReference): ContainerType.Optional => ({
    optional: value,
    _type: \\"optional\\",
  }),

  set: (value: model.TypeReference): ContainerType.Set => ({
    set: value,
    _type: \\"set\\",
  }),

  _visit: <Result>(
    value: ContainerType,
    visitor: ContainerType._Visitor<Result>
  ): Result => {
    switch (value._type) {
      case \\"list\\":
        return visitor.list(value.list);
      case \\"map\\":
        return visitor.map(value);
      case \\"optional\\":
        return visitor.optional(value.optional);
      case \\"set\\":
        return visitor.set(value.set);
      default:
        return visitor._unknown();
    }
  },

  _types: (): ContainerType[\\"_type\\"][] => [\\"list\\", \\"map\\", \\"optional\\", \\"set\\"],
} as const;
",
  "/src/model/types/EnumTypeDefinition.ts": "import { EnumValue } from \\"./EnumValue\\";

export interface EnumTypeDefinition {
  values: EnumValue[];
}
",
  "/src/model/types/EnumValue.ts": "import { WithDocs } from \\"../commons/WithDocs\\";

export interface EnumValue extends WithDocs {
  value: string;
}
",
  "/src/model/types/FernFilepath.ts": "/**
 * A filepath to a Fern spec file, excluding the file extension
 */
export type FernFilepath = string & {
  __FernFilepath: void;
};

export const FernFilepath = {
  of: (value: string): FernFilepath => value as FernFilepath,
};
",
  "/src/model/types/MapType.ts": "import { TypeReference } from \\"./TypeReference\\";

export interface MapType {
  keyType: TypeReference;
  valueType: TypeReference;
}
",
  "/src/model/types/NamedType.ts": "import { FernFilepath } from \\"./FernFilepath\\";

export interface NamedType {
  fernFilepath: FernFilepath;
  name: string;
}
",
  "/src/model/types/ObjectProperty.ts": "import { WithDocs } from \\"../commons/WithDocs\\";
import { TypeReference } from \\"./TypeReference\\";

export interface ObjectProperty extends WithDocs {
  key: string;
  valueType: TypeReference;
}
",
  "/src/model/types/ObjectTypeDefinition.ts": "import { NamedType } from \\"./NamedType\\";
import { ObjectProperty } from \\"./ObjectProperty\\";

export interface ObjectTypeDefinition {
  /** A list of other types to inherit from */
  extends: NamedType[];
  properties: ObjectProperty[];
}
",
  "/src/model/types/PrimitiveType.ts": "export type PrimitiveType =
  | \\"INTEGER\\"
  | \\"DOUBLE\\"
  | \\"STRING\\"
  | \\"BOOLEAN\\"
  /**
   * Within the range -2^53 to 2^53 */
  | \\"LONG\\";

export const PrimitiveType = {
  Integer: \\"INTEGER\\",
  Double: \\"DOUBLE\\",
  String: \\"STRING\\",
  Boolean: \\"BOOLEAN\\",
  Long: \\"LONG\\",

  _visit: <Result>(
    value: PrimitiveType,
    visitor: PrimitiveType._Visitor<Result>
  ): Result => {
    switch (value) {
      case PrimitiveType.Integer:
        return visitor.integer();
      case PrimitiveType.Double:
        return visitor.double();
      case PrimitiveType.String:
        return visitor.string();
      case PrimitiveType.Boolean:
        return visitor.boolean();
      case PrimitiveType.Long:
        return visitor.long();
      default:
        return visitor._unknown();
    }
  },

  _values: (): PrimitiveType[] => [
    PrimitiveType.Integer,
    PrimitiveType.Double,
    PrimitiveType.String,
    PrimitiveType.Boolean,
    PrimitiveType.Long,
  ],
} as const;

export declare namespace PrimitiveType {
  type Integer = \\"INTEGER\\";
  type Double = \\"DOUBLE\\";
  type String = \\"STRING\\";
  type Boolean = \\"BOOLEAN\\";
  type Long = \\"LONG\\";

  export interface _Visitor<Result> {
    integer: () => Result;
    double: () => Result;
    string: () => Result;
    boolean: () => Result;
    long: () => Result;
    _unknown: () => Result;
  }
}
",
  "/src/model/types/SingleUnionType.ts": "import { WithDocs } from \\"../commons/WithDocs\\";
import { TypeReference } from \\"./TypeReference\\";

export interface SingleUnionType extends WithDocs {
  discriminantValue: string;
  valueType: TypeReference;
}
",
  "/src/model/types/Type.ts": "import * as model from \\"..\\";

export type Type = Type.Alias | Type.Enum | Type.Object | Type.Union;

export declare namespace Type {
  interface Alias extends model.AliasTypeDefinition {
    _type: \\"alias\\";
  }

  interface Enum extends model.EnumTypeDefinition {
    _type: \\"enum\\";
  }

  interface Object extends model.ObjectTypeDefinition {
    _type: \\"object\\";
  }

  interface Union extends model.UnionTypeDefinition {
    _type: \\"union\\";
  }

  export interface _Visitor<Result> {
    alias: (value: model.AliasTypeDefinition) => Result;
    enum: (value: model.EnumTypeDefinition) => Result;
    object: (value: model.ObjectTypeDefinition) => Result;
    union: (value: model.UnionTypeDefinition) => Result;
    _unknown: () => Result;
  }
}

export const Type = {
  alias: (value: model.AliasTypeDefinition): Type.Alias => ({
    ...value,
    _type: \\"alias\\",
  }),

  enum: (value: model.EnumTypeDefinition): Type.Enum => ({
    ...value,
    _type: \\"enum\\",
  }),

  object: (value: model.ObjectTypeDefinition): Type.Object => ({
    ...value,
    _type: \\"object\\",
  }),

  union: (value: model.UnionTypeDefinition): Type.Union => ({
    ...value,
    _type: \\"union\\",
  }),

  _visit: <Result>(value: Type, visitor: Type._Visitor<Result>): Result => {
    switch (value._type) {
      case \\"alias\\":
        return visitor.alias(value);
      case \\"enum\\":
        return visitor.enum(value);
      case \\"object\\":
        return visitor.object(value);
      case \\"union\\":
        return visitor.union(value);
      default:
        return visitor._unknown();
    }
  },

  _types: (): Type[\\"_type\\"][] => [\\"alias\\", \\"enum\\", \\"object\\", \\"union\\"],
} as const;
",
  "/src/model/types/TypeDefinition.ts": "import { WithDocs } from \\"../commons/WithDocs\\";
import { NamedType } from \\"./NamedType\\";
import { Type } from \\"./Type\\";

/**
 * A type, which is a name and a shape
 */
export interface TypeDefinition extends WithDocs {
  name: NamedType;
  shape: Type;
}
",
  "/src/model/types/TypeReference.ts": "import * as model from \\"..\\";

export type TypeReference =
  | TypeReference.Container
  | TypeReference.Named
  | TypeReference.Primitive
  | TypeReference.Void;

export declare namespace TypeReference {
  interface Container {
    _type: \\"container\\";
    container: model.ContainerType;
  }

  interface Named extends model.NamedType {
    _type: \\"named\\";
  }

  interface Primitive {
    _type: \\"primitive\\";
    primitive: model.PrimitiveType;
  }

  interface Void {
    _type: \\"void\\";
  }

  export interface _Visitor<Result> {
    container: (value: model.ContainerType) => Result;
    named: (value: model.NamedType) => Result;
    primitive: (value: model.PrimitiveType) => Result;
    void: () => Result;
    _unknown: () => Result;
  }
}

export const TypeReference = {
  container: (value: model.ContainerType): TypeReference.Container => ({
    container: value,
    _type: \\"container\\",
  }),

  named: (value: model.NamedType): TypeReference.Named => ({
    ...value,
    _type: \\"named\\",
  }),

  primitive: (value: model.PrimitiveType): TypeReference.Primitive => ({
    primitive: value,
    _type: \\"primitive\\",
  }),

  void: (): TypeReference.Void => ({
    _type: \\"void\\",
  }),

  _visit: <Result>(
    value: TypeReference,
    visitor: TypeReference._Visitor<Result>
  ): Result => {
    switch (value._type) {
      case \\"container\\":
        return visitor.container(value.container);
      case \\"named\\":
        return visitor.named(value);
      case \\"primitive\\":
        return visitor.primitive(value.primitive);
      case \\"void\\":
        return visitor.void();
      default:
        return visitor._unknown();
    }
  },

  _types: (): TypeReference[\\"_type\\"][] => [
    \\"container\\",
    \\"named\\",
    \\"primitive\\",
    \\"void\\",
  ],
} as const;
",
  "/src/model/types/UnionTypeDefinition.ts": "import { SingleUnionType } from \\"./SingleUnionType\\";

export interface UnionTypeDefinition {
  discriminant: string;
  types: SingleUnionType[];
}
",
  "/src/model/types/index.ts": "export * from \\"./AliasTypeDefinition\\";
export * from \\"./ContainerType\\";
export * from \\"./EnumTypeDefinition\\";
export * from \\"./EnumValue\\";
export * from \\"./FernFilepath\\";
export * from \\"./MapType\\";
export * from \\"./NamedType\\";
export * from \\"./ObjectProperty\\";
export * from \\"./ObjectTypeDefinition\\";
export * from \\"./PrimitiveType\\";
export * from \\"./SingleUnionType\\";
export * from \\"./Type\\";
export * from \\"./TypeDefinition\\";
export * from \\"./TypeReference\\";
export * from \\"./UnionTypeDefinition\\";
",
  "/tsconfig.esm.json": "{
    \\"compilerOptions\\": {
        \\"composite\\": true,
        \\"module\\": \\"esnext\\",
        \\"target\\": \\"esnext\\",
<<<<<<< HEAD
        \\"outDir\\": \\"lib/cjs\\",
=======
        \\"outDir\\": \\"lib/esm\\",
>>>>>>> af93c5d2
        \\"moduleResolution\\": \\"node\\",
        \\"esModuleInterop\\": true,
        \\"strict\\": true,
        \\"declaration\\": true,
        \\"noFallthroughCasesInSwitch\\": true,
        \\"forceConsistentCasingInFileNames\\": true,
        \\"noUncheckedIndexedAccess\\": true,
        \\"noUnusedLocals\\": true,
        \\"noUnusedParameters\\": true
    },
    \\"include\\": [
        \\"src\\"
    ]
}",
  "/tsconfig.json": "{
    \\"compilerOptions\\": {
        \\"composite\\": true,
        \\"module\\": \\"commonjs\\",
        \\"target\\": \\"esnext\\",
<<<<<<< HEAD
        \\"outDir\\": \\"lib/esm\\",
=======
        \\"outDir\\": \\"lib/cjs\\",
>>>>>>> af93c5d2
        \\"moduleResolution\\": \\"node\\",
        \\"esModuleInterop\\": true,
        \\"strict\\": true,
        \\"declaration\\": true,
        \\"noFallthroughCasesInSwitch\\": true,
        \\"forceConsistentCasingInFileNames\\": true,
        \\"noUncheckedIndexedAccess\\": true,
        \\"noUnusedLocals\\": true,
        \\"noUnusedParameters\\": true
    },
    \\"include\\": [
        \\"src\\"
    ]
}",
}
`;

exports[`generateModelProject posts 1`] = `
Object {
  "/package.json": "{
    \\"name\\": \\"posts\\",
    \\"version\\": \\"0.0.0\\",
    \\"files\\": [
        \\"lib\\"
    ],
    \\"main\\": \\"./lib/cjs/index.js\\",
    \\"types\\": \\"./lib/cjs/index.d.ts\\",
    \\"exports\\": {
        \\".\\": {
            \\"require\\": \\"./lib/cjs/index.js\\",
            \\"default\\": \\"./lib/esm/index.js\\"
        }
    },
    \\"sideEffects\\": false,
    \\"scripts\\": {
        \\"build\\": \\"run-p build:esm build:cjs\\",
<<<<<<< HEAD
        \\"build:esm\\": \\"tsc --project tsconfig.json && echo '{ \\\\\\"type\\\\\\": \\\\\\"module\\\\\\" }' > lib/esm/package.json\\",
        \\"build:cjs\\": \\"tsc --project tsconfig.cjs.json && echo '{ \\\\\\"type\\\\\\": \\\\\\"commonjs\\\\\\" }' > lib/cjs/package.json\\"
=======
        \\"build:esm\\": \\"tsc --project tsconfig.esm.json && echo '{ \\\\\\"type\\\\\\": \\\\\\"module\\\\\\" }' > lib/esm/package.json\\",
        \\"build:cjs\\": \\"tsc --project tsconfig.json && echo '{ \\\\\\"type\\\\\\": \\\\\\"commonjs\\\\\\" }' > lib/cjs/package.json\\"
>>>>>>> af93c5d2
    },
    \\"dependencies\\": {},
    \\"devDependencies\\": {
        \\"@types/node\\": \\"^17.0.33\\",
        \\"npm-run-all\\": \\"^4.1.5\\",
        \\"typescript\\": \\"^4.6.4\\"
    }
}",
  "/src/index.ts": "export * from \\"./model\\";
",
  "/src/model/commons/PostId.ts": "/**
 * An ID of a blog post
 */
export type PostId = string & {
  __PostId: void;
};

export const PostId = {
  of: (value: string): PostId => value as PostId,
};
",
  "/src/model/commons/index.ts": "export * from \\"./PostId\\";
",
  "/src/model/index.ts": "export * from \\"./commons\\";
export * from \\"./posts\\";
",
  "/src/model/posts/Author.ts": "export type Author = Author.Anonymous | Author.Named;

export declare namespace Author {
  interface Anonymous {
    _type: \\"anonymous\\";
  }

  interface Named {
    _type: \\"named\\";
    named: string;
  }

  export interface _Visitor<Result> {
    anonymous: () => Result;
    named: (value: string) => Result;
    _unknown: () => Result;
  }
}

export const Author = {
  anonymous: (): Author.Anonymous => ({
    _type: \\"anonymous\\",
  }),

  named: (value: string): Author.Named => ({
    named: value,
    _type: \\"named\\",
  }),

  _visit: <Result>(value: Author, visitor: Author._Visitor<Result>): Result => {
    switch (value._type) {
      case \\"anonymous\\":
        return visitor.anonymous();
      case \\"named\\":
        return visitor.named(value.named);
      default:
        return visitor._unknown();
    }
  },

  _types: (): Author[\\"_type\\"][] => [\\"anonymous\\", \\"named\\"],
} as const;
",
  "/src/model/posts/BlogPostReference.ts": "import * as model from \\"..\\";

export type BlogPostReference = BlogPostReference.Post;

export declare namespace BlogPostReference {
  interface Post extends model.Post {
    _type: \\"post\\";
  }

  export interface _Visitor<Result> {
    post: (value: model.Post) => Result;
    _unknown: () => Result;
  }
}

export const BlogPostReference = {
  post: (value: model.Post): BlogPostReference.Post => ({
    ...value,
    _type: \\"post\\",
  }),

  _visit: <Result>(
    value: BlogPostReference,
    visitor: BlogPostReference._Visitor<Result>
  ): Result => {
    switch (value._type) {
      case \\"post\\":
        return visitor.post(value);
      default:
        return visitor._unknown();
    }
  },

  _types: (): BlogPostReference[\\"_type\\"][] => [\\"post\\"],
} as const;
",
  "/src/model/posts/CreatePostRequest.ts": "import { Author } from \\"./Author\\";

export interface CreatePostRequest {
  title: string;
  author: Author;
  content: string;
}
",
  "/src/model/posts/Post.ts": "import { PostId } from \\"../commons/PostId\\";
import { Author } from \\"./Author\\";
import { PostType } from \\"./PostType\\";

/**
 * A blog post
 */
export interface Post {
  id: PostId;
  type: PostType;
  title: string;
  author: Author;
  content: string;
}
",
  "/src/model/posts/PostType.ts": "export type PostType = \\"LONG\\" | \\"SHORT\\";

export const PostType = {
  Long: \\"LONG\\",
  Short: \\"SHORT\\",

  _visit: <Result>(
    value: PostType,
    visitor: PostType._Visitor<Result>
  ): Result => {
    switch (value) {
      case PostType.Long:
        return visitor.long();
      case PostType.Short:
        return visitor.short();
      default:
        return visitor._unknown();
    }
  },

  _values: (): PostType[] => [PostType.Long, PostType.Short],
} as const;

export declare namespace PostType {
  type Long = \\"LONG\\";
  type Short = \\"SHORT\\";

  export interface _Visitor<Result> {
    long: () => Result;
    short: () => Result;
    _unknown: () => Result;
  }
}
",
  "/src/model/posts/index.ts": "export * from \\"./Author\\";
export * from \\"./BlogPostReference\\";
export * from \\"./CreatePostRequest\\";
export * from \\"./Post\\";
export * from \\"./PostType\\";
",
  "/tsconfig.esm.json": "{
    \\"compilerOptions\\": {
        \\"composite\\": true,
        \\"module\\": \\"esnext\\",
        \\"target\\": \\"esnext\\",
<<<<<<< HEAD
        \\"outDir\\": \\"lib/cjs\\",
=======
        \\"outDir\\": \\"lib/esm\\",
>>>>>>> af93c5d2
        \\"moduleResolution\\": \\"node\\",
        \\"esModuleInterop\\": true,
        \\"strict\\": true,
        \\"declaration\\": true,
        \\"noFallthroughCasesInSwitch\\": true,
        \\"forceConsistentCasingInFileNames\\": true,
        \\"noUncheckedIndexedAccess\\": true,
        \\"noUnusedLocals\\": true,
        \\"noUnusedParameters\\": true
    },
    \\"include\\": [
        \\"src\\"
    ]
}",
  "/tsconfig.json": "{
    \\"compilerOptions\\": {
        \\"composite\\": true,
        \\"module\\": \\"commonjs\\",
        \\"target\\": \\"esnext\\",
<<<<<<< HEAD
        \\"outDir\\": \\"lib/esm\\",
=======
        \\"outDir\\": \\"lib/cjs\\",
>>>>>>> af93c5d2
        \\"moduleResolution\\": \\"node\\",
        \\"esModuleInterop\\": true,
        \\"strict\\": true,
        \\"declaration\\": true,
        \\"noFallthroughCasesInSwitch\\": true,
        \\"forceConsistentCasingInFileNames\\": true,
        \\"noUncheckedIndexedAccess\\": true,
        \\"noUnusedLocals\\": true,
        \\"noUnusedParameters\\": true
    },
    \\"include\\": [
        \\"src\\"
    ]
}",
}
`;<|MERGE_RESOLUTION|>--- conflicted
+++ resolved
@@ -19,13 +19,8 @@
     \\"sideEffects\\": false,
     \\"scripts\\": {
         \\"build\\": \\"run-p build:esm build:cjs\\",
-<<<<<<< HEAD
-        \\"build:esm\\": \\"tsc --project tsconfig.json && echo '{ \\\\\\"type\\\\\\": \\\\\\"module\\\\\\" }' > lib/esm/package.json\\",
-        \\"build:cjs\\": \\"tsc --project tsconfig.cjs.json && echo '{ \\\\\\"type\\\\\\": \\\\\\"commonjs\\\\\\" }' > lib/cjs/package.json\\"
-=======
         \\"build:esm\\": \\"tsc --project tsconfig.esm.json && echo '{ \\\\\\"type\\\\\\": \\\\\\"module\\\\\\" }' > lib/esm/package.json\\",
         \\"build:cjs\\": \\"tsc --project tsconfig.json && echo '{ \\\\\\"type\\\\\\": \\\\\\"commonjs\\\\\\" }' > lib/cjs/package.json\\"
->>>>>>> af93c5d2
     },
     \\"dependencies\\": {},
     \\"devDependencies\\": {
@@ -766,11 +761,7 @@
         \\"composite\\": true,
         \\"module\\": \\"esnext\\",
         \\"target\\": \\"esnext\\",
-<<<<<<< HEAD
-        \\"outDir\\": \\"lib/cjs\\",
-=======
         \\"outDir\\": \\"lib/esm\\",
->>>>>>> af93c5d2
         \\"moduleResolution\\": \\"node\\",
         \\"esModuleInterop\\": true,
         \\"strict\\": true,
@@ -790,11 +781,7 @@
         \\"composite\\": true,
         \\"module\\": \\"commonjs\\",
         \\"target\\": \\"esnext\\",
-<<<<<<< HEAD
-        \\"outDir\\": \\"lib/esm\\",
-=======
         \\"outDir\\": \\"lib/cjs\\",
->>>>>>> af93c5d2
         \\"moduleResolution\\": \\"node\\",
         \\"esModuleInterop\\": true,
         \\"strict\\": true,
@@ -831,13 +818,8 @@
     \\"sideEffects\\": false,
     \\"scripts\\": {
         \\"build\\": \\"run-p build:esm build:cjs\\",
-<<<<<<< HEAD
-        \\"build:esm\\": \\"tsc --project tsconfig.json && echo '{ \\\\\\"type\\\\\\": \\\\\\"module\\\\\\" }' > lib/esm/package.json\\",
-        \\"build:cjs\\": \\"tsc --project tsconfig.cjs.json && echo '{ \\\\\\"type\\\\\\": \\\\\\"commonjs\\\\\\" }' > lib/cjs/package.json\\"
-=======
         \\"build:esm\\": \\"tsc --project tsconfig.esm.json && echo '{ \\\\\\"type\\\\\\": \\\\\\"module\\\\\\" }' > lib/esm/package.json\\",
         \\"build:cjs\\": \\"tsc --project tsconfig.json && echo '{ \\\\\\"type\\\\\\": \\\\\\"commonjs\\\\\\" }' > lib/cjs/package.json\\"
->>>>>>> af93c5d2
     },
     \\"dependencies\\": {},
     \\"devDependencies\\": {
@@ -1011,11 +993,7 @@
         \\"composite\\": true,
         \\"module\\": \\"esnext\\",
         \\"target\\": \\"esnext\\",
-<<<<<<< HEAD
-        \\"outDir\\": \\"lib/cjs\\",
-=======
         \\"outDir\\": \\"lib/esm\\",
->>>>>>> af93c5d2
         \\"moduleResolution\\": \\"node\\",
         \\"esModuleInterop\\": true,
         \\"strict\\": true,
@@ -1035,11 +1013,7 @@
         \\"composite\\": true,
         \\"module\\": \\"commonjs\\",
         \\"target\\": \\"esnext\\",
-<<<<<<< HEAD
-        \\"outDir\\": \\"lib/esm\\",
-=======
         \\"outDir\\": \\"lib/cjs\\",
->>>>>>> af93c5d2
         \\"moduleResolution\\": \\"node\\",
         \\"esModuleInterop\\": true,
         \\"strict\\": true,
