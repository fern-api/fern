--- conflicted
+++ resolved
@@ -35,11 +35,7 @@
   },
   "dependencies": {
     "@fern-api/commons": "workspace:*",
-<<<<<<< HEAD
-    "@fern-fern/ir-model": "0.0.19",
-=======
     "@fern-fern/ir-model": "0.0.20",
->>>>>>> a13026f1
     "@fern-typescript/helper-utils": "workspace:*",
     "@fern-typescript/json-encoding-helper": "workspace:*",
     "zod": "^3.14.3"
