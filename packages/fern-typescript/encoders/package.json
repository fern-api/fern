{
  "name": "@fern-typescript/encoders",
  "version": "0.0.0",
  "repository": {
    "type": "git",
    "url": "git@github.com:fern-api/fern.git",
    "directory": "packages/fern-typescript/encoders"
  },
  "files": [
    "lib"
  ],
  "source": "src/index.ts",
  "module": "src/index.ts",
  "main": "./lib/esm/index.js",
  "types": "./lib/esm/index.d.ts",
  "exports": {
    ".": {
      "require": "./lib/cjs/index.js",
      "default": "./lib/esm/index.js"
    }
  },
  "sideEffects": false,
  "scripts": {
    "clean": "tsc --build --clean tsconfig.json && tsc --build --clean tsconfig.cjs.json",
    "compile": "yarn run compile:esm",
    "compile:all": "run-s compile:esm compile:cjs",
    "compile:esm": "tsc --build tsconfig.json && echo '{ \"type\": \"module\" }' > lib/esm/package.json",
    "compile:cjs": "tsc --build tsconfig.cjs.json && echo '{ \"type\": \"commonjs\" }' > lib/cjs/package.json",
    "test": "yarn run compile:all && jest --passWithNoTests",
    "lint:eslint": "eslint --max-warnings 0 . --ignore-path=../../../.eslintignore",
    "lint:eslint:fix": "eslint --max-warnings 0 . --ignore-path=../../../.eslintignore --fix",
    "format": "prettier --write --ignore-unknown --ignore-path ../../../shared/.prettierignore \"**\"",
    "format:check": "prettier --check --ignore-unknown --ignore-path ../../../shared/.prettierignore \"**\"",
    "depcheck": "depcheck"
  },
  "dependencies": {
    "@fern-typescript/helper-manager": "workspace:*",
    "@fern-typescript/model-context": "workspace:*",
    "ts-morph": "^14.0.0"
  },
  "devDependencies": {
    "@babel/core": "^7.18.5",
    "@babel/preset-env": "^7.18.2",
    "@babel/preset-typescript": "^7.17.12",
<<<<<<< HEAD
    "@fern-fern/ir-model": "0.0.19",
=======
    "@fern-fern/ir-model": "0.0.20",
>>>>>>> a13026f1
    "@types/jest": "^28.1.2",
    "@types/node": "^17.0.33",
    "depcheck": "^1.4.3",
    "eslint": "^8.12.0",
    "jest": "^28.1.1",
    "npm-run-all": "^4.1.5",
    "prettier": "^2.6.2",
    "ts-jest": "^28.0.5",
    "typescript": "^4.6.4"
  }
}<|MERGE_RESOLUTION|>--- conflicted
+++ resolved
@@ -42,11 +42,7 @@
     "@babel/core": "^7.18.5",
     "@babel/preset-env": "^7.18.2",
     "@babel/preset-typescript": "^7.17.12",
-<<<<<<< HEAD
-    "@fern-fern/ir-model": "0.0.19",
-=======
     "@fern-fern/ir-model": "0.0.20",
->>>>>>> a13026f1
     "@types/jest": "^28.1.2",
     "@types/node": "^17.0.33",
     "depcheck": "^1.4.3",
