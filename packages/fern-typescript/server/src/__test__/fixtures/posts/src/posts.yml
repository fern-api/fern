--- conflicted
+++ resolved
@@ -47,19 +47,9 @@
           method: POST
           path: /
           auth-override: none
-<<<<<<< HEAD
           headers:
             X-Endpoint-Header: string
-          request:
-            type:
-              properties:
-                type: PostType
-                title: string
-                author: Author
-                content: string
-=======
           request: CreatePostRequest
->>>>>>> a13026f1
           response: commons.PostId
         getPost:
           method: GET
