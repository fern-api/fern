// Jest Snapshot v1, https://goo.gl/fbAQLP

exports[`generateServerProject posts 1`] = `
Object {
  "/package.json": "{
    \\"name\\": \\"posts\\",
    \\"version\\": \\"0.0.0\\",
    \\"files\\": [
        \\"lib\\"
    ],
    \\"main\\": \\"./lib/index.js\\",
    \\"types\\": \\"./lib/index.d.ts\\",
    \\"scripts\\": {
        \\"build\\": \\"tsc && esbuild $(find src -name '*.ts') --outdir=lib\\"
    },
    \\"dependencies\\": {
        \\"uuid\\": \\"8.3.2\\",
        \\"@types/uuid\\": \\"8.3.4\\",
        \\"@fern-typescript/service-utils\\": \\"0.0.88\\",
        \\"express\\": \\"4.18.1\\",
        \\"@types/express\\": \\"4.17.13\\"
    },
    \\"peerDependencies\\": {
        \\"express\\": \\"*\\",
        \\"@types/express\\": \\"*\\"
    },
    \\"devDependencies\\": {
        \\"@types/node\\": \\"17.0.33\\",
        \\"esbuild\\": \\"0.14.47\\",
        \\"typescript\\": \\"4.6.4\\"
    }
}",
  "/src/index.ts": "export * as model from \\"./model\\";
export * as services from \\"./services\\";
",
  "/src/model/commons/index.ts": "export * from \\"./types\\";
",
  "/src/model/commons/types/PostId.ts": "/**
 * An ID of a blog post
 */
export type PostId = string & {
    __PostId: void;
};

export const PostId = {
    of: (value: string): PostId => value as PostId
};
",
  "/src/model/commons/types/index.ts": "export * from \\"./PostId\\";
",
  "/src/model/index.ts": "export * as commons from \\"./commons\\";
export * as posts from \\"./posts\\";
",
  "/src/model/posts/errors/PostNotFoundError.ts": "import * as model from \\"../..\\";

export interface PostNotFoundError {
    id: model.commons.PostId;
}
",
  "/src/model/posts/errors/index.ts": "export * from \\"./PostNotFoundError\\";
",
  "/src/model/posts/index.ts": "export * from \\"./types\\";
export * from \\"./errors\\";
export * from \\"./service-types\\";
",
  "/src/model/posts/service-types/PostsService/CreatePostErrorBody.ts": "export type CreatePostErrorBody = never;

export declare namespace CreatePostErrorBody {
    export interface _Visitor<Result> {
        _unknown: () => Result;
    }
}

export const CreatePostErrorBody = {
    _visit: <Result>(_value: CreatePostErrorBody, visitor: CreatePostErrorBody._Visitor<Result>): Result => {
        return visitor._unknown();
    },

    _types: (): CreatePostErrorBody[\\"_error\\"][] => [],
} as const;
",
  "/src/model/posts/service-types/PostsService/CreatePostRequest.ts": "import * as model from \\"../../..\\";

export interface CreatePostRequest {
    type: model.posts.PostType;
    title: string;
    author: model.posts.Author;
    content: string;
}
",
  "/src/model/posts/service-types/PostsService/CreatePostResponse.ts": "import * as model from \\"../../..\\";

export type CreatePostResponse = CreatePostResponse.SuccessResponse | CreatePostResponse.ErrorResponse;

namespace CreatePostResponse {
    export interface SuccessResponse {
        ok: true;
        body: model.commons.PostId;
    }

    export interface ErrorResponse {
        ok: false;
        error: model.posts.CreatePostErrorBody;
    }
}
",
  "/src/model/posts/service-types/PostsService/DeletePostErrorBody.ts": "export type DeletePostErrorBody = never;

export declare namespace DeletePostErrorBody {
    export interface _Visitor<Result> {
        _unknown: () => Result;
    }
}

export const DeletePostErrorBody = {
    _visit: <Result>(_value: DeletePostErrorBody, visitor: DeletePostErrorBody._Visitor<Result>): Result => {
        return visitor._unknown();
    },

    _types: (): DeletePostErrorBody[\\"_error\\"][] => [],
} as const;
",
  "/src/model/posts/service-types/PostsService/DeletePostRequest.ts": "import * as model from \\"../../..\\";

export interface DeletePostRequest {
    postId: model.commons.PostId;
}
",
  "/src/model/posts/service-types/PostsService/DeletePostResponse.ts": "import * as model from \\"../../..\\";

export type DeletePostResponse = DeletePostResponse.SuccessResponse | DeletePostResponse.ErrorResponse;

namespace DeletePostResponse {
    export interface SuccessResponse {
        ok: true;
    }

    export interface ErrorResponse {
        ok: false;
        error: model.posts.DeletePostErrorBody;
    }
}
",
  "/src/model/posts/service-types/PostsService/GetPostErrorBody.ts": "import { posts } from \\"../../..\\";
import * as uuid from \\"uuid\\";

export type GetPostErrorBody =
    | GetPostErrorBody.PostNotFoundError;

export declare namespace GetPostErrorBody {
    interface PostNotFoundError extends posts.PostNotFoundError {
        _error: \\"PostNotFoundError\\";
        _errorInstanceId: string;
    }

    export interface _Visitor<Result> {
        PostNotFoundError: (value: posts.PostNotFoundError) => Result;
        _unknown: () => Result;
    }
}

export const GetPostErrorBody = {
    PostNotFoundError: (value: posts.PostNotFoundError): GetPostErrorBody.PostNotFoundError => ({
        ...value,
        _error: \\"PostNotFoundError\\",
        _errorInstanceId: uuid.v4()
    }),

    _visit: <Result>(value: GetPostErrorBody, visitor: GetPostErrorBody._Visitor<Result>): Result => {
        switch (value._error) {
            case \\"PostNotFoundError\\": return visitor.PostNotFoundError(value);
            default: return visitor._unknown();
        }
    },

    _types: (): GetPostErrorBody[\\"_error\\"][] => [\\"PostNotFoundError\\"],
} as const;
",
  "/src/model/posts/service-types/PostsService/GetPostRequest.ts": "import * as model from \\"../../..\\";

export interface GetPostRequest {
    postId: model.commons.PostId;
    page: number | null | undefined;
    otherParam: number | null | undefined;
}
",
  "/src/model/posts/service-types/PostsService/GetPostResponse.ts": "import * as model from \\"../../..\\";

export type GetPostResponse = GetPostResponse.SuccessResponse | GetPostResponse.ErrorResponse;

namespace GetPostResponse {
    export interface SuccessResponse {
        ok: true;
        body: model.posts.Post;
    }

    export interface ErrorResponse {
        ok: false;
        error: model.posts.GetPostErrorBody;
    }
}
",
  "/src/model/posts/service-types/PostsService/GetPostV2ErrorBody.ts": "import { posts } from \\"../../..\\";
import * as uuid from \\"uuid\\";

export type GetPostV2ErrorBody =
    | GetPostV2ErrorBody.PostNotFoundError;

export declare namespace GetPostV2ErrorBody {
    interface PostNotFoundError extends posts.PostNotFoundError {
        _error: \\"PostNotFoundError\\";
        _errorInstanceId: string;
    }

    export interface _Visitor<Result> {
        PostNotFoundError: (value: posts.PostNotFoundError) => Result;
        _unknown: () => Result;
    }
}

export const GetPostV2ErrorBody = {
    PostNotFoundError: (value: posts.PostNotFoundError): GetPostV2ErrorBody.PostNotFoundError => ({
        ...value,
        _error: \\"PostNotFoundError\\",
        _errorInstanceId: uuid.v4()
    }),

    _visit: <Result>(value: GetPostV2ErrorBody, visitor: GetPostV2ErrorBody._Visitor<Result>): Result => {
        switch (value._error) {
            case \\"PostNotFoundError\\": return visitor.PostNotFoundError(value);
            default: return visitor._unknown();
        }
    },

    _types: (): GetPostV2ErrorBody[\\"_error\\"][] => [\\"PostNotFoundError\\"],
} as const;
",
  "/src/model/posts/service-types/PostsService/GetPostV2Response.ts": "import * as model from \\"../../..\\";

export type GetPostV2Response = GetPostV2Response.SuccessResponse | GetPostV2Response.ErrorResponse;

namespace GetPostV2Response {
    export interface SuccessResponse {
        ok: true;
        body: model.posts.Post;
    }

    export interface ErrorResponse {
        ok: false;
        error: model.posts.GetPostV2ErrorBody;
    }
}
",
  "/src/model/posts/service-types/PostsService/index.ts": "export * from \\"./CreatePostRequest\\";
export * from \\"./CreatePostErrorBody\\";
export * from \\"./CreatePostResponse\\";
export * from \\"./GetPostRequest\\";
export * from \\"./GetPostErrorBody\\";
export * from \\"./GetPostResponse\\";
export * from \\"./GetPostV2ErrorBody\\";
export * from \\"./GetPostV2Response\\";
export * from \\"./DeletePostRequest\\";
export * from \\"./DeletePostErrorBody\\";
export * from \\"./DeletePostResponse\\";
",
  "/src/model/posts/service-types/index.ts": "export * from \\"./PostsService\\";
",
  "/src/model/posts/types/Author.ts": "export type Author =
    | Author.Anonymous
    | Author.Named;

export declare namespace Author {
    interface Anonymous {
        _type: \\"anonymous\\";
    }

    interface Named {
        _type: \\"named\\";
        named: string;
    }

    export interface _Visitor<Result> {
        anonymous: () => Result;
        named: (value: string) => Result;
        _unknown: () => Result;
    }
}

export const Author = {
    anonymous: (): Author.Anonymous => ({
        _type: \\"anonymous\\"
    }),

    named: (value: string): Author.Named => ({
        named: value,
        _type: \\"named\\"
    }),

    _visit: <Result>(value: Author, visitor: Author._Visitor<Result>): Result => {
        switch (value._type) {
            case \\"anonymous\\": return visitor.anonymous();
            case \\"named\\": return visitor.named(value.named);
            default: return visitor._unknown();
        }
    },

    _types: (): Author[\\"_type\\"][] => [\\"anonymous\\", \\"named\\"],
} as const;
",
  "/src/model/posts/types/Post.ts": "import * as model from \\"../..\\";

/**
 * A blog post
 */
export interface Post {
    id: model.commons.PostId;
    type: model.posts.PostType;
    title: string;
    author: model.posts.Author;
    content: string;
    relatedPosts: model.posts.Post[];
}
",
  "/src/model/posts/types/PostType.ts": "export type PostType =
    | \\"LONG\\"
    | \\"SHORT\\";

export const PostType = {
    Long: \\"LONG\\",
    Short: \\"SHORT\\",

    _visit: <Result>(value: PostType, visitor: PostType._Visitor<Result>): Result => {
        switch (value) {
            case PostType.Long: return visitor.long();
            case PostType.Short: return visitor.short();
            default: return visitor._unknown();
        }
    },

    _values: (): PostType[] => [PostType.Long, PostType.Short],
} as const;

export declare namespace PostType {
    type Long = \\"LONG\\";
    type Short = \\"SHORT\\";

    export interface _Visitor<Result> {
        long: () => Result;
        short: () => Result;
        _unknown: () => Result;
    }
}
",
  "/src/model/posts/types/index.ts": "export * from \\"./Post\\";
export * from \\"./PostType\\";
export * from \\"./Author\\";
",
  "/src/services/index.ts": "export * as posts from \\"./posts\\";
",
  "/src/services/posts/PostsService.ts": "import * as model from \\"../../model\\";
import { MaybePromise } from \\"@fern-typescript/service-utils\\";
import express, { Express } from \\"express\\";

export interface PostsService {
    createPost(request: model.posts.CreatePostRequest): MaybePromise<model.posts.CreatePostResponse>;
    getPost(request: model.posts.GetPostRequest): MaybePromise<model.posts.GetPostResponse>;
    getPostV2(request: model.commons.PostId): MaybePromise<model.posts.GetPostV2Response>;
    deletePost(request: model.posts.DeletePostRequest): MaybePromise<model.posts.DeletePostResponse>;
}

export const PostsService = {
    expressMiddleware: (impl: PostsService): Express => {
        const app = express();
        app.use(express.json());
        app.post(\\"/posts/\\", async (request, response) => {
            const result = await impl.createPost(request.body);
            if (result.ok) {
                response.send(result.body);
            }
            else {
                response.sendStatus(500);
            }
        });
        app.get(\\"/posts/:postId\\", async (request, response) => {
            const result = await impl.getPost({
                postId: model.commons.PostId.of(request.params.postId),
                page: request.query.page != null ? Number(request.query.page) : undefined,
                otherParam: request.query.otherParam != null ? Number(request.query.otherParam) : undefined
            });
            if (result.ok) {
                response.send(result.body);
            }
            else {
                const statusCode = model.posts.GetPostErrorBody._visit(result.error, {
                    PostNotFoundError: () => 404,
                    _unknown: () => 500
                });
                response.status(statusCode).send(result.error);
            }
        });
        app.get(\\"/posts/get\\", async (request, response) => {
            const result = await impl.getPostV2(request.body);
            if (result.ok) {
                response.send(result.body);
            }
            else {
                const statusCode = model.posts.GetPostV2ErrorBody._visit(result.error, {
                    PostNotFoundError: () => 404,
                    _unknown: () => 500
                });
                response.status(statusCode).send(result.error);
            }
        });
        app.delete(\\"/posts/:postId\\", async (request, response) => {
            const result = await impl.deletePost({
                postId: model.commons.PostId.of(request.params.postId)
            });
            if (result.ok) {
                response.end();
            }
            else {
                response.sendStatus(500);
            }
        });
        return app;
    }
};
",
  "/src/services/posts/index.ts": "export * from \\"./PostsService\\";
",
<<<<<<< HEAD
  "/tsconfig.esm.json": "{
    \\"compilerOptions\\": {
        \\"composite\\": true,
        \\"module\\": \\"esnext\\",
        \\"target\\": \\"esnext\\",
        \\"outDir\\": \\"lib/esm\\",
        \\"rootDir\\": \\"src\\",
        \\"moduleResolution\\": \\"node\\",
        \\"skipLibCheck\\": true,
        \\"esModuleInterop\\": true,
        \\"strict\\": true,
        \\"declaration\\": true,
        \\"noFallthroughCasesInSwitch\\": true,
        \\"forceConsistentCasingInFileNames\\": true,
        \\"noUncheckedIndexedAccess\\": true,
        \\"noUnusedLocals\\": true,
        \\"noUnusedParameters\\": true
    },
    \\"include\\": [
        \\"src\\"
    ]
}",
=======
>>>>>>> d13a4b39
  "/tsconfig.json": "{
    \\"compilerOptions\\": {
        \\"rootDir\\": \\"src\\",
<<<<<<< HEAD
        \\"moduleResolution\\": \\"node\\",
        \\"skipLibCheck\\": true,
        \\"esModuleInterop\\": true,
=======
        \\"outDir\\": \\"lib\\",
        \\"skipLibCheck\\": true,
>>>>>>> d13a4b39
        \\"strict\\": true,
        \\"declaration\\": true,
        \\"emitDeclarationOnly\\": true,
        \\"isolatedModules\\": true,
        \\"esModuleInterop\\": true
    },
    \\"include\\": [
        \\"src\\"
    ]
}",
}
`;<|MERGE_RESOLUTION|>--- conflicted
+++ resolved
@@ -428,42 +428,11 @@
 ",
   "/src/services/posts/index.ts": "export * from \\"./PostsService\\";
 ",
-<<<<<<< HEAD
-  "/tsconfig.esm.json": "{
-    \\"compilerOptions\\": {
-        \\"composite\\": true,
-        \\"module\\": \\"esnext\\",
-        \\"target\\": \\"esnext\\",
-        \\"outDir\\": \\"lib/esm\\",
-        \\"rootDir\\": \\"src\\",
-        \\"moduleResolution\\": \\"node\\",
-        \\"skipLibCheck\\": true,
-        \\"esModuleInterop\\": true,
-        \\"strict\\": true,
-        \\"declaration\\": true,
-        \\"noFallthroughCasesInSwitch\\": true,
-        \\"forceConsistentCasingInFileNames\\": true,
-        \\"noUncheckedIndexedAccess\\": true,
-        \\"noUnusedLocals\\": true,
-        \\"noUnusedParameters\\": true
-    },
-    \\"include\\": [
-        \\"src\\"
-    ]
-}",
-=======
->>>>>>> d13a4b39
   "/tsconfig.json": "{
     \\"compilerOptions\\": {
         \\"rootDir\\": \\"src\\",
-<<<<<<< HEAD
-        \\"moduleResolution\\": \\"node\\",
-        \\"skipLibCheck\\": true,
-        \\"esModuleInterop\\": true,
-=======
         \\"outDir\\": \\"lib\\",
         \\"skipLibCheck\\": true,
->>>>>>> d13a4b39
         \\"strict\\": true,
         \\"declaration\\": true,
         \\"emitDeclarationOnly\\": true,
