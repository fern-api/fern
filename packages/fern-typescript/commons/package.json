--- conflicted
+++ resolved
@@ -21,13 +21,7 @@
     "@fern-api/api": "workspace:*",
     "esutils": "^2.0.3",
     "prettier": "^2.6.1",
-<<<<<<< HEAD
-    "prettier-plugin-organize-imports": "^2.3.4",
-    "ts-morph": "^14.0.0",
-    "typescript": "^4.6.3"
-=======
     "ts-morph": "^14.0.0"
->>>>>>> 515a4523
   },
   "devDependencies": {
     "@babel/core": "^7.17.9",
@@ -40,6 +34,7 @@
     "eslint": "^8.12.0",
     "jest": "^27.5.1",
     "memfs": "^3.4.1",
-    "stylelint": "^14.6.1"
+    "stylelint": "^14.6.1",
+    "typescript": "^4.6.3"
   }
 }