<<<<<<< HEAD
import { GeneratorConfig } from "@fern-api/local-workspace-runner";
=======
>>>>>>> a105f22b
import { BUILD_PROJECT_SCRIPT_NAME, writeVolumeToDisk } from "@fern-typescript/commons";
import { HelperManager } from "@fern-typescript/helper-manager";
import execa from "execa";
import { Volume } from "memfs/lib/volume";
import path from "path";
import { FernTypescriptGeneratorConfig } from "../generator/FernGeneratorConfig";
import { loadIntermediateRepresentation } from "../utils/loadIntermediateRepresentation";
import { Command } from "./Command";

export async function runCommand({
    command,
    config,
}: {
    command: Command<string>;
    config: FernTypescriptGeneratorConfig;
}): Promise<void> {
    if (config.output == null) {
        throw new Error("Output directory is not specified.");
    }
    const {
        output: { path: baseOutputPath },
    } = config;
    const outputPath = path.join(baseOutputPath, command.key);

    const volume = new Volume();

    const scopeWithAtSign = `@${config.organization}`;

    await command.generate({
<<<<<<< HEAD
        packageName: "TODO",
=======
        packageName: `${scopeWithAtSign}/${config.workspaceName}-${command.key}`,
>>>>>>> a105f22b
        packageVersion: config.publish?.version,
        intermediateRepresentation: await loadIntermediateRepresentation(config.irFilepath),
        helperManager: new HelperManager(config.helpers),
        volume,
    });

    await writeVolumeToDisk(volume, outputPath);

    async function runNpmCommandInOutputDirectory(...args: string[]): Promise<void> {
        await execa("npm", args, {
            cwd: outputPath,
        });
    }

    if (config.publish != null) {
        await runNpmCommandInOutputDirectory(
            "config",
            "set",
            `${scopeWithAtSign}:${config.publish.registries.npm.registryUrl}`,
            config.publish.registries.npm.registryUrl
        );
        await runNpmCommandInOutputDirectory("install", "--no-save");
        await runNpmCommandInOutputDirectory(BUILD_PROJECT_SCRIPT_NAME);
        await runNpmCommandInOutputDirectory("publish");
    }
}<|MERGE_RESOLUTION|>--- conflicted
+++ resolved
@@ -1,7 +1,3 @@
-<<<<<<< HEAD
-import { GeneratorConfig } from "@fern-api/local-workspace-runner";
-=======
->>>>>>> a105f22b
 import { BUILD_PROJECT_SCRIPT_NAME, writeVolumeToDisk } from "@fern-typescript/commons";
 import { HelperManager } from "@fern-typescript/helper-manager";
 import execa from "execa";
@@ -31,11 +27,7 @@
     const scopeWithAtSign = `@${config.organization}`;
 
     await command.generate({
-<<<<<<< HEAD
-        packageName: "TODO",
-=======
         packageName: `${scopeWithAtSign}/${config.workspaceName}-${command.key}`,
->>>>>>> a105f22b
         packageVersion: config.publish?.version,
         intermediateRepresentation: await loadIntermediateRepresentation(config.irFilepath),
         helperManager: new HelperManager(config.helpers),
