<<<<<<< HEAD
import { validateSchema } from "@fern-api/commons";
import { GeneratorConfig } from "@fern-api/local-workspace-runner";
=======
>>>>>>> a105f22b
import { readFile } from "fs/promises";
import { Command } from "../commands/Command";
import { COMMANDS } from "../commands/commands";
import { runCommand } from "../commands/runCommand";
import { FernTypescriptGeneratorConfig } from "./FernGeneratorConfig";

export async function runGenerator(pathToConfig: string): Promise<void> {
    const configStr = await readFile(pathToConfig);
    const config = JSON.parse(configStr.toString()) as FernTypescriptGeneratorConfig;
    const commands = getCommands(config);
    await Promise.all(commands.map((command) => runCommand({ command, config })));
}

function getCommands(config: FernTypescriptGeneratorConfig): Command<string>[] {
    switch (config.customConfig.mode) {
        case "client":
            return [COMMANDS.client];
        case "server":
            return [COMMANDS.server];
        case "model":
            return [COMMANDS.model];
        case "client_and_server":
            return [COMMANDS.client, COMMANDS.server];
    }
}<|MERGE_RESOLUTION|>--- conflicted
+++ resolved
@@ -1,8 +1,3 @@
-<<<<<<< HEAD
-import { validateSchema } from "@fern-api/commons";
-import { GeneratorConfig } from "@fern-api/local-workspace-runner";
-=======
->>>>>>> a105f22b
 import { readFile } from "fs/promises";
 import { Command } from "../commands/Command";
 import { COMMANDS } from "../commands/commands";
