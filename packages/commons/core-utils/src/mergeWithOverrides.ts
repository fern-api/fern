import type { Dictionary, NumericDictionary, PartialObject, PropertyName, ValueKeyIteratee } from "lodash";
import { isNull, isPlainObject, mergeWith, omitBy } from "lodash-es";

type AncestorOmissionCriteria = {
    ancestorKeys: string[];
    isDescendant: boolean;
};

export function mergeWithOverrides<T extends object>({
    data,
    overrides,
    nullOmissionKeys
}: {
    data: T;
    overrides: object;
    nullOmissionKeys?: string[];
}): T {
    const merged = mergeWith(data, mergeWith, overrides, (obj, src) =>
        Array.isArray(obj) && Array.isArray(src)
            ? src.every((element) => typeof element === "object") && obj.every((element) => typeof element === "object")
                ? // nested arrays of objects are merged
                  undefined
                : // nested arrays of primitives are replaced
                  [...src]
            : undefined
    ) as T;
    // Remove any nullified values
    const filtered = omitDeepBy(merged, isNull, {
        ancestorKeys: nullOmissionKeys ?? [],
        isDescendant: false
    });
    return filtered as T;
}

// This is essentially lodash's omitBy, but actually running through your object tree.
// The logic has been adapted from https://github.com/siberiacancode/lodash-omitdeep/tree/main.
interface OmitDeepBy {
    <T>(
        object: Dictionary<T> | null | undefined,
        predicate?: ValueKeyIteratee<T>,
        ancestorOmissionCriteria?: AncestorOmissionCriteria
    ): Dictionary<T>;
    <T>(
        object: NumericDictionary<T> | null | undefined,
        predicate?: ValueKeyIteratee<T>,
        ancestorOmissionCriteria?: AncestorOmissionCriteria
    ): NumericDictionary<T>;
    <T extends object>(
        object: T | null | undefined,
        predicate: ValueKeyIteratee<T[keyof T]>,
        ancestorOmissionCriteria?: AncestorOmissionCriteria
    ): PartialObject<T>;
}

export const omitDeepBy: OmitDeepBy = (
    object: unknown,
    // eslint-disable-next-line  @typescript-eslint/no-explicit-any
    cb: any,
    ancestorOmissionCriteria?: AncestorOmissionCriteria
    // eslint-disable-next-line  @typescript-eslint/no-explicit-any
): any => {
    function omitByDeepByOnOwnProps(object: unknown) {
        if (Array.isArray(object)) {
<<<<<<< HEAD
            return object.map((element) => omitDeepBy(element, cb, ancestorOmissionCriteria));
=======
            return object.map((element) => omitDeepBy(element, cb)) as unknown[];
>>>>>>> 540e9ea0
        }

        if (isPlainObject(object)) {
            const temp: Record<string, unknown> = {};
            // eslint-disable-next-line  @typescript-eslint/no-explicit-any
            for (const [key, value] of Object.entries<Record<string, PropertyName | object>>(object as any)) {
                temp[key] = omitDeepBy(
                    value,
                    cb,
                    ancestorOmissionCriteria != null
                        ? {
                              ...ancestorOmissionCriteria,
                              isDescendant:
                                  ancestorOmissionCriteria.isDescendant ||
                                  ancestorOmissionCriteria.ancestorKeys.includes(key)
                          }
                        : undefined
                );
            }

            if (ancestorOmissionCriteria == null || !ancestorOmissionCriteria?.isDescendant) {
                return omitBy(temp, cb);
            }

            return temp;
        }

        return object;
    }

    return omitByDeepByOnOwnProps(object);
};<|MERGE_RESOLUTION|>--- conflicted
+++ resolved
@@ -3,17 +3,17 @@
 
 type AncestorOmissionCriteria = {
     ancestorKeys: string[];
-    isDescendant: boolean;
+    allowOmissionCursor: boolean;
 };
 
 export function mergeWithOverrides<T extends object>({
     data,
     overrides,
-    nullOmissionKeys
+    allowNullKeys
 }: {
     data: T;
     overrides: object;
-    nullOmissionKeys?: string[];
+    allowNullKeys?: string[];
 }): T {
     const merged = mergeWith(data, mergeWith, overrides, (obj, src) =>
         Array.isArray(obj) && Array.isArray(src)
@@ -26,8 +26,8 @@
     ) as T;
     // Remove any nullified values
     const filtered = omitDeepBy(merged, isNull, {
-        ancestorKeys: nullOmissionKeys ?? [],
-        isDescendant: false
+        ancestorKeys: allowNullKeys ?? [],
+        allowOmissionCursor: false
     });
     return filtered as T;
 }
@@ -61,11 +61,7 @@
 ): any => {
     function omitByDeepByOnOwnProps(object: unknown) {
         if (Array.isArray(object)) {
-<<<<<<< HEAD
             return object.map((element) => omitDeepBy(element, cb, ancestorOmissionCriteria));
-=======
-            return object.map((element) => omitDeepBy(element, cb)) as unknown[];
->>>>>>> 540e9ea0
         }
 
         if (isPlainObject(object)) {
@@ -75,18 +71,18 @@
                 temp[key] = omitDeepBy(
                     value,
                     cb,
-                    ancestorOmissionCriteria != null
+                    ancestorOmissionCriteria != null &&
+                        (ancestorOmissionCriteria.allowOmissionCursor ||
+                            ancestorOmissionCriteria.ancestorKeys.includes(key))
                         ? {
                               ...ancestorOmissionCriteria,
-                              isDescendant:
-                                  ancestorOmissionCriteria.isDescendant ||
-                                  ancestorOmissionCriteria.ancestorKeys.includes(key)
+                              allowOmissionCursor: true
                           }
-                        : undefined
+                        : ancestorOmissionCriteria
                 );
             }
 
-            if (ancestorOmissionCriteria == null || !ancestorOmissionCriteria?.isDescendant) {
+            if (ancestorOmissionCriteria == null || !ancestorOmissionCriteria?.allowOmissionCursor) {
                 return omitBy(temp, cb);
             }
 
