{
  "name": "@fern-api/core-utils",
  "version": "0.0.0",
  "repository": {
    "type": "git",
    "url": "https://github.com/fern-api/fern.git",
    "directory": "packages/commons/core-utils"
  },
  "sideEffects": false,
  "type": "module",
  "exports": {
    ".": {
      "development": "./src/index.ts",
      "source": "./src/index.ts",
      "types": "./lib/index.d.ts",
      "import": "./lib/index.js",
      "default": "./lib/index.js"
    }
  },
  "main": "lib/index.js",
  "source": "src/index.ts",
  "types": "lib/index.d.ts",
  "files": [
    "lib"
  ],
  "scripts": {
    "clean": "rm -rf ./lib && tsc --build --clean",
    "compile": "tsc --build",
    "compile:debug": "tsc --build --sourceMap",
    "depcheck": "depcheck",
    "test": "vitest --run",
    "test:debug": "pnpm run test --inspect --no-file-parallelism",
    "test:update": "vitest --run -u"
  },
  "dependencies": {
    "ajv": "^8.17.1",
    "json-schema": "^0.4.0",
    "lodash-es": "^4.17.21",
    "strip-ansi": "^7.1.0",
    "title": "^3.5.3",
    "ua-parser-js": "^1.0.37",
    "whatwg-mimetype": "^4.0.0"
  },
  "devDependencies": {
    "@fern-api/configs": "workspace:*",
<<<<<<< HEAD
    "@types/node": "18.15.3",
    "depcheck": "^1.4.7",
    "typescript": "5.8.3",
=======
>>>>>>> 51301f65
    "@types/ajv": "^1.0.0",
    "@types/json-schema": "^7.0.15",
    "@types/lodash": "^4.17.4",
    "@types/lodash-es": "^4.17.12",
    "@types/node": "18.15.3",
    "@types/title": "^3.4.3",
    "@types/ua-parser-js": "^0.7.39",
    "@types/whatwg-mimetype": "^3.0.2",
    "depcheck": "^1.4.7",
    "typescript": "5.7.2",
    "vitest": "^2.1.9"
  }
}<|MERGE_RESOLUTION|>--- conflicted
+++ resolved
@@ -43,12 +43,6 @@
   },
   "devDependencies": {
     "@fern-api/configs": "workspace:*",
-<<<<<<< HEAD
-    "@types/node": "18.15.3",
-    "depcheck": "^1.4.7",
-    "typescript": "5.8.3",
-=======
->>>>>>> 51301f65
     "@types/ajv": "^1.0.0",
     "@types/json-schema": "^7.0.15",
     "@types/lodash": "^4.17.4",
@@ -58,7 +52,7 @@
     "@types/ua-parser-js": "^0.7.39",
     "@types/whatwg-mimetype": "^3.0.2",
     "depcheck": "^1.4.7",
-    "typescript": "5.7.2",
+    "typescript": "5.8.3",
     "vitest": "^2.1.9"
   }
 }