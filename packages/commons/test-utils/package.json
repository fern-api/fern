{
  "name": "@fern-api/test-utils",
  "version": "0.0.0",
  "repository": {
    "type": "git",
    "url": "https://github.com/fern-api/fern.git",
    "directory": "packages/commons/test-utils"
  },
  "sideEffects": false,
  "type": "module",
  "exports": {
    ".": {
      "development": "./src/index.ts",
      "source": "./src/index.ts",
      "types": "./lib/index.d.ts",
      "import": "./lib/index.js",
      "default": "./lib/index.js"
    }
  },
  "main": "lib/index.js",
  "source": "src/index.ts",
  "types": "lib/index.d.ts",
  "files": [
    "lib"
  ],
  "scripts": {
    "clean": "rm -rf ./lib && tsc --build --clean",
    "compile": "tsc --build",
    "compile:debug": "tsc --build --sourceMap",
    "depcheck": "depcheck",
    "test": "vitest --run",
    "test:debug": "pnpm run test --inspect --no-file-parallelism",
    "test:update": "vitest --run -u"
  },
  "devDependencies": {
    "@fern-api/cli-source-resolver": "workspace:*",
    "@fern-api/configs": "workspace:*",
    "@fern-api/configuration": "workspace:*",
    "@fern-api/fs-utils": "workspace:*",
    "@fern-api/ir-generator": "workspace:*",
    "@fern-api/task-context": "workspace:*",
    "@fern-api/workspace-loader": "workspace:*",
<<<<<<< HEAD
    "@fern-fern/ir-sdk": "file:/Users/niels/fern/packages/ir-sdk"
  },
  "devDependencies": {
    "@trivago/prettier-plugin-sort-imports": "^5.2.1",
=======
    "@fern-api/ir-sdk": "workspace:*",
>>>>>>> 166b3c7b
    "@types/node": "18.15.3",
    "depcheck": "^1.4.7",
    "typescript": "5.8.3",
    "vitest": "^2.1.9"
  }
}<|MERGE_RESOLUTION|>--- conflicted
+++ resolved
@@ -40,14 +40,7 @@
     "@fern-api/ir-generator": "workspace:*",
     "@fern-api/task-context": "workspace:*",
     "@fern-api/workspace-loader": "workspace:*",
-<<<<<<< HEAD
-    "@fern-fern/ir-sdk": "file:/Users/niels/fern/packages/ir-sdk"
-  },
-  "devDependencies": {
-    "@trivago/prettier-plugin-sort-imports": "^5.2.1",
-=======
     "@fern-api/ir-sdk": "workspace:*",
->>>>>>> 166b3c7b
     "@types/node": "18.15.3",
     "depcheck": "^1.4.7",
     "typescript": "5.8.3",
