--- conflicted
+++ resolved
@@ -13,131 +13,7 @@
       services:
         docs: "The services exposed by this API"
         type: Services
-<<<<<<< HEAD
-
-  TypeDefinition:
-    docs: A type, which is a name and a shape
-    extends: WithDocs
-    fields:
-      name: NamedType
-      shape: Type
-
-  WithDocs:
-    fields:
-      docs: optional<string>
-
-  NamedType:
-    fields:
-      name: string
-      fernFilepath: FernFilepath
-
-  Type:
-    union:
-      object: ObjectTypeDefinition
-      union: UnionTypeDefinition
-      alias: AliasTypeDefinition
-      enum: EnumTypeDefinition
-
-  ObjectTypeDefinition:
-    fields:
-      extends:
-        docs: A list of other types to inherit from
-        type: list<NamedType>
-      properties: list<ObjectProperty>
-
-  ObjectProperty:
-    extends: WithDocs
-    fields:
-      key: string
-      valueType: TypeReference
-
-  TypeReference:
-    union:
-      named: NamedType
-      primitive: PrimitiveType
-      container: ContainerType
-      void: {}
-
-  PrimitiveType:
-    enum:
-      - INTEGER
-      - DOUBLE
-      - STRING
-      - BOOLEAN
-      - value: LONG
-        docs: Within the range -2^53 to 2^53
-
-  ContainerType:
-    union:
-      map: MapType
-      list: TypeReference
-      set: TypeReference
-      optional: TypeReference
-
-  MapType:
-    fields:
-      keyType: TypeReference
-      valueType: TypeReference
-
-  UnionTypeDefinition:
-    fields:
-      discriminant: string
-      types: list<SingleUnionType>
-
-  SingleUnionType:
-    extends: WithDocs
-    fields:
-      discriminantValue: string
-      valueType: TypeReference
-
-  AliasTypeDefinition:
-    fields:
-      aliasOf: TypeReference
-      isId: boolean
-
-  EnumTypeDefinition:
-    fields:
-      values: list<EnumValue>
-
-  EnumValue:
-    extends: WithDocs
-    fields:
-      name:
-        type: string
-        docs: Name is an alphanumeric way to reference this enum. Useful for code generation.
-      value: string
-
-  ErrorDefinition:
-    extends: WithDocs
-    fields:
-      name: NamedError
-      http: optional<HttpErrorConfiguration>
-      properties: list<ErrorProperty>
-
-  ErrorProperty:
-    extends: WithDocs
-    fields:
-      name: string
-      type: TypeReference
-
-  HttpErrorConfiguration:
-    fields:
-      statusCode: integer
-
-  NamedError:
-    fields:
-      name: string
-      fernFilepath: FernFilepath
-
-  ErrorReference:
-    extends: WithDocs
-    fields:
-      discriminantValue: string
-      error: NamedError
-
-=======
       errors: list<errors.ErrorDefinition>
->>>>>>> 0d814d28
   Services:
     properties:
       http: list<http.HttpService>
