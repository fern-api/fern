--- conflicted
+++ resolved
@@ -29,14 +29,7 @@
                     {searchService.isAvailable && <SidebarSearchBar onClick={openSearchDialog} />}
                 </div>
                 <div className={classNames("flex flex-1 flex-col overflow-y-auto pb-6", styles.scrollingContainer)}>
-<<<<<<< HEAD
-                    <SidebarItems
-                        navigationItems={docsInfo.activeNavigationConfig.items}
-                        slug={docsInfo.type === "versioned" ? docsInfo.activeVersion : ""}
-                    />
-=======
                     <SidebarItems navigationItems={docsInfo.activeNavigationConfig.items} slug="" />
->>>>>>> ef3bb72f
                 </div>
                 <BuiltWithFern />
             </div>
