--- conflicted
+++ resolved
@@ -6,11 +6,7 @@
 import { PropsWithChildren, useCallback, useEffect, useMemo, useState } from "react";
 import { ResolvedUrlPath } from "../ResolvedUrlPath";
 import { assertIsUnversionedNavigationConfig, assertIsVersionedNavigationConfig } from "../util/docs";
-<<<<<<< HEAD
-import { DocsContext, DocsContextValue, type DocsInfo } from "./DocsContext";
-=======
 import { DocsContext, DocsContextValue, type DocsInfo, type NavigateToPathOpts } from "./DocsContext";
->>>>>>> ef3bb72f
 import { useSlugListeners } from "./useSlugListeners";
 
 export declare namespace DocsContextProvider {
@@ -88,11 +84,8 @@
         _setActiveVersion(version);
     }, []);
 
-<<<<<<< HEAD
-=======
     const getFullSlug = useCallback((slug: string) => `${rootSlug ? `${rootSlug}/` : ""}${slug}`, [rootSlug]);
 
->>>>>>> ef3bb72f
     useEffect(() => {
         if (selectedSlug == null) {
             setSelectedSlug(selectedSlugFromUrl);
@@ -166,11 +159,7 @@
             void router.push(`/${slugWithPrefix}`, undefined, { shallow: true });
             scrollToPathListeners.invokeListeners(slug);
         },
-<<<<<<< HEAD
-        [justNavigated, rootSlug, router, scrollToPathListeners, selectedSlug]
-=======
         [justNavigated, router, scrollToPathListeners, selectedSlug, getFullSlug]
->>>>>>> ef3bb72f
     );
 
     const contextValue = useCallback(
@@ -181,10 +170,7 @@
             docsDefinition,
             docsInfo,
             setActiveVersion,
-<<<<<<< HEAD
-=======
             getFullSlug,
->>>>>>> ef3bb72f
             registerNavigateToPathListener: navigateToPathListeners.registerListener,
             navigateToPath,
             onScrollToPath,
@@ -198,10 +184,7 @@
             docsDefinition,
             docsInfo,
             setActiveVersion,
-<<<<<<< HEAD
-=======
             getFullSlug,
->>>>>>> ef3bb72f
             navigateToPath,
             navigateToPathListeners.registerListener,
             nextPath,
