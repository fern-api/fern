import { FernRegistry } from "@fern-fern/registry-browser";
import * as FernRegistryApiRead from "@fern-fern/registry-browser/api/resources/api/resources/v1/resources/read";
import * as FernRegistryDocsRead from "@fern-fern/registry-browser/api/resources/docs/resources/v1/resources/read";
import React from "react";
import { ResolvedUrlPath } from "../ResolvedUrlPath";

export const DocsContext = React.createContext<() => DocsContextValue>(() => {
    throw new Error("DocsContextValueProvider is not present in this tree.");
});

interface DocsInfoVersioned {
    type: "versioned";
    versions: string[];
    activeVersion: string;
    activeNavigationConfig: FernRegistryDocsRead.UnversionedNavigationConfig;
    rootSlug: string;
}

interface DocsInfoUnversioned {
    type: "unversioned";
    activeNavigationConfig: FernRegistryDocsRead.UnversionedNavigationConfig;
    rootSlug: string;
}

export type DocsInfo = DocsInfoVersioned | DocsInfoUnversioned;

<<<<<<< HEAD
=======
export interface NavigateToPathOpts {
    omitVersionPrefix: boolean;
}

>>>>>>> ef3bb72f
export interface DocsContextValue {
    resolveApi: (apiId: FernRegistry.ApiDefinitionId) => FernRegistryApiRead.ApiDefinition;
    resolvePage: (pageId: FernRegistryDocsRead.PageId) => FernRegistryDocsRead.PageContent;
    resolveFile: (fileId: FernRegistryDocsRead.FileId) => FernRegistryDocsRead.Url;

    navigateToPath: (slugWithoutVersion: string, opts?: NavigateToPathOpts) => void;
    registerNavigateToPathListener: (slugWithVersion: string, listener: () => void) => () => void;

    onScrollToPath: (slug: string) => void;
    registerScrolledToPathListener: (slugWithVersion: string, listener: () => void) => () => void;

    docsDefinition: FernRegistryDocsRead.DocsDefinition;
    docsInfo: DocsInfo;
    setActiveVersion: (version: string) => void;
<<<<<<< HEAD
=======
    /** Returns the version-prefixed slug. */
    getFullSlug: (slug: string) => string;
>>>>>>> ef3bb72f

    // controlled
    selectedSlug: string | undefined;

    // from URL
    resolvedPathFromUrl: ResolvedUrlPath;

    nextPath: ResolvedUrlPath | undefined;
    previousPath: ResolvedUrlPath | undefined;
}

export interface Anchor {
    pathname: string;
    hash: string;
}<|MERGE_RESOLUTION|>--- conflicted
+++ resolved
@@ -24,13 +24,10 @@
 
 export type DocsInfo = DocsInfoVersioned | DocsInfoUnversioned;
 
-<<<<<<< HEAD
-=======
 export interface NavigateToPathOpts {
     omitVersionPrefix: boolean;
 }
 
->>>>>>> ef3bb72f
 export interface DocsContextValue {
     resolveApi: (apiId: FernRegistry.ApiDefinitionId) => FernRegistryApiRead.ApiDefinition;
     resolvePage: (pageId: FernRegistryDocsRead.PageId) => FernRegistryDocsRead.PageContent;
@@ -45,11 +42,8 @@
     docsDefinition: FernRegistryDocsRead.DocsDefinition;
     docsInfo: DocsInfo;
     setActiveVersion: (version: string) => void;
-<<<<<<< HEAD
-=======
     /** Returns the version-prefixed slug. */
     getFullSlug: (slug: string) => string;
->>>>>>> ef3bb72f
 
     // controlled
     selectedSlug: string | undefined;
