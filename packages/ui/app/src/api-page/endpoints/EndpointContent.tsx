import * as FernRegistryApiRead from "@fern-fern/registry-browser/serialization/resources/api/resources/v1/resources/read";
import classNames from "classnames";
<<<<<<< HEAD
import React, { useCallback, useEffect, useMemo, useRef, useState } from "react";
=======
import React, { useCallback, useMemo, useState } from "react";
>>>>>>> d79b5285
import { MonospaceText } from "../../commons/monospace/MonospaceText";
import { PageMargins } from "../../page-margins/PageMargins";
<<<<<<< HEAD
import { visitDiscriminatedUnion } from "../../utils/visitDiscriminatedUnion";
import { useApiPageContext } from "../api-page-context/useApiPageContext";
=======
>>>>>>> d79b5285
import { JsonPropertyPath } from "../examples/json-example/contexts/JsonPropertyPath";
import { Markdown } from "../markdown/Markdown";
import { useEndpointContext } from "./endpoint-context/useEndpointContext";
import { EndpointExamples } from "./endpoint-examples/EndpointExamples";
import { EndpointMethodPill } from "./EndpointMethodPill";
import { EndpointPathParameter } from "./EndpointPathParameter";
import { EndpointRequestSection } from "./EndpointRequestSection";
import { EndpointResponseSection } from "./EndpointResponseSection";
import { EndpointSection } from "./EndpointSection";
import { EndpointTitle } from "./EndpointTitle";
import { getEndpointEnvironmentUrl } from "./getEndpointEnvironmentUrl";
import { PathParametersSection } from "./PathParametersSection";
import { QueryParametersSection } from "./QueryParametersSection";

export declare namespace EndpointContent {
    export interface Props {
<<<<<<< HEAD
        endpoint: FernRegistryApiRead.EndpointDefinition.Raw;
        slug: string;
    }
}

export const EndpointContent: React.FC<EndpointContent.Props> = ({ endpoint, slug }) => {
    const isInitialMount = useRef(true);
    useEffect(() => {
        isInitialMount.current = false;
    }, []);

=======
        endpoint: FernRegistryApiRead.EndpointDefinition;
        setContainerRef: (ref: HTMLElement | null) => void;
    }
}

export const EndpointContent = React.memo<EndpointContent.Props>(function EndpointContent({
    endpoint,
    setContainerRef,
}) {
>>>>>>> d79b5285
    const { setHoveredRequestPropertyPath, setHoveredResponsePropertyPath } = useEndpointContext();
    const onHoverRequestProperty = useCallback(
        (jsonPropertyPath: JsonPropertyPath, { isHovering }: { isHovering: boolean }) => {
            setHoveredRequestPropertyPath(isHovering ? jsonPropertyPath : undefined);
        },
        [setHoveredRequestPropertyPath]
    );
    const onHoverResponseProperty = useCallback(
        (jsonPropertyPath: JsonPropertyPath, { isHovering }: { isHovering: boolean }) => {
            setHoveredResponsePropertyPath(isHovering ? jsonPropertyPath : undefined);
        },
        [setHoveredResponsePropertyPath]
    );

    const [titleHeight, setTitleHeight] = useState<number>();
    const setTitleRef = useCallback(
        (ref: HTMLElement | null) => {
            if (titleHeight == null && ref != null) {
                setTitleHeight(ref.getBoundingClientRect().height);
            }
        },
        [titleHeight]
    );

    const environmentUrl = useMemo(() => getEndpointEnvironmentUrl(endpoint), [endpoint]);

    return (
        <PageMargins>
            <div className="flex min-w-0 flex-1 gap-20" ref={setContainerRef}>
                <div className="flex flex-1 flex-col">
                    <div className="pb-8 pt-20 text-3xl font-medium" ref={setTitleRef}>
                        <EndpointTitle endpoint={endpoint} />
                    </div>
                    <div className="flex items-center gap-2">
                        <EndpointMethodPill endpoint={endpoint} />
                        <MonospaceText className="text-text-default">
                            {environmentUrl}
                            {endpoint.path.parts.map((part, index) => (
                                <React.Fragment key={index}>
                                    {visitDiscriminatedUnion(part, "type")._visit<JSX.Element | string | null>({
                                        literal: (literal) => literal.value,
                                        pathParameter: (pathParameter) => (
                                            <EndpointPathParameter pathParameter={pathParameter.value} />
                                        ),
                                        _other: () => null,
                                    })}
                                </React.Fragment>
                            ))}
                        </MonospaceText>
                    </div>
                    {endpoint.description != null && (
                        <div className="mt-6">
                            <Markdown>{endpoint.description}</Markdown>
                        </div>
                    )}
                    <div className="mt-8 flex">
                        <div className="flex flex-1 flex-col gap-12">
                            {endpoint.path.pathParameters.length > 0 && (
                                <PathParametersSection pathParameters={endpoint.path.pathParameters} />
                            )}
                            {endpoint.queryParameters.length > 0 && (
                                <QueryParametersSection queryParameters={endpoint.queryParameters} />
                            )}
                            {endpoint.request != null && (
                                <EndpointSection title="Request">
                                    <EndpointRequestSection
                                        httpRequest={endpoint.request}
                                        onHoverProperty={onHoverRequestProperty}
                                    />
                                </EndpointSection>
                            )}
                            {endpoint.response != null && (
                                <EndpointSection title="Response">
                                    <EndpointResponseSection
                                        httpResponse={endpoint.response}
                                        onHoverProperty={onHoverResponseProperty}
                                    />
                                </EndpointSection>
                            )}
                        </div>
                    </div>
                </div>
                {titleHeight != null && (
                    <div
                        className={classNames(
                            "flex-1 flex sticky self-start top-0 min-w-0",
                            // the py-10 is the same as the 40px below
                            "py-10",
                            // the 4rem is the same as the h-10 as the Header
                            "max-h-[calc(100vh-4rem)]"
                        )}
                        style={{
                            // the 40px is the same as the py-10 above
                            marginTop: titleHeight - 40,
                        }}
                    >
                        <EndpointExamples endpoint={endpoint} />
                    </div>
                )}
            </div>
        </PageMargins>
    );
});<|MERGE_RESOLUTION|>--- conflicted
+++ resolved
@@ -1,17 +1,9 @@
 import * as FernRegistryApiRead from "@fern-fern/registry-browser/serialization/resources/api/resources/v1/resources/read";
 import classNames from "classnames";
-<<<<<<< HEAD
-import React, { useCallback, useEffect, useMemo, useRef, useState } from "react";
-=======
 import React, { useCallback, useMemo, useState } from "react";
->>>>>>> d79b5285
 import { MonospaceText } from "../../commons/monospace/MonospaceText";
 import { PageMargins } from "../../page-margins/PageMargins";
-<<<<<<< HEAD
 import { visitDiscriminatedUnion } from "../../utils/visitDiscriminatedUnion";
-import { useApiPageContext } from "../api-page-context/useApiPageContext";
-=======
->>>>>>> d79b5285
 import { JsonPropertyPath } from "../examples/json-example/contexts/JsonPropertyPath";
 import { Markdown } from "../markdown/Markdown";
 import { useEndpointContext } from "./endpoint-context/useEndpointContext";
@@ -28,20 +20,7 @@
 
 export declare namespace EndpointContent {
     export interface Props {
-<<<<<<< HEAD
         endpoint: FernRegistryApiRead.EndpointDefinition.Raw;
-        slug: string;
-    }
-}
-
-export const EndpointContent: React.FC<EndpointContent.Props> = ({ endpoint, slug }) => {
-    const isInitialMount = useRef(true);
-    useEffect(() => {
-        isInitialMount.current = false;
-    }, []);
-
-=======
-        endpoint: FernRegistryApiRead.EndpointDefinition;
         setContainerRef: (ref: HTMLElement | null) => void;
     }
 }
@@ -50,7 +29,6 @@
     endpoint,
     setContainerRef,
 }) {
->>>>>>> d79b5285
     const { setHoveredRequestPropertyPath, setHoveredResponsePropertyPath } = useEndpointContext();
     const onHoverRequestProperty = useCallback(
         (jsonPropertyPath: JsonPropertyPath, { isHovering }: { isHovering: boolean }) => {
