--- conflicted
+++ resolved
@@ -43,11 +43,7 @@
 
         if (endpoint.method !== FernRegistryApiRead.HttpMethod.Get) {
             parts.push({
-<<<<<<< HEAD
-                value: <CurlParameter paramKey="-X" value={endpoint.method.toUpperCase()} />,
-=======
                 value: <CurlParameter paramKey="-X" value={endpoint.method.toUpperCase()} doNotStringifyValue />,
->>>>>>> 3f5ac837
             });
         }
 
@@ -187,13 +183,8 @@
                 <CurlExampleLine
                     key={index}
                     part={part}
-<<<<<<< HEAD
                     indentInSpaces={index > 0 ? CURL_PREFIX.length : 0}
-                    isLastPart={index === parts.length - 1}
-=======
-                    indent={index > 0 ? CURL_PREFIX.length : 0}
                     isLastPart={index === partsExcludingCurlCommand.length - 1}
->>>>>>> 3f5ac837
                 />
             ))}
         </JsonExampleContext.Provider>
