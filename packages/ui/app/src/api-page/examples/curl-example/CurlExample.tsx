import { noop } from "@fern-api/core-utils";
import * as FernRegistryApiRead from "@fern-fern/registry-browser/api/resources/api/resources/v1/resources/read";
import React, { useCallback, useMemo } from "react";
import { useApiDefinitionContext } from "../../../api-context/useApiDefinitionContext";
import { assertVoidNoThrow } from "../../../utils/assertVoidNoThrow";
import { getEndpointEnvironmentUrl } from "../../endpoints/getEndpointEnvironmentUrl";
import { JsonExampleContext, JsonExampleContextValue } from "../json-example/contexts/JsonExampleContext";
import { JsonPropertyPath } from "../json-example/contexts/JsonPropertyPath";
import { JsonExampleString } from "../json-example/JsonExampleString";
import { JsonItemBottomLine } from "../json-example/JsonItemBottomLine";
import { JsonItemMiddleLines } from "../json-example/JsonItemMiddleLines";
import { JsonItemTopLine } from "../json-example/JsonItemTopLine";
import { CurlExampleLine } from "./CurlExampleLine";
import { CurlExamplePart } from "./CurlExamplePart";
import { CurlParameter } from "./CurlParameter";

export declare namespace CurlExample {
    export interface Props {
        endpoint: FernRegistryApiRead.EndpointDefinition;
        example: FernRegistryApiRead.ExampleEndpointCall;
        selectedProperty: JsonPropertyPath | undefined;
        parent: HTMLElement | undefined;
    }
}

const CURL_PREFIX = "curl ";

export const CurlExample: React.FC<CurlExample.Props> = ({ endpoint, example, selectedProperty, parent }) => {
    const { apiDefinition } = useApiDefinitionContext();

    const contextValue = useCallback(
        (): JsonExampleContextValue => ({
            selectedProperty,
            containerRef: parent,
        }),
        [parent, selectedProperty]
    );

    const environmentUrl = useMemo(() => getEndpointEnvironmentUrl(endpoint) ?? "localhost:8000", [endpoint]);

    const parts = useMemo(() => {
        const lines: CurlExamplePart[] = [];

        if (endpoint.method !== FernRegistryApiRead.HttpMethod.Get) {
<<<<<<< HEAD
            lines.push({
                value: <CurlParameter paramKey="--method" value={endpoint.method.toUpperCase()} />,
=======
            parts.push({
                value: <CurlParameter paramKey="-X" value={endpoint.method.toUpperCase()} doNotStringifyValue />,
>>>>>>> d86accf0
            });
        }

        lines.push({
            value: <CurlParameter paramKey="--url" value={`${environmentUrl}${example.path}`} />,
        });

        for (const queryParam of endpoint.queryParameters) {
            const value = example.queryParameters[queryParam.key];
            if (value != null) {
                lines.push({
                    value: <CurlParameter paramKey="--url-query" value={`${queryParam.key}=${value}`} />,
                });
            }
        }

        const requestContentType =
            endpoint.request != null
                ? endpoint.request.type._visit({
                      object: () => "application/json",
                      reference: () => "application/json",
                      fileUpload: () => "multipart/form-data",
                      _other: () => undefined,
                  })
                : undefined;
        if (requestContentType != null) {
            parts.push({
                value: <CurlParameter paramKey="--header" value={`Content-Type: ${requestContentType}`} />,
            });
        }

        if (apiDefinition.auth != null && endpoint.authed) {
            apiDefinition.auth._visit({
                basicAuth: ({ usernameName = "username", passwordName = "password" }) => {
                    lines.push({
                        value: <CurlParameter paramKey="--user" value={`${usernameName}:${passwordName}`} />,
                    });
                },
                bearerAuth: ({ tokenName = "token" }) => {
                    lines.push({
                        value: <CurlParameter paramKey="--header" value={`Authorization <${tokenName}>`} />,
                    });
                },
                header: ({ headerWireValue, nameOverride = headerWireValue }) => {
                    lines.push({
                        value: <CurlParameter paramKey="--header" value={`${headerWireValue}: <${nameOverride}>`} />,
                    });
                },
                _other: noop,
            });
        }

        for (const header of endpoint.headers) {
            const value = example.headers[header.key];
            if (value != null) {
                lines.push({
                    value: <CurlParameter paramKey="--header" value={`${header.key}: ${value}`} />,
                });
            }
        }

        if (endpoint.request != null) {
            switch (endpoint.request.type.type) {
                case "fileUpload":
                    lines.push({
                        value: <CurlParameter paramKey="--data" value="@file" />,
                    });
                    break;
                case "object":
                case "reference":
                    lines.push(
                        {
                            value: (
                                <>
                                    <CurlParameter paramKey="--data" /> <JsonExampleString value="'" doNotAddQuotes />
                                </>
                            ),
                            excludeTrailingBackslash: true,
                        },
                        {
                            value: (
                                <>
                                    <JsonItemTopLine value={example.requestBody} isNonLastItemInCollection={false} />
                                    <JsonItemMiddleLines value={example.requestBody} />
                                    <JsonItemBottomLine value={example.requestBody} isNonLastItemInCollection={false} />
                                </>
                            ),
                            excludeIndent: true,
                            excludeTrailingBackslash: true,
                        },
                        {
                            value: <JsonExampleString value="'" doNotAddQuotes />,
                            excludeIndent: true,
                        }
                    );
                    break;
                default:
                    assertVoidNoThrow(endpoint.request.type.type);
            }
        }

        const curlElement = <span className="text-yellow-100">{CURL_PREFIX}</span>;
        if (lines[0] != null) {
            lines[0] = {
                ...lines[0],
                value: (
                    <>
                        {curlElement}
                        {lines[0].value}
                    </>
                ),
            };
        } else {
            lines.unshift({
                value: curlElement,
            });
        }

        return lines;
    }, [
        apiDefinition.auth,
        endpoint.authed,
        endpoint.headers,
        endpoint.method,
        endpoint.queryParameters,
        endpoint.request,
        environmentUrl,
        example.headers,
        example.path,
        example.queryParameters,
        example.requestBody,
    ]);

    return (
        <JsonExampleContext.Provider value={contextValue}>
            {parts.map((part, index) => (
                <CurlExampleLine
                    key={index}
                    part={part}
                    indent={index > 0 ? CURL_PREFIX.length : 0}
                    isLastPart={index === parts.length - 1}
                />
            ))}
        </JsonExampleContext.Provider>
    );
};<|MERGE_RESOLUTION|>--- conflicted
+++ resolved
@@ -42,13 +42,8 @@
         const lines: CurlExamplePart[] = [];
 
         if (endpoint.method !== FernRegistryApiRead.HttpMethod.Get) {
-<<<<<<< HEAD
             lines.push({
-                value: <CurlParameter paramKey="--method" value={endpoint.method.toUpperCase()} />,
-=======
-            parts.push({
-                value: <CurlParameter paramKey="-X" value={endpoint.method.toUpperCase()} doNotStringifyValue />,
->>>>>>> d86accf0
+                value: <CurlParameter paramKey="-X" value={endpoint.method.toUpperCase()} />,
             });
         }
 
