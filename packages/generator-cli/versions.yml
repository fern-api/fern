# yaml-language-server: $schema=../../versions-yml.schema.json
- changelogEntry:
    - summary: |
<<<<<<< HEAD
        Fix an issue where the `generator-cli github pr ...` and `generator-cli github push` commands would fail when the GitHub repository is empty.
      type: fix
  createdAt: "2025-11-05"
=======
        Use proper title case in README generator. Conjunctions and prepositions are now lowercased when they appear in the middle of titles.
      type: fix
  createdAt: "2025-11-06"
>>>>>>> 93c0465f
  version: 0.4.1

- changelogEntry:
    - summary: |
        Move generator-cli source code from fern-platform to fern repository.
      type: chore
  createdAt: "2025-11-04"
  version: 0.4.0<|MERGE_RESOLUTION|>--- conflicted
+++ resolved
@@ -1,15 +1,16 @@
 # yaml-language-server: $schema=../../versions-yml.schema.json
 - changelogEntry:
     - summary: |
-<<<<<<< HEAD
         Fix an issue where the `generator-cli github pr ...` and `generator-cli github push` commands would fail when the GitHub repository is empty.
       type: fix
-  createdAt: "2025-11-05"
-=======
+  createdAt: "2025-11-06"
+  version: 0.4.2
+
+- changelogEntry:
+    - summary: |
         Use proper title case in README generator. Conjunctions and prepositions are now lowercased when they appear in the middle of titles.
       type: fix
   createdAt: "2025-11-06"
->>>>>>> 93c0465f
   version: 0.4.1
 
 - changelogEntry:
