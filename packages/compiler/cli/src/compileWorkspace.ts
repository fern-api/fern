import { compile } from "@fern-api/compiler";
import { loadWorkspaceDefinition, WorkspaceDefinition } from "@fern-api/compiler-commons";
import { runPlugin } from "@fern-api/plugin-runner";
import { rm, writeFile } from "fs/promises";
import Listr from "listr";
import os from "os";
import path from "path";
import tmp from "tmp-promise";
import { handleCompilerFailure } from "./handleCompilerFailure";
import { parseFernDirectory } from "./parseFernDirectory";

<<<<<<< HEAD
export async function createCompileWorkspaceTask(pathToWorkspaceDefinition: string): Promise<Listr.ListrTask> {
    const workspaceDefinition = await loadWorkspaceDefinition(pathToWorkspaceDefinition);
=======
interface WorkspaceConfig {
    name?: string;
    input: string;
    plugins: { name: string; output: string; config: unknown }[];
}

export async function createCompileWorkspaceTask({
    pathToWorkspaceDefinition,
    absolutePathToProjectConfig,
}: {
    pathToWorkspaceDefinition: string;
    absolutePathToProjectConfig: string | undefined;
}): Promise<Listr.ListrTask> {
    const fileContents = await readFile(pathToWorkspaceDefinition);
    const workspaceConfig = yaml.load(fileContents.toString()) as WorkspaceConfig;
    const workspacePathRelativeToRoot = getWorkspacePathRelativeToRoot(
        absolutePathToProjectConfig,
        pathToWorkspaceDefinition
    );
>>>>>>> 55ef337c
    return {
        title: workspaceDefinition.name ?? pathToWorkspaceDefinition,
        task: await createCompileWorkspaceSubtasks({
<<<<<<< HEAD
            workspaceDefinition,
=======
            pathToWorkspaceDefinition,
            workspaceConfig,
            workspacePathRelativeToRoot,
>>>>>>> 55ef337c
        }),
    };
}

async function createCompileWorkspaceSubtasks({
<<<<<<< HEAD
    workspaceDefinition: workspaceConfig,
}: {
    workspaceDefinition: WorkspaceDefinition;
=======
    pathToWorkspaceDefinition,
    workspaceConfig,
    workspacePathRelativeToRoot,
}: {
    pathToWorkspaceDefinition: string;
    workspaceConfig: WorkspaceConfig;
    workspacePathRelativeToRoot: string | undefined;
>>>>>>> 55ef337c
}): Promise<() => Listr> {
    const workspaceTempDir = await tmp.dir({
        // use the /private prefix on osx so that docker can access the tmpdir
        // see https://stackoverflow.com/a/45123074
        tmpdir: os.platform() === "darwin" ? path.join("/private", os.tmpdir()) : undefined,
        prefix: "fern",
    });

    const pathToIr = path.join(workspaceTempDir.path, "ir.json");

    const listr = new Listr([
        {
            title: "Parse API definition",
            task: async () => {
                const files = await parseFernDirectory(workspaceConfig.absolutePathToInput);
                const compileResult = await compile(files);
                if (compileResult.didSucceed) {
                    await writeFile(pathToIr, JSON.stringify(compileResult.intermediateRepresentation));
                } else {
                    handleCompilerFailure(compileResult.failure);
                }
            },
        },
        {
            title: "Run plugins",
            task: async () => {
                await Promise.all(
                    workspaceConfig.plugins.map(async (plugin) => {
                        const configJson = await tmp.file({
                            tmpdir: workspaceTempDir.path,
                        });
                        await runPlugin({
                            imageName: plugin.name,
                            pathToIr,
                            pathToWriteConfigJson: configJson.path,
<<<<<<< HEAD
                            customPluginConfig: plugin.config,
                            pluginOutputDirectory: plugin.absolutePathToOutput,
=======
                            pluginConfig: plugin.config,
                            pluginOutputDirectory: path.join(path.dirname(pathToWorkspaceDefinition), plugin.output),
                            workspacePathRelativeToRoot: workspacePathRelativeToRoot,
>>>>>>> 55ef337c
                        });
                    })
                );
            },
        },
        {
            title: "Clean up",
            task: async () => {
                await rm(workspaceTempDir.path, { recursive: true });
            },
            skip: () => process.env.NODE_ENV === "development",
        },
    ]);

    return () => listr;
}

function getWorkspacePathRelativeToRoot(
    absolutePathToProjectConfig: string | undefined,
    pathToWorkspaceDefinition: string
): string | undefined {
    if (absolutePathToProjectConfig != null) {
        return path.relative(path.dirname(absolutePathToProjectConfig), path.dirname(pathToWorkspaceDefinition));
    }
    return undefined;
}<|MERGE_RESOLUTION|>--- conflicted
+++ resolved
@@ -9,16 +9,6 @@
 import { handleCompilerFailure } from "./handleCompilerFailure";
 import { parseFernDirectory } from "./parseFernDirectory";
 
-<<<<<<< HEAD
-export async function createCompileWorkspaceTask(pathToWorkspaceDefinition: string): Promise<Listr.ListrTask> {
-    const workspaceDefinition = await loadWorkspaceDefinition(pathToWorkspaceDefinition);
-=======
-interface WorkspaceConfig {
-    name?: string;
-    input: string;
-    plugins: { name: string; output: string; config: unknown }[];
-}
-
 export async function createCompileWorkspaceTask({
     pathToWorkspaceDefinition,
     absolutePathToProjectConfig,
@@ -26,41 +16,25 @@
     pathToWorkspaceDefinition: string;
     absolutePathToProjectConfig: string | undefined;
 }): Promise<Listr.ListrTask> {
-    const fileContents = await readFile(pathToWorkspaceDefinition);
-    const workspaceConfig = yaml.load(fileContents.toString()) as WorkspaceConfig;
-    const workspacePathRelativeToRoot = getWorkspacePathRelativeToRoot(
-        absolutePathToProjectConfig,
-        pathToWorkspaceDefinition
-    );
->>>>>>> 55ef337c
+    const workspaceDefinition = await loadWorkspaceDefinition(pathToWorkspaceDefinition);
     return {
         title: workspaceDefinition.name ?? pathToWorkspaceDefinition,
         task: await createCompileWorkspaceSubtasks({
-<<<<<<< HEAD
             workspaceDefinition,
-=======
-            pathToWorkspaceDefinition,
-            workspaceConfig,
-            workspacePathRelativeToRoot,
->>>>>>> 55ef337c
+            workspacePathRelativeToRoot:
+                absolutePathToProjectConfig != null
+                    ? path.relative(path.dirname(absolutePathToProjectConfig), path.dirname(pathToWorkspaceDefinition))
+                    : undefined,
         }),
     };
 }
 
 async function createCompileWorkspaceSubtasks({
-<<<<<<< HEAD
-    workspaceDefinition: workspaceConfig,
+    workspaceDefinition,
+    workspacePathRelativeToRoot,
 }: {
     workspaceDefinition: WorkspaceDefinition;
-=======
-    pathToWorkspaceDefinition,
-    workspaceConfig,
-    workspacePathRelativeToRoot,
-}: {
-    pathToWorkspaceDefinition: string;
-    workspaceConfig: WorkspaceConfig;
     workspacePathRelativeToRoot: string | undefined;
->>>>>>> 55ef337c
 }): Promise<() => Listr> {
     const workspaceTempDir = await tmp.dir({
         // use the /private prefix on osx so that docker can access the tmpdir
@@ -75,7 +49,7 @@
         {
             title: "Parse API definition",
             task: async () => {
-                const files = await parseFernDirectory(workspaceConfig.absolutePathToInput);
+                const files = await parseFernDirectory(workspaceDefinition.absolutePathToInput);
                 const compileResult = await compile(files);
                 if (compileResult.didSucceed) {
                     await writeFile(pathToIr, JSON.stringify(compileResult.intermediateRepresentation));
@@ -88,7 +62,7 @@
             title: "Run plugins",
             task: async () => {
                 await Promise.all(
-                    workspaceConfig.plugins.map(async (plugin) => {
+                    workspaceDefinition.plugins.map(async (plugin) => {
                         const configJson = await tmp.file({
                             tmpdir: workspaceTempDir.path,
                         });
@@ -96,14 +70,9 @@
                             imageName: plugin.name,
                             pathToIr,
                             pathToWriteConfigJson: configJson.path,
-<<<<<<< HEAD
                             customPluginConfig: plugin.config,
                             pluginOutputDirectory: plugin.absolutePathToOutput,
-=======
-                            pluginConfig: plugin.config,
-                            pluginOutputDirectory: path.join(path.dirname(pathToWorkspaceDefinition), plugin.output),
-                            workspacePathRelativeToRoot: workspacePathRelativeToRoot,
->>>>>>> 55ef337c
+                            workspacePathRelativeToRoot,
                         });
                     })
                 );
@@ -119,14 +88,4 @@
     ]);
 
     return () => listr;
-}
-
-function getWorkspacePathRelativeToRoot(
-    absolutePathToProjectConfig: string | undefined,
-    pathToWorkspaceDefinition: string
-): string | undefined {
-    if (absolutePathToProjectConfig != null) {
-        return path.relative(path.dirname(absolutePathToProjectConfig), path.dirname(pathToWorkspaceDefinition));
-    }
-    return undefined;
 }