import { runDocker } from "@fern-api/docker-utils";
import { rm, writeFile } from "fs/promises";
import path from "path";
import { PluginConfig } from "./PluginConfig";

const DOCKER_FERN_DIRECTORY = "/fern";
const DOCKER_CODEGEN_OUTPUT_DIRECTORY = path.join(DOCKER_FERN_DIRECTORY, "output");
const DOCKER_PLUGIN_CONFIG_PATH = path.join(DOCKER_FERN_DIRECTORY, "config.json");
const DOCKER_PATH_TO_IR = path.join(DOCKER_FERN_DIRECTORY, "ir.json");

export declare namespace runPlugin {
    export interface Args {
        imageName: string;
        pathToIr: string;
        customPluginConfig: unknown;
        pathToWriteConfigJson: string;
        /**
         * this directory will be mapped to DOCKER_CODEGEN_OUTPUT_DIRECTORY.
         * the plugin will be instructed to write any files to this directory.
         */
<<<<<<< HEAD
        pluginOutputDirectory: string | undefined;
=======
        pluginOutputDirectory: string;
        workspacePathRelativeToRoot: string | undefined;
>>>>>>> 55ef337c
    }
}

export async function runPlugin({
    imageName,
    pathToIr,
    customPluginConfig,
    pathToWriteConfigJson,
    pluginOutputDirectory,
    workspacePathRelativeToRoot: workspacePath,
}: runPlugin.Args): Promise<void> {
<<<<<<< HEAD
    const config: PluginConfig = {
=======
    const configJson = {
        workspacePath,
>>>>>>> 55ef337c
        irFilepath: DOCKER_PATH_TO_IR,
        outputDirectory: DOCKER_CODEGEN_OUTPUT_DIRECTORY,
        helpers: {
            encodings: {},
        },
        customConfig: customPluginConfig,
    };
    await writeFile(pathToWriteConfigJson, JSON.stringify(config, undefined, 4));

    const binds = [`${pathToWriteConfigJson}:${DOCKER_PLUGIN_CONFIG_PATH}:ro`, `${pathToIr}:${DOCKER_PATH_TO_IR}:ro`];
    if (pluginOutputDirectory != null) {
        await rm(pluginOutputDirectory, { force: true, recursive: true });
        binds.push(`${pluginOutputDirectory}:${DOCKER_CODEGEN_OUTPUT_DIRECTORY}`);
    }

    await runDocker({
        imageName,
        args: [DOCKER_PLUGIN_CONFIG_PATH],
        binds,
    });
}<|MERGE_RESOLUTION|>--- conflicted
+++ resolved
@@ -18,12 +18,8 @@
          * this directory will be mapped to DOCKER_CODEGEN_OUTPUT_DIRECTORY.
          * the plugin will be instructed to write any files to this directory.
          */
-<<<<<<< HEAD
         pluginOutputDirectory: string | undefined;
-=======
-        pluginOutputDirectory: string;
         workspacePathRelativeToRoot: string | undefined;
->>>>>>> 55ef337c
     }
 }
 
@@ -33,14 +29,10 @@
     customPluginConfig,
     pathToWriteConfigJson,
     pluginOutputDirectory,
-    workspacePathRelativeToRoot: workspacePath,
+    workspacePathRelativeToRoot,
 }: runPlugin.Args): Promise<void> {
-<<<<<<< HEAD
     const config: PluginConfig = {
-=======
-    const configJson = {
-        workspacePath,
->>>>>>> 55ef337c
+        relativeWorkspacePathOnHost: workspacePathRelativeToRoot,
         irFilepath: DOCKER_PATH_TO_IR,
         outputDirectory: DOCKER_CODEGEN_OUTPUT_DIRECTORY,
         helpers: {
