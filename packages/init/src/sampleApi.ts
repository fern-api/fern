--- conflicted
+++ resolved
@@ -8,19 +8,10 @@
       title: string
       rating: double
 
-<<<<<<< HEAD
-services:
-  http:
-    MoviesService:
-      auth: none
-      base-path: /movies
-      endpoints:
-=======
   CreateMovieRequest: 
     properties:
       title: string
       rating: double 
->>>>>>> f6cbb06d
 
 services:
   http:
