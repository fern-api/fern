--- conflicted
+++ resolved
@@ -8,6 +8,11 @@
       title: string
       rating: double
 
+  CreateMovieRequest: 
+    properties:
+      title: string
+      rating: double 
+
 services:
   http:
     MoviesService:
@@ -15,62 +20,9 @@
       base-path: /movies
       endpoints:
 
-<<<<<<< HEAD
-const API: RawSchemas.FernConfigurationSchema = {
-    ids: ["MovieId"],
-    types: {
-        Movie: {
-            properties: {
-                id: "MovieId",
-                title: "string",
-                rating: "double",
-            },
-        },
-        CreateMovieRequest: {
-            properties: {
-                title: "string",
-                rating: "double",
-            },
-        },
-    },
-    errors: {
-        NotFoundError: {
-            http: {
-                statusCode: 404,
-            },
-        },
-    },
-    services: {
-        http: {
-            MoviesService: {
-                auth: "none",
-                endpoints: {
-                    createMovie: {
-                        request: "CreateMovieRequest",
-                        response: "MovieId",
-                    },
-                    getMovie: {
-                        request: "MovieId",
-                        response: {
-                            ok: "Movie",
-                            failed: {
-                                errors: ["NotFoundError"],
-                            },
-                        },
-                    },
-                },
-            },
-        },
-    },
-};
-=======
         # Here's an HTTP endpoint. Fern uses sane defaults for endpoint path and HTTP method.
         createMovie:
-          request:
-            type:
-              properties:
-                title: string
-                rating: double
+          request: CreateMovieRequest
           response: MovieId
 
         getMovie:
@@ -84,5 +36,4 @@
 errors:
   NotFoundError:
     http:
-      statusCode: 404`;
->>>>>>> 5d65c8b0
+      statusCode: 404`;