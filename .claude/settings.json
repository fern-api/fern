--- conflicted
+++ resolved
@@ -57,11 +57,7 @@
     "FERN_TOKEN": "${FERN_TOKEN}",
     "NODE_ENV": "development",
     "PNPM_VERSION": "9.4.0"
-<<<<<<< HEAD
-  }
-=======
   },
   "includeCoAuthoredBy": true,
   "model": "claude-sonnet-4-20250514"
->>>>>>> ea8ba528
 }