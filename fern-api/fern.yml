IntermediateRepresentation:
  docs: Complete representation of the API schema
  types:
    docs: The types described by this API
    type: list<TypeDefinition>
  services:
    docs: The services exposed by this API
    type: Services

TypeDefinition:
  docs: A type, which is a name and a shape
  extends: WithDocs
  fields:
    extends:
      docs: A list of other types to inherit from
      type: list<NamedTypeReference>
    name: NamedTypeReference
    shape: Type

WithDocs:
  fields:
    docs: optional<string>

NamedTypeReference:
  extends: WithPackage
  fields:
    name: string

WithPackage:
  fields:
    package: string

Type:
  union:
    object: ObjectTypeDefinition
    union: UnionTypeDefinition
    alias: AliasTypeDefinition
    enum: EnumTypeDefinition

ObjectTypeDefinition:
  fields:
    fields: list<ObjectField>

ObjectField:
  extends: WithDocs
  fields:
    key: string
    valueType: TypeReference

TypeReference:
  union:
    named: NamedTypeReference
    primitive: PrimitiveType
    container: ContainerType

PrimitiveType:
  enum:
    - INTEGER
    - DOUBLE
    - type: LONG
      docs: Within the range -2^53 to 2^53
    - STRING
    - BOOLEAN

ContainerType:
  union:
    map: MapType
    list: TypeReference
    set: TypeReference
    optional: TypeReference

MapType:
  fields:
    keyType: TypeReference
    valueType: TypeReference

UnionTypeDefinition:
  fields:
    types: list<SingleUnionType>

<<<<<<< HEAD
AllowedPrimitiveMapKeyType:
  enum:
    - INTEGER
    - STRING
    - BOOLEAN
=======
SingleUnionType:
  extends: WithDocs
  fields:
    discriminantValue: string
    valueType: TypeReference
>>>>>>> 5e938364

AliasTypeDefinition:
  fields:
    name: string
    aliasType: TypeReference

EnumTypeDefinition:
  fields:
    values: list<EnumValue>

EnumValue:
  extends: WithDocs
  union:
    value: string
    reference: EnumValueReference

EnumValueReference:
  extends: WithPackage
  fields:
    referencedEnum: NamedTypeReference
    value: string

Services:
  fields:
    http: list<HttpService>
    webSocket: list<WebSocketService>

BaseService:
  extends:
    - WithPackage
    - WithDocs
  fields:
    name: string
    basePath: string

HttpService:
  extends: BaseService
  fields:
    headers: list<HttpHeader>
    endpoints: list<HttpEndpoint>

HttpHeader:
  extends: WithDocs
  fields:
    header: string
    valueType: TypeReference

HttpEndpoint:
  extends: WithDocs
  fields:
    endpointId: string
    verb: HttpVerb
    path: string
    parameters: list<HttpEndpointParameter>
    queryParameters: list<HttpEndpointQueryParameter>
    header: list<HttpHeader>
    request: optional<HttpRequest>
    response: optional<HttpResponse>
    errors: list<HttpError>

HttpRequest:
  extends: WithDocs
  fields:
    bodyType: TypeReference

HttpResponse:
  extends: WithDocs
  fields:
    bodyType: TypeReference

HttpVerb:
  enum:
    - GET
    - POST
    - PUT
    - DELETE

HttpEndpointParameter:
  extends: WithDocs
  fields:
    key: string
    valueType: TypeReference

HttpEndpointQueryParameter:
  extends: WithDocs
  fields:
    key: string
    valueType: TypeReference

HttpError:
  extends: WithDocs
  fields:
    name: string
    statusCode: number
    bodyType: optional<TypeReference>

WebSocketService:
  extends: BaseService
  fields:
    messages: list<WebSocketMessage>

WebSocketMessage:
  extends: WithDocs
  fields:
    origin: WebSocketMessageOrigin
    body: optional<WebSocketMessageBody>
    response: optional<WebSocketMessageResponse>
    errors: list<WebsocketError>

WebSocketMessageOrigin:
  enum:
    - CLIENT
    - SERVER

WebSocketMessageBody:
  extends: WithDocs
  fields:
    bodyType: TypeReference

WebSocketMessageResponse:
  extends: WithDocs
  fields:
    bodyType: TypeReference
    behavior:
      type: WebSocketMessageResponseBehavior
      docs: Defaults to {WebSocketMessageResponseBehavior.ONGOING}

WebSocketMessageResponseBehavior:
  enum:
    - ONGOING
    - REQUEST_RESPONSE

WebsocketError:
  extends: WithDocs
  fields:
    name: string
    bodyType: optional<TypeReference><|MERGE_RESOLUTION|>--- conflicted
+++ resolved
@@ -78,19 +78,11 @@
   fields:
     types: list<SingleUnionType>
 
-<<<<<<< HEAD
-AllowedPrimitiveMapKeyType:
-  enum:
-    - INTEGER
-    - STRING
-    - BOOLEAN
-=======
 SingleUnionType:
   extends: WithDocs
   fields:
     discriminantValue: string
     valueType: TypeReference
->>>>>>> 5e938364
 
 AliasTypeDefinition:
   fields:
