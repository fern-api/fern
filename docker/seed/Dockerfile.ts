FROM node:lts-slim

ENV PNPM_STORE_PATH=/.pnpm-cache
ENV YARN_CACHE_FOLDER=/.yarn-cache
ENV PNPM_HOME=/.pnpm
ENV PATH=$PNPM_HOME:$PATH

RUN npm install -g pnpm@10.20.0 --force
RUN corepack prepare pnpm@10.20.0
RUN npm install -g yarn@1.22.22 --force
RUN corepack prepare yarn@1.22.22

RUN pnpm install -g typescript@~5.7.2
RUN pnpm install -g prettier@3.4.2
<<<<<<< HEAD
RUN pnpm install -g oxfmt@0.9.0
RUN pnpm install -g @biomejs/biome@2.3.1
=======
RUN pnpm install -g @biomejs/biome@2.3.1
RUN pnpm install -g oxlint@1.25.0
RUN pnpm install -g oxlint-tsgolint@0.4.0
>>>>>>> cf620fa6

WORKDIR /tmp/cache-warm

RUN echo '{ \
  "name": "cache-warmer", \
  "version": "1.0.0", \
  "devDependencies": { \
    "jest": "^29.7.0", \
    "@types/jest": "^29.5.14", \
    "node-fetch": "^2.7.0", \
    "@types/node-fetch": "^2.6.12", \
    "@types/node": "^18.19.70", \
    "qs": "^6.13.1", \
    "@types/qs": "^6.9.17", \
    "readable-stream": "^4.5.2", \
    "@types/readable-stream": "^4.0.18", \
    "form-data": "^4.0.4", \
    "formdata-node": "^6.0.3", \
    "jest-environment-jsdom": "^29.7.0", \
    "prettier": "3.4.2", \
    "oxfmt": "0.9.0", \
    "@biomejs/biome": "2.3.1", \
    "oxlint": "1.25.0", \
    "ts-jest": "^29.1.1", \
    "typescript": "~5.7.2", \
    "form-data-encoder": "^4.0.2", \
    "ts-loader": "^9.5.1", \
    "webpack": "^5.97.1", \
    "fetch-mock-jest": "^1.5.1", \
    "msw": "2.11.2", \
    "vitest": "^3.2.4" \
  } \
}' > package.json

RUN yarn install


RUN rm -rf node_modules
RUN rm -rf yarn.lock

RUN pnpm install

RUN rm -rf /tmp/cache-warm

WORKDIR /

ENTRYPOINT ["tail", "-f", "/dev/null"]<|MERGE_RESOLUTION|>--- conflicted
+++ resolved
@@ -12,14 +12,10 @@
 
 RUN pnpm install -g typescript@~5.7.2
 RUN pnpm install -g prettier@3.4.2
-<<<<<<< HEAD
 RUN pnpm install -g oxfmt@0.9.0
-RUN pnpm install -g @biomejs/biome@2.3.1
-=======
 RUN pnpm install -g @biomejs/biome@2.3.1
 RUN pnpm install -g oxlint@1.25.0
 RUN pnpm install -g oxlint-tsgolint@0.4.0
->>>>>>> cf620fa6
 
 WORKDIR /tmp/cache-warm
 
