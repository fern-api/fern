<<<<<<< HEAD
## Fern is an open source specification for describing REST APIs
=======
![Fern header](header.png)
>>>>>>> c5ee341f

<p align="center">
  <a href="https://www.npmjs.com/package/fern-api" alt="fern-api npm package">
    <img src="https://img.shields.io/npm/v/fern-api?style=flat-square" />
  </a>
</p>

<div align="center">
  <a href="https://www.buildwithfern.com/docs" alt="documentation">Documentation</a>
  <span>&nbsp;&nbsp;•&nbsp;&nbsp;</span>
  <a href="https://discord.com/invite/JkkXumPzcG" alt="discord">Discord</a>
  <br />
</div>

<<<<<<< HEAD
Define your API in Fern to generate boilerplate server code, SDKs, API documentation, an OpenAPI definition, and a Postman Collection.

Inspired by Google's gRPC, Amazon's Smithy, and Palantir's Conjure, **we built Fern to productize schema-first API automation**.
=======
---

**Fern is an open source format for defining REST APIs.**
You can think of it like a programming language to describe
your API: your endpoints, types, errors, and examples.

This repository contains the **Fern compiler.** The compiler transforms the API description into useful outputs, like:

### 🌿 SDKs

Client libraries speed up internal developement, and help acquire customers who use your API. Our auto-generated SDKs are idiomatic and feel handwritten.

[TypeScript SDK generator ➚](https://github.com/fern-api/fern-typescript)

[Java SDK generator ➚](https://github.com/fern-api/fern-java)

### 🌿 Server-side code generation

We automatically generate lots of boilerplate on the server side, like Pydantic models for FastAPI and Jersey interfaces for Spring Boot. We also add compile-time validation that all your endpoints are being served correctly.

[FastAPI generator ➚](https://github.com/fern-api/fern-python)

[Spring Boot generator ➚](https://github.com/fern-api/fern-java)

### 🌿 Postman Collection

Complete with examples of successful and unsuccessful requests!

[Postman generator ➚](https://github.com/fern-api/fern-postman)

### 🌿 An OpenAPI spec

You can feed the generated OpenAPI into the endless list of tools that support OpenAPI.

[OpenAPI generator ➚](https://github.com/fern-api/fern-postman)

# Comparison with OpenAPI

OpenAPI is a great tool for documenting APIs, but falls short for code generation use cases.

Read [Fern vs. OpenAPI](https://www.buildwithfern.com/docs/comparison-with-openapi)
for an in-depth comparison. **TL;DR: we differ from OpenAPI in these areas:**

- [Ease of use](https://www.buildwithfern.com/docs/comparison-with-openapi#ease-of-use)
- [Quality of code generation](https://www.buildwithfern.com/docs/comparison-with-openapi#quality-of-code-generation)
- [Focus on server-side API development](https://www.buildwithfern.com/docs/comparison-with-openapi#focus-on-server-side-api-development)
- [Change management](https://www.buildwithfern.com/docs/comparison-with-openapi#change-management)
- [Cloud-based code generation and publishing](https://www.buildwithfern.com/docs/comparison-with-openapi#cloud-based-code-generation-and-publishing)

# Get started

```bash
npm install -g fern-api
```

### The `fern/` directory

The `fern/` directory contains your API definition. This generally lives in your
backend repo, but you can also have an independent repo dedicated to your API (like [Raven's](https://github.com/ravenappdev/raven-api)).

In the root of your repo, run:

```bash
fern init
```

This will create the following folder structure in your project:

```yaml
fern/
├─ fern.config.json # root-level configuration
└─ api/ # your API
  ├─ generators.yml # generators you're using
  └─ definition/
    ├─ api.yml  # API-level configuration
    └─ imdb.yml # endpoints, types, and errors
```

### Generating an SDK

To generate SDKs, you can log in with GitHub from the CLI:

```bash
fern login
```

You can add [generators](compiler/generators) using `fern add`. By default, this
will publish your SDK to the Fern npm registry (npm.buildwithfern.com).

```bash
fern add fern-typescript-sdk
```

To generate the TypeScript SDK, run:

```bash
fern generate
```

And voila! You just built and published a TypeScript SDK.

**Next step:** define _your_ API in Fern. Check out our [docs](https://www.buildwithfern.com/docs/definition) to learn more.

# CLI Reference

### `fern generate [--group <group>] [--version <version>]`

`fern generate` runs the compiler. It will validate your API and run the
generators specified in `generators.yml`.

If you don't have a `default-group` specified in `generators.yml`, then you must
specify a group using the `--group` option.

You can specify a version using the `--version` option. This version string is
used when publishing SDKs to registries (e.g. npm).

---

### `fern check`

`fern check` will validate that your API is valid.

---

### `fern upgrade`

`fern upgrade` will upgrade your compiler version in `fern.config.json` to the
latest version.

---

### `fern add <generator>`

`fern add` adds a new generator to your `generators.yml`. You can view the full
list of supported generators in our [docs](https://www.buildwithfern.com/docs/compiler/generators).

---

### `fern init`

`fern init` adds a new API to your repo.
>>>>>>> c5ee341f

---

### `fern register`

<<<<<<< HEAD
With **Fern** you can:

1. **Serve your API accurately**. Fern integrates with popular frameworks like Express, FastAPI, and Spring to add compile-time and run-time checks.
2. **Generate idiomatic SDKs** in the most popular languages: TypeScript/JavaScript, Python, Java, Go, Ruby. Fern also handles publishing to registries.
3. **Auto-update** your API documentation, Postman collection, and OpenAPI description any time your API changes.

We’re in private beta. If you’re interested in using Fern, [**reach out**](mailto:hey@buildwithfern.com?subject=%5BPrivate%20beta%5D%20Interest%20in%20joining).
=======
_Advanced feature._ You can register your API so it can be depended on by other
APIs. Read more in our [docs](https://www.buildwithfern.com/docs/advanced/depending-on-other-apis).

# Documentation

You can view our documentation [here](https://www.buildwithfern.com/docs).
>>>>>>> c5ee341f

# Community

[Join our Discord!](https://discord.com/invite/JkkXumPzcG)<|MERGE_RESOLUTION|>--- conflicted
+++ resolved
@@ -1,8 +1,4 @@
-<<<<<<< HEAD
-## Fern is an open source specification for describing REST APIs
-=======
 ![Fern header](header.png)
->>>>>>> c5ee341f
 
 <p align="center">
   <a href="https://www.npmjs.com/package/fern-api" alt="fern-api npm package">
@@ -17,11 +13,6 @@
   <br />
 </div>
 
-<<<<<<< HEAD
-Define your API in Fern to generate boilerplate server code, SDKs, API documentation, an OpenAPI definition, and a Postman Collection.
-
-Inspired by Google's gRPC, Amazon's Smithy, and Palantir's Conjure, **we built Fern to productize schema-first API automation**.
-=======
 ---
 
 **Fern is an open source format for defining REST APIs.**
@@ -163,28 +154,17 @@
 ### `fern init`
 
 `fern init` adds a new API to your repo.
->>>>>>> c5ee341f
 
 ---
 
 ### `fern register`
 
-<<<<<<< HEAD
-With **Fern** you can:
-
-1. **Serve your API accurately**. Fern integrates with popular frameworks like Express, FastAPI, and Spring to add compile-time and run-time checks.
-2. **Generate idiomatic SDKs** in the most popular languages: TypeScript/JavaScript, Python, Java, Go, Ruby. Fern also handles publishing to registries.
-3. **Auto-update** your API documentation, Postman collection, and OpenAPI description any time your API changes.
-
-We’re in private beta. If you’re interested in using Fern, [**reach out**](mailto:hey@buildwithfern.com?subject=%5BPrivate%20beta%5D%20Interest%20in%20joining).
-=======
 _Advanced feature._ You can register your API so it can be depended on by other
 APIs. Read more in our [docs](https://www.buildwithfern.com/docs/advanced/depending-on-other-apis).
 
 # Documentation
 
 You can view our documentation [here](https://www.buildwithfern.com/docs).
->>>>>>> c5ee341f
 
 # Community
 
