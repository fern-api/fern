--- conflicted
+++ resolved
@@ -17,28 +17,13 @@
 
 Fern is an open-source toolkit that simplifies the design, build, and consumption of REST APIs. It allows you to effortlessly generate SDKs, API documentation, and backend server boilerplate.
 
-<<<<<<< HEAD
 ![Overview Diagram](/fern/docs/images/overview.png)
 
 ## Quickstart
 
 --> [Generate an SDK in 3 commands](https://docs.buildwithfern.com/overview/welcome/quickstart)
 
---> [Beautiful documentation in 5 minutes](https://github.com/fern-api/docs-starter)
-=======
-<br/>
-<div align="center">
-  <a href="https://docs.buildwithfern.com?utm_source=fern-api/fern/readme/overview-diagram">
-    <img src="fern/docs/images/overview.png" height="200" align="center" alt="overview diagram" />
-  </a>
-<br/>
-
-## Quickstart
-
---> [**Generate an SDK with just 3 commands.**](https://docs.buildwithfern.com/overview/welcome/quickstart)
-
---> [**Get beautiful documentation in 5 minutes.**](https://github.com/fern-api/docs-starter)
->>>>>>> e8ae91a8
+--> [Beautiful documentation in less than 5 minutes](https://github.com/fern-api/docs-starter)
 
 ## Motivation
 
@@ -66,15 +51,9 @@
 ### 🌿 API Documentation
 
 Fern will build and host a documentation website with an auto-generated API reference. Write additional pages in markdown and have them versioned with git. Search, SEO, dark mode, and popular components are provided out-of-the-box. Plus, you can customize the colors, font, logo, and domain name.
-<<<<<<< HEAD
 
 Check out docs built with Fern:
 
-=======
-
-Check out docs built with Fern:
-
->>>>>>> e8ae91a8
 - [docs.vellum.ai](https://docs.vellum.ai)
 - [docs.superagent.sh](https://docs.superagent.sh/)
 - [docs.propexo.com](https://docs.propexo.com/)
