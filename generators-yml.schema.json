{
  "type": "object",
  "properties": {
    "auth-schemes": {
      "oneOf": [
        {
          "type": "object",
          "additionalProperties": {
            "$ref": "#/definitions/fernDefinition.auth.AuthSchemeDeclarationSchema"
          }
        },
        {
          "type": "null"
        }
      ]
    },
    "api": {
      "oneOf": [
        {
          "$ref": "#/definitions/generators.APIConfigurationSchema"
        },
        {
          "type": "null"
        }
      ]
    },
    "whitelabel": {
      "oneOf": [
        {
          "$ref": "#/definitions/generators.WhitelabelConfigurationSchema"
        },
        {
          "type": "null"
        }
      ]
    },
    "metadata": {
      "oneOf": [
        {
          "$ref": "#/definitions/generators.OutputMetadataSchema"
        },
        {
          "type": "null"
        }
      ]
    },
    "readme": {
      "oneOf": [
        {
          "$ref": "#/definitions/generators.ReadmeSchema"
        },
        {
          "type": "null"
        }
      ]
    },
    "default-group": {
      "oneOf": [
        {
          "type": "string"
        },
        {
          "type": "null"
        }
      ]
    },
    "groups": {
      "oneOf": [
        {
          "type": "object",
          "additionalProperties": {
            "$ref": "#/definitions/group.GeneratorGroupSchema"
          }
        },
        {
          "type": "null"
        }
      ]
    },
    "reviewers": {
      "oneOf": [
        {
          "$ref": "#/definitions/reviewers.ReviewersSchema"
        },
        {
          "type": "null"
        }
      ]
    },
    "openapi": {
      "oneOf": [
        {
          "$ref": "#/definitions/generators.GeneratorsOpenAPISchema"
        },
        {
          "type": "null"
        }
      ]
    },
    "openapi-overrides": {
      "oneOf": [
        {
          "type": "string"
        },
        {
          "type": "null"
        }
      ]
    },
    "spec-origin": {
      "oneOf": [
        {
          "type": "string"
        },
        {
          "type": "null"
        }
      ]
    },
    "async-api": {
      "oneOf": [
        {
          "type": "string"
        },
        {
          "type": "null"
        }
      ]
    },
    "api-settings": {
      "oneOf": [
        {
          "$ref": "#/definitions/generators.APIDefinitionSettingsSchema"
        },
        {
          "type": "null"
        }
      ]
    }
  },
  "additionalProperties": false,
  "definitions": {
    "fernDefinition.auth.OAuthAccessTokenRequestPropertiesSchema": {
      "type": "object",
      "properties": {
        "client-id": {
          "oneOf": [
            {
              "type": "string"
            },
            {
              "type": "null"
            }
          ]
        },
        "client-secret": {
          "oneOf": [
            {
              "type": "string"
            },
            {
              "type": "null"
            }
          ]
        },
        "scopes": {
          "oneOf": [
            {
              "type": "string"
            },
            {
              "type": "null"
            }
          ]
        }
      },
      "additionalProperties": false
    },
    "fernDefinition.auth.OAuthAccessTokenResponsePropertiesSchema": {
      "type": "object",
      "properties": {
        "access-token": {
          "oneOf": [
            {
              "type": "string"
            },
            {
              "type": "null"
            }
          ]
        },
        "expires-in": {
          "oneOf": [
            {
              "type": "string"
            },
            {
              "type": "null"
            }
          ]
        },
        "refresh-token": {
          "oneOf": [
            {
              "type": "string"
            },
            {
              "type": "null"
            }
          ]
        }
      },
      "additionalProperties": false
    },
    "fernDefinition.auth.OAuthGetTokenEndpointSchema": {
      "type": "object",
      "properties": {
        "endpoint": {
          "type": "string"
        },
        "request-properties": {
          "oneOf": [
            {
              "$ref": "#/definitions/fernDefinition.auth.OAuthAccessTokenRequestPropertiesSchema"
            },
            {
              "type": "null"
            }
          ]
        },
        "response-properties": {
          "oneOf": [
            {
              "$ref": "#/definitions/fernDefinition.auth.OAuthAccessTokenResponsePropertiesSchema"
            },
            {
              "type": "null"
            }
          ]
        }
      },
      "required": [
        "endpoint"
      ],
      "additionalProperties": false
    },
    "fernDefinition.auth.OAuthRefreshTokenRequestPropertiesSchema": {
      "type": "object",
      "properties": {
        "refresh-token": {
          "type": "string"
        }
      },
      "required": [
        "refresh-token"
      ],
      "additionalProperties": false
    },
    "fernDefinition.auth.OAuthRefreshTokenResponsePropertiesSchema": {
      "type": "object",
      "properties": {
        "access-token": {
          "oneOf": [
            {
              "type": "string"
            },
            {
              "type": "null"
            }
          ]
        },
        "expires-in": {
          "oneOf": [
            {
              "type": "string"
            },
            {
              "type": "null"
            }
          ]
        },
        "refresh-token": {
          "oneOf": [
            {
              "type": "string"
            },
            {
              "type": "null"
            }
          ]
        }
      },
      "additionalProperties": false
    },
    "fernDefinition.auth.OAuthRefreshTokenEndpointSchema": {
      "type": "object",
      "properties": {
        "endpoint": {
          "type": "string"
        },
        "request-properties": {
          "oneOf": [
            {
              "$ref": "#/definitions/fernDefinition.auth.OAuthRefreshTokenRequestPropertiesSchema"
            },
            {
              "type": "null"
            }
          ]
        },
        "response-properties": {
          "oneOf": [
            {
              "$ref": "#/definitions/fernDefinition.auth.OAuthRefreshTokenResponsePropertiesSchema"
            },
            {
              "type": "null"
            }
          ]
        }
      },
      "required": [
        "endpoint"
      ],
      "additionalProperties": false
    },
    "fernDefinition.auth.OAuthSchemeSchema": {
      "type": "object",
      "properties": {
        "docs": {
          "oneOf": [
            {
              "type": "string"
            },
            {
              "type": "null"
            }
          ]
        },
        "scheme": {
          "const": "oauth"
        },
        "type": {
          "const": "client-credentials"
        },
        "scopes": {
          "oneOf": [
            {
              "type": "array",
              "items": {
                "type": "string"
              }
            },
            {
              "type": "null"
            }
          ]
        },
        "client-id-env": {
          "oneOf": [
            {
              "type": "string"
            },
            {
              "type": "null"
            }
          ]
        },
        "client-secret-env": {
          "oneOf": [
            {
              "type": "string"
            },
            {
              "type": "null"
            }
          ]
        },
        "token-prefix": {
          "oneOf": [
            {
              "type": "string"
            },
            {
              "type": "null"
            }
          ]
        },
        "token-header": {
          "oneOf": [
            {
              "type": "string"
            },
            {
              "type": "null"
            }
          ]
        },
        "get-token": {
          "$ref": "#/definitions/fernDefinition.auth.OAuthGetTokenEndpointSchema"
        },
        "refresh-token": {
          "oneOf": [
            {
              "$ref": "#/definitions/fernDefinition.auth.OAuthRefreshTokenEndpointSchema"
            },
            {
              "type": "null"
            }
          ]
        }
      },
      "required": [
        "scheme",
        "type",
        "get-token"
      ],
      "additionalProperties": false
    },
    "fernDefinition.auth.HeaderAuthSchemeSchema": {
      "type": "object",
      "properties": {
        "env": {
          "oneOf": [
            {
              "type": "string"
            },
            {
              "type": "null"
            }
          ]
        },
        "name": {
          "oneOf": [
            {
              "type": "string"
            },
            {
              "type": "null"
            }
          ]
        },
        "docs": {
          "oneOf": [
            {
              "type": "string"
            },
            {
              "type": "null"
            }
          ]
        },
        "header": {
          "type": "string"
        },
        "type": {
          "oneOf": [
            {
              "type": "string"
            },
            {
              "type": "null"
            }
          ]
        },
        "prefix": {
          "oneOf": [
            {
              "type": "string"
            },
            {
              "type": "null"
            }
          ]
        }
      },
      "required": [
        "header"
      ],
      "additionalProperties": false
    },
    "fernDefinition.auth.AuthVariable": {
      "type": "object",
      "properties": {
        "env": {
          "oneOf": [
            {
              "type": "string"
            },
            {
              "type": "null"
            }
          ]
        },
        "name": {
          "oneOf": [
            {
              "type": "string"
            },
            {
              "type": "null"
            }
          ]
        }
      },
      "additionalProperties": false
    },
    "fernDefinition.auth.BasicAuthSchemeSchema": {
      "type": "object",
      "properties": {
        "docs": {
          "oneOf": [
            {
              "type": "string"
            },
            {
              "type": "null"
            }
          ]
        },
        "scheme": {
          "const": "basic"
        },
        "username": {
          "oneOf": [
            {
              "$ref": "#/definitions/fernDefinition.auth.AuthVariable"
            },
            {
              "type": "null"
            }
          ]
        },
        "password": {
          "oneOf": [
            {
              "$ref": "#/definitions/fernDefinition.auth.AuthVariable"
            },
            {
              "type": "null"
            }
          ]
        }
      },
      "required": [
        "scheme"
      ],
      "additionalProperties": false
    },
    "fernDefinition.auth.BearerAuthSchemeSchema": {
      "type": "object",
      "properties": {
        "docs": {
          "oneOf": [
            {
              "type": "string"
            },
            {
              "type": "null"
            }
          ]
        },
        "scheme": {
          "const": "bearer"
        },
        "token": {
          "oneOf": [
            {
              "$ref": "#/definitions/fernDefinition.auth.AuthVariable"
            },
            {
              "type": "null"
            }
          ]
        }
      },
      "required": [
        "scheme"
      ],
      "additionalProperties": false
    },
    "fernDefinition.auth.AuthSchemeDeclarationSchema": {
      "anyOf": [
        {
          "$ref": "#/definitions/fernDefinition.auth.OAuthSchemeSchema"
        },
        {
          "$ref": "#/definitions/fernDefinition.auth.HeaderAuthSchemeSchema"
        },
        {
          "$ref": "#/definitions/fernDefinition.auth.BasicAuthSchemeSchema"
        },
        {
          "$ref": "#/definitions/fernDefinition.auth.BearerAuthSchemeSchema"
        }
      ]
    },
    "generators.APIDefinitionPathSchema": {
      "type": "string"
    },
    "generators.UnionSettingsSchema": {
      "type": "string",
      "enum": [
        "v1"
      ]
    },
    "generators.OpenAPIFilterSchema": {
      "type": "object",
      "properties": {
        "endpoints": {
          "oneOf": [
            {
              "type": "array",
              "items": {
                "type": "string"
              }
            },
            {
              "type": "null"
            }
          ]
        }
      },
      "additionalProperties": false
    },
    "generators.RequestOrResponseExampleGenerationSchema": {
      "type": "object",
      "properties": {
        "max-depth": {
          "oneOf": [
            {
              "type": "integer"
            },
            {
              "type": "null"
            }
          ]
        }
      },
      "additionalProperties": false
    },
    "generators.OpenAPIExampleGenerationSchema": {
      "type": "object",
      "properties": {
        "request": {
          "oneOf": [
            {
              "$ref": "#/definitions/generators.RequestOrResponseExampleGenerationSchema"
            },
            {
              "type": "null"
            }
          ]
        },
        "response": {
          "oneOf": [
            {
              "$ref": "#/definitions/generators.RequestOrResponseExampleGenerationSchema"
            },
            {
              "type": "null"
            }
          ]
        }
      },
      "additionalProperties": false
    },
    "generators.MessageNamingSettingsSchema": {
      "type": "string",
      "enum": [
        "v1",
        "v2"
      ]
    },
    "generators.APIDefinitionSettingsSchema": {
      "type": "object",
      "properties": {
        "use-title": {
          "oneOf": [
            {
              "type": "boolean"
            },
            {
              "type": "null"
            }
          ]
        },
        "unions": {
          "oneOf": [
            {
              "$ref": "#/definitions/generators.UnionSettingsSchema"
            },
            {
              "type": "null"
            }
          ]
        },
        "only-include-referenced-schemas": {
          "oneOf": [
            {
              "type": "boolean"
            },
            {
              "type": "null"
            }
          ]
        },
        "inline-path-parameters": {
          "oneOf": [
            {
              "type": "boolean"
            },
            {
              "type": "null"
            }
          ]
        },
        "prefer-undiscriminated-unions-with-literals": {
          "oneOf": [
            {
              "type": "boolean"
            },
            {
              "type": "null"
            }
          ]
        },
        "object-query-parameters": {
          "oneOf": [
            {
              "type": "boolean"
            },
            {
              "type": "null"
            }
          ]
        },
        "respect-readonly-schemas": {
          "oneOf": [
            {
              "type": "boolean"
            },
            {
              "type": "null"
            }
          ]
        },
        "filter": {
          "oneOf": [
            {
              "$ref": "#/definitions/generators.OpenAPIFilterSchema"
            },
            {
              "type": "null"
            }
          ]
        },
        "example-generation": {
          "oneOf": [
            {
              "$ref": "#/definitions/generators.OpenAPIExampleGenerationSchema"
            },
            {
              "type": "null"
            }
          ]
        },
        "respect-nullable-schemas": {
          "oneOf": [
            {
              "type": "boolean"
            },
            {
              "type": "null"
            }
          ]
        },
        "title-as-schema-name": {
          "oneOf": [
            {
              "type": "boolean"
            },
            {
              "type": "null"
            }
          ]
        },
        "optional-additional-properties": {
          "oneOf": [
            {
              "type": "boolean"
            },
            {
              "type": "null"
            }
          ]
        },
        "coerce-enums-to-literals": {
          "oneOf": [
            {
              "type": "boolean"
            },
            {
              "type": "null"
            }
          ]
        },
        "idiomatic-request-names": {
          "oneOf": [
            {
              "type": "boolean"
            },
            {
              "type": "null"
            }
          ]
        },
        "message-naming": {
          "oneOf": [
            {
              "$ref": "#/definitions/generators.MessageNamingSettingsSchema"
            },
            {
              "type": "null"
            }
          ]
        }
      },
      "additionalProperties": false
    },
    "generators.APIDefinitionWithOverridesSchema": {
      "type": "object",
      "properties": {
        "path": {
          "$ref": "#/definitions/generators.APIDefinitionPathSchema"
        },
        "origin": {
          "oneOf": [
            {
              "type": "string"
            },
            {
              "type": "null"
            }
          ]
        },
        "overrides": {
          "oneOf": [
            {
              "type": "string"
            },
            {
              "type": "null"
            }
          ]
        },
        "audiences": {
          "oneOf": [
            {
              "type": "array",
              "items": {
                "type": "string"
              }
            },
            {
              "type": "null"
            }
          ]
        },
        "settings": {
          "oneOf": [
            {
              "$ref": "#/definitions/generators.APIDefinitionSettingsSchema"
            },
            {
              "type": "null"
            }
          ]
        }
      },
      "required": [
        "path"
      ],
      "additionalProperties": false
    },
    "generators.ProtobufDefinitionSchema": {
      "type": "object",
      "properties": {
        "root": {
          "type": "string"
        },
        "target": {
          "type": "string"
        },
        "overrides": {
          "oneOf": [
            {
              "type": "string"
            },
            {
              "type": "null"
            }
          ]
        },
        "local-generation": {
          "oneOf": [
            {
              "type": "boolean"
            },
            {
              "type": "null"
            }
          ]
        }
      },
      "required": [
        "root",
        "target"
      ],
      "additionalProperties": false
    },
    "generators.ProtobufAPIDefinitionSchema": {
      "type": "object",
      "properties": {
        "proto": {
          "$ref": "#/definitions/generators.ProtobufDefinitionSchema"
        }
      },
      "required": [
        "proto"
      ],
      "additionalProperties": false
    },
    "generators.APIDefinitionSchema": {
      "anyOf": [
        {
          "$ref": "#/definitions/generators.APIDefinitionPathSchema"
        },
        {
          "$ref": "#/definitions/generators.APIDefinitionWithOverridesSchema"
        },
        {
          "$ref": "#/definitions/generators.ProtobufAPIDefinitionSchema"
        }
      ]
    },
    "generators.APIDefinitionList": {
      "type": "array",
      "items": {
        "$ref": "#/definitions/generators.APIDefinitionSchema"
      }
    },
    "generators.APIConfigurationSchemaInternal": {
      "anyOf": [
        {
          "$ref": "#/definitions/generators.APIDefinitionPathSchema"
        },
        {
          "$ref": "#/definitions/generators.APIDefinitionWithOverridesSchema"
        },
        {
          "$ref": "#/definitions/generators.APIDefinitionList"
        },
        {
          "$ref": "#/definitions/generators.ProtobufAPIDefinitionSchema"
        }
      ]
    },
    "generators.NamespacedAPIConfigurationSchema": {
      "type": "object",
      "properties": {
        "namespaces": {
          "type": "object",
          "additionalProperties": {
            "$ref": "#/definitions/generators.APIConfigurationSchemaInternal"
          }
        }
      },
      "required": [
        "namespaces"
      ],
      "additionalProperties": false
    },
    "fernDefinition.encoding.ProtobufTypeSchema": {
      "type": "object",
      "properties": {
        "type": {
          "type": "string"
        }
      },
      "required": [
        "type"
      ],
      "additionalProperties": false
    },
    "fernDefinition.encoding.EncodingSchema": {
      "type": "object",
      "properties": {
        "proto": {
          "oneOf": [
            {
              "$ref": "#/definitions/fernDefinition.encoding.ProtobufTypeSchema"
            },
            {
              "type": "null"
            }
          ]
        }
      },
      "additionalProperties": false
    },
    "fernDefinition.validation.StringValidationSchema": {
      "type": "object",
      "properties": {
        "minLength": {
          "oneOf": [
            {
              "type": "integer"
            },
            {
              "type": "null"
            }
          ]
        },
        "maxLength": {
          "oneOf": [
            {
              "type": "integer"
            },
            {
              "type": "null"
            }
          ]
        },
        "pattern": {
          "oneOf": [
            {
              "type": "string"
            },
            {
              "type": "null"
            }
          ]
        },
        "format": {
          "oneOf": [
            {
              "type": "string"
            },
            {
              "type": "null"
            }
          ]
        }
      },
      "additionalProperties": false
    },
    "fernDefinition.validation.NumberValidationSchema": {
      "type": "object",
      "properties": {
        "min": {
          "oneOf": [
            {
              "type": "number"
            },
            {
              "type": "null"
            }
          ]
        },
        "max": {
          "oneOf": [
            {
              "type": "number"
            },
            {
              "type": "null"
            }
          ]
        },
        "exclusiveMin": {
          "oneOf": [
            {
              "type": "boolean"
            },
            {
              "type": "null"
            }
          ]
        },
        "exclusiveMax": {
          "oneOf": [
            {
              "type": "boolean"
            },
            {
              "type": "null"
            }
          ]
        },
        "multipleOf": {
          "oneOf": [
            {
              "type": "number"
            },
            {
              "type": "null"
            }
          ]
        }
      },
      "additionalProperties": false
    },
    "fernDefinition.validation.ValidationSchema": {
      "anyOf": [
        {
          "$ref": "#/definitions/fernDefinition.validation.StringValidationSchema"
        },
        {
          "$ref": "#/definitions/fernDefinition.validation.NumberValidationSchema"
        }
      ]
    },
    "fernDefinition.availability.AvailabilityStatusSchema": {
      "type": "string",
      "enum": [
        "in-development",
        "pre-release",
        "deprecated",
        "generally-available"
      ]
    },
    "fernDefinition.availability.AvailabilitySchema": {
      "type": "object",
      "properties": {
        "status": {
          "$ref": "#/definitions/fernDefinition.availability.AvailabilityStatusSchema"
        },
        "message": {
          "oneOf": [
            {
              "type": "string"
            },
            {
              "type": "null"
            }
          ]
        }
      },
      "required": [
        "status"
      ],
      "additionalProperties": false
    },
    "fernDefinition.availability.AvailabilityUnionSchema": {
      "anyOf": [
        {
          "$ref": "#/definitions/fernDefinition.availability.AvailabilityStatusSchema"
        },
        {
          "$ref": "#/definitions/fernDefinition.availability.AvailabilitySchema"
        }
      ]
    },
    "fernDefinition.service.TypeReferenceDeclarationWithEnvOverrideSchema": {
      "type": "object",
      "properties": {
        "type": {
          "type": "string"
        },
        "default": {
          "oneOf": [
            {
              "type": [
                "string",
                "number",
                "boolean",
                "object",
                "array",
                "null"
              ]
            },
            {
              "type": "null"
            }
          ]
        },
        "encoding": {
          "oneOf": [
            {
              "$ref": "#/definitions/fernDefinition.encoding.EncodingSchema"
            },
            {
              "type": "null"
            }
          ]
        },
        "validation": {
          "oneOf": [
            {
              "$ref": "#/definitions/fernDefinition.validation.ValidationSchema"
            },
            {
              "type": "null"
            }
          ]
        },
        "docs": {
          "oneOf": [
            {
              "type": "string"
            },
            {
              "type": "null"
            }
          ]
        },
        "availability": {
          "oneOf": [
            {
              "$ref": "#/definitions/fernDefinition.availability.AvailabilityUnionSchema"
            },
            {
              "type": "null"
            }
          ]
        },
        "name": {
          "oneOf": [
            {
              "type": "string"
            },
            {
              "type": "null"
            }
          ]
        },
        "audiences": {
          "oneOf": [
            {
              "type": "array",
              "items": {
                "type": "string"
              }
            },
            {
              "type": "null"
            }
          ]
        },
        "env": {
          "oneOf": [
            {
              "type": "string"
            },
            {
              "type": "null"
            }
          ]
        }
      },
      "required": [
        "type"
      ],
      "additionalProperties": false
    },
    "fernDefinition.service.TypeReferenceDeclarationWithEnvOverride": {
      "anyOf": [
        {
          "type": "string"
        },
        {
          "$ref": "#/definitions/fernDefinition.service.TypeReferenceDeclarationWithEnvOverrideSchema"
        }
      ]
    },
    "fernDefinition.service.HttpHeaderSchema": {
      "$ref": "#/definitions/fernDefinition.service.TypeReferenceDeclarationWithEnvOverride"
    },
    "fernDefinition.environments.SingleBaseUrlEnvironmentSchema": {
      "type": "object",
      "properties": {
        "audiences": {
          "oneOf": [
            {
              "type": "array",
              "items": {
                "type": "string"
              }
            },
            {
              "type": "null"
            }
          ]
        },
        "docs": {
          "oneOf": [
            {
              "type": "string"
            },
            {
              "type": "null"
            }
          ]
        },
        "url": {
          "type": "string"
        }
      },
      "required": [
        "url"
      ],
      "additionalProperties": false
    },
    "fernDefinition.environments.MultipleBaseUrlsEnvironmentSchema": {
      "type": "object",
      "properties": {
        "audiences": {
          "oneOf": [
            {
              "type": "array",
              "items": {
                "type": "string"
              }
            },
            {
              "type": "null"
            }
          ]
        },
        "docs": {
          "oneOf": [
            {
              "type": "string"
            },
            {
              "type": "null"
            }
          ]
        },
        "urls": {
          "type": "object",
          "additionalProperties": {
            "type": "string"
          }
        }
      },
      "required": [
        "urls"
      ],
      "additionalProperties": false
    },
    "fernDefinition.environments.EnvironmentSchema": {
      "anyOf": [
        {
          "type": "string"
        },
        {
          "$ref": "#/definitions/fernDefinition.environments.SingleBaseUrlEnvironmentSchema"
        },
        {
          "$ref": "#/definitions/fernDefinition.environments.MultipleBaseUrlsEnvironmentSchema"
        }
      ]
    },
    "fernDefinition.auth.AuthSchemeReferenceSchema": {
      "type": "object",
      "properties": {
        "docs": {
          "oneOf": [
            {
              "type": "string"
            },
            {
              "type": "null"
            }
          ]
        },
        "scheme": {
          "type": "string"
        }
      },
      "required": [
        "scheme"
      ],
      "additionalProperties": false
    },
    "fernDefinition.auth.AnyAuthItem": {
      "anyOf": [
        {
          "type": "string"
        },
        {
          "$ref": "#/definitions/fernDefinition.auth.AuthSchemeReferenceSchema"
        }
      ]
    },
    "fernDefinition.auth.AnyAuthSchemesSchema": {
      "type": "object",
      "properties": {
        "docs": {
          "oneOf": [
            {
              "type": "string"
            },
            {
              "type": "null"
            }
          ]
        },
        "any": {
          "type": "array",
          "items": {
            "$ref": "#/definitions/fernDefinition.auth.AnyAuthItem"
          }
        }
      },
      "required": [
        "any"
      ],
      "additionalProperties": false
    },
    "fernDefinition.auth.ApiAuthSchema": {
      "anyOf": [
        {
          "type": "string"
        },
        {
          "$ref": "#/definitions/fernDefinition.auth.AuthSchemeReferenceSchema"
        },
        {
          "$ref": "#/definitions/fernDefinition.auth.AnyAuthSchemesSchema"
        }
      ]
    },
<<<<<<< HEAD
    "generators.OpenAPISettingsSchema": {
=======
    "generators.FormParameterEncoding": {
      "type": "string",
      "enum": [
        "form",
        "json"
      ]
    },
    "generators.OpenAPIFilterSchema": {
      "type": "object",
      "properties": {
        "endpoints": {
          "oneOf": [
            {
              "type": "array",
              "items": {
                "type": "string"
              }
            },
            {
              "type": "null"
            }
          ]
        }
      },
      "additionalProperties": false
    },
    "generators.RequestOrResponseExampleGenerationSchema": {
      "type": "object",
      "properties": {
        "max-depth": {
          "oneOf": [
            {
              "type": "integer"
            },
            {
              "type": "null"
            }
          ]
        }
      },
      "additionalProperties": false
    },
    "generators.OpenAPIExampleGenerationSchema": {
>>>>>>> 30b3014b
      "type": "object",
      "properties": {
        "respect-nullable-schemas": {
          "oneOf": [
            {
              "type": "boolean"
            },
            {
              "type": "null"
            }
          ]
        },
        "title-as-schema-name": {
          "oneOf": [
            {
              "type": "boolean"
            },
            {
              "type": "null"
            }
          ]
        },
        "optional-additional-properties": {
          "oneOf": [
            {
              "type": "boolean"
            },
            {
              "type": "null"
            }
          ]
        },
        "coerce-enums-to-literals": {
          "oneOf": [
            {
              "type": "boolean"
            },
            {
              "type": "null"
            }
          ]
        },
        "idiomatic-request-names": {
          "oneOf": [
            {
              "type": "boolean"
            },
            {
              "type": "null"
            }
          ]
        },
        "use-title": {
          "oneOf": [
            {
              "type": "boolean"
            },
            {
              "type": "null"
            }
          ]
        },
        "unions": {
          "oneOf": [
            {
              "$ref": "#/definitions/generators.UnionSettingsSchema"
            },
            {
              "type": "null"
            }
          ]
        },
        "only-include-referenced-schemas": {
          "oneOf": [
            {
              "type": "boolean"
            },
            {
              "type": "null"
            }
          ]
        },
        "inline-path-parameters": {
          "oneOf": [
            {
              "type": "boolean"
            },
            {
              "type": "null"
            }
          ]
        },
        "prefer-undiscriminated-unions-with-literals": {
          "oneOf": [
            {
              "type": "boolean"
            },
            {
              "type": "null"
            }
          ]
        },
        "object-query-parameters": {
          "oneOf": [
            {
              "type": "boolean"
            },
            {
              "type": "null"
            }
          ]
        },
        "respect-readonly-schemas": {
          "oneOf": [
            {
              "type": "boolean"
            },
            {
              "type": "null"
            }
          ]
        },
        "default-form-parameter-encoding": {
          "oneOf": [
            {
              "$ref": "#/definitions/generators.FormParameterEncoding"
            },
            {
              "type": "null"
            }
          ]
        },
        "filter": {
          "oneOf": [
            {
              "$ref": "#/definitions/generators.OpenAPIFilterSchema"
            },
            {
              "type": "null"
            }
          ]
        },
        "example-generation": {
          "oneOf": [
            {
              "$ref": "#/definitions/generators.OpenAPIExampleGenerationSchema"
            },
            {
              "type": "null"
            }
          ]
        }
      },
      "additionalProperties": false
    },
    "generators.OpenAPISpecSchema": {
      "type": "object",
      "properties": {
        "openapi": {
          "type": "string"
        },
        "origin": {
          "oneOf": [
            {
              "type": "string"
            },
            {
              "type": "null"
            }
          ]
        },
        "overrides": {
          "oneOf": [
            {
              "type": "string"
            },
            {
              "type": "null"
            }
          ]
        },
        "namespace": {
          "oneOf": [
            {
              "type": "string"
            },
            {
              "type": "null"
            }
          ]
        },
        "settings": {
          "oneOf": [
            {
              "$ref": "#/definitions/generators.OpenAPISettingsSchema"
            },
            {
              "type": "null"
            }
          ]
        }
      },
      "required": [
        "openapi"
      ],
      "additionalProperties": false
    },
    "generators.AsyncAPISettingsSchema": {
      "type": "object",
      "properties": {
        "respect-nullable-schemas": {
          "oneOf": [
            {
              "type": "boolean"
            },
            {
              "type": "null"
            }
          ]
        },
        "title-as-schema-name": {
          "oneOf": [
            {
              "type": "boolean"
            },
            {
              "type": "null"
            }
          ]
        },
        "optional-additional-properties": {
          "oneOf": [
            {
              "type": "boolean"
            },
            {
              "type": "null"
            }
          ]
        },
        "coerce-enums-to-literals": {
          "oneOf": [
            {
              "type": "boolean"
            },
            {
              "type": "null"
            }
          ]
        },
        "idiomatic-request-names": {
          "oneOf": [
            {
              "type": "boolean"
            },
            {
              "type": "null"
            }
          ]
        },
        "message-naming": {
          "oneOf": [
            {
              "$ref": "#/definitions/generators.MessageNamingSettingsSchema"
            },
            {
              "type": "null"
            }
          ]
        }
      },
      "additionalProperties": false
    },
    "generators.AsyncAPISchema": {
      "type": "object",
      "properties": {
        "asyncapi": {
          "type": "string"
        },
        "origin": {
          "oneOf": [
            {
              "type": "string"
            },
            {
              "type": "null"
            }
          ]
        },
        "overrides": {
          "oneOf": [
            {
              "type": "string"
            },
            {
              "type": "null"
            }
          ]
        },
        "namespace": {
          "oneOf": [
            {
              "type": "string"
            },
            {
              "type": "null"
            }
          ]
        },
        "settings": {
          "oneOf": [
            {
              "$ref": "#/definitions/generators.AsyncAPISettingsSchema"
            },
            {
              "type": "null"
            }
          ]
        }
      },
      "required": [
        "asyncapi"
      ],
      "additionalProperties": false
    },
    "generators.AsyncAPIOrOpenAPISpecSchema": {
      "anyOf": [
        {
          "$ref": "#/definitions/generators.OpenAPISpecSchema"
        },
        {
          "$ref": "#/definitions/generators.AsyncAPISchema"
        }
      ]
    },
    "generators.ConjureSchema": {
      "type": "object",
      "properties": {
        "conjure": {
          "type": "string"
        }
      },
      "required": [
        "conjure"
      ],
      "additionalProperties": false
    },
    "generators.APIConfigurationV2SpecsSchema": {
      "anyOf": [
        {
          "type": "array",
          "items": {
            "$ref": "#/definitions/generators.AsyncAPIOrOpenAPISpecSchema"
          }
        },
        {
          "$ref": "#/definitions/generators.ConjureSchema"
        }
      ]
    },
    "generators.APIConfigurationV2Schema": {
      "type": "object",
      "properties": {
        "headers": {
          "oneOf": [
            {
              "type": "object",
              "additionalProperties": {
                "$ref": "#/definitions/fernDefinition.service.HttpHeaderSchema"
              }
            },
            {
              "type": "null"
            }
          ]
        },
        "default-url": {
          "oneOf": [
            {
              "type": "string"
            },
            {
              "type": "null"
            }
          ]
        },
        "default-environment": {
          "oneOf": [
            {
              "type": "string"
            },
            {
              "type": "null"
            }
          ]
        },
        "environments": {
          "oneOf": [
            {
              "type": "object",
              "additionalProperties": {
                "$ref": "#/definitions/fernDefinition.environments.EnvironmentSchema"
              }
            },
            {
              "type": "null"
            }
          ]
        },
        "auth": {
          "oneOf": [
            {
              "$ref": "#/definitions/fernDefinition.auth.ApiAuthSchema"
            },
            {
              "type": "null"
            }
          ]
        },
        "specs": {
          "$ref": "#/definitions/generators.APIConfigurationV2SpecsSchema"
        }
      },
      "required": [
        "specs"
      ],
      "additionalProperties": false
    },
    "generators.APIConfigurationSchema": {
      "anyOf": [
        {
          "$ref": "#/definitions/generators.APIConfigurationSchemaInternal"
        },
        {
          "$ref": "#/definitions/generators.NamespacedAPIConfigurationSchema"
        },
        {
          "$ref": "#/definitions/generators.APIConfigurationV2Schema"
        }
      ]
    },
    "generators.WhitelabelGithubConfigurationSchema": {
      "type": "object",
      "properties": {
        "username": {
          "type": "string"
        },
        "email": {
          "type": "string"
        },
        "token": {
          "type": "string"
        }
      },
      "required": [
        "username",
        "email",
        "token"
      ],
      "additionalProperties": false
    },
    "generators.WhitelabelConfigurationSchema": {
      "type": "object",
      "properties": {
        "github": {
          "oneOf": [
            {
              "$ref": "#/definitions/generators.WhitelabelGithubConfigurationSchema"
            },
            {
              "type": "null"
            }
          ]
        }
      },
      "additionalProperties": false
    },
    "generators.OutputMetadataAuthor": {
      "type": "object",
      "properties": {
        "name": {
          "type": "string"
        },
        "email": {
          "type": "string"
        }
      },
      "required": [
        "name",
        "email"
      ],
      "additionalProperties": false
    },
    "generators.OutputMetadataSchema": {
      "type": "object",
      "properties": {
        "description": {
          "oneOf": [
            {
              "type": "string"
            },
            {
              "type": "null"
            }
          ]
        },
        "authors": {
          "oneOf": [
            {
              "type": "array",
              "items": {
                "$ref": "#/definitions/generators.OutputMetadataAuthor"
              }
            },
            {
              "type": "null"
            }
          ]
        }
      },
      "additionalProperties": false
    },
    "generators.ReadmeEndpointObjectSchema": {
      "type": "object",
      "properties": {
        "method": {
          "type": "string"
        },
        "path": {
          "type": "string"
        },
        "stream": {
          "oneOf": [
            {
              "type": "boolean"
            },
            {
              "type": "null"
            }
          ]
        }
      },
      "required": [
        "method",
        "path"
      ],
      "additionalProperties": false
    },
    "generators.ReadmeEndpointSchema": {
      "anyOf": [
        {
          "type": "string",
          "description": "Endpoint name in 'POST /users' format"
        },
        {
          "$ref": "#/definitions/generators.ReadmeEndpointObjectSchema"
        }
      ]
    },
    "generators.ReadmeSchema": {
      "type": "object",
      "properties": {
        "bannerLink": {
          "oneOf": [
            {
              "type": "string"
            },
            {
              "type": "null"
            }
          ]
        },
        "introduction": {
          "oneOf": [
            {
              "type": "string"
            },
            {
              "type": "null"
            }
          ]
        },
        "apiReferenceLink": {
          "oneOf": [
            {
              "type": "string"
            },
            {
              "type": "null"
            }
          ]
        },
        "defaultEndpoint": {
          "oneOf": [
            {
              "$ref": "#/definitions/generators.ReadmeEndpointSchema"
            },
            {
              "type": "null"
            }
          ]
        },
        "features": {
          "oneOf": [
            {
              "type": "object",
              "additionalProperties": {
                "type": "array",
                "items": {
                  "$ref": "#/definitions/generators.ReadmeEndpointSchema"
                }
              }
            },
            {
              "type": "null"
            }
          ]
        }
      },
      "additionalProperties": false
    },
    "group.MavenOutputSignatureSchema": {
      "type": "object",
      "properties": {
        "keyId": {
          "type": "string"
        },
        "password": {
          "type": "string"
        },
        "secretKey": {
          "type": "string"
        }
      },
      "required": [
        "keyId",
        "password",
        "secretKey"
      ],
      "additionalProperties": false
    },
    "group.PypiOutputMetadataSchema": {
      "type": "object",
      "properties": {
        "description": {
          "oneOf": [
            {
              "type": "string"
            },
            {
              "type": "null"
            }
          ]
        },
        "authors": {
          "oneOf": [
            {
              "type": "array",
              "items": {
                "$ref": "#/definitions/generators.OutputMetadataAuthor"
              }
            },
            {
              "type": "null"
            }
          ]
        },
        "keywords": {
          "oneOf": [
            {
              "type": "array",
              "items": {
                "type": "string"
              }
            },
            {
              "type": "null"
            }
          ]
        },
        "documentation-link": {
          "oneOf": [
            {
              "type": "string"
            },
            {
              "type": "null"
            }
          ]
        },
        "homepage-link": {
          "oneOf": [
            {
              "type": "string"
            },
            {
              "type": "null"
            }
          ]
        }
      },
      "additionalProperties": false
    },
    "group.GeneratorOutputSchema": {
      "type": "object",
      "properties": {
        "location": {
          "type": "string",
          "enum": [
            "npm",
            "maven",
            "pypi",
            "postman",
            "local-file-system",
            "nuget",
            "rubygems"
          ]
        }
      },
      "required": [
        "location"
      ],
      "oneOf": [
        {
          "properties": {
            "location": {
              "const": "npm"
            },
            "url": {
              "oneOf": [
                {
                  "type": "string"
                },
                {
                  "type": "null"
                }
              ]
            },
            "package-name": {
              "type": "string"
            },
            "token": {
              "oneOf": [
                {
                  "type": "string"
                },
                {
                  "type": "null"
                }
              ]
            }
          },
          "required": [
            "location",
            "package-name"
          ]
        },
        {
          "properties": {
            "location": {
              "const": "maven"
            },
            "url": {
              "oneOf": [
                {
                  "type": "string"
                },
                {
                  "type": "null"
                }
              ]
            },
            "coordinate": {
              "type": "string"
            },
            "username": {
              "oneOf": [
                {
                  "type": "string"
                },
                {
                  "type": "null"
                }
              ]
            },
            "password": {
              "oneOf": [
                {
                  "type": "string"
                },
                {
                  "type": "null"
                }
              ]
            },
            "signature": {
              "oneOf": [
                {
                  "$ref": "#/definitions/group.MavenOutputSignatureSchema"
                },
                {
                  "type": "null"
                }
              ]
            }
          },
          "required": [
            "location",
            "coordinate"
          ]
        },
        {
          "properties": {
            "location": {
              "const": "pypi"
            },
            "url": {
              "oneOf": [
                {
                  "type": "string"
                },
                {
                  "type": "null"
                }
              ]
            },
            "package-name": {
              "type": "string"
            },
            "token": {
              "oneOf": [
                {
                  "type": "string"
                },
                {
                  "type": "null"
                }
              ]
            },
            "username": {
              "oneOf": [
                {
                  "type": "string"
                },
                {
                  "type": "null"
                }
              ]
            },
            "password": {
              "oneOf": [
                {
                  "type": "string"
                },
                {
                  "type": "null"
                }
              ]
            },
            "metadata": {
              "oneOf": [
                {
                  "$ref": "#/definitions/group.PypiOutputMetadataSchema"
                },
                {
                  "type": "null"
                }
              ]
            }
          },
          "required": [
            "location",
            "package-name"
          ]
        },
        {
          "properties": {
            "location": {
              "const": "postman"
            },
            "api-key": {
              "type": "string"
            },
            "workspace-id": {
              "type": "string"
            },
            "collection-id": {
              "oneOf": [
                {
                  "type": "string"
                },
                {
                  "type": "null"
                }
              ]
            }
          },
          "required": [
            "location",
            "api-key",
            "workspace-id"
          ]
        },
        {
          "properties": {
            "location": {
              "const": "local-file-system"
            },
            "path": {
              "type": "string"
            }
          },
          "required": [
            "location",
            "path"
          ]
        },
        {
          "properties": {
            "location": {
              "const": "nuget"
            },
            "url": {
              "oneOf": [
                {
                  "type": "string"
                },
                {
                  "type": "null"
                }
              ]
            },
            "package-name": {
              "type": "string"
            },
            "api-key": {
              "oneOf": [
                {
                  "type": "string"
                },
                {
                  "type": "null"
                }
              ]
            }
          },
          "required": [
            "location",
            "package-name"
          ]
        },
        {
          "properties": {
            "location": {
              "const": "rubygems"
            },
            "url": {
              "oneOf": [
                {
                  "type": "string"
                },
                {
                  "type": "null"
                }
              ]
            },
            "package-name": {
              "type": "string"
            },
            "api-key": {
              "oneOf": [
                {
                  "type": "string"
                },
                {
                  "type": "null"
                }
              ]
            }
          },
          "required": [
            "location",
            "package-name"
          ]
        }
      ]
    },
    "license.GithubLicenseType": {
      "type": "string",
      "enum": [
        "MIT",
        "Apache-2.0"
      ]
    },
    "license.GithubLicenseCustomSchema": {
      "type": "object",
      "properties": {
        "custom": {
          "type": "string"
        }
      },
      "required": [
        "custom"
      ],
      "additionalProperties": false
    },
    "license.GithubLicenseSchema": {
      "anyOf": [
        {
          "$ref": "#/definitions/license.GithubLicenseType"
        },
        {
          "$ref": "#/definitions/license.GithubLicenseCustomSchema"
        }
      ]
    },
    "group.GithubCommitAndReleaseMode": {
      "type": "string",
      "enum": [
        "commit",
        "release"
      ]
    },
    "group.GithubCommitAndReleaseSchema": {
      "type": "object",
      "properties": {
        "repository": {
          "type": "string"
        },
        "license": {
          "oneOf": [
            {
              "$ref": "#/definitions/license.GithubLicenseSchema"
            },
            {
              "type": "null"
            }
          ]
        },
        "mode": {
          "oneOf": [
            {
              "$ref": "#/definitions/group.GithubCommitAndReleaseMode"
            },
            {
              "type": "null"
            }
          ]
        }
      },
      "required": [
        "repository"
      ],
      "additionalProperties": false
    },
    "reviewers.ReviewerSchema": {
      "type": "object",
      "properties": {
        "name": {
          "type": "string"
        }
      },
      "required": [
        "name"
      ],
      "additionalProperties": false
    },
    "reviewers.ReviewersSchema": {
      "type": "object",
      "properties": {
        "teams": {
          "oneOf": [
            {
              "type": "array",
              "items": {
                "$ref": "#/definitions/reviewers.ReviewerSchema"
              }
            },
            {
              "type": "null"
            }
          ]
        },
        "users": {
          "oneOf": [
            {
              "type": "array",
              "items": {
                "$ref": "#/definitions/reviewers.ReviewerSchema"
              }
            },
            {
              "type": "null"
            }
          ]
        }
      },
      "additionalProperties": false
    },
    "group.GithubPullRequestSchema": {
      "type": "object",
      "properties": {
        "repository": {
          "type": "string"
        },
        "branch": {
          "oneOf": [
            {
              "type": "string"
            },
            {
              "type": "null"
            }
          ]
        },
        "license": {
          "oneOf": [
            {
              "$ref": "#/definitions/license.GithubLicenseSchema"
            },
            {
              "type": "null"
            }
          ]
        },
        "mode": {
          "const": "pull-request"
        },
        "reviewers": {
          "oneOf": [
            {
              "$ref": "#/definitions/reviewers.ReviewersSchema"
            },
            {
              "type": "null"
            }
          ]
        }
      },
      "required": [
        "repository",
        "mode"
      ],
      "additionalProperties": false
    },
    "group.GithubPushSchema": {
      "type": "object",
      "properties": {
        "repository": {
          "type": "string"
        },
        "license": {
          "oneOf": [
            {
              "$ref": "#/definitions/license.GithubLicenseSchema"
            },
            {
              "type": "null"
            }
          ]
        },
        "mode": {
          "const": "push"
        },
        "branch": {
          "oneOf": [
            {
              "type": "string"
            },
            {
              "type": "null"
            }
          ]
        }
      },
      "required": [
        "repository",
        "mode"
      ],
      "additionalProperties": false
    },
    "group.GithubConfigurationSchema": {
      "anyOf": [
        {
          "$ref": "#/definitions/group.GithubCommitAndReleaseSchema"
        },
        {
          "$ref": "#/definitions/group.GithubPullRequestSchema"
        },
        {
          "$ref": "#/definitions/group.GithubPushSchema"
        }
      ]
    },
    "group.GeneratorPublishMetadataSchema": {
      "type": "object",
      "properties": {
        "package-description": {
          "oneOf": [
            {
              "type": "string"
            },
            {
              "type": "null"
            }
          ]
        },
        "email": {
          "oneOf": [
            {
              "type": "string"
            },
            {
              "type": "null"
            }
          ]
        },
        "reference-url": {
          "oneOf": [
            {
              "type": "string"
            },
            {
              "type": "null"
            }
          ]
        },
        "author": {
          "oneOf": [
            {
              "type": "string"
            },
            {
              "type": "null"
            }
          ]
        },
        "license": {
          "oneOf": [
            {
              "$ref": "#/definitions/license.GithubLicenseSchema"
            },
            {
              "type": "null"
            }
          ]
        }
      },
      "additionalProperties": false
    },
    "group.GeneratorSnippetsSchema": {
      "type": "object",
      "properties": {
        "path": {
          "type": "string"
        }
      },
      "required": [
        "path"
      ],
      "additionalProperties": false
    },
    "group.GeneratorAPISettingsSchema": {
      "type": "object",
      "properties": {
        "settings": {
          "oneOf": [
            {
              "$ref": "#/definitions/generators.APIDefinitionSettingsSchema"
            },
            {
              "type": "null"
            }
          ]
        }
      },
      "additionalProperties": false
    },
    "group.GeneratorInvocationSchema": {
      "type": "object",
      "properties": {
        "name": {
          "type": "string"
        },
        "version": {
          "type": "string"
        },
        "output": {
          "oneOf": [
            {
              "$ref": "#/definitions/group.GeneratorOutputSchema"
            },
            {
              "type": "null"
            }
          ]
        },
        "github": {
          "oneOf": [
            {
              "$ref": "#/definitions/group.GithubConfigurationSchema"
            },
            {
              "type": "null"
            }
          ]
        },
        "config": {
          "type": [
            "string",
            "number",
            "boolean",
            "object",
            "array",
            "null"
          ]
        },
        "metadata": {
          "oneOf": [
            {
              "$ref": "#/definitions/group.GeneratorPublishMetadataSchema"
            },
            {
              "type": "null"
            }
          ]
        },
        "keywords": {
          "oneOf": [
            {
              "type": "array",
              "items": {
                "type": "string"
              }
            },
            {
              "type": "null"
            }
          ]
        },
        "snippets": {
          "oneOf": [
            {
              "$ref": "#/definitions/group.GeneratorSnippetsSchema"
            },
            {
              "type": "null"
            }
          ]
        },
        "ir-version": {
          "oneOf": [
            {
              "type": "string"
            },
            {
              "type": "null"
            }
          ]
        },
        "smart-casing": {
          "oneOf": [
            {
              "type": "boolean"
            },
            {
              "type": "null"
            }
          ]
        },
        "api": {
          "oneOf": [
            {
              "$ref": "#/definitions/group.GeneratorAPISettingsSchema"
            },
            {
              "type": "null"
            }
          ]
        },
        "disable-examples": {
          "oneOf": [
            {
              "type": "boolean"
            },
            {
              "type": "null"
            }
          ]
        },
        "publish-metadata": {
          "oneOf": [
            {
              "$ref": "#/definitions/group.GeneratorPublishMetadataSchema"
            },
            {
              "type": "null"
            }
          ]
        }
      },
      "required": [
        "name",
        "version",
        "config"
      ],
      "additionalProperties": false
    },
    "group.GeneratorGroupSchema": {
      "type": "object",
      "properties": {
        "audiences": {
          "oneOf": [
            {
              "type": "array",
              "items": {
                "type": "string"
              }
            },
            {
              "type": "null"
            }
          ]
        },
        "generators": {
          "type": "array",
          "items": {
            "$ref": "#/definitions/group.GeneratorInvocationSchema"
          }
        },
        "metadata": {
          "oneOf": [
            {
              "$ref": "#/definitions/generators.OutputMetadataSchema"
            },
            {
              "type": "null"
            }
          ]
        },
        "reviewers": {
          "oneOf": [
            {
              "$ref": "#/definitions/reviewers.ReviewersSchema"
            },
            {
              "type": "null"
            }
          ]
        }
      },
      "required": [
        "generators"
      ],
      "additionalProperties": false
    },
    "generators.GeneratorsOpenAPIObjectSchema": {
      "type": "object",
      "properties": {
        "path": {
          "type": "string"
        },
        "origin": {
          "oneOf": [
            {
              "type": "string"
            },
            {
              "type": "null"
            }
          ]
        },
        "overrides": {
          "oneOf": [
            {
              "type": "string"
            },
            {
              "type": "null"
            }
          ]
        },
        "disable-examples": {
          "oneOf": [
            {
              "type": "boolean"
            },
            {
              "type": "null"
            }
          ]
        },
        "settings": {
          "$ref": "#/definitions/generators.OpenAPISettingsSchema"
        }
      },
      "required": [
        "path",
        "settings"
      ],
      "additionalProperties": false
    },
    "generators.GeneratorsOpenAPISchema": {
      "anyOf": [
        {
          "$ref": "#/definitions/generators.GeneratorsOpenAPIObjectSchema"
        },
        {
          "type": "string"
        }
      ]
    }
  }
}<|MERGE_RESOLUTION|>--- conflicted
+++ resolved
@@ -604,6 +604,13 @@
         "v1"
       ]
     },
+    "generators.FormParameterEncoding": {
+      "type": "string",
+      "enum": [
+        "form",
+        "json"
+      ]
+    },
     "generators.OpenAPIFilterSchema": {
       "type": "object",
       "properties": {
@@ -739,6 +746,16 @@
           "oneOf": [
             {
               "type": "boolean"
+            },
+            {
+              "type": "null"
+            }
+          ]
+        },
+        "default-form-parameter-encoding": {
+          "oneOf": [
+            {
+              "$ref": "#/definitions/generators.FormParameterEncoding"
             },
             {
               "type": "null"
@@ -1433,53 +1450,7 @@
         }
       ]
     },
-<<<<<<< HEAD
     "generators.OpenAPISettingsSchema": {
-=======
-    "generators.FormParameterEncoding": {
-      "type": "string",
-      "enum": [
-        "form",
-        "json"
-      ]
-    },
-    "generators.OpenAPIFilterSchema": {
-      "type": "object",
-      "properties": {
-        "endpoints": {
-          "oneOf": [
-            {
-              "type": "array",
-              "items": {
-                "type": "string"
-              }
-            },
-            {
-              "type": "null"
-            }
-          ]
-        }
-      },
-      "additionalProperties": false
-    },
-    "generators.RequestOrResponseExampleGenerationSchema": {
-      "type": "object",
-      "properties": {
-        "max-depth": {
-          "oneOf": [
-            {
-              "type": "integer"
-            },
-            {
-              "type": "null"
-            }
-          ]
-        }
-      },
-      "additionalProperties": false
-    },
-    "generators.OpenAPIExampleGenerationSchema": {
->>>>>>> 30b3014b
       "type": "object",
       "properties": {
         "respect-nullable-schemas": {
